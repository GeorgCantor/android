--- conflicted
+++ resolved
@@ -26,25 +26,16 @@
 import static com.android.testutils.TestUtils.getKotlinVersionForTests;
 import static com.android.tools.idea.projectsystem.ProjectSystemUtil.getProjectSystem;
 import static com.android.tools.idea.testing.FileSubject.file;
-<<<<<<< HEAD
-import static com.google.common.io.Files.write;
-=======
-import static com.android.tools.idea.util.StudioPathManager.getSourcesRoot;
->>>>>>> cdc83e4e
 import static com.google.common.truth.Truth.assertAbout;
 import static com.google.common.truth.Truth.assertThat;
 import static com.intellij.ide.impl.NewProjectUtil.applyJdkToProject;
 import static com.intellij.openapi.application.ActionsKt.runWriteAction;
 import static com.intellij.openapi.command.WriteCommandAction.runWriteCommandAction;
-import static com.intellij.openapi.projectRoots.JavaSdkVersion.JDK_1_8;
 import static com.intellij.openapi.util.io.FileUtil.copyDir;
 import static com.intellij.openapi.util.io.FileUtil.notNullize;
 import static com.intellij.openapi.util.text.StringUtil.isEmpty;
 import static com.intellij.openapi.vfs.VfsUtil.findFileByIoFile;
-<<<<<<< HEAD
-=======
 import static org.junit.Assert.assertNotNull;
->>>>>>> cdc83e4e
 import static org.junit.Assert.assertTrue;
 
 import com.android.builder.model.SyncIssue;
@@ -60,18 +51,12 @@
 import com.android.tools.idea.gradle.util.GradleWrapper;
 import com.android.tools.idea.gradle.util.LocalProperties;
 import com.android.tools.idea.sdk.IdeSdks;
-import com.android.tools.idea.util.AndroidTestPaths;
 import com.google.common.base.Charsets;
 import com.google.common.base.Strings;
 import com.google.common.collect.Iterables;
 import com.google.common.collect.Lists;
 import com.google.common.io.Files;
 import com.intellij.openapi.Disposable;
-<<<<<<< HEAD
-import com.intellij.openapi.application.PathManager;
-=======
-import com.intellij.openapi.application.Result;
->>>>>>> cdc83e4e
 import com.intellij.openapi.application.WriteAction;
 import com.intellij.openapi.diagnostic.Logger;
 import com.intellij.openapi.externalSystem.service.project.manage.SourceFolderManager;
@@ -79,11 +64,8 @@
 import com.intellij.openapi.module.Module;
 import com.intellij.openapi.module.ModuleManager;
 import com.intellij.openapi.project.Project;
-<<<<<<< HEAD
 import com.intellij.openapi.projectRoots.JavaSdkVersion;
-=======
 import com.intellij.openapi.projectRoots.ProjectJdkTable;
->>>>>>> cdc83e4e
 import com.intellij.openapi.projectRoots.Sdk;
 import com.intellij.openapi.roots.ProjectRootManager;
 import com.intellij.openapi.util.text.StringUtil;
@@ -396,29 +378,17 @@
   @NotNull
   public static Collection<File> getLocalRepositoryDirectories() {
     List<File> repositories = new ArrayList<>();
-<<<<<<< HEAD
 
     if (IdeInfo.getInstance().isAndroidStudio()) {
       if (TestUtils.runningFromBazel()) {
-        repositories.add(AndroidTestPaths.prebuiltsRepo().toFile());
-      }
-      else if (System.getProperty("idea.gui.test.running.on.release") != null) {
-        repositories.add(new File(PathManager.getHomePath(), "gradle"));
+        repositories.add(TestUtils.getPrebuiltOfflineMavenRepo().toFile());
       }
       else {
-        repositories.add(AndroidTestPaths.prebuiltsRepo().toFile());
-        repositories.add(getWorkspaceFile("out/repo"));
+        repositories.add(TestUtils.getPrebuiltOfflineMavenRepo().toFile());
+        repositories.add(TestUtils.resolveWorkspacePath("out/repo").toFile());
       }
     } else {
       assert shouldUseRemoteRepositories(): "IDEA should use real remote repositories";
-=======
-    if (TestUtils.runningFromBazel()) {
-      repositories.add(TestUtils.getPrebuiltOfflineMavenRepo().toFile());
-    }
-    else {
-      repositories.add(TestUtils.getPrebuiltOfflineMavenRepo().toFile());
-      repositories.add(TestUtils.resolveWorkspacePath("out/repo").toFile());
->>>>>>> cdc83e4e
     }
 
     // Read optional repositories passed as JVM property (see ADDITIONAL_REPOSITORY_PROPERTY)
@@ -572,11 +542,7 @@
 
     Sdk currentJdk = ideSdks.getJdk();
     TestCase.assertNotNull(currentJdk);
-<<<<<<< HEAD
     TestCase.assertTrue("JDK 8 is required. Found: " + currentJdk.getHomePath(), IdeSdks.getInstance().isJdkCompatible(currentJdk, JavaSdkVersion.JDK_1_8));
-=======
-    TestCase.assertTrue("JDK 8 is required. Found: " + currentJdk.getHomePath(), IdeSdks.getInstance().isJdkCompatible(currentJdk, JDK_1_8));
->>>>>>> cdc83e4e
 
     // IntelliJ uses project jdk for gradle import by default, see GradleProjectSettings.myGradleJvm
     // Android Studio overrides GradleInstallationManager.getGradleJdk() using AndroidStudioGradleInstallationManager
@@ -591,12 +557,7 @@
    */
   public static void importProject(
     @NotNull Project project,
-<<<<<<< HEAD
-    @NotNull GradleSyncInvoker.Request syncRequest,
-    @Nullable SyncIssueFilter issueFilter) throws Exception {
-=======
     @NotNull GradleSyncInvoker.Request syncRequest) throws Exception {
->>>>>>> cdc83e4e
     TestGradleSyncListener syncListener = EdtTestUtil.runInEdtAndGet(() -> {
       GradleProjectImporter.Request request = new GradleProjectImporter.Request(project);
       GradleProjectImporter.configureNewProject(project);
