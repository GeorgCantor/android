/*
 * Copyright (C) 2022 The Android Open Source Project
 *
 * Licensed under the Apache License, Version 2.0 (the "License");
 * you may not use this file except in compliance with the License.
 * You may obtain a copy of the License at
 *
 *      http://www.apache.org/licenses/LICENSE-2.0
 *
 * Unless required by applicable law or agreed to in writing, software
 * distributed under the License is distributed on an "AS IS" BASIS,
 * WITHOUT WARRANTIES OR CONDITIONS OF ANY KIND, either express or implied.
 * See the License for the specific language governing permissions and
 * limitations under the License.
 */
package com.android.tools.idea.layoutinspector.pipeline.foregroundprocessdetection

import com.android.tools.idea.appinspection.inspector.api.process.DeviceDescriptor
import com.android.tools.idea.layoutinspector.metrics.ForegroundProcessDetectionMetrics
import com.android.tools.idea.transport.TransportClient
import com.android.tools.profiler.proto.Commands
import com.android.tools.profiler.proto.Common.Stream
import com.google.wireless.android.sdk.stats.DynamicLayoutInspectorAutoConnectInfo
import kotlinx.coroutines.CoroutineDispatcher
import kotlinx.coroutines.CoroutineScope
import kotlinx.coroutines.Job
import kotlinx.coroutines.channels.Channel
import kotlinx.coroutines.delay
import kotlinx.coroutines.isActive
import kotlinx.coroutines.launch
import kotlinx.coroutines.withContext
import layout_inspector.LayoutInspector

/**
 * Class responsible for handling all handshake logic:
 * 1. Starting the handshake for a newly connected device.
 * 3. Periodically repeating the handshake if the device has UNKNOWN support of foreground process
 *    detection.
 * 4. Logging handshake metrics.
 *
 * Handshake overview:
 *
 * When a device is connected, Layout Inspector sends a handshake requests to it, which can result
 * in:
 * 1. SUPPORTED
 * 2. NOT_SUPPORTED
 * 3. UNKNOWN - if the device has no foreground activity (for example the device is locked) or if
 *    foreground process detection is not supported on the device.
 *
 * When the support is UNKNOWN, the handshake is repeated periodically, until:
 * 1. UNKNOWN converts to SUPPORTED.
 * 2. UNKNOWN converts to NOT_SUPPORTED.
 * 3. The device is disconnected.
 *
 * This class can be re-used to execute multiple handshakes with [device]. For example to
 * double-check that a NOT_SUPPORTED state is not a false negative.
 */
class HandshakeExecutor(
  private val device: DeviceDescriptor,
  private val stream: Stream,
  private val scope: CoroutineScope,
  private val workDispatcher: CoroutineDispatcher,
  private val transportClient: TransportClient,
  private val metrics: ForegroundProcessDetectionMetrics,
  private val pollingIntervalMs: Long
) {
  /**
   * Channel used to communicate the handshake state with a coroutine responsible for periodically
   * starting the handshake protocol. The channel has capacity of 2 to prevent [Channel.send] to be
   * blocking, which might happen because the channel is read at intervals of [pollingIntervalMs].
   */
  private val stateChannel = Channel<HandshakeState>(2)

  private var handshakeCoordinatorJob: Job? = null

  val isHandshakeInProgress
    get() =
      when (previousState) {
        HandshakeState.Connected,
        is HandshakeState.UnknownSupported -> true
        HandshakeState.Disconnected,
        is HandshakeState.NotSupported,
        is HandshakeState.Supported,
        null -> false
      }

  /** Starts a coroutine that coordinates the handshake with the device. */
  private fun startHandshakeCoordinator() {
    handshakeCoordinatorJob =
      scope.launch(workDispatcher) {
        var wasPreviousStateUnknown = false

        while (isActive) {
          // if the state has changed, use the new state. If not, use the old state.
          val state = stateChannel.tryReceive().getOrNull()
          when (state) {
            is HandshakeState.Connected,
            is HandshakeState.UnknownSupported -> sendStartHandshakeCommand(stream)
            null -> {
              if (wasPreviousStateUnknown) {
                // if the state was UNKNOWN and hasn't changed, keep initiating handshake.
                sendStartHandshakeCommand(stream)
              }
            }
            // stop the loop and the coroutine
            else -> break
          }

          wasPreviousStateUnknown =
            if (state is HandshakeState.UnknownSupported) {
              true
            } else {
              // the state hasn't changed.
              state == null && wasPreviousStateUnknown
            }

          delay(pollingIntervalMs)
        }
      }
  }

  /**
   * Indicates whether the previous handshake for this device terminated with a NOT_SUPPORTED state.
   * We keep track of this so that if the handshake is executed multiple times for the same device
   * and the result changes from NOT_SUPPORTED to SUPPORTED, we can log it to our metrics. This can
   * happen if the NOT_SUPPORTED was a false negative.
   */
  private var wasNotSupported = false

  private var previousState: HandshakeState? = null
    set(value) {
      // null is reserved for the initial state, it should not be set again
      checkNotNull(value)

      when (value) {
        HandshakeState.Connected,
        HandshakeState.Disconnected,
        is HandshakeState.UnknownSupported,
        null -> {}
        is HandshakeState.NotSupported -> wasNotSupported = true
        is HandshakeState.Supported -> wasNotSupported = false
      }

      field = value
    }

  private var isRecoveryHandshake = false

  suspend fun post(state: HandshakeState) =
    withContext(workDispatcher) {
      // There can be multiple projects open of Studio, all using Layout Inspector.
      // All instances of Studio will start a handshake with the same device.
      // Every instance of Studio will receive the handshake messages addressed to all other
      // instances of Studio.
      // We don't want to act on these messages, as they would confuse our metrics and fill the
      // [stateChannel]'s capacity.
      // The following condition is here so that we react only to state changes, as opposed to state
      // changes + repeated states.
      // Examples of repeated states:
      //   1. repeated UNKNOWN messages because the device is locked.
      //   2. messages addressed to other instances of Studio. For example when a device is
      // connected, all instances of Studio will initiate
      //      the handshake, the response to each handshake request is dispatched to all instances
      // of Studio.
      if (state.javaClass == previousState?.javaClass) {
        return@withContext
      }

      when (state) {
        is HandshakeState.Connected -> {
          // the handshake coordinator is already running, don't start simultaneous handshakes in
          // the same HandshakeExecutor.
          if (handshakeCoordinatorJob?.isActive == true) {
            return@withContext
          }

          startHandshakeCoordinator()

          // if previous state was set, it means the handshake was executed at least once before,
          // therefore this is a recovery handshake
          if (previousState != null) {
            isRecoveryHandshake = true
          }
        }
        // UNKNOWN support means that the handshake couldn't determine if the device supports
        // foreground process detection.
        // This could be because the device is in a state where we can't determine the foreground
        // activity,
        // for example if the device is locked and there is no foreground activity.
        // We should wait and try the handshake again until the device converts to SUPPORTED or
        // NOT_SUPPORTED.
        is HandshakeState.UnknownSupported -> {
          if (previousState !is HandshakeState.UnknownSupported) {
            // log UNKNOWN state only once
            metrics.logHandshakeResult(state.transportEvent, device, isRecoveryHandshake)
          }
        }
        is HandshakeState.Supported -> {
          metrics.logHandshakeResult(state.transportEvent, device, isRecoveryHandshake)
          if (previousState is HandshakeState.UnknownSupported) {
            metrics.logHandshakeConversion(
              DynamicLayoutInspectorAutoConnectInfo.HandshakeConversion.FROM_UNKNOWN_TO_SUPPORTED,
              device,
              isRecoveryHandshake
            )
          }
          if (wasNotSupported) {
            metrics.logHandshakeConversion(
              DynamicLayoutInspectorAutoConnectInfo.HandshakeConversion
                .FROM_NOT_SUPPORTED_TO_SUPPORTED,
              device,
              isRecoveryHandshake
            )
          }
        }
        is HandshakeState.NotSupported -> {
          metrics.logHandshakeResult(state.transportEvent, device, isRecoveryHandshake)
          if (previousState is HandshakeState.UnknownSupported) {
            metrics.logHandshakeConversion(
              DynamicLayoutInspectorAutoConnectInfo.HandshakeConversion
                .FROM_UNKNOWN_TO_NOT_SUPPORTED,
              device,
              isRecoveryHandshake
            )
          }
        }
        is HandshakeState.Disconnected -> {
          if (previousState is HandshakeState.UnknownSupported) {
            // This device had UNKNOWN support and never converted to SUPPORTED or NOT_SUPPORTED.
            // This could happen if there are issues in the handshake or if a device was
            // disconnected
            // before the UNKNOWN state had time to resolve.
            // For example if a device was plugged in while locked and unplugged before ever being
            // unlocked.
            metrics.logHandshakeConversion(
              DynamicLayoutInspectorAutoConnectInfo.HandshakeConversion
                .FROM_UNKNOWN_TO_DISCONNECTED,
              device,
              isRecoveryHandshake
            )
          }
        }
      }

      stateChannel.send(state)
      previousState = state
    }

  /**
   * Sends the command that initiates the handshake, the device will respond by sending an event of
   * type LAYOUT_INSPECTOR_TRACKING_FOREGROUND_PROCESS_SUPPORTED.
   */
  private fun sendStartHandshakeCommand(stream: Stream) {
    scope.launch {
      transportClient.sendCommand(
        Commands.Command.CommandType.IS_TRACKING_FOREGROUND_PROCESS_SUPPORTED,
        stream.streamId
      )
    }
  }
}

sealed class HandshakeState {

  /**
   * It's not known if the device supports foreground process detection. When the state is
   * [UnknownSupported], we keep initiating the handshake periodically until the state converges to
   * [Supported] or [NotSupported], or the device is unplugged.
   */
  data class UnknownSupported(
    val transportEvent: LayoutInspector.TrackingForegroundProcessSupported
  ) : HandshakeState()
<<<<<<< HEAD
  data class Supported(val transportEvent: LayoutInspector.TrackingForegroundProcessSupported) :
    HandshakeState()
  data class NotSupported(val transportEvent: LayoutInspector.TrackingForegroundProcessSupported) :
    HandshakeState()
  object Connected : HandshakeState()
=======

  data class Supported(val transportEvent: LayoutInspector.TrackingForegroundProcessSupported) :
    HandshakeState()

  data class NotSupported(val transportEvent: LayoutInspector.TrackingForegroundProcessSupported) :
    HandshakeState()

  object Connected : HandshakeState()

>>>>>>> 574fcae1
  object Disconnected : HandshakeState()
}<|MERGE_RESOLUTION|>--- conflicted
+++ resolved
@@ -270,22 +270,14 @@
   data class UnknownSupported(
     val transportEvent: LayoutInspector.TrackingForegroundProcessSupported
   ) : HandshakeState()
-<<<<<<< HEAD
+
   data class Supported(val transportEvent: LayoutInspector.TrackingForegroundProcessSupported) :
     HandshakeState()
+
   data class NotSupported(val transportEvent: LayoutInspector.TrackingForegroundProcessSupported) :
     HandshakeState()
+
   object Connected : HandshakeState()
-=======
-
-  data class Supported(val transportEvent: LayoutInspector.TrackingForegroundProcessSupported) :
-    HandshakeState()
-
-  data class NotSupported(val transportEvent: LayoutInspector.TrackingForegroundProcessSupported) :
-    HandshakeState()
-
-  object Connected : HandshakeState()
-
->>>>>>> 574fcae1
+
   object Disconnected : HandshakeState()
 }