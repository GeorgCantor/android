--- conflicted
+++ resolved
@@ -62,11 +62,7 @@
   /**
    * Returns Image defination
    */
-<<<<<<< HEAD
-  @Nullable
-=======
   @NotNull
->>>>>>> abbea60e
   DefaultTutorialBundle.Image getImage();
 
 }