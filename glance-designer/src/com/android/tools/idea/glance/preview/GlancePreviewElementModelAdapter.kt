--- conflicted
+++ resolved
@@ -19,10 +19,7 @@
 import com.android.tools.configurations.Configuration
 import com.android.tools.idea.common.model.DataContextHolder
 import com.android.tools.idea.common.model.NlModel
-<<<<<<< HEAD
-=======
 import com.android.tools.idea.preview.MethodPreviewElementModelAdapter
->>>>>>> 574fcae1
 import com.android.tools.idea.preview.PreviewElementModelAdapter
 import com.android.tools.preview.PreviewXmlBuilder
 import com.intellij.openapi.actionSystem.DataKey
@@ -34,29 +31,6 @@
   DataKey.create<GlancePreviewElement>("$PREFIX.PreviewElement")
 
 /** [PreviewElementModelAdapter] adapting [GlancePreviewElement] to [NlModel]. */
-<<<<<<< HEAD
-abstract class GlancePreviewElementModelAdapter<T : MethodPreviewElement, M : DataContextHolder> :
-  PreviewElementModelAdapter<T, M> {
-  override fun calcAffinity(el1: T, el2: T?): Int {
-    if (el2 == null) return 3
-
-    return when {
-      // These are the same
-      el1 == el2 -> 0
-
-      // The method and display settings are the same
-      el1.methodFqcn == el2.methodFqcn && el1.displaySettings == el2.displaySettings -> 1
-
-      // The name of the @Composable method matches but other settings might be different
-      el1.methodFqcn == el2.methodFqcn -> 2
-
-      // No match
-      else -> 4
-    }
-  }
-
-  override fun applyToConfiguration(previewElement: T, configuration: Configuration) {
-=======
 abstract class GlancePreviewElementModelAdapter<M : DataContextHolder> :
   MethodPreviewElementModelAdapter<GlancePreviewElement, M>(GLANCE_PREVIEW_ELEMENT_INSTANCE) {
 
@@ -64,7 +38,6 @@
     previewElement: GlancePreviewElement,
     configuration: Configuration
   ) {
->>>>>>> 574fcae1
     configuration.target = configuration.settings.highestApiTarget
   }
 }
