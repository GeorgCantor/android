--- conflicted
+++ resolved
@@ -158,10 +158,6 @@
     }
   }
 
-<<<<<<< HEAD
-  @After
-  public void waitForBackgroundTasksToFinish() {
-=======
   @Before
   public void refreshFileSystem() {
     LocalFileSystem.getInstance().refresh(false /* synchronous */);
@@ -169,7 +165,6 @@
 
   @After
   public void closeProject() {
->>>>>>> c74dbdbd
     if (myProjectFrame != null) {
       myProjectFrame.waitForBackgroundTasksToFinish();
     }
@@ -205,13 +200,7 @@
     myProjectFrame = importMultiModule();
 
     EditorFixture editor = myProjectFrame.getEditor();
-<<<<<<< HEAD
-    editor.open("app/build.gradle")
-          .moveTo(editor.findOffset("^compile fileTree"))
-          .enterText("androidTestCompile project(':library3')\n");
-=======
     editor.open("app/build.gradle").moveTo(editor.findOffset("^compile fileTree")).enterText("androidTestCompile project(':library3')\n");
->>>>>>> c74dbdbd
 
     myProjectFrame.requestProjectSync().waitForGradleProjectSyncToFinish();
     Module appModule = myProjectFrame.getModule("app");
@@ -529,15 +518,7 @@
   // See https://code.google.com/p/android/issues/detail?id=66880
   public void testAutomaticCreationOfMissingWrapper() throws IOException {
     myProjectFrame = importSimpleApplication();
-
-<<<<<<< HEAD
-    myProjectFrame.deleteGradleWrapper()
-                .requestProjectSync()
-                .waitForGradleProjectSyncToFinish()
-                .requireGradleWrapperSet();
-=======
     myProjectFrame.deleteGradleWrapper().requestProjectSync().waitForGradleProjectSyncToFinish().requireGradleWrapperSet();
->>>>>>> c74dbdbd
   }
 
   @Test @IdeGuiTest
@@ -548,12 +529,7 @@
     createEmptyGradleSettingsFile(myProjectFrame.getProjectPath());
 
     // Sync should be successful for multi-module projects with an empty settings.gradle file.
-<<<<<<< HEAD
-    myProjectFrame.requestProjectSync()
-                .waitForBackgroundTasksToFinish();
-=======
     myProjectFrame.requestProjectSync().waitForBackgroundTasksToFinish();
->>>>>>> c74dbdbd
   }
 
   @Test @IdeGuiTest
@@ -564,12 +540,7 @@
     createEmptyGradleSettingsFile(myProjectFrame.getProjectPath());
 
     // Sync should be successful for single-module projects with an empty settings.gradle file.
-<<<<<<< HEAD
-    myProjectFrame.requestProjectSync()
-                .waitForGradleProjectSyncToFinish();
-=======
     myProjectFrame.requestProjectSync().waitForGradleProjectSyncToFinish();
->>>>>>> c74dbdbd
   }
 
   private static void createEmptyGradleSettingsFile(@NotNull File projectPath) throws IOException {
@@ -673,13 +644,7 @@
 
     myProjectFrame = importSimpleApplication();
 
-<<<<<<< HEAD
-    myProjectFrame.deleteGradleWrapper()
-                .useLocalGradleDistribution(unsupportedGradleHome)
-                .requestProjectSync();
-=======
     myProjectFrame.deleteGradleWrapper().useLocalGradleDistribution(unsupportedGradleHome).requestProjectSync();
->>>>>>> c74dbdbd
 
     // Expect message suggesting to use Gradle wrapper. Click "Cancel" to use local distribution.
     myProjectFrame.findMessageDialog(GRADLE_SYNC_DIALOG_TITLE).clickCancel();
@@ -698,45 +663,23 @@
       return;
     }
 
-<<<<<<< HEAD
-    myProjectFrame = importSimpleApplication();
-=======
     myProjectFrame = importMultiModule();
->>>>>>> c74dbdbd
     myProjectFrame.deleteGradleWrapper().useLocalGradleDistribution(unsupportedGradleHome).requestProjectSync();
 
     // Expect message suggesting to use Gradle wrapper. Click "OK" to use wrapper.
     myProjectFrame.findMessageDialog(GRADLE_SYNC_DIALOG_TITLE).clickOk();
 
-<<<<<<< HEAD
-    myProjectFrame.waitForGradleProjectSyncToStart()
-                .waitForGradleProjectSyncToFinish().requireGradleWrapperSet();
-=======
     myProjectFrame.waitForGradleProjectSyncToStart().waitForGradleProjectSyncToFinish().requireGradleWrapperSet();
->>>>>>> c74dbdbd
   }
 
   @Test @IdeGuiTest
   public void testCreateWrapperWhenLocalDistributionPathIsNotSet() throws IOException {
     myProjectFrame = importSimpleApplication();
-
-<<<<<<< HEAD
-    myProjectFrame.deleteGradleWrapper()
-                .useLocalGradleDistribution("")
-                .requestProjectSync();
-=======
     myProjectFrame.deleteGradleWrapper().useLocalGradleDistribution("").requestProjectSync();
->>>>>>> c74dbdbd
 
     // Expect message suggesting to use Gradle wrapper. Click "OK" to use wrapper.
     myProjectFrame.findMessageDialog(GRADLE_SYNC_DIALOG_TITLE).clickOk();
-
-<<<<<<< HEAD
-    myProjectFrame.waitForGradleProjectSyncToStart()
-                .waitForGradleProjectSyncToFinish().requireGradleWrapperSet();
-=======
     myProjectFrame.waitForGradleProjectSyncToStart().waitForGradleProjectSyncToFinish().requireGradleWrapperSet();
->>>>>>> c74dbdbd
   }
 
   @Test @IdeGuiTest
@@ -744,22 +687,12 @@
     myProjectFrame = importSimpleApplication();
 
     File nonExistingDirPath = new File(SystemProperties.getUserHome(), UUID.randomUUID().toString());
-<<<<<<< HEAD
-    myProjectFrame.deleteGradleWrapper()
-                .useLocalGradleDistribution(nonExistingDirPath).requestProjectSync();
-=======
     myProjectFrame.deleteGradleWrapper().useLocalGradleDistribution(nonExistingDirPath).requestProjectSync();
->>>>>>> c74dbdbd
 
     // Expect message suggesting to use Gradle wrapper. Click "OK" to use wrapper.
     myProjectFrame.findMessageDialog(GRADLE_SYNC_DIALOG_TITLE).clickOk();
 
-<<<<<<< HEAD
-    myProjectFrame.waitForGradleProjectSyncToStart()
-                .waitForGradleProjectSyncToFinish().requireGradleWrapperSet();
-=======
     myProjectFrame.waitForGradleProjectSyncToStart().waitForGradleProjectSyncToFinish().requireGradleWrapperSet();
->>>>>>> c74dbdbd
   }
 
   // See https://code.google.com/p/android/issues/detail?id=74842
@@ -846,7 +779,6 @@
   public void testSyncWithUnresolvedDependencies() throws IOException {
     myProjectFrame = importSimpleApplication();
     testSyncWithUnresolvedAppCompat();
-<<<<<<< HEAD
   }
 
   @Test @IdeGuiTest
@@ -865,8 +797,6 @@
     });
 
     testSyncWithUnresolvedAppCompat();
-=======
->>>>>>> c74dbdbd
   }
 
   private void testSyncWithUnresolvedAppCompat() {
@@ -913,12 +843,7 @@
     welcomeFrame.findMessageDialog(GRADLE_SYNC_DIALOG_TITLE).clickOk();
 
     myProjectFrame = findIdeFrame(projectDirPath);
-<<<<<<< HEAD
-    myProjectFrame.waitForGradleProjectSyncToFinish()
-                .requireGradleWrapperSet();
-=======
     myProjectFrame.waitForGradleProjectSyncToFinish().requireGradleWrapperSet();
->>>>>>> c74dbdbd
   }
 
   // See https://code.google.com/p/android/issues/detail?id=74341
@@ -1048,13 +973,7 @@
     // We expect the IDE to warn the user about this incompatibility.
     myProjectFrame.updateAndroidModelVersion("1.0.0");
 
-<<<<<<< HEAD
-    myProjectFrame.useLocalGradleDistribution(gradleTwoDotFourHome)
-                .requestProjectSync()
-                .waitForGradleProjectSyncToFinish();
-=======
     myProjectFrame.useLocalGradleDistribution(gradleTwoDotFourHome).requestProjectSync().waitForGradleProjectSyncToFinish();
->>>>>>> c74dbdbd
 
     ContentFixture syncMessages = myProjectFrame.getMessagesToolWindow().getGradleSyncContent();
     syncMessages.findMessage(ERROR, firstLineStartingWith("Gradle 2.4 requires Android Gradle plugin 1.2.0 (or newer)"));
@@ -1065,13 +984,7 @@
   public void testJavaModelSerialization() throws IOException {
     myProjectFrame = importProjectAndWaitForProjectSyncToFinish("MultipleModuleTypes");
 
-<<<<<<< HEAD
-    myProjectFrame.requestProjectSync()
-                  .waitForGradleProjectSyncToFinish()
-                  .closeProject();
-=======
     myProjectFrame.requestProjectSync().waitForGradleProjectSyncToFinish().closeProject();
->>>>>>> c74dbdbd
 
     myProjectFrame = importProjectAndWaitForProjectSyncToFinish("MultipleModuleTypes");
 
@@ -1128,13 +1041,8 @@
     assertNull(moduleDependency);
 
     ContentFixture syncMessages = myProjectFrame.getMessagesToolWindow().getGradleSyncContent();
-<<<<<<< HEAD
-    MessageFixture message = syncMessages.findMessage(WARNING,
-                                                      firstLineStartingWith("Ignoring dependency of module 'app' on module 'library3'."));
-=======
     MessageFixture message =
       syncMessages.findMessage(WARNING, firstLineStartingWith("Ignoring dependency of module 'app' on module 'library3'."));
->>>>>>> c74dbdbd
 
     // Verify if the error message's link goes to the build file.
     VirtualFile buildFile = getGradleBuildFile(library3);
@@ -1153,14 +1061,9 @@
 
     myProjectFrame = importProjectAndWaitForProjectSyncToFinish("MultipleModuleTypes");
     LibraryPropertiesDialogFixture propertiesDialog = myProjectFrame.showPropertiesForLibrary("guava");
-<<<<<<< HEAD
-    propertiesDialog.addAttachment(javadocJarPath)
-                    .clickOk();
-=======
     propertiesDialog.addAttachment(javadocJarPath).clickOk();
 
     myProjectFrame.waitForBackgroundTasksToFinish();
->>>>>>> c74dbdbd
 
     myProjectFrame.waitForBackgroundTasksToFinish();
 
@@ -1170,12 +1073,7 @@
     LibraryFixture library = propertiesDialog.getLibrary();
     library.requireJavadocUrls(javadocJarUrl);
 
-<<<<<<< HEAD
-    myProjectFrame.requestProjectSync()
-                .waitForGradleProjectSyncToFinish();
-=======
     myProjectFrame.requestProjectSync().waitForGradleProjectSyncToFinish();
->>>>>>> c74dbdbd
 
     // Verify that the library still has the Javadoc attachment after sync.
     library = propertiesDialog.getLibrary();
@@ -1218,12 +1116,8 @@
 
   // Verifies that the IDE, during sync, asks the user to copy IDE proxy settings to gradle.properties, if applicable.
   // See https://code.google.com/p/android/issues/detail?id=65325
-<<<<<<< HEAD
-  @Test @IdeGuiTest @Ignore
-=======
   @Test @IdeGuiTest
   @Ignore
->>>>>>> c74dbdbd
   public void testWithIdeProxySettings() throws IOException {
     System.getProperties().setProperty("show.do.not.copy.http.proxy.settings.to.gradle", "true");
 
@@ -1252,19 +1146,11 @@
     assertNotNull(checkBox);
     JCheckBoxFixture checkBoxFixture = new JCheckBoxFixture(myRobot, checkBox);
     checkBoxFixture.setSelected(true);
-<<<<<<< HEAD
 
     message.clickYes();
 
     myProjectFrame.waitForGradleProjectSyncToStart().waitForGradleProjectSyncToFinish();
 
-=======
-
-    message.clickYes();
-
-    myProjectFrame.waitForGradleProjectSyncToStart().waitForGradleProjectSyncToFinish();
-
->>>>>>> c74dbdbd
     // Verify gradle.properties has proxy settings.
     assertThat(gradlePropertiesPath).isFile();
 
@@ -1291,12 +1177,8 @@
 
     myProjectFrame.requestProjectSync().waitForGradleProjectSyncToFinish();
 
-<<<<<<< HEAD
-    String expectedMessage = "The project encoding (ISO-8859-1) has been reset to the encoding specified in the Gradle build files (UTF-8).";
-=======
     String expectedMessage =
       "The project encoding (ISO-8859-1) has been reset to the encoding specified in the Gradle build files (UTF-8).";
->>>>>>> c74dbdbd
     ContentFixture syncMessages = myProjectFrame.getMessagesToolWindow().getGradleSyncContent();
     syncMessages.findMessage(INFO, firstLineStartingWith(expectedMessage));
 
@@ -1390,13 +1272,7 @@
   @Test @IdeGuiTest
   public void testModelWithLayoutRenderingIssue() throws IOException {
     myProjectFrame = importMultiModule();
-<<<<<<< HEAD
-    myProjectFrame.updateAndroidModelVersion("1.2.0")
-                  .requestProjectSync()
-                  .waitForGradleProjectSyncToFinish();
-=======
     myProjectFrame.updateAndroidModelVersion("1.2.0").requestProjectSync().waitForGradleProjectSyncToFinish();
->>>>>>> c74dbdbd
 
     ContentFixture syncMessages = myProjectFrame.getMessagesToolWindow().getGradleSyncContent();
     syncMessages.findMessage(WARNING, firstLineStartingWith("Using an obsolete version of the Gradle plugin (1.2.0)"));
@@ -1464,11 +1340,7 @@
   @Test @IdeGuiTest
   public void testWithPreReleasePlugin() throws IOException {
     myProjectFrame = importMultiModule();
-<<<<<<< HEAD
-    myProjectFrame.updateAndroidModelVersion("1.2.0-beta1").requestProjectSync().waitForGradleProjectSyncToFinish();
-=======
     myProjectFrame.updateAndroidModelVersion("1.2.0-beta1").requestProjectSync().waitForGradleProjectSyncToFail();
->>>>>>> c74dbdbd
 
     ContentFixture syncMessages = myProjectFrame.getMessagesToolWindow().getGradleSyncContent();
     MessageFixture message =
@@ -1518,11 +1390,7 @@
   public void suggestUpgradingAndroidPlugin() throws IOException {
     final String hyperlinkText = "Fix plugin version and sync project";
 
-<<<<<<< HEAD
-    myProjectFrame = importProjectAndWaitForProjectSyncToFinish("SimpleApplication");
-=======
     myProjectFrame = importMultiModule();
->>>>>>> c74dbdbd
     myProjectFrame.updateAndroidModelVersion("1.2.0");
     myProjectFrame.requestProjectSync().waitForGradleProjectSyncToFinish();
 
@@ -1560,12 +1428,8 @@
     }
   }
 
-<<<<<<< HEAD
-  @Test @IdeGuiTest @Ignore
-=======
   @Test @IdeGuiTest
   @Ignore
->>>>>>> c74dbdbd
   public void testSyncWithInvalidJdk() throws IOException {
     myProjectFrame = importSimpleApplication();
 
