/*
 * Copyright (C) 2015 The Android Open Source Project
 *
 * Licensed under the Apache License, Version 2.0 (the "License");
 * you may not use this file except in compliance with the License.
 * You may obtain a copy of the License at
 *
 *      http://www.apache.org/licenses/LICENSE-2.0
 *
 * Unless required by applicable law or agreed to in writing, software
 * distributed under the License is distributed on an "AS IS" BASIS,
 * WITHOUT WARRANTIES OR CONDITIONS OF ANY KIND, either express or implied.
 * See the License for the specific language governing permissions and
 * limitations under the License.
 */
package com.android.tools.idea.sdk.wizard;

import com.android.annotations.VisibleForTesting;
import com.android.repository.api.*;
import com.android.repository.impl.meta.TypeDetails;
import com.android.sdklib.repository.AndroidSdkHandler;
import com.android.sdklib.repository.meta.DetailsTypes;
import com.android.tools.idea.sdk.StudioSettingsController;
import com.android.tools.idea.sdk.install.StudioSdkInstallerUtil;
import com.android.tools.idea.sdk.progress.StudioLoggerProgressIndicator;
import com.android.tools.idea.sdk.progress.ThrottledProgressWrapper;
import com.android.tools.idea.observable.ListenerManager;
import com.android.tools.idea.observable.core.BoolProperty;
import com.android.tools.idea.observable.core.BoolValueProperty;
import com.android.tools.idea.observable.core.ObservableBool;
import com.android.tools.adtui.validation.Validator;
import com.android.tools.adtui.validation.ValidatorPanel;
import com.android.tools.adtui.validation.validators.FalseValidator;
import com.android.tools.adtui.validation.validators.TrueValidator;
import com.android.tools.idea.ui.wizard.deprecated.StudioWizardStepPanel;
import com.android.tools.idea.wizard.WizardConstants;
import com.android.tools.idea.wizard.model.ModelWizard;
import com.android.tools.idea.wizard.model.ModelWizardStep;
import com.intellij.ide.util.PropertiesComponent;
<<<<<<< HEAD
=======
import com.intellij.openapi.application.ApplicationManager;
import com.intellij.openapi.application.ModalityState;
>>>>>>> b13afab4
import com.intellij.openapi.diagnostic.Logger;
import com.intellij.openapi.progress.EmptyProgressIndicator;
import com.intellij.openapi.progress.ProgressIndicator;
import com.intellij.openapi.progress.ProgressManager;
import com.intellij.openapi.progress.impl.BackgroundableProcessIndicator;
import com.intellij.openapi.project.ProjectManager;
<<<<<<< HEAD
=======
import com.intellij.ui.GuiUtils;
>>>>>>> b13afab4
import com.intellij.ui.components.JBLabel;
import com.intellij.util.ui.UIUtil;
import org.jetbrains.annotations.NotNull;
import org.jetbrains.annotations.Nullable;

import javax.swing.*;
import java.awt.event.ActionEvent;
import java.util.Collection;
import java.util.List;
import java.util.function.Function;

/**
 * {@link ModelWizardStep} responsible for installing all selected packages before allowing the user the proceed.
 * This class extends {@link WithoutModel} since this step only acts as a middleman between the user
 * accepting the packages and an InstallTask installing the packages in the background. No model is needed since no data
 * is recorded.
 */
public class InstallSelectedPackagesStep extends ModelWizardStep.WithoutModel {
  private final BoolProperty myInstallFailed = new BoolValueProperty();
  private final BoolProperty myInstallationFinished = new BoolValueProperty();
  private final ListenerManager myListeners = new ListenerManager();

  private final StudioWizardStepPanel myStudioPanel;
  private final ValidatorPanel myValidatorPanel;
  private final AndroidSdkHandler mySdkHandler;

  private JPanel myContentPanel;
  private JBLabel myLabelSdkPath;
  private JBLabel myProgressOverallLabel;
  private JTextArea mySdkManagerOutput;
  private JProgressBar myProgressBar;
  private JBLabel myProgressDetailLabel;

  private List<UpdatablePackage> myInstallRequests;
  private Collection<LocalPackage> myUninstallRequests;

  // Ok to keep a reference, since the wizard is short-lived and modal.
  private final RepoManager myRepoManager;
  private com.android.repository.api.ProgressIndicator myLogger;
  private static final Object LOGGER_LOCK = new Object();
  private BackgroundAction myBackgroundAction = new BackgroundAction();
  private final boolean myBackgroundable;
  private InstallerFactory myFactory;
  private boolean myThrottleProgress;

  public InstallSelectedPackagesStep(@NotNull List<UpdatablePackage> installRequests,
                                     @NotNull Collection<LocalPackage> uninstallRequests,
                                     @NotNull AndroidSdkHandler sdkHandler,
                                     boolean backgroundable) {
    this(installRequests, uninstallRequests, sdkHandler, backgroundable, StudioSdkInstallerUtil.createInstallerFactory(sdkHandler), false);
  }

  @VisibleForTesting
  public InstallSelectedPackagesStep(@NotNull List<UpdatablePackage> installRequests,
                                     @NotNull Collection<LocalPackage> uninstallRequests,
                                     @NotNull AndroidSdkHandler sdkHandler,
                                     boolean backgroundable,
                                     @NotNull InstallerFactory factory,
                                     boolean throttleProgress) {
    super("Component Installer");
    myInstallRequests = installRequests;
    myUninstallRequests = uninstallRequests;
    myRepoManager = sdkHandler.getSdkManager(new StudioLoggerProgressIndicator(getClass()));
    myValidatorPanel = new ValidatorPanel(this, myContentPanel);
    myStudioPanel = new StudioWizardStepPanel(myValidatorPanel, "Installing Requested Components");
    myBackgroundable = backgroundable;
    mySdkHandler = sdkHandler;
<<<<<<< HEAD
=======
    myFactory = factory;
    myThrottleProgress = throttleProgress;
>>>>>>> b13afab4
  }

  @Override
  public Action getExtraAction() {
    return myBackgroundable ? myBackgroundAction : null;
  }

  @Override
  protected void onWizardStarting(@NotNull ModelWizard.Facade wizard) {
    // This will show a warning to the user once installation starts and will disable the next/finish button until installation finishes
    String finishedText = "Please wait until the installation finishes";
    myValidatorPanel.registerValidator(myInstallationFinished, new TrueValidator(Validator.Severity.INFO, finishedText));

    String installError = "Installation did not complete successfully. See the IDE log for details";
    myValidatorPanel.registerValidator(myInstallFailed, new FalseValidator(installError));

    myBackgroundAction.setWizard(wizard);

    // Note: Calling updateNavigationProperties while myInstallationFinished is updated causes ConcurrentModificationException
    myListeners.listen(myInstallationFinished, v -> ApplicationManager.getApplication().invokeLater(wizard::updateNavigationProperties));
  }

  @Override
  protected void onEntering() {
    mySdkManagerOutput.setText("");
    myLabelSdkPath.setText(myRepoManager.getLocalPath().getPath());

    myInstallationFinished.set(false);
    startSdkInstall();
  }

  @Override
  protected boolean shouldShow() {
    return !myInstallRequests.isEmpty() || !myUninstallRequests.isEmpty();
  }

  @Override
  public boolean canGoBack() {
    return myInstallationFinished.get();
  }

  @NotNull
  @Override
  protected ObservableBool canGoForward() {
    return myInstallationFinished;
  }

  @NotNull
  @Override
  protected JComponent getComponent() {
    return myStudioPanel;
  }

  @Override
  public void dispose() {
    myListeners.releaseAll();
    synchronized (LOGGER_LOCK) {
      // If we're backgrounded, don't cancel when the window closes; allow the operation to continue.
      if (myLogger != null && !myBackgroundAction.isBackgrounded()) {
        myLogger.cancel();
      }
    }
  }

  private void startSdkInstall() {
    CustomLogger customLogger = new CustomLogger();
    synchronized (LOGGER_LOCK) {
      myLogger = myThrottleProgress ? new ThrottledProgressWrapper(customLogger) : customLogger;
    }

    Function<List<RepoPackage>, Void> completeCallback = failures -> {
<<<<<<< HEAD
      UIUtil.invokeLaterIfNeeded(() -> {
=======
      GuiUtils.invokeLaterIfNeeded(() -> {
>>>>>>> b13afab4
        myProgressBar.setValue(100);
        myProgressOverallLabel.setText("");

        if (!failures.isEmpty()) {
          myInstallFailed.set(true);
          myProgressBar.setEnabled(false);
        }
        else {
          myProgressDetailLabel.setText("Done");
          checkForUpgrades(myInstallRequests);
<<<<<<< HEAD
        }
        myInstallationFinished.set(true);
      });
      return null;
    };

    InstallerFactory factory = StudioSdkInstallerUtil.createInstallerFactory(mySdkHandler);

    InstallTask task = new InstallTask(factory, mySdkHandler, StudioSettingsController.getInstance(), myLogger);
=======
          myInstallRequests.clear();
          myUninstallRequests.clear();
        }
        myInstallationFinished.set(true);
      }, ModalityState.any());
      return null;
    };

    InstallTask task = new InstallTask(myFactory, mySdkHandler, StudioSettingsController.getInstance(), myLogger);
>>>>>>> b13afab4
    task.setInstallRequests(myInstallRequests);
    task.setUninstallRequests(myUninstallRequests);
    task.setCompleteCallback(completeCallback);
    task.setPrepareCompleteCallback(() -> myBackgroundAction.setEnabled(false));
<<<<<<< HEAD
=======
    myBackgroundAction.setTask(task);

>>>>>>> b13afab4
    ProgressIndicator indicator;
    boolean hasOpenProjects = ProjectManager.getInstance().getOpenProjects().length > 0;
    if (hasOpenProjects) {
      indicator = new BackgroundableProcessIndicator(task);
    }
    else {
      // If we don't have any open projects runProcessWithProgressAsynchronously will show a modal popup no matter what.
      // Instead use an empty progress indicator to suppress that.
      indicator = new EmptyProgressIndicator();
    }
    customLogger.setIndicator(indicator);
    myLogger.logInfo("To install:");
    for (UpdatablePackage p : myInstallRequests) {
      myLogger.logInfo(String.format("- %1$s (%2$s)", p.getRemote().getDisplayName(), p.getRemote().getPath()));
    }
    myLogger.logInfo("");
    ProgressManager.getInstance().runProcessWithProgressAsynchronously(task, indicator);
  }

  /**
   * Look through the list of completed changes, and set a key if any new platforms
   * were installed.
   */
  private static void checkForUpgrades(@Nullable List<UpdatablePackage> completedChanges) {
    if (completedChanges == null) {
      return;
    }
    int highestNewApiLevel = 0;
    for (UpdatablePackage updated : completedChanges) {
      TypeDetails details = updated.getRepresentative().getTypeDetails();
      if (details instanceof DetailsTypes.PlatformDetailsType) {
        int api = ((DetailsTypes.PlatformDetailsType)details).getApiLevel();
        if (api > highestNewApiLevel) {
          highestNewApiLevel = api;
        }
      }
    }
    if (highestNewApiLevel > 0) {
      // TODO: Fix this code after we delete WizardConstants
      PropertiesComponent.getInstance().setValue(WizardConstants.NEWLY_INSTALLED_API_KEY.name, highestNewApiLevel, -1);
    }
  }


  private final class CustomLogger implements com.android.repository.api.ProgressIndicator {

    private ProgressIndicator myIndicator;
    private boolean myCancelled;
    private Logger myLogger = Logger.getInstance(getClass());
    // Maintain separately since JProgressBar has low resolution
    private double myFraction = 0;

    @Override
    public void setText(@Nullable final String s) {
      UIUtil.invokeLaterIfNeeded(() -> myProgressOverallLabel.setText(s));
      if (myIndicator != null) {
        myIndicator.setText(s);
      }
    }

    @Override
    public boolean isCanceled() {
      return myCancelled;
    }

    @Override
    public void cancel() {
      myCancelled = true;
      if (myIndicator != null) {
        myIndicator.cancel();
      }
    }

    @Override
    public void setCancellable(boolean cancellable) {
      // Nothing
    }

    @Override
    public boolean isCancellable() {
      return true;
    }

    @Override
    public void setIndeterminate(final boolean indeterminate) {
      UIUtil.invokeLaterIfNeeded(() -> myProgressBar.setIndeterminate(indeterminate));
      if (myIndicator != null) {
        myIndicator.setIndeterminate(indeterminate);
      }
    }

    @Override
    public boolean isIndeterminate() {
      return myProgressBar.isIndeterminate();
    }

    @Override
    public void setFraction(final double v) {
      myFraction = v;
      UIUtil.invokeLaterIfNeeded(() -> {
        myProgressBar.setIndeterminate(false);
        myProgressBar.setValue((int)(v * (double)(myProgressBar.getMaximum() - myProgressBar.getMinimum())));
      });
      if (myIndicator != null) {
        myIndicator.setFraction(v);
      }
    }

    @Override
    public double getFraction() {
      return myFraction;
    }

    @Override
    public void setSecondaryText(@Nullable String s) {
      if (s != null && s.length() > 80) {
        s = s.substring(s.length() - 80, s.length());
      }
      String label = s;
      UIUtil.invokeLaterIfNeeded(() -> myProgressDetailLabel.setText(label));
      if (myIndicator != null) {
        myIndicator.setText2(label);
      }
    }

    @Override
    public void logWarning(@NotNull String s) {
      appendText(s);
      myLogger.warn(s);
    }

    @Override
    public void logWarning(@NotNull String s, @Nullable Throwable e) {
      appendText(s);
      myLogger.warn(s, e);
    }

    @Override
    public void logError(@NotNull String s) {
      appendText(s);
      myLogger.error(s);
    }

    @Override
    public void logError(@NotNull String s, @Nullable Throwable e) {
      appendText(s);
      myLogger.error(s, e);
    }

    @Override
    public void logInfo(@NotNull String s) {
      appendText(s);
      myLogger.info(s);
    }

    @Override
    public void logVerbose(@NotNull String s) {
    }

    private void appendText(@NotNull final String s) {
      UIUtil.invokeLaterIfNeeded(() -> {
        String current = mySdkManagerOutput.getText();
        String separator = "\n";
        if (current == null) {
          current = "";
        }
        else if (current.endsWith("\n")) {
          // Want to chew the first "extra" newline since in different places
          // the messages either end with an explicit "\n" or not, but the intention is always
          // to have one trailing newline.
          //
          // The calling code can still supply more than one newline,
          // and it will result in empty lines, since 2+ explicitly provided newlines
          // probably mean that this was the intention
          separator = "";
        }
        mySdkManagerOutput.setText(current + separator + s);
      });
    }

    public void setIndicator(ProgressIndicator indicator) {
      myIndicator = indicator;
    }
  }

  /**
   * Action shown as an extra action in the wizard (see {@link ModelWizardStep#getExtraAction()}.
   * Cancels the wizard, but lets our install task continue running.
   */
  private static class BackgroundAction extends AbstractAction {
    private boolean myIsBackgrounded = false;
    private ModelWizard.Facade myWizard;
    private InstallTask myTask;

    public BackgroundAction() {
      super("Background");
    }

    public void setTask(InstallTask task) {
      myTask = task;
    }

    public void setWizard(@NotNull ModelWizard.Facade wizard) {
      myWizard = wizard;
    }

    @Override
    public void actionPerformed(ActionEvent e) {
      myIsBackgrounded = true;
      myTask.foregroundIndicatorClosed();
      myWizard.cancel();
    }

    public boolean isBackgrounded() {
      return myIsBackgrounded;
    }
  }
}<|MERGE_RESOLUTION|>--- conflicted
+++ resolved
@@ -37,21 +37,15 @@
 import com.android.tools.idea.wizard.model.ModelWizard;
 import com.android.tools.idea.wizard.model.ModelWizardStep;
 import com.intellij.ide.util.PropertiesComponent;
-<<<<<<< HEAD
-=======
 import com.intellij.openapi.application.ApplicationManager;
 import com.intellij.openapi.application.ModalityState;
->>>>>>> b13afab4
 import com.intellij.openapi.diagnostic.Logger;
 import com.intellij.openapi.progress.EmptyProgressIndicator;
 import com.intellij.openapi.progress.ProgressIndicator;
 import com.intellij.openapi.progress.ProgressManager;
 import com.intellij.openapi.progress.impl.BackgroundableProcessIndicator;
 import com.intellij.openapi.project.ProjectManager;
-<<<<<<< HEAD
-=======
 import com.intellij.ui.GuiUtils;
->>>>>>> b13afab4
 import com.intellij.ui.components.JBLabel;
 import com.intellij.util.ui.UIUtil;
 import org.jetbrains.annotations.NotNull;
@@ -119,11 +113,8 @@
     myStudioPanel = new StudioWizardStepPanel(myValidatorPanel, "Installing Requested Components");
     myBackgroundable = backgroundable;
     mySdkHandler = sdkHandler;
-<<<<<<< HEAD
-=======
     myFactory = factory;
     myThrottleProgress = throttleProgress;
->>>>>>> b13afab4
   }
 
   @Override
@@ -195,11 +186,7 @@
     }
 
     Function<List<RepoPackage>, Void> completeCallback = failures -> {
-<<<<<<< HEAD
-      UIUtil.invokeLaterIfNeeded(() -> {
-=======
       GuiUtils.invokeLaterIfNeeded(() -> {
->>>>>>> b13afab4
         myProgressBar.setValue(100);
         myProgressOverallLabel.setText("");
 
@@ -210,17 +197,6 @@
         else {
           myProgressDetailLabel.setText("Done");
           checkForUpgrades(myInstallRequests);
-<<<<<<< HEAD
-        }
-        myInstallationFinished.set(true);
-      });
-      return null;
-    };
-
-    InstallerFactory factory = StudioSdkInstallerUtil.createInstallerFactory(mySdkHandler);
-
-    InstallTask task = new InstallTask(factory, mySdkHandler, StudioSettingsController.getInstance(), myLogger);
-=======
           myInstallRequests.clear();
           myUninstallRequests.clear();
         }
@@ -230,16 +206,12 @@
     };
 
     InstallTask task = new InstallTask(myFactory, mySdkHandler, StudioSettingsController.getInstance(), myLogger);
->>>>>>> b13afab4
     task.setInstallRequests(myInstallRequests);
     task.setUninstallRequests(myUninstallRequests);
     task.setCompleteCallback(completeCallback);
     task.setPrepareCompleteCallback(() -> myBackgroundAction.setEnabled(false));
-<<<<<<< HEAD
-=======
     myBackgroundAction.setTask(task);
 
->>>>>>> b13afab4
     ProgressIndicator indicator;
     boolean hasOpenProjects = ProjectManager.getInstance().getOpenProjects().length > 0;
     if (hasOpenProjects) {
@@ -282,7 +254,6 @@
       PropertiesComponent.getInstance().setValue(WizardConstants.NEWLY_INSTALLED_API_KEY.name, highestNewApiLevel, -1);
     }
   }
-
 
   private final class CustomLogger implements com.android.repository.api.ProgressIndicator {
 
