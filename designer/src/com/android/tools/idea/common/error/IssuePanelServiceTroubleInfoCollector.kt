--- conflicted
+++ resolved
@@ -24,11 +24,7 @@
 import com.intellij.util.ui.UIUtil
 
 /** A [TroubleInfoCollector] for [IssuePanelService] status. */
-<<<<<<< HEAD
-internal class IssuePanelServiceTroubleInfoCollector : TroubleInfoCollector {
-=======
 class IssuePanelServiceTroubleInfoCollector : TroubleInfoCollector {
->>>>>>> 0d09370c
   override fun collectInfo(project: Project): String {
     val issuePanelService = IssuePanelService.getInstance(project)
     val allIssues =
