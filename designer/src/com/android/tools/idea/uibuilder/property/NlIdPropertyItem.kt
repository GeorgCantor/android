--- conflicted
+++ resolved
@@ -105,17 +105,10 @@
 
     val action = RenameElementAction()
     val simpleContext = SimpleDataContext.builder()
-<<<<<<< HEAD
-        .add(NEW_NAME_RESOURCE, newId)
-        .add(CommonDataKeys.PSI_FILE, value.containingFile)
-        .add(CommonDataKeys.PSI_ELEMENT, value)
-        .add(CommonDataKeys.PROJECT, value.project)
-=======
       .add(NEW_NAME_RESOURCE, newId)
       .add(CommonDataKeys.PSI_FILE, value.containingFile)
       .add(CommonDataKeys.PSI_ELEMENT, value)
       .add(CommonDataKeys.PROJECT, value.project)
->>>>>>> de127946
       .build()
     ActionUtil.invokeAction(action, simpleContext, ActionPlaces.UNKNOWN, null, null)
 
