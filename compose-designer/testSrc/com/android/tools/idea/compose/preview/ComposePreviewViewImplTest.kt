--- conflicted
+++ resolved
@@ -28,10 +28,7 @@
 import com.android.tools.idea.compose.preview.navigation.ComposePreviewNavigationHandler
 import com.android.tools.idea.compose.preview.scene.ComposeSceneComponentProvider
 import com.android.tools.idea.compose.preview.scene.ComposeScreenViewProvider
-<<<<<<< HEAD
-=======
 import com.android.tools.idea.concurrency.AndroidDispatchers.uiThread
->>>>>>> 0d09370c
 import com.android.tools.idea.concurrency.AndroidDispatchers.workerThread
 import com.android.tools.idea.editors.build.ProjectBuildStatusManager
 import com.android.tools.idea.editors.build.ProjectStatus
@@ -98,11 +95,7 @@
     requestPrivateClassLoader = false,
     runAtfChecks = false,
     runVisualLinting = false,
-<<<<<<< HEAD
-    quality = 1f
-=======
     quality = 1f,
->>>>>>> 0d09370c
   )
 
 /** Converts an [InstructionsPanel] into text that can be easily used in assertions. */
@@ -142,11 +135,7 @@
 
   @Before
   fun setUp() =
-<<<<<<< HEAD
-    ApplicationManager.getApplication().invokeAndWait {
-=======
     runBlocking(uiThread) {
->>>>>>> 0d09370c
       // Setup a fake manifest so rendering works correctly
       val manifest =
         fixture.addFileToProjectAndInvalidate(
@@ -173,20 +162,12 @@
 
       </manifest>
     """
-<<<<<<< HEAD
-            .trimIndent()
-=======
             .trimIndent(),
->>>>>>> 0d09370c
         )
       SourceProviderManager.replaceForTest(
         projectRule.module.androidFacet!!,
         fixture.projectDisposable,
-<<<<<<< HEAD
-        NamedIdeaSourceProviderBuilder.create("main", manifest.virtualFile.url).build()
-=======
         NamedIdeaSourceProviderBuilder.create("main", manifest.virtualFile.url).build(),
->>>>>>> 0d09370c
       )
 
       val psiMainFile =
@@ -195,11 +176,7 @@
           """
       fun main() {}
     """
-<<<<<<< HEAD
-            .trimIndent()
-=======
             .trimIndent(),
->>>>>>> 0d09370c
         )
 
       val navigationHandler = ComposePreviewNavigationHandler()
@@ -217,11 +194,7 @@
           fixture.testRootDisposable,
           sceneComponentProvider,
           ComposeScreenViewProvider(NopComposePreviewManager()),
-<<<<<<< HEAD
-          { false }
-=======
           { false },
->>>>>>> 0d09370c
         )
       val composePreviewViewImpl =
         ComposePreviewViewImpl(
@@ -245,11 +218,7 @@
             add(composePreviewViewImpl.component, BorderLayout.CENTER)
           },
           1.0,
-<<<<<<< HEAD
-          true
-=======
           true,
->>>>>>> 0d09370c
         )
       fakeUi.root.validate()
     }
@@ -292,12 +261,8 @@
         testPreviewElementModelAdapter,
         DefaultModelUpdater(),
         navigationHandler = ComposePreviewNavigationHandler(),
-<<<<<<< HEAD
-        ::configureLayoutlibSceneManagerForPreviewElement
-=======
         ::configureLayoutlibSceneManagerForPreviewElement,
         null,
->>>>>>> 0d09370c
       )
     }
     ApplicationManager.getApplication().invokeAndWait {
@@ -369,11 +334,7 @@
       }
     updatePreviewAndRefreshWithProvider(fakePreviewProvider, composePreviewManager)
     ApplicationManager.getApplication().invokeAndWait {
-<<<<<<< HEAD
-      previewView.mainSurface.zoomToFit()
-=======
       previewView.mainSurface.zoomController.zoomToFit()
->>>>>>> 0d09370c
       fakeUi.root.validate()
     }
 
