/*
 * Copyright (C) 2020 The Android Open Source Project
 *
 * Licensed under the Apache License, Version 2.0 (the "License");
 * you may not use this file except in compliance with the License.
 * You may obtain a copy of the License at
 *
 *      http://www.apache.org/licenses/LICENSE-2.0
 *
 * Unless required by applicable law or agreed to in writing, software
 * distributed under the License is distributed on an "AS IS" BASIS,
 * WITHOUT WARRANTIES OR CONDITIONS OF ANY KIND, either express or implied.
 * See the License for the specific language governing permissions and
 * limitations under the License.
 */
package com.android.tools.idea.testartifacts.instrumented

import com.android.ddmlib.IDevice
import com.android.ddmlib.testrunner.ITestRunListener
import com.android.sdklib.AndroidVersion
import com.android.testutils.MockitoKt.eq
<<<<<<< HEAD
import com.android.tools.idea.gradle.model.IdeAndroidArtifact
import com.android.tools.idea.run.AndroidProcessHandler
import com.android.tools.idea.run.ConsolePrinter
import com.android.tools.idea.run.tasks.LaunchContext
=======
import com.android.testutils.MockitoKt.whenever
import com.android.tools.idea.run.AndroidProcessHandler
import com.android.tools.idea.run.ConsolePrinter
import com.android.tools.idea.run.tasks.LaunchContext
import com.android.tools.idea.run.tasks.LaunchResult
>>>>>>> b5f40ffd
import com.android.tools.idea.run.util.LaunchStatus
import com.android.tools.idea.testartifacts.instrumented.configuration.AndroidTestConfiguration
import com.google.common.truth.Truth.assertThat
import com.google.common.util.concurrent.MoreExecutors
import org.junit.Rule
import org.junit.Test
import org.junit.runner.RunWith
import org.junit.runners.JUnit4
import org.mockito.Mock
import org.mockito.Mockito.mock
import org.mockito.Mockito.verify
<<<<<<< HEAD
import org.mockito.Mockito.`when`
=======
>>>>>>> b5f40ffd
import org.mockito.junit.MockitoJUnit
import org.mockito.quality.Strictness
import java.util.concurrent.ExecutorService

/**
 * Unit tests for [AndroidTestApplicationLaunchTask].
 */
@RunWith(JUnit4::class)
class AndroidTestApplicationLaunchTaskTest {

  @get:Rule val mockitoJunitRule = MockitoJUnit.rule().strictness(Strictness.STRICT_STUBS)
<<<<<<< HEAD

  @Mock lateinit var mockAndroidArtifact: IdeAndroidArtifact
  @Mock lateinit var mockProcessHandler: AndroidProcessHandler
  @Mock lateinit var mockPrinter: ConsolePrinter
  @Mock lateinit var mockITestRunListener: ITestRunListener
  @Mock lateinit var mockLaunchContext: LaunchContext
  @Mock lateinit var mockLaunchStatus: LaunchStatus

=======

  @Mock lateinit var mockProcessHandler: AndroidProcessHandler
  @Mock lateinit var mockPrinter: ConsolePrinter
  @Mock lateinit var mockITestRunListener: ITestRunListener
  @Mock lateinit var mockLaunchContext: LaunchContext
  @Mock lateinit var mockLaunchStatus: LaunchStatus

>>>>>>> b5f40ffd
  private val directExecutor: ExecutorService = MoreExecutors.newDirectExecutorService()

  private fun createMockDevice(version: AndroidVersion): IDevice {
    val mockDevice = mock(IDevice::class.java)
    whenever(mockDevice.version).thenReturn(version)
    return mockDevice
  }

  private fun createLaunchTask(): AndroidTestApplicationLaunchTask {
    return AndroidTestApplicationLaunchTask(
      "instrumentationTestRunner",
      "testApplicationId",
<<<<<<< HEAD
      mockAndroidArtifact,
=======
      null,
>>>>>>> b5f40ffd
      /*waitForDebugger=*/ false,
      "instrumentationOptions",
      listOf(mockITestRunListener),
      myBackgroundTaskExecutor = directExecutor::submit,
      myAndroidTestConfigurationProvider = { AndroidTestConfiguration() },
    ) {}
  }
<<<<<<< HEAD

  @Test
  fun statusReporterModeRawTextShouldBeUsedInApiLevel25() {
    val mockDevice = createMockDevice(AndroidVersion(25))
    val launchTask = createLaunchTask()

=======

  @Test
  fun statusReporterModeRawTextShouldBeUsedInApiLevel25() {
    val mockDevice = createMockDevice(AndroidVersion(25))
    val launchTask = createLaunchTask()

>>>>>>> b5f40ffd
    val runner = launchTask.createRemoteAndroidTestRunner(mockDevice)

    assertThat(runner.amInstrumentCommand).contains("-r")
    assertThat(runner.amInstrumentCommand).doesNotContain("-m")
  }

  @Test
  fun statusReporterModeProtoStdShouldBeUsedInApiLevel26() {
    val mockDevice = createMockDevice(AndroidVersion(26))
    val launchTask = createLaunchTask()

    val runner = launchTask.createRemoteAndroidTestRunner(mockDevice)

    assertThat(runner.amInstrumentCommand).contains("-m")
    assertThat(runner.amInstrumentCommand).doesNotContain("-r")
  }

  @Test
  fun run() {
    val mockDevice = createMockDevice(AndroidVersion(26))
<<<<<<< HEAD
    `when`(mockLaunchContext.device).thenReturn(mockDevice)
    `when`(mockLaunchContext.consolePrinter).thenReturn(mockPrinter)
    `when`(mockLaunchContext.launchStatus).thenReturn(mockLaunchStatus)
    `when`(mockLaunchStatus.processHandler).thenReturn(mockProcessHandler)
=======
    whenever(mockLaunchContext.device).thenReturn(mockDevice)
    whenever(mockLaunchContext.consolePrinter).thenReturn(mockPrinter)
    whenever(mockLaunchContext.launchStatus).thenReturn(mockLaunchStatus)
    whenever(mockLaunchStatus.processHandler).thenReturn(mockProcessHandler)
>>>>>>> b5f40ffd

    val launchTask = createLaunchTask()

    val result = launchTask.run(mockLaunchContext)

    requireNotNull(result)
<<<<<<< HEAD
    assertThat(result.success).isTrue()
=======
    assertThat(result.result).isEqualTo(LaunchResult.Result.SUCCESS)
>>>>>>> b5f40ffd

    verify(mockPrinter).stdout(eq("Running tests\n"))
    verify(mockProcessHandler).detachDevice(eq(mockDevice))
  }
}<|MERGE_RESOLUTION|>--- conflicted
+++ resolved
@@ -19,18 +19,11 @@
 import com.android.ddmlib.testrunner.ITestRunListener
 import com.android.sdklib.AndroidVersion
 import com.android.testutils.MockitoKt.eq
-<<<<<<< HEAD
-import com.android.tools.idea.gradle.model.IdeAndroidArtifact
-import com.android.tools.idea.run.AndroidProcessHandler
-import com.android.tools.idea.run.ConsolePrinter
-import com.android.tools.idea.run.tasks.LaunchContext
-=======
 import com.android.testutils.MockitoKt.whenever
 import com.android.tools.idea.run.AndroidProcessHandler
 import com.android.tools.idea.run.ConsolePrinter
 import com.android.tools.idea.run.tasks.LaunchContext
 import com.android.tools.idea.run.tasks.LaunchResult
->>>>>>> b5f40ffd
 import com.android.tools.idea.run.util.LaunchStatus
 import com.android.tools.idea.testartifacts.instrumented.configuration.AndroidTestConfiguration
 import com.google.common.truth.Truth.assertThat
@@ -42,10 +35,6 @@
 import org.mockito.Mock
 import org.mockito.Mockito.mock
 import org.mockito.Mockito.verify
-<<<<<<< HEAD
-import org.mockito.Mockito.`when`
-=======
->>>>>>> b5f40ffd
 import org.mockito.junit.MockitoJUnit
 import org.mockito.quality.Strictness
 import java.util.concurrent.ExecutorService
@@ -57,16 +46,6 @@
 class AndroidTestApplicationLaunchTaskTest {
 
   @get:Rule val mockitoJunitRule = MockitoJUnit.rule().strictness(Strictness.STRICT_STUBS)
-<<<<<<< HEAD
-
-  @Mock lateinit var mockAndroidArtifact: IdeAndroidArtifact
-  @Mock lateinit var mockProcessHandler: AndroidProcessHandler
-  @Mock lateinit var mockPrinter: ConsolePrinter
-  @Mock lateinit var mockITestRunListener: ITestRunListener
-  @Mock lateinit var mockLaunchContext: LaunchContext
-  @Mock lateinit var mockLaunchStatus: LaunchStatus
-
-=======
 
   @Mock lateinit var mockProcessHandler: AndroidProcessHandler
   @Mock lateinit var mockPrinter: ConsolePrinter
@@ -74,7 +53,6 @@
   @Mock lateinit var mockLaunchContext: LaunchContext
   @Mock lateinit var mockLaunchStatus: LaunchStatus
 
->>>>>>> b5f40ffd
   private val directExecutor: ExecutorService = MoreExecutors.newDirectExecutorService()
 
   private fun createMockDevice(version: AndroidVersion): IDevice {
@@ -87,11 +65,7 @@
     return AndroidTestApplicationLaunchTask(
       "instrumentationTestRunner",
       "testApplicationId",
-<<<<<<< HEAD
-      mockAndroidArtifact,
-=======
       null,
->>>>>>> b5f40ffd
       /*waitForDebugger=*/ false,
       "instrumentationOptions",
       listOf(mockITestRunListener),
@@ -99,21 +73,12 @@
       myAndroidTestConfigurationProvider = { AndroidTestConfiguration() },
     ) {}
   }
-<<<<<<< HEAD
 
   @Test
   fun statusReporterModeRawTextShouldBeUsedInApiLevel25() {
     val mockDevice = createMockDevice(AndroidVersion(25))
     val launchTask = createLaunchTask()
 
-=======
-
-  @Test
-  fun statusReporterModeRawTextShouldBeUsedInApiLevel25() {
-    val mockDevice = createMockDevice(AndroidVersion(25))
-    val launchTask = createLaunchTask()
-
->>>>>>> b5f40ffd
     val runner = launchTask.createRemoteAndroidTestRunner(mockDevice)
 
     assertThat(runner.amInstrumentCommand).contains("-r")
@@ -134,28 +99,17 @@
   @Test
   fun run() {
     val mockDevice = createMockDevice(AndroidVersion(26))
-<<<<<<< HEAD
-    `when`(mockLaunchContext.device).thenReturn(mockDevice)
-    `when`(mockLaunchContext.consolePrinter).thenReturn(mockPrinter)
-    `when`(mockLaunchContext.launchStatus).thenReturn(mockLaunchStatus)
-    `when`(mockLaunchStatus.processHandler).thenReturn(mockProcessHandler)
-=======
     whenever(mockLaunchContext.device).thenReturn(mockDevice)
     whenever(mockLaunchContext.consolePrinter).thenReturn(mockPrinter)
     whenever(mockLaunchContext.launchStatus).thenReturn(mockLaunchStatus)
     whenever(mockLaunchStatus.processHandler).thenReturn(mockProcessHandler)
->>>>>>> b5f40ffd
 
     val launchTask = createLaunchTask()
 
     val result = launchTask.run(mockLaunchContext)
 
     requireNotNull(result)
-<<<<<<< HEAD
-    assertThat(result.success).isTrue()
-=======
     assertThat(result.result).isEqualTo(LaunchResult.Result.SUCCESS)
->>>>>>> b5f40ffd
 
     verify(mockPrinter).stdout(eq("Running tests\n"))
     verify(mockProcessHandler).detachDevice(eq(mockDevice))
