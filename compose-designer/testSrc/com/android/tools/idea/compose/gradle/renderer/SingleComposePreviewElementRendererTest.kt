--- conflicted
+++ resolved
@@ -19,22 +19,10 @@
 import com.android.testutils.ImageDiffUtil.assertImageSimilar
 import com.android.tools.idea.compose.gradle.ComposeGradleProjectRule
 import com.android.tools.idea.compose.preview.SIMPLE_COMPOSE_PROJECT_PATH
-<<<<<<< HEAD
-import com.android.tools.preview.PreviewConfiguration
-import com.android.tools.preview.SingleComposePreviewElementInstance
-import com.android.tools.rendering.classloading.ModuleClassLoader
-=======
 import com.android.tools.idea.testing.virtualFile
 import com.android.tools.preview.PreviewConfiguration
 import com.android.tools.preview.SingleComposePreviewElementInstance
 import com.android.tools.rendering.classloading.ModuleClassLoader
-import java.awt.event.KeyEvent
-import java.awt.event.KeyEvent.KEY_LOCATION_STANDARD
-import java.nio.file.Paths
-import java.util.concurrent.TimeUnit
-import java.util.concurrent.atomic.AtomicReference
-import javax.swing.JPanel
->>>>>>> 0d09370c
 import org.junit.Assert.assertEquals
 import org.junit.Assert.assertFalse
 import org.junit.Assert.assertNull
@@ -284,12 +272,8 @@
       facet.virtualFile("src/main/java/google/simpleapplication/MainActivity.kt")
     val defaultRender =
       renderPreviewElementForResult(
-<<<<<<< HEAD
-          projectRule.androidFacet(":app"),
-=======
-          facet,
-          mainActivityFile,
->>>>>>> 0d09370c
+          facet,
+          mainActivityFile,
           SingleComposePreviewElementInstance.forTesting(
             "google.simpleapplication.OtherPreviewsKt.EmptyPreview"
           ),
@@ -378,21 +362,6 @@
   fun testRecomposeLeakCheck() {
     var classLoader: ModuleClassLoader? = null
     repeat(5) {
-<<<<<<< HEAD
-      val renderTaskFuture =
-        createRenderTaskFuture(
-          projectRule.androidFacet(":app"),
-          SingleComposePreviewElementInstance.forTesting(
-            "google.simpleapplication.LeakCheckKt.WithException"
-          ),
-          false
-        )
-      val renderTask = renderTaskFuture.get()!!
-      val result = renderTask.render().get()
-      assertFalse("The render should have failed", result.renderResult.isSuccess)
-      classLoader = renderTask.classLoader as ModuleClassLoader
-      renderTaskFuture.get().dispose().get()
-=======
       val facet = projectRule.androidFacet(":app")
       val leakCheckFile = facet.virtualFile("src/main/java/google/simpleapplication/LeakCheck.kt")
       val renderTaskFuture =
@@ -409,7 +378,6 @@
       assertFalse("The render should have failed", result.renderResult.isSuccess)
       classLoader = renderTask.classLoader as ModuleClassLoader
       renderTaskFuture.future.get().dispose().get()
->>>>>>> 0d09370c
     }
 
     // Ensure that the classes we will check were loaded by the test first. If not, it could be the
