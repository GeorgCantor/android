--- conflicted
+++ resolved
@@ -93,17 +93,6 @@
   }
 
   /** The requestor's reason for syncing the project */
-<<<<<<< HEAD
-  enum class SyncReason {
-    /** The project is being loaded */
-    PROJECT_LOADED,
-    /** The project has been modified */
-    PROJECT_MODIFIED,
-    /** The project has been modified (dependency updated) */
-    PROJECT_DEPENDENCY_UPDATED,
-    /** The user requested the sync directly (by pushing the button) */
-    USER_REQUEST;
-=======
   data class SyncReason(val forStats: Trigger) {
     companion object {
       /** The project is being loaded */
@@ -119,7 +108,6 @@
       @JvmField
       val USER_REQUEST = SyncReason(Trigger.TRIGGER_USER_REQUEST)
     }
->>>>>>> b5f40ffd
   }
 
   /** Listener which provides a callback for when syncs complete */
@@ -130,10 +118,6 @@
 }
 
 /** Endpoint for broadcasting changes in global sync status */
-<<<<<<< HEAD
 @JvmField val PROJECT_SYSTEM_SYNC_TOPIC = Topic(SyncResultListener::class.java)
-=======
-@JvmField val PROJECT_SYSTEM_SYNC_TOPIC = Topic<SyncResultListener>("Project sync", SyncResultListener::class.java)
 
-fun Trigger.toReason(): ProjectSystemSyncManager.SyncReason = ProjectSystemSyncManager.SyncReason(this)
->>>>>>> b5f40ffd
+fun Trigger.toReason(): ProjectSystemSyncManager.SyncReason = ProjectSystemSyncManager.SyncReason(this)