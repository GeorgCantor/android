--- conflicted
+++ resolved
@@ -1,7 +1,4 @@
-<<<<<<< HEAD
-=======
 load("//tools/adt/idea/android/integration:build_defs.bzl", "INTEGRATION_TEST_GRADLE_VERSION")
->>>>>>> 0d09370c
 load("//tools/adt/idea/studio:studio.bzl", "iml_studio_test")
 load("//tools/base/bazel:bazel.bzl", "iml_module")
 load("//tools/base/bazel:jvm_import.bzl", "jvm_import")
@@ -42,12 +39,9 @@
         "//tools/adt/idea/render-resources:intellij.android.render-resources[module]",
         "//tools/adt/idea/rendering:intellij.android.rendering[module]",
         "//tools/adt/idea/preview-elements:intellij.android.preview-elements[module]",
-<<<<<<< HEAD
-=======
         "//tools/base/environment-services:studio.intellij.android.environment-services[module]",
         "//tools/adt/idea/ml-api:intellij.android.ml-api[module]",
         "//tools/adt/idea/preview-fast-compile:intellij.android.preview-fast-compile[module]",
->>>>>>> 0d09370c
     ],
 )
 
@@ -55,10 +49,7 @@
 iml_module(
     name = "intellij.android.compose-designer.tests",
     iml_files = ["intellij.android.compose-designer.tests.iml"],
-<<<<<<< HEAD
-=======
     kotlin_use_compose = True,
->>>>>>> 0d09370c
     split_test_targets = {
         "gradle.fast": {
             "tags": ["cpu:3"],
@@ -87,10 +78,7 @@
         },
         # Can probably be grouped into gradle-other once flakiness is fixed: b/261126651, b/272048512
         "RenderErrorTest": {
-<<<<<<< HEAD
-=======
             "shard_count": 3,
->>>>>>> 0d09370c
             "test_filter": "com.android.tools.idea.compose.gradle.preview.RenderErrorTest",
         },
         "gradle-other": {
@@ -182,12 +170,9 @@
         "//tools/base/deploy/deployer:studio.android.sdktools.deployer[module, test]",
         "//tools/adt/idea/.idea/libraries:truth[test]",
         "//tools/adt/idea/preview-elements:intellij.android.preview-elements[module, test]",
-<<<<<<< HEAD
-=======
         "//tools/analytics-library/shared:analytics-shared[module, test]",
         "//tools/adt/idea/preview-designer:intellij.android.preview-designer.tests[module, test]",
         "//tools/adt/idea/preview-fast-compile:intellij.android.preview-fast-compile[module, test]",
->>>>>>> 0d09370c
     ],
 )
 
@@ -257,11 +242,7 @@
     ":compose_preview_deps",
     "//prebuilts/studio/sdk:build-tools/33.0.1",
     "//tools/adt/idea/compose-designer/testData:composepreview",
-<<<<<<< HEAD
-    "//tools/base/build-system:gradle-distrib-7.5",
-=======
     INTEGRATION_TEST_GRADLE_VERSION,
->>>>>>> 0d09370c
 ]
 
 maven_repository(
