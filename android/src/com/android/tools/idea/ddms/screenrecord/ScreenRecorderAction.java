--- conflicted
+++ resolved
@@ -16,9 +16,6 @@
 
 package com.android.tools.idea.ddms.screenrecord;
 
-<<<<<<< HEAD
-import com.android.ddmlib.*;
-=======
 import com.android.annotations.VisibleForTesting;
 import com.android.ddmlib.*;
 import com.android.sdklib.internal.avd.AvdInfo;
@@ -28,7 +25,6 @@
 import com.android.tools.idea.sdk.AndroidSdks;
 import com.android.tools.idea.sdk.progress.StudioLoggerProgressIndicator;
 import com.android.utils.FileUtils;
->>>>>>> abbea60e
 import com.intellij.CommonBundle;
 import com.intellij.ide.actions.ShowFilePathAction;
 import com.intellij.openapi.application.ApplicationManager;
@@ -88,8 +84,6 @@
     final CountDownLatch latch = new CountDownLatch(1);
     final CollectingOutputReceiver receiver = new CollectingOutputReceiver(latch);
 
-<<<<<<< HEAD
-=======
     if (mUseEmuRecording) {
       // TODO (joshuaduong): Needs to handle when emulator shuts down, need to stop recording dialog
       try {
@@ -104,16 +98,12 @@
       }
     }
 
->>>>>>> abbea60e
     boolean showTouchEnabled = isShowTouchEnabled(myDevice);
     ApplicationManager.getApplication().executeOnPooledThread(() -> {
       if (options.showTouches != showTouchEnabled) {
         setShowTouch(myDevice, options.showTouches);
       }
       try {
-<<<<<<< HEAD
-        myDevice.startScreenRecorder(REMOTE_PATH, options, receiver);
-=======
         if (mHostRecordingFileName != null) { // Use emulator screen recording
           EmulatorConsole console = EmulatorConsole.getConsole(myDevice);
           if (console != null) {
@@ -123,7 +113,6 @@
           // Store the temp media file in the respective avd folder
           myDevice.startScreenRecorder(REMOTE_PATH, options, receiver);
         }
->>>>>>> abbea60e
       }
       catch (Exception e) {
         showError(myProject, "Unexpected error while launching screen recorder", e);
@@ -164,8 +153,6 @@
     return false;
   }
 
-<<<<<<< HEAD
-=======
   @VisibleForTesting(visibility = VisibleForTesting.Visibility.PRIVATE)
   static String getEmulatorScreenRecorderOptions(
     @NotNull String filePath,
@@ -201,7 +188,6 @@
     return sb.toString();
   }
 
->>>>>>> abbea60e
   private static class ScreenRecorderTask extends Task.Modal {
     private final IDevice myDevice;
     private final CountDownLatch myCompletionLatch;
