/*
 * Copyright 2000-2012 JetBrains s.r.o.
 *
 * Licensed under the Apache License, Version 2.0 (the "License");
 * you may not use this file except in compliance with the License.
 * You may obtain a copy of the License at
 *
 * http://www.apache.org/licenses/LICENSE-2.0
 *
 * Unless required by applicable law or agreed to in writing, software
 * distributed under the License is distributed on an "AS IS" BASIS,
 * WITHOUT WARRANTIES OR CONDITIONS OF ANY KIND, either express or implied.
 * See the License for the specific language governing permissions and
 * limitations under the License.
 */
package org.jetbrains.android.compiler.tools;

import com.android.sdklib.BuildToolInfo;
import com.android.sdklib.IAndroidTarget;
import com.intellij.execution.ExecutionException;
import com.intellij.execution.configurations.CommandLineBuilder;
import com.intellij.execution.configurations.GeneralCommandLine;
import com.intellij.execution.configurations.JavaParameters;
import com.intellij.execution.configurations.ParametersList;
import com.intellij.openapi.diagnostic.Logger;
import com.intellij.openapi.module.Module;
import com.intellij.openapi.projectRoots.Sdk;
import com.intellij.openapi.roots.ModuleRootManager;
import com.intellij.openapi.util.io.FileUtilRt;
import com.intellij.util.PathUtil;
import com.intellij.util.PathsList;
import com.intellij.util.containers.HashMap;
import org.jetbrains.android.util.AndroidBundle;
import org.jetbrains.android.util.AndroidCommonUtils;
import org.jetbrains.android.util.AndroidCompilerMessageKind;
import org.jetbrains.annotations.NotNull;

import java.io.File;
import java.util.ArrayList;
import java.util.Collections;
import java.util.List;
import java.util.Map;

/**
 * @author Eugene.Kudelevsky
 */
public class AndroidDxWrapper {
  private static final Logger LOG = Logger.getInstance("#org.jetbrains.android.compiler.tools.AndroidDx");

  private AndroidDxWrapper() {
  }

  @SuppressWarnings({"IOResourceOpenedButNotSafelyClosed"})
  public static Map<AndroidCompilerMessageKind, List<String>> execute(@NotNull Module module,
                                                                      @NotNull IAndroidTarget target,
                                                                      @NotNull String outputDir,
                                                                      @NotNull String[] compileTargets,
                                                                      @NotNull String additionalVmParams,
                                                                      int maxHeapSize,
                                                                      boolean optimize) {
    BuildToolInfo buildToolInfo = target.getBuildToolInfo();
    if (buildToolInfo == null) {
      return Collections.singletonMap(AndroidCompilerMessageKind.ERROR, Collections.singletonList("No Build Tools in the Android SDK."));
    }

    String outFile = outputDir + File.separatorChar + AndroidCommonUtils.CLASSES_FILE_NAME;

    final Map<AndroidCompilerMessageKind, List<String>> messages = new HashMap<AndroidCompilerMessageKind, List<String>>(2);
    messages.put(AndroidCompilerMessageKind.ERROR, new ArrayList<String>());
    messages.put(AndroidCompilerMessageKind.INFORMATION, new ArrayList<String>());
    messages.put(AndroidCompilerMessageKind.WARNING, new ArrayList<String>());

    String dxJarPath = buildToolInfo.getPath(BuildToolInfo.PathId.DX_JAR);
    File dxJar = new File(dxJarPath);
    if (!dxJar.isFile()) {
      messages.get(AndroidCompilerMessageKind.ERROR).add(AndroidBundle.message("android.file.not.exist.error", dxJarPath));
      return messages;
    }

    JavaParameters parameters = new JavaParameters();
    Sdk sdk = ModuleRootManager.getInstance(module).getSdk();

    // dex runs after simple java compilation, so JDK must be specified
    assert sdk != null;

    parameters.setJdk(sdk);
    parameters.setMainClass(AndroidDxRunner.class.getName());

    ParametersList programParamList = parameters.getProgramParametersList();
    programParamList.add(dxJarPath);
    programParamList.add(outFile);
    programParamList.add("--optimize", Boolean.toString(optimize));
    programParamList.addAll(compileTargets);
    programParamList.add("--exclude");

    ParametersList vmParamList = parameters.getVMParametersList();

    if (additionalVmParams.length() > 0) {
      vmParamList.addParametersString(additionalVmParams);
    }
    if (!AndroidCommonUtils.hasXmxParam(vmParamList.getParameters())) {
      vmParamList.add("-Xmx" + maxHeapSize + "M");
    }
    final PathsList classPath = parameters.getClassPath();
    classPath.add(PathUtil.getJarPathForClass(AndroidDxRunner.class));
    classPath.add(PathUtil.getJarPathForClass(FileUtilRt.class));

    // delete file to check if it will exist after dex compilation
    if (!new File(outFile).delete()) {
      LOG.info("Cannot delete file " + outFile);
    }

    Process process;
    try {
      GeneralCommandLine commandLine = CommandLineBuilder.createFromJavaParameters(parameters, true);
      LOG.info(commandLine.getCommandLineString());
      process = commandLine.createProcess();
      AndroidCommonUtils.handleDexCompilationResult(process, commandLine.getCommandLineString(), outFile, messages, false);
    }
    catch (ExecutionException e) {
      messages.get(AndroidCompilerMessageKind.ERROR).add("ExecutionException: " + e.getMessage());
      LOG.info(e);
      return messages;
    }

<<<<<<< HEAD
=======
    AndroidCommonUtils.handleDexCompilationResult(process, outFile, messages, false);
>>>>>>> 30e1f6eb

    return messages;
  }
}<|MERGE_RESOLUTION|>--- conflicted
+++ resolved
@@ -115,7 +115,6 @@
       GeneralCommandLine commandLine = CommandLineBuilder.createFromJavaParameters(parameters, true);
       LOG.info(commandLine.getCommandLineString());
       process = commandLine.createProcess();
-      AndroidCommonUtils.handleDexCompilationResult(process, commandLine.getCommandLineString(), outFile, messages, false);
     }
     catch (ExecutionException e) {
       messages.get(AndroidCompilerMessageKind.ERROR).add("ExecutionException: " + e.getMessage());
@@ -123,10 +122,7 @@
       return messages;
     }
 
-<<<<<<< HEAD
-=======
     AndroidCommonUtils.handleDexCompilationResult(process, outFile, messages, false);
->>>>>>> 30e1f6eb
 
     return messages;
   }
