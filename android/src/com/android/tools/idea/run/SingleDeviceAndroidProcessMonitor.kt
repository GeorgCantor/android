--- conflicted
+++ resolved
@@ -175,11 +175,7 @@
 
     when (myState) {
       WAITING_FOR_PROCESS, PROCESS_IS_RUNNING -> {
-<<<<<<< HEAD
-        // Kill target process if it's still running.
-=======
         // force-stop target process if it's still running.
->>>>>>> e624679c
         targetDevice.forceStop(targetApplicationId)
         deploymentApplicationService.findClient(targetDevice, targetApplicationId).forEach { client ->
           client.kill()
