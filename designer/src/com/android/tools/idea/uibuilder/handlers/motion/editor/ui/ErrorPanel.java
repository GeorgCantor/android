/*
 * Copyright (C) 2019 The Android Open Source Project
 *
 * Licensed under the Apache License, Version 2.0 (the "License");
 * you may not use this file except in compliance with the License.
 * You may obtain a copy of the License at
 *
 *      http://www.apache.org/licenses/LICENSE-2.0
 *
 * Unless required by applicable law or agreed to in writing, software
 * distributed under the License is distributed on an "AS IS" BASIS,
 * WITHOUT WARRANTIES OR CONDITIONS OF ANY KIND, either express or implied.
 * See the License for the specific language governing permissions and
 * limitations under the License.
 */
package com.android.tools.idea.uibuilder.handlers.motion.editor.ui;

import com.android.tools.idea.uibuilder.handlers.motion.editor.adapters.MEUI;
import com.android.tools.idea.uibuilder.handlers.motion.editor.adapters.MTag;
import com.android.tools.idea.uibuilder.handlers.motion.editor.adapters.MotionSceneAttrs;
import java.awt.Dimension;
import java.awt.Font;
import java.awt.GridBagConstraints;
import java.awt.GridBagLayout;
import java.util.Arrays;
import java.util.HashMap;
import java.util.HashSet;
import java.util.Locale;
import javax.swing.JFrame;
import javax.swing.JLabel;
import javax.swing.JPanel;

public class ErrorPanel extends JPanel {
  JLabel myBanner = new JLabel();

  JLabel myLabel = new JLabel();
  JLabel myErrorLabel = new JLabel();

  String error;
  ErrorPanel() {
    super(new GridBagLayout());
    GridBagConstraints gbc = new GridBagConstraints();
    gbc.gridx = 0;
    gbc.gridy = 0;
    gbc.weightx = 1;
    gbc.fill=  GridBagConstraints.BOTH;
    myBanner.setText("Motion Editor cannot be used");
    myBanner.setOpaque(true);
    myBanner.setMinimumSize(new Dimension(1,MEUI.scale(16)));
    myBanner.setBackground(MEUI.ourBannerColor);
    add(myBanner, gbc);
    gbc.gridy++;

    gbc.weighty = 1;
    gbc.fill=  GridBagConstraints.BOTH;
    myLabel.setText("Motion Editor");
    add(myLabel, gbc);
    gbc.gridy++;
    gbc.weightx = 1;
    gbc.insets = MEUI.insets(10,10,10,10);
    myLabel.setVerticalAlignment(JLabel.BOTTOM);
    myLabel.setHorizontalAlignment(JLabel.CENTER);
    Font font = myLabel.getFont();
    myLabel.setFont(font.deriveFont(font.getSize()*2f));
    myErrorLabel.setVerticalAlignment(JLabel.TOP);
    myErrorLabel.setText(null);
    add(myErrorLabel, gbc);
    myErrorLabel.setForeground(MEUI.ourErrorColor);
  }

<<<<<<< HEAD
  HashSet<String> validTop = new HashSet<>(Arrays.asList(MotionSceneAttrs.Tags.TRANSITION,
                                                         MotionSceneAttrs.Tags.CONSTRAINTSET,
                                                         MotionSceneAttrs.Tags.INCLUDE,
                                                         upperCaseFirst(MotionSceneAttrs.Tags.INCLUDE),
                                                         MotionSceneAttrs.Tags.VIEW_TRANSITION));
=======
  HashSet<String> validTop = new HashSet<String>(Arrays.asList(MotionSceneAttrs.Tags.TRANSITION,
                                                               MotionSceneAttrs.Tags.CONSTRAINTSET,
                                                               MotionSceneAttrs.Tags.INCLUDE,
                                                               upperCaseFirst(MotionSceneAttrs.Tags.INCLUDE),
                                                               MotionSceneAttrs.Tags.VIEW_TRANSITION));
>>>>>>> b5f40ffd
  HashMap<String, HashSet<String>> containedIn = new HashMap<>();

  private static String upperCaseFirst(String str) {
    return str.substring(0, 1).toUpperCase(Locale.US) + str.substring(1);
  }

  private void put(String tag, String canBeIn) {
    HashSet<String> set = containedIn.get(tag);
    if (set == null) {
      set = new HashSet<>();
      containedIn.put(tag, set);
    }
    set.add(canBeIn);
  }
  {
    put(MotionSceneAttrs.Tags.CONSTRAINT, MotionSceneAttrs.Tags.CONSTRAINTSET);
    put(MotionSceneAttrs.Tags.CONSTRAINT_OVERRIDE, MotionSceneAttrs.Tags.CONSTRAINTSET);
    put(MotionSceneAttrs.Tags.KEY_FRAME_SET, MotionSceneAttrs.Tags.VIEW_TRANSITION);
    put(MotionSceneAttrs.Tags.CONSTRAINT_OVERRIDE, MotionSceneAttrs.Tags.VIEW_TRANSITION);
    put(MotionSceneAttrs.Tags.KEY_FRAME_SET, MotionSceneAttrs.Tags.TRANSITION);
    put(MotionSceneAttrs.Tags.KEY_ATTRIBUTE, MotionSceneAttrs.Tags.KEY_FRAME_SET);
    put(MotionSceneAttrs.Tags.KEY_CYCLE, MotionSceneAttrs.Tags.KEY_FRAME_SET);
    put(MotionSceneAttrs.Tags.KEY_POSITION, MotionSceneAttrs.Tags.KEY_FRAME_SET);
    put(MotionSceneAttrs.Tags.KEY_TRIGGER, MotionSceneAttrs.Tags.KEY_FRAME_SET);
    put(MotionSceneAttrs.Tags.KEY_TIME_CYCLE, MotionSceneAttrs.Tags.KEY_FRAME_SET);
    put(MotionSceneAttrs.Tags.ON_CLICK, MotionSceneAttrs.Tags.TRANSITION);
    put(MotionSceneAttrs.Tags.ON_SWIPE, MotionSceneAttrs.Tags.TRANSITION);
    put(MotionSceneAttrs.Tags.CUSTOM_ATTRIBUTE, MotionSceneAttrs.Tags.CONSTRAINT);
    put(MotionSceneAttrs.Tags.CUSTOM_ATTRIBUTE, MotionSceneAttrs.Tags.CONSTRAINT_OVERRIDE);
    put(MotionSceneAttrs.Tags.CUSTOM_ATTRIBUTE, MotionSceneAttrs.Tags.KEY_TRIGGER );
    put(MotionSceneAttrs.Tags.CUSTOM_ATTRIBUTE, MotionSceneAttrs.Tags.KEY_ATTRIBUTE );
    put(MotionSceneAttrs.Tags.CUSTOM_ATTRIBUTE, MotionSceneAttrs.Tags.KEY_TIME_CYCLE );
    put(MotionSceneAttrs.Tags.CUSTOM_ATTRIBUTE, MotionSceneAttrs.Tags.KEY_CYCLE );
    put(MotionSceneAttrs.Tags.MOTION, MotionSceneAttrs.Tags.CONSTRAINT);
    put(MotionSceneAttrs.Tags.LAYOUT, MotionSceneAttrs.Tags.CONSTRAINT);
    put(MotionSceneAttrs.Tags.PROPERTY_SET, MotionSceneAttrs.Tags.CONSTRAINT);
    put(MotionSceneAttrs.Tags.TRANSFORM, MotionSceneAttrs.Tags.CONSTRAINT);
  }

  @Override
  public void updateUI() {
    super.updateUI();
    if (myBanner != null) {
      myBanner.setBackground(MEUI.ourBannerColor);
    }
  }

  public boolean validateMotionScene(MTag scene) {
    String str = null;
    if (scene == null) {
      myErrorLabel.setText( "<HTML>MotionScene Syntax error:<ul>No valid LayoutDescription</ul></HTML>");
      return false;
    }

    MTag[] layer0 = scene.getChildTags();
    for (int i = 0; i < layer0.length; i++) {
      String tagName = layer0[i].getTagName();
      if (!validTop.contains(tagName)) {
        str = ((str != null)?str+"\n":"" ) + "<li> &lt;" + tagName +"&gt; cannot be a top level component </li>";
      }
     str = validateChildren(layer0[i], str);
    }

    if (str != null) {
      str = "<HTML>MotionScene Syntax error:<ul>"+str+"</ul></HTML>";
    }
    error = str;
    myErrorLabel.setText(error);
    return error == null;
  }

  public String validateChildren(MTag tag, String ret) {
    MTag[] child = tag.getChildTags();
    String parent = tag.getTagName();
    for (int i = 0; i < child.length; i++) {
      String childName = child[i].getTagName();
      // Special case custom attribute which can be in CONSTRAINT,KEY_CYCLE, KEY_ATTRIBUTE, or KEY_TIME_CYCLE
      if (MotionSceneAttrs.Tags.CUSTOM_ATTRIBUTE.equals(childName) &&
          (parent.equals(MotionSceneAttrs.Tags.CONSTRAINT)
           || parent.equals(MotionSceneAttrs.Tags.KEY_CYCLE)
           || parent.equals(MotionSceneAttrs.Tags.KEY_ATTRIBUTE)
           || parent.equals(MotionSceneAttrs.Tags.KEY_TRIGGER)
           || parent.equals(MotionSceneAttrs.Tags.KEY_TIME_CYCLE)
          )) {
        continue;
        }

      HashSet<String> shouldBeIn = containedIn.get(childName);
      if (shouldBeIn == null) {
        ret = ((ret != null)?ret+"\n":"" ) + "<li> &lt;" + childName +"&gt; of parent &lt;"+parent+"&gt; unknown</li>";
      }
      if (!shouldBeIn.contains(parent)) {
        String[] in = shouldBeIn.toArray(new String[0]);
        String tags =  in[0];
        for (int j = 1; j < in.length; j++) {
          tags += " or " + in[j];
        }
        ret = ((ret != null) ? ret + "\n" : "") +
              "<li> &lt;" +
              childName +
              "&gt; of parent &lt;" +
              parent +
              "&gt; should be in &lt;" +
              tags +
              "&gt;</li>";
      }
      ret = validateChildren(child[i], ret);
    }
    return ret;
  }

  public static void main(String [] arg) {
    JFrame frame = new JFrame("  error panel ");
    frame.setContentPane(new ErrorPanel());
    frame.setBounds(100,100,500,800);
    frame.setTitle("JFrame");

    frame.setDefaultCloseOperation(JFrame.EXIT_ON_CLOSE);
    frame.setVisible(true);
  }
}<|MERGE_RESOLUTION|>--- conflicted
+++ resolved
@@ -68,19 +68,11 @@
     myErrorLabel.setForeground(MEUI.ourErrorColor);
   }
 
-<<<<<<< HEAD
-  HashSet<String> validTop = new HashSet<>(Arrays.asList(MotionSceneAttrs.Tags.TRANSITION,
-                                                         MotionSceneAttrs.Tags.CONSTRAINTSET,
-                                                         MotionSceneAttrs.Tags.INCLUDE,
-                                                         upperCaseFirst(MotionSceneAttrs.Tags.INCLUDE),
-                                                         MotionSceneAttrs.Tags.VIEW_TRANSITION));
-=======
   HashSet<String> validTop = new HashSet<String>(Arrays.asList(MotionSceneAttrs.Tags.TRANSITION,
                                                                MotionSceneAttrs.Tags.CONSTRAINTSET,
                                                                MotionSceneAttrs.Tags.INCLUDE,
                                                                upperCaseFirst(MotionSceneAttrs.Tags.INCLUDE),
                                                                MotionSceneAttrs.Tags.VIEW_TRANSITION));
->>>>>>> b5f40ffd
   HashMap<String, HashSet<String>> containedIn = new HashMap<>();
 
   private static String upperCaseFirst(String str) {
