--- conflicted
+++ resolved
@@ -47,12 +47,9 @@
   @JvmField
   @Rule
   val grpcChannel = FakeGrpcChannel("FlameChartDetailsViewTest", FakeTransportService(timer))
-<<<<<<< HEAD
-=======
 
   @get:Rule
   val applicationRule = ApplicationRule()
->>>>>>> b5f40ffd
 
   private lateinit var profilersView: StudioProfilersView
   private val capture = CpuProfilerUITestUtils.validCapture()
@@ -85,11 +82,7 @@
     val atraceCapture = parser.parse(traceFile, FakeCpuService.FAKE_TRACE_ID, Cpu.CpuTraceType.ATRACE, 1, null).get()
 
     val flameChart = CaptureDetails.Type.FLAME_CHART.build(ClockType.GLOBAL, Range(Double.MIN_VALUE, Double.MAX_VALUE),
-<<<<<<< HEAD
-                                                           listOf(atraceCapture.getCaptureNode(atraceCapture.mainThreadId)),
-=======
                                                            listOf(atraceCapture.getCaptureNode(atraceCapture.mainThreadId)!!),
->>>>>>> b5f40ffd
                                                            atraceCapture) as CaptureDetails.FlameChart
     val flameChartView = ChartDetailsView.FlameChartDetailsView(profilersView, flameChart)
     val treeChart = TreeWalker(flameChartView.component).descendants().filterIsInstance<HTreeChart<CaptureNode>>().first()
@@ -99,11 +92,7 @@
   @Test
   fun showsContentWhenNodeIsNotNull() {
     val flameChart = CaptureDetails.Type.FLAME_CHART.build(ClockType.GLOBAL, Range(Double.MIN_VALUE, Double.MAX_VALUE),
-<<<<<<< HEAD
-                                                           listOf(capture.getCaptureNode(capture.mainThreadId)),
-=======
                                                            listOf(capture.getCaptureNode(capture.mainThreadId)!!),
->>>>>>> b5f40ffd
                                                            capture) as CaptureDetails.FlameChart
     val flameChartView = ChartDetailsView.FlameChartDetailsView(profilersView, flameChart)
 
