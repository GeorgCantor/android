--- conflicted
+++ resolved
@@ -19,16 +19,6 @@
     resourceRoot="/"
     stepByStep="false"
     hideStepIndex="true"
-<<<<<<< HEAD
-    version="2021.2.02">
-  <feature
-      name="What's New in 2021.2.01">
-    <tutorial
-        key="whats-new"
-        label=" What's New in 2021.2.01"
-        icon="preview/whats_new_icon.png"
-        remoteLink="https://developer.android.com/studio/preview/features"
-=======
     version="2022.1.1.1">
   <feature
       name="What's New in Electric Eel">
@@ -37,7 +27,6 @@
         label=" What's New in Electric Eel"
         icon="preview/whats_new_icon.png"
         remoteLink="https://d.android.com/r/studio-ui/whats-new-assistant/preview-release-notes/2022-1-1"
->>>>>>> b5f40ffd
         remoteLinkLabel="Read in a browser">
       <description>
         <![CDATA[
@@ -48,8 +37,6 @@
           from the main menu.
           ]]>
       </description>
-<<<<<<< HEAD
-=======
       <step label="New Logcat">
         <stepElement>
           <section>
@@ -281,16 +268,11 @@
           </section>
         </stepElement>
       </step>
->>>>>>> b5f40ffd
       <footerStep label="">
         <stepElement>
           <section>
             <![CDATA[
-<<<<<<< HEAD
-              <br><em>Last updated 04/20/2022</em><br><br>
-=======
               <br><em>Last updated 5/11/2022</em><br><br>
->>>>>>> b5f40ffd
             ]]>
           </section>
         </stepElement>
