--- conflicted
+++ resolved
@@ -124,11 +124,7 @@
     return rootDirPath.isDirectory() ? rootDirPath : null;
   }
 
-<<<<<<< HEAD
   @NotNull
-=======
-  @Nullable
->>>>>>> 6d222f2e
   public File getEmbeddedJdkPath() {
     String ideHomePath = getIdeHomePath();
 
