/*
 * Copyright (C) 2017 The Android Open Source Project
 *
 * Licensed under the Apache License, Version 2.0 (the "License");
 * you may not use this file except in compliance with the License.
 * You may obtain a copy of the License at
 *
 *      http://www.apache.org/licenses/LICENSE-2.0
 *
 * Unless required by applicable law or agreed to in writing, software
 * distributed under the License is distributed on an "AS IS" BASIS,
 * WITHOUT WARRANTIES OR CONDITIONS OF ANY KIND, either express or implied.
 * See the License for the specific language governing permissions and
 * limitations under the License.
 */
package com.android.tools.idea.common.surface;

import com.android.resources.ScreenRound;
import com.android.sdklib.devices.Device;
import com.android.sdklib.devices.Screen;
import com.android.tools.adtui.common.SwingCoordinate;
import com.android.tools.idea.common.model.AndroidCoordinate;
import com.android.tools.idea.common.model.AndroidDpCoordinate;
import com.android.tools.idea.common.model.Coordinates;
import com.android.tools.idea.common.model.NlModel;
import com.android.tools.idea.common.model.SelectionModel;
import com.android.tools.idea.common.scene.Scene;
import com.android.tools.idea.common.scene.SceneContext;
import com.android.tools.idea.common.scene.SceneManager;
import com.android.tools.idea.common.scene.draw.ColorSet;
import com.android.tools.idea.configurations.Configuration;
import com.google.common.collect.ImmutableList;
import java.awt.Dimension;
import java.awt.Shape;
import java.awt.geom.Area;
import java.awt.geom.Ellipse2D;
import java.awt.geom.Rectangle2D;
import com.intellij.openapi.Disposable;
import com.intellij.openapi.util.Disposer;
import org.jetbrains.annotations.NotNull;
import org.jetbrains.annotations.Nullable;

/**
 * View of a {@link Scene} used in a {@link DesignSurface}.
 */
public abstract class SceneView implements Disposable {
  @NotNull private final DesignSurface mySurface;
  @NotNull private final SceneManager myManager;
  private ImmutableList<Layer> myLayersCache;
  @SwingCoordinate private int x;
  @SwingCoordinate private int y;

  /**
   * A {@link SceneContext} which offers the rendering and/or picking information for this {@link SceneView}
   */
  @NotNull private final SceneContext myContext = new SceneViewTransform();

  public SceneView(@NotNull DesignSurface surface, @NotNull SceneManager manager) {
    mySurface = surface;
    myManager = manager;
  }

  @NotNull
  protected abstract ImmutableList<Layer> createLayers();

  /**
   * If Layers are not exist, they will be created by {@link #createLayers()}. This should happen only once.
   */
  @NotNull
  public final ImmutableList<Layer> getLayers() {
    if (myLayersCache == null) {
      myLayersCache = createLayers();
    }
    return myLayersCache;
  }

  @NotNull
  public Scene getScene() {
    return myManager.getScene();
  }

  /**
   * Returns the current size of the view. This is the same as {@link #getPreferredSize()} but accounts for the current zoom level.
   *
   * @param dimension optional existing {@link Dimension} instance to be reused. If not null, the values will be set and this instance
   *                  returned.
   */
  @NotNull
  @SwingCoordinate
  public Dimension getSize(@Nullable Dimension dimension) {
    if (dimension == null) {
      dimension = new Dimension();
    }

    Dimension preferred = getPreferredSize(dimension);
    double scale = getScale();

    dimension.setSize((int)(scale * preferred.width), (int)(scale * preferred.height));
    return dimension;
  }

  @NotNull
  public Dimension getPreferredSize() {
    return getPreferredSize(null);
  }

  /**
   * Returns the current size of the view. This is the same as {@link #getPreferredSize()} but accounts for the current zoom level.
   */
  @NotNull
  @SwingCoordinate
  public Dimension getSize() {
    return getSize(null);
  }

  /**
   * Get the height of the name label which displays the name on the top of SceneView.
   * The value is sum of text height and space between text and SceneView.
   */
  abstract public int getNameLabelHeight();

  @NotNull
  abstract public Dimension getPreferredSize(@Nullable Dimension dimension);

  @NotNull
  public Configuration getConfiguration() {
    return getSceneManager().getModel().getConfiguration();
  }

  /**
   * @deprecated This method will be removed in the future. The Model should be obtained by {@link SceneManager#getModel()} instead.
   */
  @Deprecated
  @NotNull
  public NlModel getModel() {
    return myManager.getModel();
  }

  @NotNull
  public SelectionModel getSelectionModel() {
    return getSurface().getSelectionModel();
  }

  /**
   * Returns null if the screen is rectangular; if not, it returns a shape (round for AndroidWear etc)
   */
  @Nullable
  public Shape getScreenShape() {
    Device device = getConfiguration().getDevice();
    if (device == null) {
      return null;
    }

    Screen screen = device.getDefaultHardware().getScreen();
    if (screen.getScreenRound() != ScreenRound.ROUND) {
      return null;
    }

    Dimension size = getSize();

    int chin = screen.getChin();
    int originX = getX();
    int originY = getY();
    if (chin == 0) {
      // Plain circle
      return new Ellipse2D.Double(originX, originY, size.width, size.height);
    }
    else {
      int height = size.height * chin / screen.getYDimension();
      Area a1 = new Area(new Ellipse2D.Double(originX, originY, size.width, size.height + height));
      Area a2 = new Area(new Rectangle2D.Double(originX, originY + 2 * (size.height + height) - height, size.width, height));
      a1.subtract(a2);
      return a1;
    }
  }

  @NotNull
  public DesignSurface getSurface() {
    return mySurface;
  }

  public double getScale() {
    return getSurface().getScale();
  }

  public float getSceneScalingFactor() {
    return getSceneManager().getSceneScalingFactor();
  }

  public void setLocation(@SwingCoordinate int screenX, @SwingCoordinate int screenY) {
    x = screenX;
    y = screenY;
  }

  @SwingCoordinate
  public int getX() {
    return x;
  }

  @SwingCoordinate
  public int getY() {
    return y;
  }

  /**
   * Custom translation to apply when converting between android coordinate space and swing coordinate space.
   */
  @SwingCoordinate
  public int getContentTranslationX() {
    return 0;
  }

  /**
   * Custom translation to apply when converting between android coordinate space and swing coordinate space.
   */
  @SwingCoordinate
  public int getContentTranslationY() {
    return 0;
  }

  @NotNull
  public SceneManager getSceneManager() {
    return myManager;
  }

  @NotNull
  public abstract ColorSet getColorSet();

  @NotNull
  final public SceneContext getContext() {
    return myContext;
  }

  @Override
  public void dispose() {
    if (myLayersCache != null) {
      myLayersCache.forEach(Disposer::dispose);
      myLayersCache = null;
    }
  }

<<<<<<< HEAD
=======
  /**
   * Called when {@link DesignSurface#updateUI()} is called.
   */
  public void updateUI() {
  }

>>>>>>> bd07c1f4
  /**
   * The {@link SceneContext} based on a {@link SceneView}.
   *
   * TODO: b/140160277
   *   For historical reason we put the Coordinate translation in {@link SceneContext} instead of using
   *   {@link SceneView} directly. Maybe we can remove {@link SceneContext} and just use {@link SceneView} only.
   */
  private class SceneViewTransform extends SceneContext {

    private SceneViewTransform() {
    }

    @Override
    @NotNull
    public ColorSet getColorSet() {
      return SceneView.this.getColorSet();
    }

    @NotNull
    @Override
    public DesignSurface getSurface() {
      return SceneView.this.getSurface();
    }

    @Override
    public double getScale() {
      return SceneView.this.getScale();
    }

    @Override
    @SwingCoordinate
    public int getSwingXDip(@AndroidDpCoordinate float x) {
      return Coordinates.getSwingX(SceneView.this, Coordinates.dpToPx(SceneView.this, x));
    }

    @Override
    @SwingCoordinate
    public int getSwingYDip(@AndroidDpCoordinate float y) {
      return Coordinates.getSwingY(SceneView.this, Coordinates.dpToPx(SceneView.this, y));
    }

    @Override
    @SwingCoordinate
    public int getSwingX(@AndroidCoordinate int x) {
      return Coordinates.getSwingX(SceneView.this, x);
    }

    @Override
    @SwingCoordinate
    public int getSwingY(@AndroidCoordinate int y) {
      return Coordinates.getSwingY(SceneView.this, y);
    }

    @Override
    @AndroidDpCoordinate
    public float pxToDp(@AndroidCoordinate int px) {
      return Coordinates.pxToDp(SceneView.this, px);
    }

    @Override
    public void repaint() {
      getSurface().needsRepaint();
    }

    @Override
    @SwingCoordinate
    public int getSwingDimensionDip(@AndroidDpCoordinate float dim) {
      return Coordinates.getSwingDimension(SceneView.this, Coordinates.dpToPx(SceneView.this, dim));
    }

    @Override
    @SwingCoordinate
    public int getSwingDimension(@AndroidCoordinate int dim) {
      return Coordinates.getSwingDimension(SceneView.this, dim);
    }
  }
}<|MERGE_RESOLUTION|>--- conflicted
+++ resolved
@@ -239,15 +239,12 @@
     }
   }
 
-<<<<<<< HEAD
-=======
   /**
    * Called when {@link DesignSurface#updateUI()} is called.
    */
   public void updateUI() {
   }
 
->>>>>>> bd07c1f4
   /**
    * The {@link SceneContext} based on a {@link SceneView}.
    *
