/*
 * Copyright (C) 2019 The Android Open Source Project
 *
 * Licensed under the Apache License, Version 2.0 (the "License");
 * you may not use this file except in compliance with the License.
 * You may obtain a copy of the License at
 *
 *      http://www.apache.org/licenses/LICENSE-2.0
 *
 * Unless required by applicable law or agreed to in writing, software
 * distributed under the License is distributed on an "AS IS" BASIS,
 * WITHOUT WARRANTIES OR CONDITIONS OF ANY KIND, either express or implied.
 * See the License for the specific language governing permissions and
 * limitations under the License.
 */
package com.android.tools.idea.uibuilder.visual

import com.android.ide.common.resources.Locale
import com.android.resources.NightMode
import com.android.resources.ScreenOrientation
import com.android.resources.UiMode
import com.android.sdklib.SdkVersionInfo
import com.android.tools.idea.common.type.DesignerTypeRegistrar
import com.android.tools.idea.configurations.ConfigurationManager
import com.android.tools.idea.uibuilder.LayoutTestCase
import com.android.tools.idea.uibuilder.type.LayoutFileType
import org.intellij.lang.annotations.Language
import org.mockito.Mockito

class CustomModelsProviderTest : LayoutTestCase() {

  override fun setUp() {
    DesignerTypeRegistrar.register(LayoutFileType)
    super.setUp()
  }

  override fun tearDown() {
    super.tearDown()
    DesignerTypeRegistrar.clearRegisteredTypes()
    // Cleanup any added configurations
    VisualizationToolSettings.getInstance().globalState.customConfigurationSets = mutableMapOf()
  }

  fun testCreateActions() {
    val file = myFixture.addFileToProject("/res/layout/test.xml", LAYOUT_FILE_CONTENT)

    val listener = Mockito.mock(ConfigurationSetListener::class.java)

    val modelsProvider =
      CustomModelsProvider("test", CustomConfigurationSet("Custom", emptyList()), listener)
<<<<<<< HEAD
    val actions = modelsProvider.createActions(file, myFacet).getChildren(null)
=======
    val actions = modelsProvider.createActions().getChildren(null)
>>>>>>> 574fcae1

    assertSize(1, actions)
    assertTrue(actions[0] is AddCustomConfigurationAction)
  }

  fun testOnlyCreateDefaultModel() {
    val file = myFixture.addFileToProject("/res/layout/test.xml", LAYOUT_FILE_CONTENT)

    val listener = Mockito.mock(ConfigurationSetListener::class.java)

    val modelsProvider =
      CustomModelsProvider("test", CustomConfigurationSet("Custom", emptyList()), listener)
    val nlModels = modelsProvider.createNlModels(testRootDisposable, file, myFacet)
    val config =
      ConfigurationManager.getOrCreateInstance(myModule).getConfiguration(file.virtualFile)

    assertSize(1, nlModels)
    assertEquals(config, nlModels[0].configuration)
  }

  fun testAddAndRemoveCustomConfig() {
    val file = myFixture.addFileToProject("/res/layout/test.xml", LAYOUT_FILE_CONTENT)

    val listener = Mockito.mock(ConfigurationSetListener::class.java)

    val modelsProvider =
      CustomModelsProvider("test", CustomConfigurationSet("Custom", emptyList()), listener)
    val configurationManager = ConfigurationManager.getOrCreateInstance(myModule)
    val defaultConfig = configurationManager.getConfiguration(file.virtualFile)

    val attributes =
      CustomConfigurationAttribute(
        "Preview",
        "pixel_3",
        SdkVersionInfo.HIGHEST_KNOWN_STABLE_API,
        ScreenOrientation.PORTRAIT,
        Locale.ANY.toString(),
<<<<<<< HEAD
        defaultConfig.computePreferredTheme(),
=======
        defaultConfig.getPreferredTheme(),
>>>>>>> 574fcae1
        UiMode.NORMAL,
        NightMode.NOTNIGHT
      )
    modelsProvider.addCustomConfigurationAttributes(attributes)

    assertSize(1, modelsProvider.customConfigSet.customConfigAttributes)
    // The created nlModels contains default one plus all custom configurations,
    // so its size is CustomModelsProvider.customConfigurations.size() + 1.
    val nlModelsAfterAdded = modelsProvider.createNlModels(testRootDisposable, file, myFacet)
    assertSize(2, nlModelsAfterAdded)
    assertEquals(defaultConfig, nlModelsAfterAdded[0].configuration)
    assertEquals("Preview", nlModelsAfterAdded[1].modelDisplayName)

    modelsProvider.removeCustomConfigurationAttributes(nlModelsAfterAdded[1])
    assertSize(0, modelsProvider.customConfigSet.customConfigAttributes)
    val nlModelsAfterRemoved = modelsProvider.createNlModels(testRootDisposable, file, myFacet)
    assertSize(1, nlModelsAfterRemoved)
    assertEquals(defaultConfig, nlModelsAfterRemoved[0].configuration)
  }

  fun testAddCustomLocaleConfigLoadsCorrectFile() {
    val defaultFile = myFixture.addFileToProject("/res/layout/test.xml", LAYOUT_FILE_CONTENT)
    val enFile = myFixture.addFileToProject("/res/layout-en/test.xml", LAYOUT_FILE_CONTENT)

    val listener = Mockito.mock(ConfigurationSetListener::class.java)

    val modelsProvider =
      CustomModelsProvider("test", CustomConfigurationSet("Custom", emptyList()), listener)
    val configurationManager = ConfigurationManager.getOrCreateInstance(myModule)
    val defaultConfig = configurationManager.getConfiguration(defaultFile.virtualFile)

    val attributes =
      CustomConfigurationAttribute(
        "Preview",
        "pixel_3",
        SdkVersionInfo.HIGHEST_KNOWN_STABLE_API,
        ScreenOrientation.PORTRAIT,
        Locale.create("en").toString(),
<<<<<<< HEAD
        defaultConfig.computePreferredTheme(),
=======
        defaultConfig.getPreferredTheme(),
>>>>>>> 574fcae1
        UiMode.NORMAL,
        NightMode.NOTNIGHT
      )
    modelsProvider.addCustomConfigurationAttributes(attributes)

    // Create models, first one is default one and second one is custom one, which should associate
    // to en file.
    val nlModels = modelsProvider.createNlModels(testRootDisposable, defaultFile, myFacet)
    assertEquals(defaultFile.virtualFile, nlModels[0].virtualFile)
    assertEquals(enFile.virtualFile, nlModels[1].virtualFile)
  }

  fun testAddCustomOrientationConfigLoadsCorrectFile() {
    // Regression test for b/144923364.
    val defaultFile = myFixture.addFileToProject("/res/layout/test.xml", LAYOUT_FILE_CONTENT)
    val landFile = myFixture.addFileToProject("/res/layout-land/test.xml", LAYOUT_FILE_CONTENT)

    val listener = Mockito.mock(ConfigurationSetListener::class.java)

    val modelsProvider =
      CustomModelsProvider("test", CustomConfigurationSet("Custom", emptyList()), listener)
    val configurationManager = ConfigurationManager.getOrCreateInstance(myModule)
    val defaultConfig = configurationManager.getConfiguration(defaultFile.virtualFile)

    val attributes =
      CustomConfigurationAttribute(
        "Preview",
        "pixel_3",
        SdkVersionInfo.HIGHEST_KNOWN_STABLE_API,
        ScreenOrientation.LANDSCAPE,
        Locale.ANY.toString(),
<<<<<<< HEAD
        defaultConfig.computePreferredTheme(),
=======
        defaultConfig.getPreferredTheme(),
>>>>>>> 574fcae1
        UiMode.NORMAL,
        NightMode.NOTNIGHT
      )
    modelsProvider.addCustomConfigurationAttributes(attributes)

    // Create models, first one is default one and second one is custom one, which should associate
    // to en file.
    val nlModels = modelsProvider.createNlModels(testRootDisposable, defaultFile, myFacet)
    assertEquals(defaultFile.virtualFile, nlModels[0].virtualFile)
    assertEquals(landFile.virtualFile, nlModels[1].virtualFile)
  }

  fun testReflectConfigurationFromSource() {
    val file = myFixture.addFileToProject("/res/layout/test.xml", LAYOUT_FILE_CONTENT)
    myFixture.addFileToProject("/res/layout-en/test.xml", LAYOUT_FILE_CONTENT)
    myFixture.addFileToProject("/res/layout-fr/test.xml", LAYOUT_FILE_CONTENT)
    myFixture.addFileToProject("/res/layout-jp/test.xml", LAYOUT_FILE_CONTENT)

    val manager = ConfigurationManager.getOrCreateInstance(myModule)
    val sourceConfig = manager.getConfiguration(file.virtualFile)

    val listener = Mockito.mock(ConfigurationSetListener::class.java)
    val modelsProvider =
      CustomModelsProvider("test", CustomConfigurationSet("Custom", emptyList()), listener)
    // The first NlModel use the sourceConfig. Do not test it.
    val nlModels = modelsProvider.createNlModels(testRootDisposable, file, myFacet).drop(1)

    verifyAdaptiveShapeReflected(sourceConfig, nlModels, false)
    verifyDeviceReflected(sourceConfig, nlModels, false)
    verifyDeviceStateReflected(sourceConfig, nlModels, false)
    verifyUiModeReflected(sourceConfig, nlModels, false)
    verifyNightModeReflected(sourceConfig, nlModels, false)
    verifyThemeReflected(sourceConfig, nlModels, false)
    verifyTargetReflected(sourceConfig, nlModels, false)
    verifyLocaleReflected(sourceConfig, nlModels, false)
    verifyFontReflected(sourceConfig, nlModels, false)
  }
}

@Language("Xml")
private const val LAYOUT_FILE_CONTENT =
  """
<?xml version="1.0" encoding="utf-8"?>
<LinearLayout xmlns:android="http://schemas.android.com/apk/res/android"
  android:layout_width="match_parent"
  android:layout_height="match_parent"
  android:orientation="vertical">
</LinearLayout>
"""<|MERGE_RESOLUTION|>--- conflicted
+++ resolved
@@ -48,11 +48,7 @@
 
     val modelsProvider =
       CustomModelsProvider("test", CustomConfigurationSet("Custom", emptyList()), listener)
-<<<<<<< HEAD
-    val actions = modelsProvider.createActions(file, myFacet).getChildren(null)
-=======
     val actions = modelsProvider.createActions().getChildren(null)
->>>>>>> 574fcae1
 
     assertSize(1, actions)
     assertTrue(actions[0] is AddCustomConfigurationAction)
@@ -90,11 +86,7 @@
         SdkVersionInfo.HIGHEST_KNOWN_STABLE_API,
         ScreenOrientation.PORTRAIT,
         Locale.ANY.toString(),
-<<<<<<< HEAD
-        defaultConfig.computePreferredTheme(),
-=======
         defaultConfig.getPreferredTheme(),
->>>>>>> 574fcae1
         UiMode.NORMAL,
         NightMode.NOTNIGHT
       )
@@ -133,11 +125,7 @@
         SdkVersionInfo.HIGHEST_KNOWN_STABLE_API,
         ScreenOrientation.PORTRAIT,
         Locale.create("en").toString(),
-<<<<<<< HEAD
-        defaultConfig.computePreferredTheme(),
-=======
         defaultConfig.getPreferredTheme(),
->>>>>>> 574fcae1
         UiMode.NORMAL,
         NightMode.NOTNIGHT
       )
@@ -169,11 +157,7 @@
         SdkVersionInfo.HIGHEST_KNOWN_STABLE_API,
         ScreenOrientation.LANDSCAPE,
         Locale.ANY.toString(),
-<<<<<<< HEAD
-        defaultConfig.computePreferredTheme(),
-=======
         defaultConfig.getPreferredTheme(),
->>>>>>> 574fcae1
         UiMode.NORMAL,
         NightMode.NOTNIGHT
       )
