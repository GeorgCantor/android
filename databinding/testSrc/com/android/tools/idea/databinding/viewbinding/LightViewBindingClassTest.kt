--- conflicted
+++ resolved
@@ -257,10 +257,7 @@
       <LinearLayout />
     """.trimIndent())
 
-<<<<<<< HEAD
-=======
     val project = fixture.project
->>>>>>> e624679c
     val context = fixture.addClass("public class MainActivity {}")
     val binding = fixture.findClass("test.db.databinding.ActivityMainBinding", context) as LightBindingClass
 
@@ -270,20 +267,12 @@
         (inflateMethod.parameters[0] as PsiParameter).assertExpected("LayoutInflater", "inflater")
         (inflateMethod.parameters[1] as PsiParameter).assertExpected("ViewGroup", "parent", isNullable = true)
         (inflateMethod.parameters[2] as PsiParameter).assertExpected("boolean", "attachToParent")
-<<<<<<< HEAD
-        inflateMethod.returnType!!.assertExpected("ActivityMainBinding")
-=======
         inflateMethod.returnType!!.assertExpected(project, "ActivityMainBinding")
->>>>>>> e624679c
       }
 
       inflateMethods.first { it.parameters.size == 1 }.let { inflateMethod ->
         (inflateMethod.parameters[0] as PsiParameter).assertExpected("LayoutInflater", "inflater")
-<<<<<<< HEAD
-        inflateMethod.returnType!!.assertExpected("ActivityMainBinding")
-=======
         inflateMethod.returnType!!.assertExpected(project, "ActivityMainBinding")
->>>>>>> e624679c
       }
     }
 
@@ -291,11 +280,7 @@
       assertThat(bindMethods).hasSize(1)
       bindMethods.first { it.parameters.size == 1 }.let { bindMethod ->
         (bindMethod.parameters[0] as PsiParameter).assertExpected("View", "view")
-<<<<<<< HEAD
-        bindMethod.returnType!!.assertExpected("ActivityMainBinding")
-=======
         bindMethod.returnType!!.assertExpected(project, "ActivityMainBinding")
->>>>>>> e624679c
       }
     }
   }
@@ -307,10 +292,7 @@
       <merge />
     """.trimIndent())
 
-<<<<<<< HEAD
-=======
     val project = fixture.project
->>>>>>> e624679c
     val context = fixture.addClass("public class MainActivity {}")
     val binding = fixture.findClass("test.db.databinding.ActivityMainBinding", context) as LightBindingClass
 
@@ -319,11 +301,7 @@
       inflateMethods.first { it.parameters.size == 2 }.let { inflateMethod ->
         (inflateMethod.parameters[0] as PsiParameter).assertExpected("LayoutInflater", "inflater")
         (inflateMethod.parameters[1] as PsiParameter).assertExpected("ViewGroup", "parent") // Not nullable due to <merge> root!
-<<<<<<< HEAD
-        inflateMethod.returnType!!.assertExpected("ActivityMainBinding")
-=======
         inflateMethod.returnType!!.assertExpected(project, "ActivityMainBinding")
->>>>>>> e624679c
       }
     }
 
@@ -331,30 +309,8 @@
       assertThat(bindMethods).hasSize(1)
       bindMethods.first { it.parameters.size == 1 }.let { bindMethod ->
         (bindMethod.parameters[0] as PsiParameter).assertExpected("View", "view")
-<<<<<<< HEAD
-        bindMethod.returnType!!.assertExpected("ActivityMainBinding")
-      }
-    }
-  }
-
-  private fun PsiType.assertExpected(typeName: String, isNullable: Boolean = false) {
-    assertThat(presentableText).isEqualTo(typeName)
-    if (this !is PsiPrimitiveType) {
-      val nullabilityManager = NullableNotNullManager.getInstance(fixture.project)
-      val nullabilityAnnotation = if (isNullable) nullabilityManager.defaultNullable else nullabilityManager.defaultNotNull
-      assertThat(annotations.map { it.text }).contains("@$nullabilityAnnotation")
-    }
-  }
-
-  private fun PsiParameter.assertExpected(typeName: String, name: String, isNullable: Boolean = false) {
-    type.assertExpected(typeName, isNullable)
-    assertThat(name).isEqualTo(name)
-  }
-
-=======
         bindMethod.returnType!!.assertExpected(project, "ActivityMainBinding")
       }
     }
   }
->>>>>>> e624679c
 }