--- conflicted
+++ resolved
@@ -8,16 +8,11 @@
     </content>
     <orderEntry type="inheritedJdk" />
     <orderEntry type="sourceFolder" forTests="false" />
-<<<<<<< HEAD
-    <orderEntry type="library" name="jetbrains-annotations-java5" level="project" />
     <orderEntry type="module" module-name="intellij.platform.ide" />
     <orderEntry type="library" name="Guava" level="project" />
     <orderEntry type="library" scope="TEST" name="JUnit4" level="project" />
     <orderEntry type="library" scope="TEST" name="truth" level="project" />
     <orderEntry type="library" name="kotlin-stdlib-jdk8" level="project" />
     <orderEntry type="library" name="fastutil-min" level="project" />
-=======
-    <orderEntry type="library" scope="TEST" name="truth" level="project" />
->>>>>>> cdc83e4e
   </component>
 </module>