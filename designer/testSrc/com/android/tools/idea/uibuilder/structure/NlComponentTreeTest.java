/*
 * Copyright (C) 2015 The Android Open Source Project
 *
 * Licensed under the Apache License, Version 2.0 (the "License");
 * you may not use this file except in compliance with the License.
 * You may obtain a copy of the License at
 *
 *      http://www.apache.org/licenses/LICENSE-2.0
 *
 * Unless required by applicable law or agreed to in writing, software
 * distributed under the License is distributed on an "AS IS" BASIS,
 * WITHOUT WARRANTIES OR CONDITIONS OF ANY KIND, either express or implied.
 * See the License for the specific language governing permissions and
 * limitations under the License.
 */
package com.android.tools.idea.uibuilder.structure;

import static com.android.SdkConstants.ABSOLUTE_LAYOUT;
import static com.android.SdkConstants.APP_BAR_LAYOUT;
import static com.android.SdkConstants.ATTR_BARRIER_DIRECTION;
import static com.android.SdkConstants.ATTR_LAYOUT_START_TO_END_OF;
import static com.android.SdkConstants.AUTO_URI;
import static com.android.SdkConstants.BUTTON;
import static com.android.SdkConstants.CLASS_CONSTRAINT_LAYOUT_CHAIN;
import static com.android.SdkConstants.CLASS_CONSTRAINT_LAYOUT_HELPER;
import static com.android.SdkConstants.CLASS_NESTED_SCROLL_VIEW;
import static com.android.SdkConstants.COLLAPSING_TOOLBAR_LAYOUT;
import static com.android.SdkConstants.CONSTRAINT_BARRIER_END;
import static com.android.SdkConstants.CONSTRAINT_LAYOUT;
import static com.android.SdkConstants.CONSTRAINT_REFERENCED_IDS;
import static com.android.SdkConstants.COORDINATOR_LAYOUT;
import static com.android.SdkConstants.IMAGE_VIEW;
import static com.android.SdkConstants.LINEAR_LAYOUT;
import static com.android.SdkConstants.RELATIVE_LAYOUT;
import static com.android.SdkConstants.TEXT_VIEW;
import static com.android.tools.idea.uibuilder.LayoutTestUtilities.findActionForKey;
import static com.google.common.truth.Truth.assertThat;
import static org.mockito.Mockito.eq;
import static org.mockito.Mockito.isNull;
import static org.mockito.Mockito.mock;
import static org.mockito.Mockito.verify;
import static org.mockito.Mockito.when;
import static org.mockito.MockitoAnnotations.initMocks;

import com.android.tools.idea.common.SyncNlModel;
import com.android.tools.idea.common.fixtures.ModelBuilder;
import com.android.tools.idea.common.model.NlComponent;
import com.android.tools.idea.common.surface.DesignSurfaceActionHandler;
import com.android.tools.idea.common.util.NlTreeDumper;
import com.android.tools.idea.uibuilder.LayoutTestCase;
import com.android.tools.idea.uibuilder.LayoutTestUtilities;
import com.android.tools.idea.uibuilder.fixtures.DropTargetDropEventBuilder;
import com.android.tools.idea.uibuilder.handlers.constraint.ConstraintHelperHandler;
import com.android.tools.idea.uibuilder.scene.SyncLayoutlibSceneManager;
import com.android.tools.idea.uibuilder.surface.NlDesignSurface;
import com.intellij.ide.DeleteProvider;
import com.intellij.ide.browsers.BrowserLauncher;
import com.intellij.openapi.Disposable;
import com.intellij.openapi.actionSystem.AnAction;
import com.intellij.openapi.actionSystem.AnActionEvent;
import com.intellij.openapi.actionSystem.DataContext;
import com.intellij.openapi.actionSystem.PlatformDataKeys;
import com.intellij.openapi.util.Disposer;
import com.intellij.psi.xml.XmlTag;
import com.intellij.testFramework.PlatformTestUtil;
import java.awt.*;
import java.awt.dnd.DropTargetDropEvent;
import java.awt.event.InputEvent;
import java.awt.event.KeyEvent;
import java.util.Arrays;
import java.util.Iterator;
import java.util.List;
import java.util.concurrent.CompletableFuture;
import javax.swing.tree.TreePath;
import org.jetbrains.annotations.NotNull;
import org.jetbrains.annotations.Nullable;
import org.mockito.Mock;

public class NlComponentTreeTest extends LayoutTestCase {

  private NlDesignSurface mySurface;

  @Mock
  private BrowserLauncher myBrowserLauncher;

  private SyncNlModel myModel;
  private NlComponentTree myTree;
  private NlComponent myRelativeLayout;
  private NlComponent myLinearLayout;
  private NlComponent myButton;
  private NlComponent myTextView;
  private NlComponent myAbsoluteLayout;
  private volatile Disposable myDisposable;
  private DesignSurfaceActionHandler myActionHandler;
  private DataContext myDataContext;

  @Override
  public void setUp() throws Exception {
    super.setUp();
    initMocks(this);
    myModel = createModel();
    // If using a lambda, it can be reused by the JVM and causing an exception because the Disposable is already disposed.
    //noinspection Convert2Lambda
    myDisposable = new Disposable() {
      @Override
      public void dispose() {

      }
    };
    mySurface = NlDesignSurface.builder(getProject(), myDisposable)
      .setSceneManagerProvider((surface, model) -> new SyncLayoutlibSceneManager((SyncNlModel) model) {
        @NotNull
        @Override
        public CompletableFuture<Void> requestRender() {
          // This test does not need Layoutlib renders
          return CompletableFuture.completedFuture(null);
        }
      })
      .build();
    mySurface.setModel(myModel);
    myTree = new NlComponentTree(getProject(), mySurface);
<<<<<<< HEAD
    registerApplicationServiceInstance(BrowserLauncher.class, myBrowserLauncher);
=======
    registerApplicationService(BrowserLauncher.class, myBrowserLauncher);
>>>>>>> c50c8b87
    myActionHandler = getActionHandler(myTree);
    myDataContext = mock(DataContext.class);

    myRelativeLayout = findFirst(RELATIVE_LAYOUT);
    myLinearLayout = findFirst(LINEAR_LAYOUT);
    myButton = findFirst(BUTTON);
    myTextView = findFirst(TEXT_VIEW);
    myAbsoluteLayout = findFirst(ABSOLUTE_LAYOUT);
    Disposer.register(myDisposable, myTree);
    flushUpdateQueue();
  }

  @NotNull
  private NlComponent findFirst(@NotNull String tagName) {
    NlComponent component = findFirst(tagName, myModel.getComponents());
    assert component != null;
    return component;
  }

  @Nullable
  private static NlComponent findFirst(@NotNull String tagName, @NotNull List<NlComponent> components) {
    for (NlComponent component : components) {
      if (component.getTagName().equals(tagName)) {
        return component;
      }
      NlComponent child = findFirst(tagName, component.getChildren());
      if (child != null) {
        return child;
      }
    }
    return null;
  }

  @Override
  public void tearDown() throws Exception {
    try {
      Disposer.dispose(myModel);
      Disposer.dispose(myDisposable);
      // Null out all fields, since otherwise they're retained for the lifetime of the suite (which can be long if e.g. you're running many
      // tests through IJ)
      myDisposable = null;
      myBrowserLauncher = null;
      myRelativeLayout = null;
      myLinearLayout = null;
      myButton = null;
      myTextView = null;
      myAbsoluteLayout = null;
      mySurface = null;
      myModel = null;
      myTree = null;
      myActionHandler = null;
      myDataContext = null;
    }
    catch (Throwable e) {
      addSuppressedException(e);
    }
    finally {
      super.tearDown();
    }
  }

  // flush should be performed (at least) each time after:
  //  0. new NlComponentTree(...)
  //  1. mySurface.setModel(...)
  //  2. myTree.expandRow(...);
  private void flushUpdateQueue() throws InterruptedException {
    myTree.myUpdateQueue.flush();
    PlatformTestUtil.dispatchAllEventsInIdeEventQueue();
  }

  public void testTreeStructure() {
    assertEquals("<RelativeLayout>  [expanded]\n" +
                 "    <LinearLayout>  [expanded]\n" +
                 "        <Button>\n" +
                 "    <TextView>\n" +
                 "    <AbsoluteLayout>\n", toTree());
  }

  public void testTreeStructureOfAppBar() throws Exception {
    SyncNlModel model = createModelWithAppBar();
    mySurface.setModel(model);
    myTree.setDesignSurface(mySurface);
    flushUpdateQueue();
    assertEquals("<android.support.design.widget.CoordinatorLayout>  [expanded]\n" +
                 "    <android.support.design.widget.AppBarLayout>  [expanded]\n" +
                 "        <android.support.design.widget.CollapsingToolbarLayout>  [expanded]\n" +
                 "            <ImageView>\n" +
                 "            <android.support.v7.widget.Toolbar>\n" +
                 "    <android.support.v4.widget.NestedScrollView>  [expanded]\n" +
                 "        <TextView>\n", toTree());
  }

  public void testSelectionInTreeIsPropagatedToModel() {
    assertNull(myTree.getSelectionPaths());
    assertFalse(mySurface.getSelectionModel().getSelection().iterator().hasNext());

    NlComponent root = (NlComponent)myTree.getModel().getRoot();
    NlComponent node1 = root.getChild(1);
    NlComponent node2 = root.getChild(2);
    myTree.addSelectionPath(new TreePath(new Object[]{root, node1}));
    myTree.addSelectionPath(new TreePath(new Object[]{root, node2}));

    Iterator<NlComponent> selected = mySurface.getSelectionModel().getSelection().iterator();
    assertEquals(node1, selected.next());
    assertEquals(node2, selected.next());
    assertFalse(selected.hasNext());
  }

  public void testSelectionInModelIsShownInTree() {
    assertNull(myTree.getSelectionPaths());
    assertFalse(mySurface.getSelectionModel().getSelection().iterator().hasNext());

    mySurface.getSelectionModel().toggle(myTextView);
    mySurface.getSelectionModel().toggle(myButton);

    TreePath[] selection = myTree.getSelectionPaths();
    assertThat(selection).isNotNull();

    assertThat(selection.length).isEqualTo(2);
    assertThat(selection[0].getLastPathComponent()).isSameAs(myTextView);
    assertThat(selection[1].getLastPathComponent()).isSameAs(myButton);
  }

  @SuppressWarnings("UnnecessaryLocalVariable")
  public void testHierarchyUpdate() throws Exception {
    // Extract xml
    XmlTag tagLinearLayout = myLinearLayout.getTagDeprecated();
    XmlTag tagTextView = myTextView.getTagDeprecated();
    XmlTag tagAbsoluteLayout = myAbsoluteLayout.getTagDeprecated();

    // Mix the component references
    myRelativeLayout.setChildren(null);
    myLinearLayout.setTag(tagAbsoluteLayout);
    myLinearLayout.setSnapshot(null);
    myLinearLayout.setChildren(null);
    myTextView.setTag(tagLinearLayout);
    myTextView.setSnapshot(null);
    myTextView.setChildren(null);
    myAbsoluteLayout.setTag(tagTextView);
    myAbsoluteLayout.setSnapshot(null);
    myAbsoluteLayout.setChildren(null);

    NlComponent newRelativeLayout = myRelativeLayout;
    NlComponent newLinearLayout = myTextView;
    NlComponent newButton = myButton;
    NlComponent newTextView = myAbsoluteLayout;
    NlComponent newAbsoluteLayout = myLinearLayout;
    newRelativeLayout.addChild(newLinearLayout);
    newRelativeLayout.addChild(newTextView);
    newRelativeLayout.addChild(newAbsoluteLayout);

    assert newButton != null;
    newLinearLayout.addChild(newButton);

    myTree.modelDerivedDataChanged(myModel);
    flushUpdateQueue();
    assertEquals("<RelativeLayout>  [expanded]\n" +
                 "    <LinearLayout>\n" +
                 "        <Button>\n" +
                 "    <TextView>\n" +
                 "    <AbsoluteLayout>\n", toTree());
  }

  public void testPasteIsNotPossibleWhenMultipleComponentsAreSelected() {
    copy(myTextView);

    mySurface.getSelectionModel().toggle(myLinearLayout);
    mySurface.getSelectionModel().toggle(myAbsoluteLayout);
    assertThat(myActionHandler.isPasteEnabled(myDataContext)).isFalse();
    assertThat(myActionHandler.isPastePossible(myDataContext)).isFalse();
    myActionHandler.performPaste(myDataContext);
    assertThat(toTree()).isEqualTo("<RelativeLayout>  [expanded]\n" +
                                   "    <LinearLayout>  [expanded]  [selected]\n" +
                                   "        <Button>\n" +
                                   "    <TextView>\n" +
                                   "    <AbsoluteLayout>  [selected]\n");
  }

  public void testCopyIntoRootWhenNothingIsSelected() {
    copy(myTextView);

    assertThat(myActionHandler.isPasteEnabled(myDataContext)).isTrue();
    assertThat(myActionHandler.isPastePossible(myDataContext)).isTrue();
    myActionHandler.performPaste(myDataContext);
    assertThat(toTree()).isEqualTo("<RelativeLayout>  [expanded]\n" +
                                   "    <TextView>  [selected]\n" +
                                   "    <LinearLayout>  [expanded]\n" +
                                   "        <Button>\n" +
                                   "    <TextView>\n" +
                                   "    <AbsoluteLayout>\n");
  }

  private static DesignSurfaceActionHandler getActionHandler(NlComponentTree tree) {
    return (DesignSurfaceActionHandler)tree.getData(PlatformDataKeys.PASTE_PROVIDER.getName());
  }

  public void testPasteIntoLayoutAsFirstChild() {
    copy(myTextView);

    mySurface.getSelectionModel().toggle(myLinearLayout);
    assertThat(myActionHandler.isPasteEnabled(myDataContext)).isTrue();
    assertThat(myActionHandler.isPastePossible(myDataContext)).isTrue();
    myActionHandler.performPaste(myDataContext);
    assertThat(toTree()).isEqualTo("<RelativeLayout>  [expanded]\n" +
                                   "    <LinearLayout>  [expanded]\n" +
                                   "        <TextView>  [selected]\n" +
                                   "        <Button>\n" +
                                   "    <TextView>\n" +
                                   "    <AbsoluteLayout>\n");
  }

  public void testPasteIntoParentAfterButton() {
    copy(myTextView);

    mySurface.getSelectionModel().toggle(myButton);
    assertThat(myActionHandler.isPasteEnabled(myDataContext)).isTrue();
    assertThat(myActionHandler.isPastePossible(myDataContext)).isTrue();
    myActionHandler.performPaste(myDataContext);
    assertThat(toTree()).isEqualTo("<RelativeLayout>  [expanded]\n" +
                                   "    <LinearLayout>  [expanded]\n" +
                                   "        <Button>\n" +
                                   "        <TextView>  [selected]\n" +
                                   "    <TextView>\n" +
                                   "    <AbsoluteLayout>\n");
  }

  public void testCopyMultiple() {
    mySurface.getSelectionModel().toggle(myTextView);
    mySurface.getSelectionModel().toggle(myButton);
    assertThat(myActionHandler.isCopyVisible(myDataContext)).isTrue();
    assertThat(myActionHandler.isCopyEnabled(myDataContext)).isTrue();
  }

  public void testPasteMultipleIntoLayout() {
    copy(myTextView, myButton);

    mySurface.getSelectionModel().toggle(myAbsoluteLayout);
    assertThat(myActionHandler.isPasteEnabled(myDataContext)).isTrue();
    assertThat(myActionHandler.isPastePossible(myDataContext)).isTrue();
    myActionHandler.performPaste(myDataContext);
    assertThat(toTree()).isEqualTo("<RelativeLayout>  [expanded]\n" +
                                   "    <LinearLayout>  [expanded]\n" +
                                   "        <Button>\n" +
                                   "    <TextView>\n" +
                                   "    <AbsoluteLayout>  [expanded]\n" +
                                   "        <TextView>  [selected]\n" +
                                   "        <Button>  [selected]\n");
  }

  public void testDropOnChain() throws Exception {
    myModel = createModelWithConstraintLayout();
    mySurface.setModel(myModel);
    flushUpdateQueue();
    NlComponent chain = findFirst(CLASS_CONSTRAINT_LAYOUT_CHAIN.defaultName());
    copy(myButton);
    mySurface.getSelectionModel().toggle(chain);
    assertThat(myActionHandler.isPasteEnabled(myDataContext)).isTrue();
    assertThat(myActionHandler.isPastePossible(myDataContext)).isTrue();
    myActionHandler.performPaste(myDataContext);
    assertThat(toTree()).isEqualTo("<android.support.constraint.ConstraintLayout>  [expanded]\n" +
                                   "    <Button>\n" +
                                   "    <Button>\n" +
                                   "    <Button>\n" +
                                   "    <android.support.constraint.Chain>\n" +
                                   "        <Button>  [selected]\n");
  }

  public void testCutRemovesComponents() {
    mySurface.getSelectionModel().toggle(myTextView);
    assertThat(myActionHandler.isCutVisible(myDataContext)).isTrue();
    assertThat(myActionHandler.isCutEnabled(myDataContext)).isTrue();
    myActionHandler.performCut(myDataContext);
    assertThat(toTree()).isEqualTo("<RelativeLayout>  [expanded]\n" +
                                   "    <LinearLayout>  [expanded]\n" +
                                   "        <Button>\n" +
                                   "    <AbsoluteLayout>\n");
  }

  public void testPasteAfterCut() {
    cut(myTextView);

    mySurface.getSelectionModel().clear();
    mySurface.getSelectionModel().toggle(myButton);
    assertThat(myActionHandler.isPasteEnabled(myDataContext)).isTrue();
    assertThat(myActionHandler.isPastePossible(myDataContext)).isTrue();
    myActionHandler.performPaste(myDataContext);
    assertThat(toTree()).isEqualTo("<RelativeLayout>  [expanded]\n" +
                                   "    <LinearLayout>  [expanded]\n" +
                                   "        <Button>  [selected]\n" +
                                   "        <TextView>\n" +
                                   "    <AbsoluteLayout>\n");
  }

  public void testDelete() {
    mySurface.getSelectionModel().toggle(myTextView);
    assertThat(myActionHandler.canDeleteElement(myDataContext)).isTrue();
    myActionHandler.deleteElement(myDataContext);
    assertThat(toTree()).isEqualTo("<RelativeLayout>  [expanded]\n" +
                                   "    <LinearLayout>  [expanded]\n" +
                                   "        <Button>\n" +
                                   "    <AbsoluteLayout>\n");
  }

  public void testShiftHelpOnComponentTree() throws Exception {
    AnAction action = findActionForKey(myTree, KeyEvent.VK_F1, InputEvent.SHIFT_MASK);

    assertThat(action).isNotNull();

    AnActionEvent event = mock(AnActionEvent.class);
    when(event.getDataContext()).thenReturn(myDataContext);

    mySurface.getSelectionModel().toggle(myTextView);
    action.actionPerformed(event);
    verify(myBrowserLauncher).browse(eq("https://developer.android.com/reference/android/widget/TextView.html"), isNull(), isNull());
  }

  private void copy(@NotNull NlComponent... components) {
    mySurface.getSelectionModel().setSelection(Arrays.asList(components));
    myActionHandler.performCopy(mock(DataContext.class));
    mySurface.getSelectionModel().clear();
  }

  private void cut(@NotNull NlComponent... components) {
    List<NlComponent> list = Arrays.asList(components);
    mySurface.getSelectionModel().setSelection(list);
    myActionHandler.performCut(mock(DataContext.class));
    mySurface.getSelectionModel().clear();
  }

  private String toTree() {
    StringBuilder sb = new StringBuilder();
    describe(sb, new TreePath(myTree.getModel().getRoot()), 0);

    return sb.toString();
  }

  private void describe(StringBuilder sb, TreePath path, int depth) {
    for (int i = 0; i < depth; i++) {
      sb.append("    ");
    }

    NlComponent component = (NlComponent)path.getLastPathComponent();
    sb.append("<").append(component.getTagName())
      .append(">");
    if (myTree.isExpanded(path)) {
      sb.append("  [expanded]");
    }
    if (myTree.isPathSelected(path)) {
      sb.append("  [selected]");
    }
    sb.append("\n");
    for (Object subNodeAsObject : component.getChildren()) {
      TreePath subPath = path.pathByAddingChild(subNodeAsObject);
      describe(sb, subPath, depth + 1);
    }
  }

  @NotNull
  private SyncNlModel createModel() {
    ModelBuilder builder = model("relative.xml",
                                 component(RELATIVE_LAYOUT)
                                   .withBounds(0, 0, 1000, 1000)
                                   .matchParentWidth()
                                   .matchParentHeight()
                                   .children(
                                     component(LINEAR_LAYOUT)
                                       .withBounds(0, 0, 200, 200)
                                       .wrapContentWidth()
                                       .wrapContentHeight()
                                       .children(
                                         component(BUTTON)
                                           .withBounds(0, 0, 100, 100)
                                           .id("@+id/myButton")
                                           .width("100dp")
                                           .height("100dp")),
                                     component(TEXT_VIEW)
                                       .withBounds(0, 200, 100, 100)
                                       .id("@+id/myText")
                                       .width("100dp")
                                       .height("100dp"),
                                     component(ABSOLUTE_LAYOUT)
                                       .withBounds(0, 300, 400, 500)
                                       .width("400dp")
                                       .height("500dp")));
    final SyncNlModel model = builder.build();
    assertEquals(1, model.getComponents().size());
    assertEquals("NlComponent{tag=<RelativeLayout>, bounds=[0,0:1000x1000}\n" +
                 "    NlComponent{tag=<LinearLayout>, bounds=[0,0:200x200}\n" +
                 "        NlComponent{tag=<Button>, bounds=[0,0:100x100}\n" +
                 "    NlComponent{tag=<TextView>, bounds=[0,200:100x100}\n" +
                 "    NlComponent{tag=<AbsoluteLayout>, bounds=[0,300:400x500}",
                 NlTreeDumper.dumpTree(model.getComponents()));
    return model;
  }

  @NotNull
  private SyncNlModel createModelWithAppBar() {
    ModelBuilder builder = model("coordinator.xml",
                                 component(COORDINATOR_LAYOUT.defaultName())
                                   .withBounds(0, 0, 1000, 1000)
                                   .matchParentWidth()
                                   .matchParentHeight()
                                   .children(
                                     component(APP_BAR_LAYOUT.defaultName())
                                       .withBounds(0, 0, 1000, 192).matchParentWidth().height("192dp").children(
                                       component(COLLAPSING_TOOLBAR_LAYOUT.defaultName()).withBounds(0, 0, 1000, 192).matchParentHeight()
                                         .matchParentWidth()
                                         .children(component(IMAGE_VIEW).withBounds(0, 0, 1000, 192).matchParentWidth().matchParentHeight(),
                                                   component("android.support.v7.widget.Toolbar").withBounds(0, 0, 1000, 18)
                                                     .height("?attr/actionBarSize").matchParentWidth())),
                                     component(CLASS_NESTED_SCROLL_VIEW.defaultName()).withBounds(0, 192, 1000, 808).matchParentWidth()
                                       .matchParentHeight().withAttribute(AUTO_URI, "layout_behavior",
                                                                          "android.support.design.widget.AppBarLayout$ScrollingViewBehavior")
                                       .children(component(TEXT_VIEW).withBounds(0, 192, 1000, 808).matchParentWidth().wrapContentHeight()
                                                   .text("@string/stuff"))));

    final SyncNlModel model = builder.build();
    assertEquals(1, model.getComponents().size());
    assertEquals("NlComponent{tag=<android.support.design.widget.CoordinatorLayout>, bounds=[0,0:1000x1000}\n" +
                 "    NlComponent{tag=<android.support.design.widget.AppBarLayout>, bounds=[0,0:1000x192}\n" +
                 "        NlComponent{tag=<android.support.design.widget.CollapsingToolbarLayout>, bounds=[0,0:1000x192}\n" +
                 "            NlComponent{tag=<ImageView>, bounds=[0,0:1000x192}\n" +
                 "            NlComponent{tag=<android.support.v7.widget.Toolbar>, bounds=[0,0:1000x18}\n" +
                 "    NlComponent{tag=<android.support.v4.widget.NestedScrollView>, bounds=[0,192:1000x808}\n" +
                 "        NlComponent{tag=<TextView>, bounds=[0,192:1000x808}",
                 NlTreeDumper.dumpTree(model.getComponents()));
    return model;
  }

  @NotNull
  private SyncNlModel createModelWithConstraintLayout() {
    ModelBuilder builder = model("constraint.xml",
                                 component(CONSTRAINT_LAYOUT.defaultName())
                                   .withBounds(0, 0, 1000, 1000)
                                   .matchParentWidth()
                                   .matchParentHeight()
                                   .children(
                                     component(BUTTON)
                                       .withBounds(0, 0, 200, 200)
                                       .id("@+id/button2")
                                       .wrapContentWidth()
                                       .wrapContentHeight(),
                                     component(BUTTON)
                                       .withBounds(0, 0, 200, 200)
                                       .id("@+id/button3")
                                       .wrapContentWidth()
                                       .wrapContentHeight(),
                                     component(BUTTON)
                                       .withBounds(0, 0, 200, 200)
                                       .id("@+id/button1")
                                       .wrapContentWidth()
                                       .wrapContentHeight(),
                                     component(CLASS_CONSTRAINT_LAYOUT_CHAIN.defaultName())
                                       .withBounds(0, 0, 200, 200)
                                       .id("@+id/chain")
                                       .wrapContentWidth()
                                       .wrapContentHeight()));
    final SyncNlModel model = builder.build();
    assertEquals(1, model.getComponents().size());
    assertEquals("NlComponent{tag=<android.support.constraint.ConstraintLayout>, bounds=[0,0:1000x1000}\n" +
                 "    NlComponent{tag=<Button>, bounds=[0,0:200x200}\n" +
                 "    NlComponent{tag=<Button>, bounds=[0,0:200x200}\n" +
                 "    NlComponent{tag=<Button>, bounds=[0,0:200x200}\n" +
                 "    NlComponent{tag=<android.support.constraint.Chain>, bounds=[0,0:200x200}",
                 NlTreeDumper.dumpTree(model.getComponents()));
    return model;
  }

  public void testNonNlComponentDrop() throws Exception {
    assertNull(myTree.getSelectionPaths());
    myModel = createModelWithBarriers();
    mySurface.setModel(myModel);
    flushUpdateQueue();

    // Check initial state
    myTree.expandRow(3);
    flushUpdateQueue();

    TreePath pathForRow4 = myTree.getPathForRow(4);
    TreePath pathForRow5 = myTree.getPathForRow(5);
    assertThat(pathForRow4.getLastPathComponent()).isEqualTo("button2");
    assertThat(pathForRow5.getLastPathComponent()).isEqualTo("button3");

    myTree.setSelectionPath(pathForRow4);
    Rectangle bounds1 = myTree.getPathBounds(pathForRow4);
    Rectangle bounds2 = myTree.getPathBounds(pathForRow5);
    assertNotNull(bounds1);
    assertNotNull(bounds2);

    // Perform the drop
    DelegatedTreeEventHandler handler = NlTreeUtil.getSelectionTreeHandler(myTree);
    assertNotNull(handler);
    DropTargetDropEvent dropEvent =
      new DropTargetDropEventBuilder(LayoutTestUtilities.createDropTargetContext(), bounds2.x, (int)bounds2.getCenterY(),
                                     handler.getTransferable(myTree.getSelectionPaths())).build();

    // We directly crate and call the listener because we cannot setup the
    // drag and drop in BuildBot since there is no X11 server
    NlDropListener listener = new NlDropListener(myTree);
    listener.drop(dropEvent);

    // Check that the model is changed
    Object child1 = ((ConstraintHelperHandler)handler).getComponentTreeChild(myTree.getPathForRow(3).getLastPathComponent(), 0);
    Object child2 = ((ConstraintHelperHandler)handler).getComponentTreeChild(myTree.getPathForRow(3).getLastPathComponent(), 1);
    assertThat(child1).isEqualTo("button3");
    assertThat(child2).isEqualTo("button2");

    // We manually notify the model changed event to ensure that the paths are updated
    myTree.modelDerivedDataChanged(myModel);
    myTree.expandRow(3); // Ensure that the the barrier's children path are not collapsed
    flushUpdateQueue();

    // Check that button2 and button3 are swapped
    pathForRow4 = myTree.getPathForRow(4);
    pathForRow5 = myTree.getPathForRow(5);
    assertThat(pathForRow4.getLastPathComponent()).isEqualTo("button3");
    assertThat(pathForRow5.getLastPathComponent()).isEqualTo("button2");
  }

  public void testDeleteBarrier() throws Exception {
    assertNull(myTree.getSelectionPaths());
    myModel = createModelWithBarriers();
    mySurface.setModel(myModel);
    flushUpdateQueue();

    // Check initial state
    myTree.expandRow(3);
    flushUpdateQueue();

    TreePath pathForRow4 = myTree.getPathForRow(4);
    myTree.setSelectionPath(pathForRow4);

    ((DeleteProvider)myTree.getData(PlatformDataKeys.DELETE_ELEMENT_PROVIDER.getName())).deleteElement(DataContext.EMPTY_CONTEXT);
    String constraintReferences = myModel.find("barrier").getAttribute(AUTO_URI, CONSTRAINT_REFERENCED_IDS);
    assertThat(constraintReferences).isEqualTo("button3");
  }

  @NotNull
  private SyncNlModel createModelWithBarriers() {
    ModelBuilder builder = model("constraint.xml",
                                 component(CONSTRAINT_LAYOUT.defaultName())
                                   .withBounds(0, 0, 1000, 1000)
                                   .matchParentWidth()
                                   .matchParentHeight()
                                   .children(
                                     component(BUTTON)
                                       .withBounds(0, 0, 200, 200)
                                       .id("@+id/button2")
                                       .wrapContentWidth()
                                       .wrapContentHeight(),
                                     component(BUTTON)
                                       .withBounds(0, 0, 200, 200)
                                       .id("@+id/button3")
                                       .wrapContentWidth()
                                       .wrapContentHeight(),
                                     component(CLASS_CONSTRAINT_LAYOUT_HELPER.defaultName())
                                       .withBounds(0, 0, 200, 200)
                                       .id("@+id/barrier")
                                       .wrapContentWidth()
                                       .wrapContentHeight()
                                       .withAttribute(AUTO_URI, ATTR_BARRIER_DIRECTION, CONSTRAINT_BARRIER_END)
                                       .withAttribute(AUTO_URI, CONSTRAINT_REFERENCED_IDS, "button2,button3"),
                                     component(TEXT_VIEW)
                                       .withBounds(0, 0, 200, 200)
                                       .id("@+id/chain")
                                       .wrapContentWidth()
                                       .wrapContentHeight()
                                       .withAttribute(AUTO_URI, ATTR_LAYOUT_START_TO_END_OF, "@id/barrier")
                                   ));
    final SyncNlModel model = builder.build();
    assertEquals(1, model.getComponents().size());
    assertEquals("NlComponent{tag=<android.support.constraint.ConstraintLayout>, bounds=[0,0:1000x1000}\n" +
                 "    NlComponent{tag=<Button>, bounds=[0,0:200x200}\n" +
                 "    NlComponent{tag=<Button>, bounds=[0,0:200x200}\n" +
                 "    NlComponent{tag=<android.support.constraint.ConstraintHelper>, bounds=[0,0:200x200}\n" +
                 "    NlComponent{tag=<TextView>, bounds=[0,0:200x200}",
                 NlTreeDumper.dumpTree(model.getComponents()));
    return model;
  }
}<|MERGE_RESOLUTION|>--- conflicted
+++ resolved
@@ -119,11 +119,7 @@
       .build();
     mySurface.setModel(myModel);
     myTree = new NlComponentTree(getProject(), mySurface);
-<<<<<<< HEAD
-    registerApplicationServiceInstance(BrowserLauncher.class, myBrowserLauncher);
-=======
     registerApplicationService(BrowserLauncher.class, myBrowserLauncher);
->>>>>>> c50c8b87
     myActionHandler = getActionHandler(myTree);
     myDataContext = mock(DataContext.class);
 
