<?xml version="1.0" encoding="UTF-8"?>
<module type="JAVA_MODULE" version="4">
  <component name="NewModuleRootManager" inherit-compiler-output="true">
    <exclude-output />
    <content url="file://$MODULE_DIR$/testSrc">
      <sourceFolder url="file://$MODULE_DIR$/testSrc" isTestSource="true" />
    </content>
    <orderEntry type="inheritedJdk" />
    <orderEntry type="sourceFolder" forTests="false" />
    <orderEntry type="library" scope="TEST" name="kotlin-test" level="project" />
    <orderEntry type="module" module-name="intellij.android.core" scope="TEST" />
    <orderEntry type="module" module-name="intellij.android.common" scope="TEST" />
    <orderEntry type="module" module-name="intellij.android.projectSystem" scope="TEST" />
    <orderEntry type="module" module-name="android.sdktools.wizardTemplate.plugin" scope="TEST" />
    <orderEntry type="module" module-name="intellij.android.testFramework" scope="TEST" />
    <orderEntry type="module" module-name="intellij.android.adt.testutils" scope="TEST" />
    <orderEntry type="module" module-name="android.sdktools.testutils" scope="TEST" />
    <orderEntry type="module" module-name="android.sdktools.analytics-tracker" scope="TEST" />
    <orderEntry type="module" module-name="android.sdktools.analytics-testing" scope="TEST" />
    <orderEntry type="library" scope="TEST" name="studio-analytics-proto" level="project" />
    <orderEntry type="library" scope="TEST" name="mockito" level="project" />
    <orderEntry type="library" scope="TEST" name="truth" level="project" />
    <orderEntry type="module" module-name="intellij.android.kotlin.extensions" scope="RUNTIME" />
    <orderEntry type="module" module-name="intellij.android.observable" scope="TEST" />
    <orderEntry type="module" module-name="intellij.android.projectSystem.gradle" scope="TEST" />
    <orderEntry type="module" module-name="intellij.android.projectSystem.gradle.upgrade" scope="TEST" />
<<<<<<< HEAD
    <orderEntry type="module" module-name="android.sdktools.wizardTemplate.impl" scope="TEST" />
=======
    <orderEntry type="module" module-name="intellij.android.wizard.model" scope="TEST" />
    <orderEntry type="module" module-name="intellij.android.wizardTemplate.impl" scope="TEST" />
>>>>>>> de127946
    <orderEntry type="module" module-name="intellij.android.sdkUpdates" scope="TEST" />
    <orderEntry type="module" module-name="intellij.android.lint.common" scope="TEST" />
    <orderEntry type="module" module-name="android.sdktools.lint-checks" scope="TEST" />
    <orderEntry type="module" module-name="intellij.android.newProjectWizard" scope="TEST" />
    <orderEntry type="module" module-name="intellij.android.templates" scope="TEST" />
    <orderEntry type="module" module-name="android.sdktools.flags" scope="TEST" />
    <orderEntry type="module" module-name="intellij.android.gradle.dsl" scope="TEST" />
<<<<<<< HEAD
    <orderEntry type="library" name="kotlin-stdlib" level="project" />
    <orderEntry type="library" scope="TEST" name="protobuf" level="project" />
    <orderEntry type="library" scope="TEST" name="Guava" level="project" />
    <orderEntry type="library" scope="TEST" name="kotlin-reflect" level="project" />
    <orderEntry type="library" scope="TEST" name="JUnit4" level="project" />
    <orderEntry type="module" module-name="intellij.platform.analysis.impl" scope="TEST" />
    <orderEntry type="module" module-name="intellij.platform.projectModel" scope="TEST" />
    <orderEntry type="module" module-name="intellij.platform.util.base" scope="TEST" />
    <orderEntry type="module" module-name="intellij.platform.lang.impl" scope="TEST" />
    <orderEntry type="module" module-name="intellij.platform.util.rt" scope="TEST" />
    <orderEntry type="module" module-name="intellij.platform.testFramework" scope="TEST" />
    <orderEntry type="module" module-name="intellij.platform.ide.core.impl" scope="TEST" />
    <orderEntry type="module" module-name="intellij.android.wizard.model" scope="TEST" />
    <orderEntry type="module" module-name="intellij.platform.editor" scope="TEST" />
    <orderEntry type="module" module-name="intellij.platform.analysis" scope="TEST" />
    <orderEntry type="module" module-name="intellij.platform.core" scope="TEST" />
    <orderEntry type="module" module-name="intellij.platform.extensions" scope="TEST" />
    <orderEntry type="module" module-name="intellij.platform.util" scope="TEST" />
    <orderEntry type="module" module-name="intellij.platform.core.ui" scope="TEST" />
    <orderEntry type="module" module-name="intellij.java.testFramework" scope="TEST" />
    <orderEntry type="module" module-name="intellij.platform.ide.core" scope="TEST" />
=======
    <orderEntry type="module" module-name="intellij.android.gradle.dsl.testutils" scope="TEST" />
>>>>>>> de127946
  </component>
</module><|MERGE_RESOLUTION|>--- conflicted
+++ resolved
@@ -24,12 +24,8 @@
     <orderEntry type="module" module-name="intellij.android.observable" scope="TEST" />
     <orderEntry type="module" module-name="intellij.android.projectSystem.gradle" scope="TEST" />
     <orderEntry type="module" module-name="intellij.android.projectSystem.gradle.upgrade" scope="TEST" />
-<<<<<<< HEAD
+    <orderEntry type="module" module-name="intellij.android.wizard.model" scope="TEST" />
     <orderEntry type="module" module-name="android.sdktools.wizardTemplate.impl" scope="TEST" />
-=======
-    <orderEntry type="module" module-name="intellij.android.wizard.model" scope="TEST" />
-    <orderEntry type="module" module-name="intellij.android.wizardTemplate.impl" scope="TEST" />
->>>>>>> de127946
     <orderEntry type="module" module-name="intellij.android.sdkUpdates" scope="TEST" />
     <orderEntry type="module" module-name="intellij.android.lint.common" scope="TEST" />
     <orderEntry type="module" module-name="android.sdktools.lint-checks" scope="TEST" />
@@ -37,30 +33,24 @@
     <orderEntry type="module" module-name="intellij.android.templates" scope="TEST" />
     <orderEntry type="module" module-name="android.sdktools.flags" scope="TEST" />
     <orderEntry type="module" module-name="intellij.android.gradle.dsl" scope="TEST" />
-<<<<<<< HEAD
+    <orderEntry type="module" module-name="intellij.android.gradle.dsl.testutils" scope="TEST" />
     <orderEntry type="library" name="kotlin-stdlib" level="project" />
+    <orderEntry type="library" scope="TEST" name="Guava" level="project" />
     <orderEntry type="library" scope="TEST" name="protobuf" level="project" />
-    <orderEntry type="library" scope="TEST" name="Guava" level="project" />
     <orderEntry type="library" scope="TEST" name="kotlin-reflect" level="project" />
     <orderEntry type="library" scope="TEST" name="JUnit4" level="project" />
+    <orderEntry type="module" module-name="intellij.platform.analysis" scope="TEST" />
     <orderEntry type="module" module-name="intellij.platform.analysis.impl" scope="TEST" />
     <orderEntry type="module" module-name="intellij.platform.projectModel" scope="TEST" />
-    <orderEntry type="module" module-name="intellij.platform.util.base" scope="TEST" />
+    <orderEntry type="module" module-name="intellij.platform.core" scope="TEST" />
+    <orderEntry type="module" module-name="intellij.platform.extensions" scope="TEST" />
     <orderEntry type="module" module-name="intellij.platform.lang.impl" scope="TEST" />
+    <orderEntry type="module" module-name="intellij.platform.util" scope="TEST" />
     <orderEntry type="module" module-name="intellij.platform.util.rt" scope="TEST" />
     <orderEntry type="module" module-name="intellij.platform.testFramework" scope="TEST" />
+    <orderEntry type="module" module-name="intellij.platform.core.ui" scope="TEST" />
     <orderEntry type="module" module-name="intellij.platform.ide.core.impl" scope="TEST" />
-    <orderEntry type="module" module-name="intellij.android.wizard.model" scope="TEST" />
-    <orderEntry type="module" module-name="intellij.platform.editor" scope="TEST" />
-    <orderEntry type="module" module-name="intellij.platform.analysis" scope="TEST" />
-    <orderEntry type="module" module-name="intellij.platform.core" scope="TEST" />
-    <orderEntry type="module" module-name="intellij.platform.extensions" scope="TEST" />
-    <orderEntry type="module" module-name="intellij.platform.util" scope="TEST" />
-    <orderEntry type="module" module-name="intellij.platform.core.ui" scope="TEST" />
+    <orderEntry type="module" module-name="intellij.platform.ide.core" scope="TEST" />
     <orderEntry type="module" module-name="intellij.java.testFramework" scope="TEST" />
-    <orderEntry type="module" module-name="intellij.platform.ide.core" scope="TEST" />
-=======
-    <orderEntry type="module" module-name="intellij.android.gradle.dsl.testutils" scope="TEST" />
->>>>>>> de127946
   </component>
 </module>