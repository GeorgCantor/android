--- conflicted
+++ resolved
@@ -54,11 +54,7 @@
 
   private fun createChart(
     dataList: Collection<ConnectionData>,
-<<<<<<< HEAD
-    range: Range
-=======
     range: Range,
->>>>>>> 0d09370c
   ): StateChart<NetworkState> {
     val series = DefaultDataSeries<NetworkState>()
     series.add(0, NetworkState.NONE)
