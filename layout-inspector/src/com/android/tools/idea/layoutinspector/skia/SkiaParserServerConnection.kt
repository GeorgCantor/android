/*
 * Copyright (C) 2021 The Android Open Source Project
 *
 * Licensed under the Apache License, Version 2.0 (the "License");
 * you may not use this file except in compliance with the License.
 * You may obtain a copy of the License at
 *
 *      http://www.apache.org/licenses/LICENSE-2.0
 *
 * Unless required by applicable law or agreed to in writing, software
 * distributed under the License is distributed on an "AS IS" BASIS,
 * WITHOUT WARRANTIES OR CONDITIONS OF ANY KIND, either express or implied.
 * See the License for the specific language governing permissions and
 * limitations under the License.
 */
package com.android.tools.idea.layoutinspector.skia

import com.android.annotations.concurrency.Slow
import com.android.annotations.concurrency.WorkerThread
import com.android.tools.idea.io.grpc.ManagedChannel
import com.android.tools.idea.io.grpc.Status
import com.android.tools.idea.io.grpc.StatusRuntimeException
import com.android.tools.idea.io.grpc.netty.NettyChannelBuilder
import com.android.tools.idea.io.grpc.stub.StreamObserver
import com.android.tools.idea.layoutinspector.proto.SkiaParser.GetViewTreeRequest
import com.android.tools.idea.layoutinspector.proto.SkiaParser.GetViewTreeResponse
import com.android.tools.idea.layoutinspector.proto.SkiaParser.InspectorView
import com.android.tools.idea.layoutinspector.proto.SkiaParser.RequestedNodeInfo
import com.android.tools.idea.layoutinspector.proto.SkiaParserServiceGrpc
import com.android.tools.idea.protobuf.ByteString
import com.android.tools.idea.protobuf.Empty
import com.google.common.annotations.VisibleForTesting
import com.intellij.execution.configurations.GeneralCommandLine
import com.intellij.execution.process.OSProcessHandler
import com.intellij.execution.process.ProcessAdapter
import com.intellij.execution.process.ProcessEvent
import com.intellij.openapi.diagnostic.Logger
import com.intellij.openapi.util.Key
import com.intellij.util.net.NetUtils
import java.nio.file.Path
import java.util.concurrent.CompletableFuture
import java.util.concurrent.CountDownLatch
import java.util.concurrent.ExecutionException
import java.util.concurrent.TimeUnit
import java.util.concurrent.TimeoutException
import kotlin.math.min

private const val INITIAL_DELAY_MILLI_SECONDS = 10L
private const val MAX_DELAY_MILLI_SECONDS = 1000L
private const val MAX_TIMES_TO_RETRY = 10
// TODO: optimize
private const val CHUNK_SIZE = 1024 * 1024

class SkiaParserServerConnection(private val serverPath: Path) {
  lateinit var client: SkiaParserServiceGrpc.SkiaParserServiceStub
  private lateinit var channel: ManagedChannel
  private var handler: OSProcessHandler? = null

  /**
   * Start the server if it isn't already running. This must be run before any other operations on
   * this object.
   *
   * If the server is killed by another process we detect it with process.isAlive. Note that this
   * will be a sub process of Android Studio and will terminate when Android Studio process is
   * terminated.
   */
  fun runServer() {
    val localPort = createGrpcClient()
    handler =
      OSProcessHandler.Silent(
          GeneralCommandLine(serverPath.toAbsolutePath().toString(), localPort.toString())
        )
        .apply {
          addProcessListener(
            object : ProcessAdapter() {
              override fun processTerminated(event: ProcessEvent) {
                if (event.exitCode == 0) {
                  Logger.getInstance(SkiaParserServerConnection::class.java)
                    .info("SkiaServer terminated successfully")
                } else {
                  Logger.getInstance(SkiaParserServerConnection::class.java)
                    .warn("SkiaServer terminated exitCode: ${event.exitCode}  text: ${event.text}")
                }
              }

              override fun processWillTerminate(event: ProcessEvent, willBeDestroyed: Boolean) {
                Logger.getInstance(SkiaParserServerConnection::class.java)
                  .debug("SkiaServer willTerminate")
              }

              override fun onTextAvailable(event: ProcessEvent, outputType: Key<*>) {
                Logger.getInstance(SkiaParserServerConnection::class.java)
                  .info("SkiaServer Message: ${event.text}")
              }
            }
          )
          startNotify()
        }
  }

  @VisibleForTesting
  @WorkerThread
  fun createGrpcClient(): Int {
    // TODO: actually find and (re-)launch the server, and reconnect here if necessary.
    val localPort = NetUtils.findAvailableSocketPort()
    if (localPort < 0) {
      throw Exception("Unable to find available socket port")
    }

    channel =
      NettyChannelBuilder.forAddress("localhost", localPort)
        .usePlaintext()
        // TODO: chunk incoming images
        .maxInboundMessageSize(512 * 1024 * 1024 - 1)
        .build()
    client = SkiaParserServiceGrpc.newStub(channel).withWaitForReady()
    return localPort
  }

  @Slow
  fun shutdown() {
    val lock = CountDownLatch(1)
    client.shutdown(
      Empty.getDefaultInstance(),
      object : StreamObserver<Empty> {
        override fun onNext(ignore: Empty?) {
          lock.countDown()
        }
<<<<<<< HEAD

        override fun onError(error: Throwable?) {}
=======

        override fun onError(error: Throwable?) {}

>>>>>>> 574fcae1
        override fun onCompleted() {}
      }
    )
    if (!lock.await(10, TimeUnit.SECONDS)) {
      Logger.getInstance(SkiaParserServerConnection::class.java)
        .warn(
          "Timed out waiting for skia parser shutdown. A skia-grpc-server process could have been orphaned."
        )
    }
    channel.shutdownNow()
    channel.awaitTermination(1, TimeUnit.SECONDS)
    handler?.destroyProcess()
  }

  @Slow
  @Throws(ParsingFailedException::class, UnsupportedPictureVersionException::class)
  fun getViewTree(
    data: ByteArray,
    requestedNodes: Iterable<RequestedNodeInfo>,
    scale: Double
  ): Pair<InspectorView, Map<Int, ByteString>> {
    ping()
    return getViewTreeImpl(data, requestedNodes, scale)
  }

  @Slow
  fun ping() {
    var tries = 0
    var delay = INITIAL_DELAY_MILLI_SECONDS
    var lastException: Throwable? = null
    while (tries < MAX_TIMES_TO_RETRY) {
      try {
        val lock = CountDownLatch(1)
        client.ping(
          Empty.getDefaultInstance(),
          object : StreamObserver<Empty> {
            override fun onNext(ignore: Empty?) {
              lock.countDown()
            }

            override fun onError(error: Throwable?) {
              error?.printStackTrace()
              lastException = error
            }
<<<<<<< HEAD
=======

>>>>>>> 574fcae1
            override fun onCompleted() {}
          }
        )

        if (lock.await(1, TimeUnit.SECONDS)) {
          return
        }
      } catch (ignore: TimeoutException) {
        // try again
        lastException = ignore
      } catch (ex: StatusRuntimeException) {
        if (ex.status.code != Status.Code.UNAVAILABLE) {
          throw ex
        }
        lastException = ex
      }
      Thread.sleep(delay)
      tries++
      delay = min(2 * delay, MAX_DELAY_MILLI_SECONDS)
    }
    throw lastException!!
  }

  private fun getViewTreeImpl(
    data: ByteArray,
    requestedNodes: Iterable<RequestedNodeInfo>,
    scale: Double
  ): Pair<InspectorView, Map<Int, ByteString>> {
    val responseFuture = CompletableFuture<InspectorView>()
    val images = mutableMapOf<Int, ByteString>()

    val requestObserver =
      client.getViewTree2(
        object : StreamObserver<GetViewTreeResponse> {
          private var lastResponse: GetViewTreeResponse? = null

          override fun onNext(response: GetViewTreeResponse) {
            lastResponse = response
            if (response.imageId > 0) {
              images[response.imageId] = response.image
            }
          }

          override fun onError(error: Throwable?) {
            error?.printStackTrace()
            responseFuture.completeExceptionally(error)
          }

          override fun onCompleted() {
            val root = lastResponse?.root
            if (root != null) {
              responseFuture.complete(root)
            } else {
              responseFuture.completeExceptionally(ParsingFailedException())
            }
          }
        }
      )!!

    for (offset in data.indices step CHUNK_SIZE) {
      val size = min(CHUNK_SIZE, data.size - offset)
      val requestBuilder =
        GetViewTreeRequest.newBuilder()
          .setVersion(2)
          .setTotalSize(data.size)
          .setSkp(ByteString.copyFrom(data, offset, size))
      if (offset + size == data.size) {
        // this is the last request, add the rest of the data
        requestBuilder.addAllRequestedNodes(requestedNodes).scale = scale.toFloat()
        requestObserver.onNext(requestBuilder.build())
        requestObserver.onCompleted()
      } else {
        requestObserver.onNext(requestBuilder.build())
      }
    }

    val root =
      try {
        responseFuture.get()
      } catch (executionException: ExecutionException) {
        throw executionException.cause ?: executionException
      }
    return Pair(root, images)
  }
}<|MERGE_RESOLUTION|>--- conflicted
+++ resolved
@@ -126,14 +126,9 @@
         override fun onNext(ignore: Empty?) {
           lock.countDown()
         }
-<<<<<<< HEAD
 
         override fun onError(error: Throwable?) {}
-=======
-
-        override fun onError(error: Throwable?) {}
-
->>>>>>> 574fcae1
+
         override fun onCompleted() {}
       }
     )
@@ -178,10 +173,7 @@
               error?.printStackTrace()
               lastException = error
             }
-<<<<<<< HEAD
-=======
-
->>>>>>> 574fcae1
+
             override fun onCompleted() {}
           }
         )
