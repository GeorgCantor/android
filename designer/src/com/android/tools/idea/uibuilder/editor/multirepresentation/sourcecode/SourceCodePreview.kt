--- conflicted
+++ resolved
@@ -38,11 +38,7 @@
 internal class SourceCodePreview(
   psiFile: PsiFile,
   textEditor: Editor,
-<<<<<<< HEAD
-  providers: Collection<PreviewRepresentationProvider>
-=======
   providers: Collection<PreviewRepresentationProvider>,
->>>>>>> 0d09370c
 ) : MultiRepresentationPreview(psiFile, textEditor, providers) {
 
   val project = psiFile.project
@@ -71,11 +67,7 @@
             }
             scheduleRepresentationsUpdates()
           }
-<<<<<<< HEAD
-        }
-=======
         },
->>>>>>> 0d09370c
       )
 
     setupChangeListener(
@@ -87,11 +79,7 @@
         }
         updateRepresentationsAsync()
       },
-<<<<<<< HEAD
-      this
-=======
       this,
->>>>>>> 0d09370c
     )
   }
 
@@ -108,11 +96,7 @@
         callback = {
           afterSyncUpdateScheduled.set(false)
           updateRepresentationsAsync()
-<<<<<<< HEAD
-        }
-=======
         },
->>>>>>> 0d09370c
       )
     }
   }
