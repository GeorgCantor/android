/*
 * Copyright (C) 2020 The Android Open Source Project
 *
 * Licensed under the Apache License, Version 2.0 (the "License");
 * you may not use this file except in compliance with the License.
 * You may obtain a copy of the License at
 *
 *      http://www.apache.org/licenses/LICENSE-2.0
 *
 * Unless required by applicable law or agreed to in writing, software
 * distributed under the License is distributed on an "AS IS" BASIS,
 * WITHOUT WARRANTIES OR CONDITIONS OF ANY KIND, either express or implied.
 * See the License for the specific language governing permissions and
 * limitations under the License.
 */
package com.android.tools.compose.formatting

import com.android.tools.compose.COMPOSE_UI_PACKAGE
import com.android.tools.idea.project.DefaultModuleSystem
import com.android.tools.idea.projectsystem.getModuleSystem
import com.android.tools.idea.testing.AndroidProjectRule
import com.android.tools.idea.testing.loadNewFile
import com.intellij.application.options.CodeStyle
import com.intellij.openapi.command.WriteCommandAction
import com.intellij.openapi.project.Project
import com.intellij.psi.codeStyle.CodeStyleManager
import com.intellij.testFramework.fixtures.CodeInsightTestFixture
import org.jetbrains.android.compose.stubComposableAnnotation
import org.jetbrains.kotlin.idea.core.formatter.KotlinCodeStyleSettings
import org.junit.Before
import org.junit.Rule
import org.junit.Test

<<<<<<< HEAD
/**
 * Test for [ComposePostFormatProcessor].
 */
=======
/** Test for [ComposePostFormatProcessor]. */
>>>>>>> 574fcae1
class ComposePostFormatProcessorTest {
  @get:Rule val projectRule = AndroidProjectRule.inMemory()

  private val myFixture: CodeInsightTestFixture by lazy { projectRule.fixture }

  private val project: Project by lazy { myFixture.project }

  @Before
  fun setUp() {
    (myFixture.module.getModuleSystem() as DefaultModuleSystem).usesCompose = true
    myFixture.stubComposableAnnotation()
    myFixture.addFileToProject(
      "src/${COMPOSE_UI_PACKAGE.replace(".", "/")}/Modifier.kt",
      // language=kotlin
      """
    package $COMPOSE_UI_PACKAGE

    interface Modifier {
      fun adjust():Modifier
      companion object : Modifier {
        fun adjust():Modifier {}
      }
    }
    """
        .trimIndent()
    )

    val settings =
      CodeStyle.getSettings(project).getCustomSettings(KotlinCodeStyleSettings::class.java)
    settings.CONTINUATION_INDENT_FOR_CHAINED_CALLS = false
  }

  @Test
  fun testWrapModifierChain() {
    myFixture.loadNewFile(
      "src/com/example/Test.kt",
      """
      package com.example

      import androidx.compose.runtime.Composable
      import androidx.compose.ui.Modifier

      @Composable
      fun HomeScreen() {
          val m = Modifier.adjust().adjust()
      }
      """
        .trimIndent()
    )

    WriteCommandAction.writeCommandAction(project).run<RuntimeException> {
      CodeStyleManager.getInstance(project)
        .reformatText(myFixture.file, listOf(myFixture.file.textRange))
    }

    myFixture.checkResult(
      """
      package com.example

      import androidx.compose.runtime.Composable
      import androidx.compose.ui.Modifier

      @Composable
      fun HomeScreen() {
          val m = Modifier
              .adjust()
              .adjust()
      }
      """
        .trimIndent()
    )
  }

  @Test
  fun testDontWrapShortModifierChain() {
    myFixture.loadNewFile(
      "src/com/example/Test.kt",
      """
      package com.example

      import androidx.compose.runtime.Composable
      import androidx.compose.ui.Modifier

      @Composable
      fun HomeScreen() {
          val m = Modifier.adjust()
      }
      """
        .trimIndent()
    )

    WriteCommandAction.writeCommandAction(project).run<RuntimeException> {
      CodeStyleManager.getInstance(project)
        .reformatText(myFixture.file, listOf(myFixture.file.textRange))
    }

    myFixture.checkResult(
      """
      package com.example

      import androidx.compose.runtime.Composable
      import androidx.compose.ui.Modifier

      @Composable
      fun HomeScreen() {
          val m = Modifier.adjust()
      }
      """
        .trimIndent()
    )
  }
}<|MERGE_RESOLUTION|>--- conflicted
+++ resolved
@@ -31,13 +31,7 @@
 import org.junit.Rule
 import org.junit.Test
 
-<<<<<<< HEAD
-/**
- * Test for [ComposePostFormatProcessor].
- */
-=======
 /** Test for [ComposePostFormatProcessor]. */
->>>>>>> 574fcae1
 class ComposePostFormatProcessorTest {
   @get:Rule val projectRule = AndroidProjectRule.inMemory()
 
