/*
 * Copyright (C) 2022 The Android Open Source Project
 *
 * Licensed under the Apache License, Version 2.0 (the "License");
 * you may not use this file except in compliance with the License.
 * You may obtain a copy of the License at
 *
 *      http://www.apache.org/licenses/LICENSE-2.0
 *
 * Unless required by applicable law or agreed to in writing, software
 * distributed under the License is distributed on an "AS IS" BASIS,
 * WITHOUT WARRANTIES OR CONDITIONS OF ANY KIND, either express or implied.
 * See the License for the specific language governing permissions and
 * limitations under the License.
 */
package com.android.tools.idea.appinspection.inspectors.network.model.rules

import com.intellij.util.ui.ColumnInfo
import com.intellij.util.ui.ListTableModel
import javax.swing.JTable

class RulesTableModel(items: MutableList<RuleData>) :
  ListTableModel<RuleData>(
    arrayOf(
      object : ColumnInfo<RuleData, Boolean>("Active") {
        override fun valueOf(item: RuleData): Boolean {
          return item.isActive
        }

        override fun setValue(item: RuleData, value: Boolean) {
          item.isActive = value
        }

        override fun getWidth(table: JTable) = 60

        override fun isCellEditable(item: RuleData) = true

        override fun getColumnClass() = Boolean::class.java
      },
      object : ColumnInfo<RuleData, String>("Name") {
        override fun valueOf(item: RuleData): String {
          return item.name
        }
      },
      object : ColumnInfo<RuleData, String>("URL") {
        override fun valueOf(item: RuleData): String {
          return item.criteria.url
        }
<<<<<<< HEAD
      }
    ),
    items
=======
      },
    ),
    items,
>>>>>>> 0d09370c
  )<|MERGE_RESOLUTION|>--- conflicted
+++ resolved
@@ -46,13 +46,7 @@
         override fun valueOf(item: RuleData): String {
           return item.criteria.url
         }
-<<<<<<< HEAD
-      }
-    ),
-    items
-=======
       },
     ),
     items,
->>>>>>> 0d09370c
   )