--- conflicted
+++ resolved
@@ -23,10 +23,7 @@
 
   // Unfortunately we have to use Runnable here for java interop
   @VisibleForTesting val listeners = mutableListOf<Runnable>()
-<<<<<<< HEAD
-=======
 
->>>>>>> 574fcae1
   abstract fun collectIssues(issueListBuilder: ImmutableCollection.Builder<Issue>)
 
   fun addListener(listener: Runnable) = listeners.add(listener)
