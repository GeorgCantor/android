<?xml version="1.0" encoding="UTF-8"?>
<root>
  <item name="android.widget.AbsListView boolean verifyDrawable(android.graphics.drawable.Drawable) 0">
    <annotation name="android.support.annotation.NonNull" />
  </item>
  <item name="android.widget.AbsListView int getCacheColorHint()">
    <annotation name="android.support.annotation.ColorInt" />
  </item>
  <item name="android.widget.AbsListView void setCacheColorHint(int) 0">
    <annotation name="android.support.annotation.ColorInt" />
  </item>
  <item name="android.widget.AbsListView void setSelector(int) 0">
    <annotation name="android.support.annotation.DrawableRes" />
  </item>
  <item name="android.widget.AbsSeekBar android.content.res.ColorStateList getThumbTintList()">
    <annotation name="android.support.annotation.Nullable" />
  </item>
  <item name="android.widget.AbsSeekBar android.content.res.ColorStateList getTickMarkTintList()">
    <annotation name="android.support.annotation.Nullable" />
  </item>
  <item name="android.widget.AbsSeekBar android.graphics.PorterDuff.Mode getThumbTintMode()">
    <annotation name="android.support.annotation.Nullable" />
  </item>
  <item name="android.widget.AbsSeekBar android.graphics.PorterDuff.Mode getTickMarkTintMode()">
    <annotation name="android.support.annotation.Nullable" />
  </item>
  <item name="android.widget.AbsSeekBar boolean verifyDrawable(android.graphics.drawable.Drawable) 0">
    <annotation name="android.support.annotation.NonNull" />
  </item>
  <item name="android.widget.AbsSeekBar void setThumbTintList(android.content.res.ColorStateList) 0">
    <annotation name="android.support.annotation.Nullable" />
  </item>
  <item name="android.widget.AbsSeekBar void setThumbTintMode(android.graphics.PorterDuff.Mode) 0">
    <annotation name="android.support.annotation.Nullable" />
  </item>
  <item name="android.widget.AbsSeekBar void setTickMarkTintList(android.content.res.ColorStateList) 0">
    <annotation name="android.support.annotation.Nullable" />
  </item>
  <item name="android.widget.AbsSeekBar void setTickMarkTintMode(android.graphics.PorterDuff.Mode) 0">
    <annotation name="android.support.annotation.Nullable" />
  </item>
  <item name="android.widget.ActionMenuView android.graphics.drawable.Drawable getOverflowIcon()">
    <annotation name="android.support.annotation.Nullable" />
  </item>
  <item name="android.widget.ActionMenuView void setOverflowIcon(android.graphics.drawable.Drawable) 0">
    <annotation name="android.support.annotation.Nullable" />
  </item>
  <item name="android.widget.ActionMenuView void setPopupTheme(int) 0">
    <annotation name="android.support.annotation.StyleRes" />
  </item>
  <item name="android.widget.AdapterView android.widget.AdapterView.OnItemClickListener getOnItemClickListener()">
    <annotation name="android.support.annotation.Nullable" />
  </item>
  <item name="android.widget.AdapterView android.widget.AdapterView.OnItemSelectedListener getOnItemSelectedListener()">
    <annotation name="android.support.annotation.Nullable" />
  </item>
  <item name="android.widget.AdapterView void setOnItemClickListener(android.widget.AdapterView.OnItemClickListener) 0">
    <annotation name="android.support.annotation.Nullable" />
  </item>
  <item name="android.widget.AdapterView void setOnItemSelectedListener(android.widget.AdapterView.OnItemSelectedListener) 0">
    <annotation name="android.support.annotation.Nullable" />
  </item>
  <item name="android.widget.ArrayAdapter ArrayAdapter(android.content.Context, int) 0">
    <annotation name="android.support.annotation.NonNull" />
  </item>
  <item name="android.widget.ArrayAdapter ArrayAdapter(android.content.Context, int) 1">
    <annotation name="android.support.annotation.LayoutRes" />
  </item>
  <item name="android.widget.ArrayAdapter ArrayAdapter(android.content.Context, int, T[]) 0">
    <annotation name="android.support.annotation.NonNull" />
  </item>
  <item name="android.widget.ArrayAdapter ArrayAdapter(android.content.Context, int, T[]) 1">
    <annotation name="android.support.annotation.LayoutRes" />
  </item>
  <item name="android.widget.ArrayAdapter ArrayAdapter(android.content.Context, int, T[]) 2">
    <annotation name="android.support.annotation.NonNull" />
  </item>
  <item name="android.widget.ArrayAdapter ArrayAdapter(android.content.Context, int, int) 0">
    <annotation name="android.support.annotation.NonNull" />
  </item>
  <item name="android.widget.ArrayAdapter ArrayAdapter(android.content.Context, int, int) 1">
    <annotation name="android.support.annotation.LayoutRes" />
  </item>
  <item name="android.widget.ArrayAdapter ArrayAdapter(android.content.Context, int, int) 2">
    <annotation name="android.support.annotation.IdRes" />
  </item>
  <item name="android.widget.ArrayAdapter ArrayAdapter(android.content.Context, int, int, T[]) 0">
    <annotation name="android.support.annotation.NonNull" />
  </item>
  <item name="android.widget.ArrayAdapter ArrayAdapter(android.content.Context, int, int, T[]) 1">
    <annotation name="android.support.annotation.LayoutRes" />
  </item>
  <item name="android.widget.ArrayAdapter ArrayAdapter(android.content.Context, int, int, T[]) 2">
    <annotation name="android.support.annotation.IdRes" />
  </item>
  <item name="android.widget.ArrayAdapter ArrayAdapter(android.content.Context, int, int, T[]) 3">
    <annotation name="android.support.annotation.NonNull" />
  </item>
  <item name="android.widget.ArrayAdapter ArrayAdapter(android.content.Context, int, int, java.util.List&lt;T&gt;) 0">
    <annotation name="android.support.annotation.NonNull" />
  </item>
  <item name="android.widget.ArrayAdapter ArrayAdapter(android.content.Context, int, int, java.util.List&lt;T&gt;) 1">
    <annotation name="android.support.annotation.LayoutRes" />
  </item>
  <item name="android.widget.ArrayAdapter ArrayAdapter(android.content.Context, int, int, java.util.List&lt;T&gt;) 2">
    <annotation name="android.support.annotation.IdRes" />
  </item>
  <item name="android.widget.ArrayAdapter ArrayAdapter(android.content.Context, int, int, java.util.List&lt;T&gt;) 3">
    <annotation name="android.support.annotation.NonNull" />
  </item>
  <item name="android.widget.ArrayAdapter ArrayAdapter(android.content.Context, int, java.util.List&lt;T&gt;) 0">
    <annotation name="android.support.annotation.NonNull" />
  </item>
  <item name="android.widget.ArrayAdapter ArrayAdapter(android.content.Context, int, java.util.List&lt;T&gt;) 1">
    <annotation name="android.support.annotation.LayoutRes" />
  </item>
  <item name="android.widget.ArrayAdapter ArrayAdapter(android.content.Context, int, java.util.List&lt;T&gt;) 2">
    <annotation name="android.support.annotation.NonNull" />
  </item>
  <item name="android.widget.ArrayAdapter T getItem(int)">
    <annotation name="android.support.annotation.Nullable" />
  </item>
  <item name="android.widget.ArrayAdapter android.content.Context getContext()">
    <annotation name="android.support.annotation.NonNull" />
  </item>
  <item name="android.widget.ArrayAdapter android.content.res.Resources.Theme getDropDownViewTheme()">
    <annotation name="android.support.annotation.Nullable" />
  </item>
  <item name="android.widget.ArrayAdapter android.view.View getDropDownView(int, android.view.View, android.view.ViewGroup) 1">
    <annotation name="android.support.annotation.Nullable" />
  </item>
  <item name="android.widget.ArrayAdapter android.view.View getDropDownView(int, android.view.View, android.view.ViewGroup) 2">
    <annotation name="android.support.annotation.NonNull" />
  </item>
  <item name="android.widget.ArrayAdapter android.view.View getView(int, android.view.View, android.view.ViewGroup)">
    <annotation name="android.support.annotation.NonNull" />
  </item>
  <item name="android.widget.ArrayAdapter android.view.View getView(int, android.view.View, android.view.ViewGroup) 1">
    <annotation name="android.support.annotation.Nullable" />
  </item>
  <item name="android.widget.ArrayAdapter android.view.View getView(int, android.view.View, android.view.ViewGroup) 2">
    <annotation name="android.support.annotation.NonNull" />
  </item>
  <item name="android.widget.ArrayAdapter android.widget.ArrayAdapter&lt;java.lang.CharSequence&gt; createFromResource(android.content.Context, int, int)">
    <annotation name="android.support.annotation.NonNull" />
  </item>
  <item name="android.widget.ArrayAdapter android.widget.ArrayAdapter&lt;java.lang.CharSequence&gt; createFromResource(android.content.Context, int, int) 0">
    <annotation name="android.support.annotation.NonNull" />
  </item>
  <item name="android.widget.ArrayAdapter android.widget.ArrayAdapter&lt;java.lang.CharSequence&gt; createFromResource(android.content.Context, int, int) 1">
    <annotation name="android.support.annotation.ArrayRes" />
  </item>
  <item name="android.widget.ArrayAdapter android.widget.ArrayAdapter&lt;java.lang.CharSequence&gt; createFromResource(android.content.Context, int, int) 2">
    <annotation name="android.support.annotation.LayoutRes" />
  </item>
  <item name="android.widget.ArrayAdapter android.widget.Filter getFilter()">
    <annotation name="android.support.annotation.NonNull" />
  </item>
  <item name="android.widget.ArrayAdapter int getPosition(T) 0">
    <annotation name="android.support.annotation.Nullable" />
  </item>
  <item name="android.widget.ArrayAdapter void add(T) 0">
    <annotation name="android.support.annotation.Nullable" />
  </item>
  <item name="android.widget.ArrayAdapter void addAll(java.util.Collection&lt;? extends T&gt;) 0">
    <annotation name="android.support.annotation.NonNull" />
  </item>
  <item name="android.widget.ArrayAdapter void insert(T, int) 0">
    <annotation name="android.support.annotation.Nullable" />
  </item>
  <item name="android.widget.ArrayAdapter void remove(T) 0">
    <annotation name="android.support.annotation.Nullable" />
  </item>
  <item name="android.widget.ArrayAdapter void setDropDownViewResource(int) 0">
    <annotation name="android.support.annotation.LayoutRes" />
  </item>
  <item name="android.widget.ArrayAdapter void setDropDownViewTheme(android.content.res.Resources.Theme) 0">
    <annotation name="android.support.annotation.Nullable" />
  </item>
  <item name="android.widget.ArrayAdapter void sort(java.util.Comparator&lt;? super T&gt;) 0">
    <annotation name="android.support.annotation.NonNull" />
  </item>
  <item name="android.widget.AutoCompleteTextView void setDropDownBackgroundResource(int) 0">
    <annotation name="android.support.annotation.DrawableRes" />
  </item>
  <item name="android.widget.CalendarView CalendarView(android.content.Context) 0">
    <annotation name="android.support.annotation.NonNull" />
  </item>
  <item name="android.widget.CalendarView CalendarView(android.content.Context, android.util.AttributeSet) 0">
    <annotation name="android.support.annotation.NonNull" />
  </item>
  <item name="android.widget.CalendarView CalendarView(android.content.Context, android.util.AttributeSet) 1">
    <annotation name="android.support.annotation.Nullable" />
  </item>
  <item name="android.widget.CalendarView CalendarView(android.content.Context, android.util.AttributeSet, int) 0">
    <annotation name="android.support.annotation.NonNull" />
  </item>
  <item name="android.widget.CalendarView CalendarView(android.content.Context, android.util.AttributeSet, int) 1">
    <annotation name="android.support.annotation.Nullable" />
  </item>
  <item name="android.widget.CalendarView CalendarView(android.content.Context, android.util.AttributeSet, int) 2">
    <annotation name="android.support.annotation.AttrRes" />
  </item>
  <item name="android.widget.CalendarView CalendarView(android.content.Context, android.util.AttributeSet, int, int) 0">
    <annotation name="android.support.annotation.NonNull" />
  </item>
  <item name="android.widget.CalendarView CalendarView(android.content.Context, android.util.AttributeSet, int, int) 1">
    <annotation name="android.support.annotation.Nullable" />
  </item>
  <item name="android.widget.CalendarView CalendarView(android.content.Context, android.util.AttributeSet, int, int) 2">
    <annotation name="android.support.annotation.AttrRes" />
  </item>
  <item name="android.widget.CalendarView CalendarView(android.content.Context, android.util.AttributeSet, int, int) 3">
    <annotation name="android.support.annotation.StyleRes" />
  </item>
  <item name="android.widget.CalendarView int getDateTextAppearance()">
    <annotation name="android.support.annotation.StyleRes" />
  </item>
  <item name="android.widget.CalendarView int getFocusedMonthDateColor()">
    <annotation name="android.support.annotation.ColorInt" />
  </item>
  <item name="android.widget.CalendarView int getSelectedWeekBackgroundColor()">
    <annotation name="android.support.annotation.ColorInt" />
  </item>
  <item name="android.widget.CalendarView int getUnfocusedMonthDateColor()">
    <annotation name="android.support.annotation.ColorInt" />
  </item>
  <item name="android.widget.CalendarView int getWeekDayTextAppearance()">
    <annotation name="android.support.annotation.StyleRes" />
  </item>
  <item name="android.widget.CalendarView int getWeekNumberColor()">
    <annotation name="android.support.annotation.ColorInt" />
  </item>
  <item name="android.widget.CalendarView int getWeekSeparatorLineColor()">
    <annotation name="android.support.annotation.ColorInt" />
  </item>
  <item name="android.widget.CalendarView void setDateTextAppearance(int) 0">
    <annotation name="android.support.annotation.StyleRes" />
  </item>
  <item name="android.widget.CalendarView void setFocusedMonthDateColor(int) 0">
    <annotation name="android.support.annotation.ColorInt" />
  </item>
  <item name="android.widget.CalendarView void setSelectedDateVerticalBar(int) 0">
    <annotation name="android.support.annotation.DrawableRes" />
  </item>
  <item name="android.widget.CalendarView void setSelectedWeekBackgroundColor(int) 0">
    <annotation name="android.support.annotation.ColorInt" />
  </item>
  <item name="android.widget.CalendarView void setUnfocusedMonthDateColor(int) 0">
    <annotation name="android.support.annotation.ColorInt" />
  </item>
  <item name="android.widget.CalendarView void setWeekDayTextAppearance(int) 0">
    <annotation name="android.support.annotation.StyleRes" />
  </item>
  <item name="android.widget.CalendarView void setWeekNumberColor(int) 0">
    <annotation name="android.support.annotation.ColorInt" />
  </item>
  <item name="android.widget.CalendarView void setWeekSeparatorLineColor(int) 0">
    <annotation name="android.support.annotation.ColorInt" />
  </item>
  <item name="android.widget.CalendarView.OnDateChangeListener void onSelectedDayChange(android.widget.CalendarView, int, int, int) 0">
    <annotation name="android.support.annotation.NonNull" />
  </item>
  <item name="android.widget.CheckedTextView android.content.res.ColorStateList getCheckMarkTintList()">
    <annotation name="android.support.annotation.Nullable" />
  </item>
  <item name="android.widget.CheckedTextView android.graphics.PorterDuff.Mode getCheckMarkTintMode()">
    <annotation name="android.support.annotation.Nullable" />
  </item>
  <item name="android.widget.CheckedTextView boolean verifyDrawable(android.graphics.drawable.Drawable) 0">
    <annotation name="android.support.annotation.NonNull" />
  </item>
  <item name="android.widget.CheckedTextView void setCheckMarkDrawable(android.graphics.drawable.Drawable) 0">
    <annotation name="android.support.annotation.Nullable" />
  </item>
  <item name="android.widget.CheckedTextView void setCheckMarkDrawable(int) 0">
    <annotation name="android.support.annotation.DrawableRes" />
  </item>
  <item name="android.widget.CheckedTextView void setCheckMarkTintList(android.content.res.ColorStateList) 0">
    <annotation name="android.support.annotation.Nullable" />
  </item>
  <item name="android.widget.CheckedTextView void setCheckMarkTintMode(android.graphics.PorterDuff.Mode) 0">
    <annotation name="android.support.annotation.Nullable" />
  </item>
  <item name="android.widget.CompoundButton android.content.res.ColorStateList getButtonTintList()">
    <annotation name="android.support.annotation.Nullable" />
  </item>
  <item name="android.widget.CompoundButton android.graphics.PorterDuff.Mode getButtonTintMode()">
    <annotation name="android.support.annotation.Nullable" />
  </item>
  <item name="android.widget.CompoundButton android.graphics.drawable.Drawable getButtonDrawable()">
    <annotation name="android.support.annotation.Nullable" />
  </item>
  <item name="android.widget.CompoundButton boolean verifyDrawable(android.graphics.drawable.Drawable) 0">
    <annotation name="android.support.annotation.NonNull" />
  </item>
  <item name="android.widget.CompoundButton void setButtonDrawable(android.graphics.drawable.Drawable) 0">
    <annotation name="android.support.annotation.Nullable" />
  </item>
  <item name="android.widget.CompoundButton void setButtonDrawable(int) 0">
    <annotation name="android.support.annotation.DrawableRes" />
  </item>
  <item name="android.widget.CompoundButton void setButtonTintList(android.content.res.ColorStateList) 0">
    <annotation name="android.support.annotation.Nullable" />
  </item>
  <item name="android.widget.CompoundButton void setButtonTintMode(android.graphics.PorterDuff.Mode) 0">
    <annotation name="android.support.annotation.Nullable" />
  </item>
  <item name="android.widget.CursorAdapter android.database.Cursor runQueryOnBackgroundThread(java.lang.CharSequence)">
    <annotation name="android.support.annotation.WorkerThread" />
  </item>
  <item name="android.widget.EdgeEffect int getColor()">
    <annotation name="android.support.annotation.ColorInt" />
  </item>
  <item name="android.widget.EdgeEffect void setColor(int) 0">
    <annotation name="android.support.annotation.ColorInt" />
  </item>
  <item name="android.widget.FrameLayout FrameLayout(android.content.Context) 0">
    <annotation name="android.support.annotation.NonNull" />
  </item>
  <item name="android.widget.FrameLayout FrameLayout(android.content.Context, android.util.AttributeSet) 0">
    <annotation name="android.support.annotation.NonNull" />
  </item>
  <item name="android.widget.FrameLayout FrameLayout(android.content.Context, android.util.AttributeSet) 1">
    <annotation name="android.support.annotation.Nullable" />
  </item>
  <item name="android.widget.FrameLayout FrameLayout(android.content.Context, android.util.AttributeSet, int) 0">
    <annotation name="android.support.annotation.NonNull" />
  </item>
  <item name="android.widget.FrameLayout FrameLayout(android.content.Context, android.util.AttributeSet, int) 1">
    <annotation name="android.support.annotation.Nullable" />
  </item>
  <item name="android.widget.FrameLayout FrameLayout(android.content.Context, android.util.AttributeSet, int) 2">
    <annotation name="android.support.annotation.AttrRes" />
  </item>
  <item name="android.widget.FrameLayout FrameLayout(android.content.Context, android.util.AttributeSet, int, int) 0">
    <annotation name="android.support.annotation.NonNull" />
  </item>
  <item name="android.widget.FrameLayout FrameLayout(android.content.Context, android.util.AttributeSet, int, int) 1">
    <annotation name="android.support.annotation.Nullable" />
  </item>
  <item name="android.widget.FrameLayout FrameLayout(android.content.Context, android.util.AttributeSet, int, int) 2">
    <annotation name="android.support.annotation.AttrRes" />
  </item>
  <item name="android.widget.FrameLayout FrameLayout(android.content.Context, android.util.AttributeSet, int, int) 3">
    <annotation name="android.support.annotation.StyleRes" />
  </item>
  <item name="android.widget.FrameLayout.LayoutParams LayoutParams(android.content.Context, android.util.AttributeSet) 0">
    <annotation name="android.support.annotation.NonNull" />
  </item>
  <item name="android.widget.FrameLayout.LayoutParams LayoutParams(android.content.Context, android.util.AttributeSet) 1">
    <annotation name="android.support.annotation.Nullable" />
  </item>
  <item name="android.widget.FrameLayout.LayoutParams LayoutParams(android.view.ViewGroup.LayoutParams) 0">
    <annotation name="android.support.annotation.NonNull" />
  </item>
  <item name="android.widget.FrameLayout.LayoutParams LayoutParams(android.view.ViewGroup.MarginLayoutParams) 0">
    <annotation name="android.support.annotation.NonNull" />
  </item>
  <item name="android.widget.FrameLayout.LayoutParams LayoutParams(android.widget.FrameLayout.LayoutParams) 0">
    <annotation name="android.support.annotation.NonNull" />
  </item>
  <item name="android.widget.Gallery void onLongPress(android.view.MotionEvent) 0">
    <annotation name="android.support.annotation.NonNull" />
  </item>
  <item name="android.widget.GridLayout int getAlignmentMode()">
    <annotation name="android.support.annotation.IntDef">
      <val name="value" val="{android.widget.GridLayout.ALIGN_BOUNDS, android.widget.GridLayout.ALIGN_MARGINS}" />
    </annotation>
  </item>
  <item name="android.widget.GridLayout int getOrientation()">
    <annotation name="android.support.annotation.IntDef">
      <val name="value" val="{android.widget.GridLayout.HORIZONTAL, android.widget.GridLayout.VERTICAL}" />
    </annotation>
  </item>
  <item name="android.widget.GridLayout void setAlignmentMode(int) 0">
    <annotation name="android.support.annotation.IntDef">
      <val name="value" val="{android.widget.GridLayout.ALIGN_BOUNDS, android.widget.GridLayout.ALIGN_MARGINS}" />
    </annotation>
  </item>
  <item name="android.widget.GridLayout void setOrientation(int) 0">
    <annotation name="android.support.annotation.IntDef">
      <val name="value" val="{android.widget.GridLayout.HORIZONTAL, android.widget.GridLayout.VERTICAL}" />
    </annotation>
  </item>
  <item name="android.widget.GridView int getStretchMode()">
    <annotation name="android.support.annotation.IntDef">
      <val name="value" val="{android.widget.GridView.NO_STRETCH, android.widget.GridView.STRETCH_SPACING, android.widget.GridView.STRETCH_COLUMN_WIDTH, android.widget.GridView.STRETCH_SPACING_UNIFORM}" />
    </annotation>
  </item>
  <item name="android.widget.GridView void setStretchMode(int) 0">
    <annotation name="android.support.annotation.IntDef">
      <val name="value" val="{android.widget.GridView.NO_STRETCH, android.widget.GridView.STRETCH_SPACING, android.widget.GridView.STRETCH_COLUMN_WIDTH, android.widget.GridView.STRETCH_SPACING_UNIFORM}" />
    </annotation>
  </item>
  <item name="android.widget.ImageSwitcher void setImageResource(int) 0">
    <annotation name="android.support.annotation.DrawableRes" />
  </item>
  <item name="android.widget.ImageView ImageView(android.content.Context, android.util.AttributeSet) 1">
    <annotation name="android.support.annotation.Nullable" />
  </item>
  <item name="android.widget.ImageView ImageView(android.content.Context, android.util.AttributeSet, int) 1">
    <annotation name="android.support.annotation.Nullable" />
  </item>
  <item name="android.widget.ImageView ImageView(android.content.Context, android.util.AttributeSet, int, int) 1">
    <annotation name="android.support.annotation.Nullable" />
  </item>
  <item name="android.widget.ImageView android.content.res.ColorStateList getImageTintList()">
    <annotation name="android.support.annotation.Nullable" />
  </item>
  <item name="android.widget.ImageView android.graphics.PorterDuff.Mode getImageTintMode()">
    <annotation name="android.support.annotation.Nullable" />
  </item>
  <item name="android.widget.ImageView boolean verifyDrawable(android.graphics.drawable.Drawable) 0">
    <annotation name="android.support.annotation.NonNull" />
  </item>
  <item name="android.widget.ImageView void invalidateDrawable(android.graphics.drawable.Drawable) 0">
    <annotation name="android.support.annotation.NonNull" />
  </item>
  <item name="android.widget.ImageView void setImageDrawable(android.graphics.drawable.Drawable) 0">
    <annotation name="android.support.annotation.Nullable" />
  </item>
  <item name="android.widget.ImageView void setImageIcon(android.graphics.drawable.Icon) 0">
    <annotation name="android.support.annotation.Nullable" />
  </item>
  <item name="android.widget.ImageView void setImageResource(int) 0">
    <annotation name="android.support.annotation.DrawableRes" />
  </item>
  <item name="android.widget.ImageView void setImageTintList(android.content.res.ColorStateList) 0">
    <annotation name="android.support.annotation.Nullable" />
  </item>
  <item name="android.widget.ImageView void setImageTintMode(android.graphics.PorterDuff.Mode) 0">
    <annotation name="android.support.annotation.Nullable" />
  </item>
  <item name="android.widget.ImageView void setImageURI(android.net.Uri) 0">
    <annotation name="android.support.annotation.Nullable" />
  </item>
  <item name="android.widget.LinearLayout LinearLayout(android.content.Context, android.util.AttributeSet) 1">
    <annotation name="android.support.annotation.Nullable" />
  </item>
  <item name="android.widget.LinearLayout LinearLayout(android.content.Context, android.util.AttributeSet, int) 1">
    <annotation name="android.support.annotation.Nullable" />
  </item>
  <item name="android.widget.LinearLayout int getOrientation()">
    <annotation name="android.support.annotation.IntDef">
      <val name="value" val="{android.widget.LinearLayout.HORIZONTAL, android.widget.LinearLayout.VERTICAL}" />
    </annotation>
  </item>
  <item name="android.widget.LinearLayout int getShowDividers()">
    <annotation name="android.support.annotation.IntDef">
      <val name="value" val="{android.widget.LinearLayout.SHOW_DIVIDER_NONE, android.widget.LinearLayout.SHOW_DIVIDER_BEGINNING, android.widget.LinearLayout.SHOW_DIVIDER_MIDDLE, android.widget.LinearLayout.SHOW_DIVIDER_END}" />
      <val name="flag" val="true" />
    </annotation>
  </item>
  <item name="android.widget.LinearLayout void onRtlPropertiesChanged(int) 0">
    <annotation name="android.support.annotation.IntDef">
      <val name="value" val="{android.view.View.LAYOUT_DIRECTION_LTR, android.view.View.LAYOUT_DIRECTION_RTL}" />
    </annotation>
  </item>
  <item name="android.widget.LinearLayout void setOrientation(int) 0">
    <annotation name="android.support.annotation.IntDef">
      <val name="value" val="{android.widget.LinearLayout.HORIZONTAL, android.widget.LinearLayout.VERTICAL}" />
    </annotation>
  </item>
  <item name="android.widget.LinearLayout void setShowDividers(int) 0">
    <annotation name="android.support.annotation.IntDef">
      <val name="value" val="{android.widget.LinearLayout.SHOW_DIVIDER_NONE, android.widget.LinearLayout.SHOW_DIVIDER_BEGINNING, android.widget.LinearLayout.SHOW_DIVIDER_MIDDLE, android.widget.LinearLayout.SHOW_DIVIDER_END}" />
      <val name="flag" val="true" />
    </annotation>
  </item>
  <item name="android.widget.LinearLayout.LayoutParams gravity">
    <annotation name="android.support.annotation.IntDef">
      <val name="value" val="{android.view.Gravity.NO_GRAVITY, android.view.Gravity.TOP, android.view.Gravity.BOTTOM, android.view.Gravity.LEFT, android.view.Gravity.RIGHT, android.view.Gravity.START, android.view.Gravity.END, android.view.Gravity.CENTER_VERTICAL, android.view.Gravity.FILL_VERTICAL, android.view.Gravity.CENTER_HORIZONTAL, android.view.Gravity.FILL_HORIZONTAL, android.view.Gravity.CENTER, android.view.Gravity.FILL}" />
      <val name="flag" val="true" />
    </annotation>
  </item>
  <item name="android.widget.ListPopupWindow ListPopupWindow(android.content.Context) 0">
    <annotation name="android.support.annotation.NonNull" />
  </item>
  <item name="android.widget.ListPopupWindow ListPopupWindow(android.content.Context, android.util.AttributeSet) 0">
    <annotation name="android.support.annotation.NonNull" />
  </item>
  <item name="android.widget.ListPopupWindow ListPopupWindow(android.content.Context, android.util.AttributeSet) 1">
    <annotation name="android.support.annotation.Nullable" />
  </item>
  <item name="android.widget.ListPopupWindow ListPopupWindow(android.content.Context, android.util.AttributeSet, int) 0">
    <annotation name="android.support.annotation.NonNull" />
  </item>
  <item name="android.widget.ListPopupWindow ListPopupWindow(android.content.Context, android.util.AttributeSet, int) 1">
    <annotation name="android.support.annotation.Nullable" />
  </item>
  <item name="android.widget.ListPopupWindow ListPopupWindow(android.content.Context, android.util.AttributeSet, int) 2">
    <annotation name="android.support.annotation.AttrRes" />
  </item>
  <item name="android.widget.ListPopupWindow ListPopupWindow(android.content.Context, android.util.AttributeSet, int, int) 0">
    <annotation name="android.support.annotation.NonNull" />
  </item>
  <item name="android.widget.ListPopupWindow ListPopupWindow(android.content.Context, android.util.AttributeSet, int, int) 1">
    <annotation name="android.support.annotation.Nullable" />
  </item>
  <item name="android.widget.ListPopupWindow ListPopupWindow(android.content.Context, android.util.AttributeSet, int, int) 2">
    <annotation name="android.support.annotation.AttrRes" />
  </item>
  <item name="android.widget.ListPopupWindow ListPopupWindow(android.content.Context, android.util.AttributeSet, int, int) 3">
    <annotation name="android.support.annotation.StyleRes" />
  </item>
  <item name="android.widget.ListPopupWindow android.graphics.drawable.Drawable getBackground()">
    <annotation name="android.support.annotation.Nullable" />
  </item>
  <item name="android.widget.ListPopupWindow android.view.View getAnchorView()">
    <annotation name="android.support.annotation.Nullable" />
  </item>
  <item name="android.widget.ListPopupWindow android.view.View getSelectedView()">
    <annotation name="android.support.annotation.Nullable" />
  </item>
  <item name="android.widget.ListPopupWindow android.widget.ListView getListView()">
    <annotation name="android.support.annotation.Nullable" />
  </item>
  <item name="android.widget.ListPopupWindow boolean onKeyDown(int, android.view.KeyEvent) 1">
    <annotation name="android.support.annotation.NonNull" />
  </item>
  <item name="android.widget.ListPopupWindow boolean onKeyPreIme(int, android.view.KeyEvent) 1">
    <annotation name="android.support.annotation.NonNull" />
  </item>
  <item name="android.widget.ListPopupWindow boolean onKeyUp(int, android.view.KeyEvent) 1">
    <annotation name="android.support.annotation.NonNull" />
  </item>
  <item name="android.widget.ListPopupWindow int getAnimationStyle()">
    <annotation name="android.support.annotation.StyleRes" />
  </item>
  <item name="android.widget.ListPopupWindow java.lang.Object getSelectedItem()">
    <annotation name="android.support.annotation.Nullable" />
  </item>
  <item name="android.widget.ListPopupWindow void setAdapter(android.widget.ListAdapter) 0">
    <annotation name="android.support.annotation.Nullable" />
  </item>
  <item name="android.widget.ListPopupWindow void setAnchorView(android.view.View) 0">
    <annotation name="android.support.annotation.Nullable" />
  </item>
  <item name="android.widget.ListPopupWindow void setAnimationStyle(int) 0">
    <annotation name="android.support.annotation.StyleRes" />
  </item>
  <item name="android.widget.ListPopupWindow void setBackgroundDrawable(android.graphics.drawable.Drawable) 0">
    <annotation name="android.support.annotation.Nullable" />
  </item>
  <item name="android.widget.ListPopupWindow void setOnDismissListener(android.widget.PopupWindow.OnDismissListener) 0">
    <annotation name="android.support.annotation.Nullable" />
  </item>
  <item name="android.widget.ListPopupWindow void setOnItemClickListener(android.widget.AdapterView.OnItemClickListener) 0">
    <annotation name="android.support.annotation.Nullable" />
  </item>
  <item name="android.widget.ListPopupWindow void setOnItemSelectedListener(android.widget.AdapterView.OnItemSelectedListener) 0">
    <annotation name="android.support.annotation.Nullable" />
  </item>
  <item name="android.widget.ListPopupWindow void setPromptView(android.view.View) 0">
    <annotation name="android.support.annotation.Nullable" />
  </item>
  <item name="android.widget.ListView android.graphics.drawable.Drawable getDivider()">
    <annotation name="android.support.annotation.Nullable" />
  </item>
  <item name="android.widget.ListView android.view.View findViewTraversal(int) 0">
    <annotation name="android.support.annotation.IdRes" />
  </item>
  <item name="android.widget.ListView void setDivider(android.graphics.drawable.Drawable) 0">
    <annotation name="android.support.annotation.Nullable" />
  </item>
  <item name="android.widget.NumberPicker void drawableStateChanged()">
    <annotation name="android.support.annotation.CallSuper" />
  </item>
  <item name="android.widget.NumberPicker void jumpDrawablesToCurrentState()">
    <annotation name="android.support.annotation.CallSuper" />
  </item>
  <item name="android.widget.NumberPicker.OnScrollListener void onScrollStateChange(android.widget.NumberPicker, int) 1">
    <annotation name="android.support.annotation.IntDef">
      <val name="value" val="{android.widget.NumberPicker.OnScrollListener.SCROLL_STATE_IDLE, android.widget.NumberPicker.OnScrollListener.SCROLL_STATE_TOUCH_SCROLL, android.widget.NumberPicker.OnScrollListener.SCROLL_STATE_FLING}" />
    </annotation>
  </item>
  <item name="android.widget.PopupMenu void inflate(int) 0">
    <annotation name="android.support.annotation.MenuRes" />
  </item>
  <item name="android.widget.PopupWindow android.transition.Transition getEnterTransition()">
    <annotation name="android.support.annotation.Nullable" />
  </item>
  <item name="android.widget.PopupWindow android.transition.Transition getExitTransition()">
    <annotation name="android.support.annotation.Nullable" />
  </item>
  <item name="android.widget.PopupWindow int getMaxAvailableHeight(android.view.View) 0">
    <annotation name="android.support.annotation.NonNull" />
  </item>
  <item name="android.widget.PopupWindow int getMaxAvailableHeight(android.view.View, int) 0">
    <annotation name="android.support.annotation.NonNull" />
  </item>
  <item name="android.widget.PopupWindow int getMaxAvailableHeight(android.view.View, int, boolean) 0">
    <annotation name="android.support.annotation.NonNull" />
  </item>
  <item name="android.widget.PopupWindow void setEnterTransition(android.transition.Transition) 0">
    <annotation name="android.support.annotation.Nullable" />
  </item>
  <item name="android.widget.PopupWindow void setExitTransition(android.transition.Transition) 0">
    <annotation name="android.support.annotation.Nullable" />
  </item>
  <item name="android.widget.ProgressBar android.content.res.ColorStateList getIndeterminateTintList()">
    <annotation name="android.support.annotation.Nullable" />
  </item>
  <item name="android.widget.ProgressBar android.content.res.ColorStateList getProgressBackgroundTintList()">
    <annotation name="android.support.annotation.Nullable" />
  </item>
  <item name="android.widget.ProgressBar android.content.res.ColorStateList getProgressTintList()">
    <annotation name="android.support.annotation.Nullable" />
  </item>
  <item name="android.widget.ProgressBar android.content.res.ColorStateList getSecondaryProgressTintList()">
    <annotation name="android.support.annotation.Nullable" />
  </item>
  <item name="android.widget.ProgressBar android.graphics.PorterDuff.Mode getIndeterminateTintMode()">
    <annotation name="android.support.annotation.Nullable" />
  </item>
  <item name="android.widget.ProgressBar android.graphics.PorterDuff.Mode getProgressBackgroundTintMode()">
    <annotation name="android.support.annotation.Nullable" />
  </item>
  <item name="android.widget.ProgressBar android.graphics.PorterDuff.Mode getProgressTintMode()">
    <annotation name="android.support.annotation.Nullable" />
  </item>
  <item name="android.widget.ProgressBar android.graphics.PorterDuff.Mode getSecondaryProgressTintMode()">
    <annotation name="android.support.annotation.Nullable" />
  </item>
  <item name="android.widget.ProgressBar boolean verifyDrawable(android.graphics.drawable.Drawable) 0">
    <annotation name="android.support.annotation.NonNull" />
  </item>
  <item name="android.widget.ProgressBar void invalidateDrawable(android.graphics.drawable.Drawable) 0">
    <annotation name="android.support.annotation.NonNull" />
  </item>
  <item name="android.widget.ProgressBar void setIndeterminateTintList(android.content.res.ColorStateList) 0">
    <annotation name="android.support.annotation.Nullable" />
  </item>
  <item name="android.widget.ProgressBar void setIndeterminateTintMode(android.graphics.PorterDuff.Mode) 0">
    <annotation name="android.support.annotation.Nullable" />
  </item>
  <item name="android.widget.ProgressBar void setInterpolator(android.content.Context, int) 1">
    <annotation name="android.support.annotation.InterpolatorRes" />
  </item>
  <item name="android.widget.ProgressBar void setProgressBackgroundTintList(android.content.res.ColorStateList) 0">
    <annotation name="android.support.annotation.Nullable" />
  </item>
  <item name="android.widget.ProgressBar void setProgressBackgroundTintMode(android.graphics.PorterDuff.Mode) 0">
    <annotation name="android.support.annotation.Nullable" />
  </item>
  <item name="android.widget.ProgressBar void setProgressTintList(android.content.res.ColorStateList) 0">
    <annotation name="android.support.annotation.Nullable" />
  </item>
  <item name="android.widget.ProgressBar void setProgressTintMode(android.graphics.PorterDuff.Mode) 0">
    <annotation name="android.support.annotation.Nullable" />
  </item>
  <item name="android.widget.ProgressBar void setSecondaryProgressTintList(android.content.res.ColorStateList) 0">
    <annotation name="android.support.annotation.Nullable" />
  </item>
  <item name="android.widget.ProgressBar void setSecondaryProgressTintMode(android.graphics.PorterDuff.Mode) 0">
    <annotation name="android.support.annotation.Nullable" />
  </item>
  <item name="android.widget.RadioGroup int getCheckedRadioButtonId()">
    <annotation name="android.support.annotation.IdRes" />
  </item>
  <item name="android.widget.RadioGroup void check(int) 0">
    <annotation name="android.support.annotation.IdRes" />
  </item>
  <item name="android.widget.RadioGroup.OnCheckedChangeListener void onCheckedChanged(android.widget.RadioGroup, int) 1">
    <annotation name="android.support.annotation.IdRes" />
  </item>
  <item name="android.widget.RemoteViews void setTextColor(int, int) 1">
    <annotation name="android.support.annotation.ColorInt" />
  </item>
  <item name="android.widget.SearchView java.lang.CharSequence getQueryHint()">
    <annotation name="android.support.annotation.Nullable" />
  </item>
  <item name="android.widget.SearchView void setQueryHint(java.lang.CharSequence) 0">
    <annotation name="android.support.annotation.Nullable" />
  </item>
  <item name="android.widget.Spinner void setPopupBackgroundResource(int) 0">
    <annotation name="android.support.annotation.DrawableRes" />
  </item>
  <item name="android.widget.Switch android.content.res.ColorStateList getThumbTintList()">
    <annotation name="android.support.annotation.Nullable" />
  </item>
  <item name="android.widget.Switch android.content.res.ColorStateList getTrackTintList()">
    <annotation name="android.support.annotation.Nullable" />
  </item>
  <item name="android.widget.Switch android.graphics.PorterDuff.Mode getThumbTintMode()">
    <annotation name="android.support.annotation.Nullable" />
  </item>
  <item name="android.widget.Switch android.graphics.PorterDuff.Mode getTrackTintMode()">
    <annotation name="android.support.annotation.Nullable" />
  </item>
  <item name="android.widget.Switch boolean verifyDrawable(android.graphics.drawable.Drawable) 0">
    <annotation name="android.support.annotation.NonNull" />
  </item>
  <item name="android.widget.Switch void setSwitchTextAppearance(android.content.Context, int) 1">
    <annotation name="android.support.annotation.StyleRes" />
  </item>
  <item name="android.widget.Switch void setThumbResource(int) 0">
    <annotation name="android.support.annotation.DrawableRes" />
  </item>
  <item name="android.widget.Switch void setThumbTintList(android.content.res.ColorStateList) 0">
    <annotation name="android.support.annotation.Nullable" />
  </item>
  <item name="android.widget.Switch void setThumbTintMode(android.graphics.PorterDuff.Mode) 0">
    <annotation name="android.support.annotation.Nullable" />
  </item>
  <item name="android.widget.Switch void setTrackResource(int) 0">
    <annotation name="android.support.annotation.DrawableRes" />
  </item>
  <item name="android.widget.Switch void setTrackTintList(android.content.res.ColorStateList) 0">
    <annotation name="android.support.annotation.Nullable" />
  </item>
  <item name="android.widget.Switch void setTrackTintMode(android.graphics.PorterDuff.Mode) 0">
    <annotation name="android.support.annotation.Nullable" />
  </item>
<<<<<<< HEAD
=======
  <item name="android.widget.TabHost android.view.View getCurrentTabView()">
    <annotation name="android.support.annotation.Nullable" />
  </item>
  <item name="android.widget.TabHost android.widget.TabHost.TabSpec newTabSpec(java.lang.String)">
    <annotation name="android.support.annotation.NonNull" />
  </item>
  <item name="android.widget.TabHost android.widget.TabHost.TabSpec newTabSpec(java.lang.String) 0">
    <annotation name="android.support.annotation.NonNull" />
  </item>
  <item name="android.widget.TabHost int getCurrentTab()">
    <annotation name="android.support.annotation.Nullable" />
  </item>
  <item name="android.widget.TabHost java.lang.String getCurrentTabTag()">
    <annotation name="android.support.annotation.Nullable" />
  </item>
  <item name="android.widget.TabHost.TabSpec java.lang.String getTag()">
    <annotation name="android.support.annotation.NonNull" />
  </item>
>>>>>>> bda17b23
  <item name="android.widget.TabWidget android.graphics.drawable.Drawable getLeftStripDrawable()">
    <annotation name="android.support.annotation.Nullable" />
  </item>
  <item name="android.widget.TabWidget android.graphics.drawable.Drawable getRightStripDrawable()">
    <annotation name="android.support.annotation.Nullable" />
  </item>
  <item name="android.widget.TabWidget void setDividerDrawable(android.graphics.drawable.Drawable) 0">
    <annotation name="android.support.annotation.Nullable" />
  </item>
  <item name="android.widget.TabWidget void setDividerDrawable(int) 0">
    <annotation name="android.support.annotation.DrawableRes" />
  </item>
  <item name="android.widget.TabWidget void setLeftStripDrawable(android.graphics.drawable.Drawable) 0">
    <annotation name="android.support.annotation.Nullable" />
  </item>
  <item name="android.widget.TabWidget void setLeftStripDrawable(int) 0">
    <annotation name="android.support.annotation.DrawableRes" />
  </item>
  <item name="android.widget.TabWidget void setRightStripDrawable(android.graphics.drawable.Drawable) 0">
    <annotation name="android.support.annotation.Nullable" />
  </item>
  <item name="android.widget.TabWidget void setRightStripDrawable(int) 0">
    <annotation name="android.support.annotation.DrawableRes" />
  </item>
  <item name="android.widget.TextView TextView(android.content.Context, android.util.AttributeSet) 1">
    <annotation name="android.support.annotation.Nullable" />
  </item>
  <item name="android.widget.TextView TextView(android.content.Context, android.util.AttributeSet, int) 1">
    <annotation name="android.support.annotation.Nullable" />
  </item>
  <item name="android.widget.TextView TextView(android.content.Context, android.util.AttributeSet, int, int) 1">
    <annotation name="android.support.annotation.Nullable" />
  </item>
  <item name="android.widget.TextView android.graphics.drawable.Drawable[] getCompoundDrawables()">
    <annotation name="android.support.annotation.NonNull" />
  </item>
  <item name="android.widget.TextView android.graphics.drawable.Drawable[] getCompoundDrawablesRelative()">
    <annotation name="android.support.annotation.NonNull" />
  </item>
  <item name="android.widget.TextView android.os.LocaleList getImeHintLocales()">
    <annotation name="android.support.annotation.Nullable" />
  </item>
  <item name="android.widget.TextView android.os.LocaleList getTextLocales()">
    <annotation name="android.support.annotation.NonNull" />
    <annotation name="android.support.annotation.Size">
      <val name="min" val="1" />
    </annotation>
  </item>
  <item name="android.widget.TextView boolean verifyDrawable(android.graphics.drawable.Drawable) 0">
    <annotation name="android.support.annotation.NonNull" />
  </item>
  <item name="android.widget.TextView int getBreakStrategy()">
    <annotation name="android.support.annotation.IntDef">
      <val name="value" val="{android.text.Layout.BREAK_STRATEGY_SIMPLE, android.text.Layout.BREAK_STRATEGY_HIGH_QUALITY, android.text.Layout.BREAK_STRATEGY_BALANCED}" />
    </annotation>
  </item>
  <item name="android.widget.TextView int getCurrentHintTextColor()">
    <annotation name="android.support.annotation.ColorInt" />
  </item>
  <item name="android.widget.TextView int getCurrentTextColor()">
    <annotation name="android.support.annotation.ColorInt" />
  </item>
  <item name="android.widget.TextView int getHighlightColor()">
    <annotation name="android.support.annotation.ColorInt" />
  </item>
  <item name="android.widget.TextView int getHyphenationFrequency()">
    <annotation name="android.support.annotation.IntDef">
      <val name="value" val="{android.text.Layout.HYPHENATION_FREQUENCY_NORMAL, android.text.Layout.HYPHENATION_FREQUENCY_FULL, android.text.Layout.HYPHENATION_FREQUENCY_NONE}" />
    </annotation>
  </item>
  <item name="android.widget.TextView int getShadowColor()">
    <annotation name="android.support.annotation.ColorInt" />
  </item>
  <item name="android.widget.TextView java.lang.String getFontFeatureSettings()">
    <annotation name="android.support.annotation.Nullable" />
  </item>
  <item name="android.widget.TextView java.util.Locale getTextLocale()">
    <annotation name="android.support.annotation.NonNull" />
  </item>
  <item name="android.widget.TextView void invalidateDrawable(android.graphics.drawable.Drawable) 0">
    <annotation name="android.support.annotation.NonNull" />
  </item>
  <item name="android.widget.TextView void setBreakStrategy(int) 0">
    <annotation name="android.support.annotation.IntDef">
      <val name="value" val="{android.text.Layout.BREAK_STRATEGY_SIMPLE, android.text.Layout.BREAK_STRATEGY_HIGH_QUALITY, android.text.Layout.BREAK_STRATEGY_BALANCED}" />
    </annotation>
  </item>
  <item name="android.widget.TextView void setCompoundDrawableTintList(android.content.res.ColorStateList) 0">
    <annotation name="android.support.annotation.Nullable" />
  </item>
  <item name="android.widget.TextView void setCompoundDrawableTintMode(android.graphics.PorterDuff.Mode) 0">
    <annotation name="android.support.annotation.Nullable" />
  </item>
  <item name="android.widget.TextView void setCompoundDrawables(android.graphics.drawable.Drawable, android.graphics.drawable.Drawable, android.graphics.drawable.Drawable, android.graphics.drawable.Drawable) 0">
    <annotation name="android.support.annotation.Nullable" />
  </item>
  <item name="android.widget.TextView void setCompoundDrawables(android.graphics.drawable.Drawable, android.graphics.drawable.Drawable, android.graphics.drawable.Drawable, android.graphics.drawable.Drawable) 1">
    <annotation name="android.support.annotation.Nullable" />
  </item>
  <item name="android.widget.TextView void setCompoundDrawables(android.graphics.drawable.Drawable, android.graphics.drawable.Drawable, android.graphics.drawable.Drawable, android.graphics.drawable.Drawable) 2">
    <annotation name="android.support.annotation.Nullable" />
  </item>
  <item name="android.widget.TextView void setCompoundDrawables(android.graphics.drawable.Drawable, android.graphics.drawable.Drawable, android.graphics.drawable.Drawable, android.graphics.drawable.Drawable) 3">
    <annotation name="android.support.annotation.Nullable" />
  </item>
  <item name="android.widget.TextView void setCompoundDrawablesRelative(android.graphics.drawable.Drawable, android.graphics.drawable.Drawable, android.graphics.drawable.Drawable, android.graphics.drawable.Drawable) 0">
    <annotation name="android.support.annotation.Nullable" />
  </item>
  <item name="android.widget.TextView void setCompoundDrawablesRelative(android.graphics.drawable.Drawable, android.graphics.drawable.Drawable, android.graphics.drawable.Drawable, android.graphics.drawable.Drawable) 1">
    <annotation name="android.support.annotation.Nullable" />
  </item>
  <item name="android.widget.TextView void setCompoundDrawablesRelative(android.graphics.drawable.Drawable, android.graphics.drawable.Drawable, android.graphics.drawable.Drawable, android.graphics.drawable.Drawable) 2">
    <annotation name="android.support.annotation.Nullable" />
  </item>
  <item name="android.widget.TextView void setCompoundDrawablesRelative(android.graphics.drawable.Drawable, android.graphics.drawable.Drawable, android.graphics.drawable.Drawable, android.graphics.drawable.Drawable) 3">
    <annotation name="android.support.annotation.Nullable" />
  </item>
  <item name="android.widget.TextView void setCompoundDrawablesRelativeWithIntrinsicBounds(android.graphics.drawable.Drawable, android.graphics.drawable.Drawable, android.graphics.drawable.Drawable, android.graphics.drawable.Drawable) 0">
    <annotation name="android.support.annotation.Nullable" />
  </item>
  <item name="android.widget.TextView void setCompoundDrawablesRelativeWithIntrinsicBounds(android.graphics.drawable.Drawable, android.graphics.drawable.Drawable, android.graphics.drawable.Drawable, android.graphics.drawable.Drawable) 1">
    <annotation name="android.support.annotation.Nullable" />
  </item>
  <item name="android.widget.TextView void setCompoundDrawablesRelativeWithIntrinsicBounds(android.graphics.drawable.Drawable, android.graphics.drawable.Drawable, android.graphics.drawable.Drawable, android.graphics.drawable.Drawable) 2">
    <annotation name="android.support.annotation.Nullable" />
  </item>
  <item name="android.widget.TextView void setCompoundDrawablesRelativeWithIntrinsicBounds(android.graphics.drawable.Drawable, android.graphics.drawable.Drawable, android.graphics.drawable.Drawable, android.graphics.drawable.Drawable) 3">
    <annotation name="android.support.annotation.Nullable" />
  </item>
  <item name="android.widget.TextView void setCompoundDrawablesRelativeWithIntrinsicBounds(int, int, int, int) 0">
    <annotation name="android.support.annotation.DrawableRes" />
  </item>
  <item name="android.widget.TextView void setCompoundDrawablesRelativeWithIntrinsicBounds(int, int, int, int) 1">
    <annotation name="android.support.annotation.DrawableRes" />
  </item>
  <item name="android.widget.TextView void setCompoundDrawablesRelativeWithIntrinsicBounds(int, int, int, int) 2">
    <annotation name="android.support.annotation.DrawableRes" />
  </item>
  <item name="android.widget.TextView void setCompoundDrawablesRelativeWithIntrinsicBounds(int, int, int, int) 3">
    <annotation name="android.support.annotation.DrawableRes" />
  </item>
  <item name="android.widget.TextView void setCompoundDrawablesWithIntrinsicBounds(android.graphics.drawable.Drawable, android.graphics.drawable.Drawable, android.graphics.drawable.Drawable, android.graphics.drawable.Drawable) 0">
    <annotation name="android.support.annotation.Nullable" />
  </item>
  <item name="android.widget.TextView void setCompoundDrawablesWithIntrinsicBounds(android.graphics.drawable.Drawable, android.graphics.drawable.Drawable, android.graphics.drawable.Drawable, android.graphics.drawable.Drawable) 1">
    <annotation name="android.support.annotation.Nullable" />
  </item>
  <item name="android.widget.TextView void setCompoundDrawablesWithIntrinsicBounds(android.graphics.drawable.Drawable, android.graphics.drawable.Drawable, android.graphics.drawable.Drawable, android.graphics.drawable.Drawable) 2">
    <annotation name="android.support.annotation.Nullable" />
  </item>
  <item name="android.widget.TextView void setCompoundDrawablesWithIntrinsicBounds(android.graphics.drawable.Drawable, android.graphics.drawable.Drawable, android.graphics.drawable.Drawable, android.graphics.drawable.Drawable) 3">
    <annotation name="android.support.annotation.Nullable" />
  </item>
  <item name="android.widget.TextView void setCompoundDrawablesWithIntrinsicBounds(int, int, int, int) 0">
    <annotation name="android.support.annotation.DrawableRes" />
  </item>
  <item name="android.widget.TextView void setCompoundDrawablesWithIntrinsicBounds(int, int, int, int) 1">
    <annotation name="android.support.annotation.DrawableRes" />
  </item>
  <item name="android.widget.TextView void setCompoundDrawablesWithIntrinsicBounds(int, int, int, int) 2">
    <annotation name="android.support.annotation.DrawableRes" />
  </item>
  <item name="android.widget.TextView void setCompoundDrawablesWithIntrinsicBounds(int, int, int, int) 3">
    <annotation name="android.support.annotation.DrawableRes" />
  </item>
  <item name="android.widget.TextView void setFontFeatureSettings(java.lang.String) 0">
    <annotation name="android.support.annotation.Nullable" />
  </item>
  <item name="android.widget.TextView void setHighlightColor(int) 0">
    <annotation name="android.support.annotation.ColorInt" />
  </item>
  <item name="android.widget.TextView void setHint(int) 0">
    <annotation name="android.support.annotation.StringRes" />
  </item>
  <item name="android.widget.TextView void setHintTextColor(int) 0">
    <annotation name="android.support.annotation.ColorInt" />
  </item>
  <item name="android.widget.TextView void setHyphenationFrequency(int) 0">
    <annotation name="android.support.annotation.IntDef">
      <val name="value" val="{android.text.Layout.HYPHENATION_FREQUENCY_NORMAL, android.text.Layout.HYPHENATION_FREQUENCY_FULL, android.text.Layout.HYPHENATION_FREQUENCY_NONE}" />
    </annotation>
  </item>
  <item name="android.widget.TextView void setImeHintLocales(android.os.LocaleList) 0">
    <annotation name="android.support.annotation.Nullable" />
  </item>
  <item name="android.widget.TextView void setInputExtras(int) 0">
    <annotation name="android.support.annotation.XmlRes" />
  </item>
  <item name="android.widget.TextView void setLinkTextColor(int) 0">
    <annotation name="android.support.annotation.ColorInt" />
  </item>
  <item name="android.widget.TextView void setMaxHeight(int) 0">
    <annotation name="android.support.annotation.Px" />
  </item>
  <item name="android.widget.TextView void setMaxWidth(int) 0">
    <annotation name="android.support.annotation.Px" />
  </item>
  <item name="android.widget.TextView void setMinHeight(int) 0">
    <annotation name="android.support.annotation.Px" />
  </item>
  <item name="android.widget.TextView void setMinWidth(int) 0">
    <annotation name="android.support.annotation.Px" />
  </item>
  <item name="android.widget.TextView void setText(int) 0">
    <annotation name="android.support.annotation.StringRes" />
  </item>
  <item name="android.widget.TextView void setText(int, android.widget.TextView.BufferType) 0">
    <annotation name="android.support.annotation.StringRes" />
  </item>
  <item name="android.widget.TextView void setTextAppearance(android.content.Context, int) 1">
    <annotation name="android.support.annotation.StyleRes" />
  </item>
  <item name="android.widget.TextView void setTextAppearance(int) 0">
    <annotation name="android.support.annotation.StyleRes" />
  </item>
  <item name="android.widget.TextView void setTextColor(int) 0">
    <annotation name="android.support.annotation.ColorInt" />
  </item>
  <item name="android.widget.TextView void setTextLocale(java.util.Locale) 0">
    <annotation name="android.support.annotation.NonNull" />
  </item>
  <item name="android.widget.TextView void setTextLocales(android.os.LocaleList) 0">
    <annotation name="android.support.annotation.NonNull" />
    <annotation name="android.support.annotation.Size">
      <val name="min" val="1" />
    </annotation>
  </item>
  <item name="android.widget.ThemedSpinnerAdapter android.content.res.Resources.Theme getDropDownViewTheme()">
    <annotation name="android.support.annotation.Nullable" />
  </item>
  <item name="android.widget.ThemedSpinnerAdapter void setDropDownViewTheme(android.content.res.Resources.Theme) 0">
    <annotation name="android.support.annotation.Nullable" />
  </item>
  <item name="android.widget.TimePicker java.lang.Integer getCurrentHour()">
    <annotation name="android.support.annotation.NonNull" />
  </item>
  <item name="android.widget.TimePicker java.lang.Integer getCurrentMinute()">
    <annotation name="android.support.annotation.NonNull" />
  </item>
  <item name="android.widget.TimePicker void setCurrentHour(java.lang.Integer) 0">
    <annotation name="android.support.annotation.NonNull" />
  </item>
  <item name="android.widget.TimePicker void setCurrentMinute(java.lang.Integer) 0">
    <annotation name="android.support.annotation.NonNull" />
  </item>
  <item name="android.widget.TimePicker void setHour(int) 0">
    <annotation name="android.support.annotation.IntRange">
      <val name="from" val="0" />
      <val name="to" val="23" />
    </annotation>
  </item>
  <item name="android.widget.TimePicker void setIs24HourView(java.lang.Boolean) 0">
    <annotation name="android.support.annotation.NonNull" />
  </item>
  <item name="android.widget.TimePicker void setMinute(int) 0">
    <annotation name="android.support.annotation.IntRange">
      <val name="from" val="0" />
      <val name="to" val="59" />
    </annotation>
  </item>
  <item name="android.widget.Toast android.widget.Toast makeText(android.content.Context, int, int) 1">
    <annotation name="android.support.annotation.StringRes" />
  </item>
  <item name="android.widget.Toast android.widget.Toast makeText(android.content.Context, int, int) 2">
    <annotation name="android.support.annotation.IntDef">
      <val name="value" val="{android.widget.Toast.LENGTH_SHORT, android.widget.Toast.LENGTH_LONG}" />
    </annotation>
  </item>
  <item name="android.widget.Toast android.widget.Toast makeText(android.content.Context, java.lang.CharSequence, int) 2">
    <annotation name="android.support.annotation.IntDef">
      <val name="value" val="{android.widget.Toast.LENGTH_SHORT, android.widget.Toast.LENGTH_LONG}" />
    </annotation>
  </item>
  <item name="android.widget.Toast int getDuration()">
    <annotation name="android.support.annotation.IntDef">
      <val name="value" val="{android.widget.Toast.LENGTH_SHORT, android.widget.Toast.LENGTH_LONG}" />
    </annotation>
  </item>
  <item name="android.widget.Toast void setDuration(int) 0">
    <annotation name="android.support.annotation.IntDef">
      <val name="value" val="{android.widget.Toast.LENGTH_SHORT, android.widget.Toast.LENGTH_LONG}" />
    </annotation>
  </item>
  <item name="android.widget.Toast void setText(int) 0">
    <annotation name="android.support.annotation.StringRes" />
  </item>
  <item name="android.widget.Toolbar android.graphics.drawable.Drawable getNavigationIcon()">
    <annotation name="android.support.annotation.Nullable" />
  </item>
  <item name="android.widget.Toolbar android.graphics.drawable.Drawable getOverflowIcon()">
    <annotation name="android.support.annotation.Nullable" />
  </item>
  <item name="android.widget.Toolbar java.lang.CharSequence getNavigationContentDescription()">
    <annotation name="android.support.annotation.Nullable" />
  </item>
  <item name="android.widget.Toolbar void inflateMenu(int) 0">
    <annotation name="android.support.annotation.MenuRes" />
  </item>
  <item name="android.widget.Toolbar void onRtlPropertiesChanged(int) 0">
    <annotation name="android.support.annotation.IntDef">
      <val name="value" val="{android.view.View.LAYOUT_DIRECTION_LTR, android.view.View.LAYOUT_DIRECTION_RTL}" />
    </annotation>
  </item>
  <item name="android.widget.Toolbar void setLogo(int) 0">
    <annotation name="android.support.annotation.DrawableRes" />
  </item>
  <item name="android.widget.Toolbar void setLogoDescription(int) 0">
    <annotation name="android.support.annotation.StringRes" />
  </item>
  <item name="android.widget.Toolbar void setNavigationContentDescription(int) 0">
    <annotation name="android.support.annotation.StringRes" />
  </item>
  <item name="android.widget.Toolbar void setNavigationContentDescription(java.lang.CharSequence) 0">
    <annotation name="android.support.annotation.Nullable" />
  </item>
  <item name="android.widget.Toolbar void setNavigationIcon(android.graphics.drawable.Drawable) 0">
    <annotation name="android.support.annotation.Nullable" />
  </item>
  <item name="android.widget.Toolbar void setNavigationIcon(int) 0">
    <annotation name="android.support.annotation.DrawableRes" />
  </item>
  <item name="android.widget.Toolbar void setOverflowIcon(android.graphics.drawable.Drawable) 0">
    <annotation name="android.support.annotation.Nullable" />
  </item>
  <item name="android.widget.Toolbar void setPopupTheme(int) 0">
    <annotation name="android.support.annotation.StyleRes" />
  </item>
  <item name="android.widget.Toolbar void setSubtitle(int) 0">
    <annotation name="android.support.annotation.StringRes" />
  </item>
  <item name="android.widget.Toolbar void setSubtitleTextAppearance(android.content.Context, int) 1">
    <annotation name="android.support.annotation.StyleRes" />
  </item>
  <item name="android.widget.Toolbar void setSubtitleTextColor(int) 0">
    <annotation name="android.support.annotation.ColorInt" />
  </item>
  <item name="android.widget.Toolbar void setTitle(int) 0">
    <annotation name="android.support.annotation.StringRes" />
  </item>
  <item name="android.widget.Toolbar void setTitleTextAppearance(android.content.Context, int) 1">
    <annotation name="android.support.annotation.StyleRes" />
  </item>
  <item name="android.widget.Toolbar void setTitleTextColor(int) 0">
    <annotation name="android.support.annotation.ColorInt" />
  </item>
  <item name="android.widget.Toolbar.LayoutParams LayoutParams(android.content.Context, android.util.AttributeSet) 0">
    <annotation name="android.support.annotation.NonNull" />
  </item>
  <item name="android.widget.ViewAnimator void setInAnimation(android.content.Context, int) 1">
    <annotation name="android.support.annotation.AnimRes" />
  </item>
  <item name="android.widget.ViewAnimator void setOutAnimation(android.content.Context, int) 1">
    <annotation name="android.support.annotation.AnimRes" />
  </item>
</root>
<|MERGE_RESOLUTION|>--- conflicted
+++ resolved
@@ -713,8 +713,6 @@
   <item name="android.widget.Switch void setTrackTintMode(android.graphics.PorterDuff.Mode) 0">
     <annotation name="android.support.annotation.Nullable" />
   </item>
-<<<<<<< HEAD
-=======
   <item name="android.widget.TabHost android.view.View getCurrentTabView()">
     <annotation name="android.support.annotation.Nullable" />
   </item>
@@ -733,7 +731,6 @@
   <item name="android.widget.TabHost.TabSpec java.lang.String getTag()">
     <annotation name="android.support.annotation.NonNull" />
   </item>
->>>>>>> bda17b23
   <item name="android.widget.TabWidget android.graphics.drawable.Drawable getLeftStripDrawable()">
     <annotation name="android.support.annotation.Nullable" />
   </item>
