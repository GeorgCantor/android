--- conflicted
+++ resolved
@@ -112,11 +112,8 @@
     <orderEntry type="module" module-name="intellij.platform.testFramework.common" scope="TEST" />
     <orderEntry type="module" module-name="intellij.android.adt.ui.compose" />
     <orderEntry type="module" module-name="intellij.android.ml-api" />
-<<<<<<< HEAD
     <orderEntry type="library" name="kotlinx-collections-immutable" level="project" />
     <orderEntry type="library" scope="PROVIDED" name="jetbrains.kotlin.compose.compiler.plugin" level="project" />
-=======
     <orderEntry type="library" name="mockito-kotlin" scope="TEST" level="project" />
->>>>>>> ad897288
   </component>
 </module>