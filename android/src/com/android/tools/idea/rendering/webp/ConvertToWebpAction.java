--- conflicted
+++ resolved
@@ -76,10 +76,7 @@
 import javax.imageio.ImageReader;
 import javax.imageio.stream.ImageInputStream;
 import org.jetbrains.android.facet.AndroidFacet;
-<<<<<<< HEAD
-=======
 import org.jetbrains.android.facet.SourceProviderManager;
->>>>>>> b5f40ffd
 import org.jetbrains.annotations.Nls;
 import org.jetbrains.annotations.NotNull;
 import org.jetbrains.annotations.Nullable;
@@ -331,11 +328,7 @@
               }
             }
             if (myNinePatchCount > 0) {
-<<<<<<< HEAD
-              if (myTransparentCount == 1) {
-=======
               if (myNinePatchCount == 1) {
->>>>>>> b5f40ffd
                 sb.append("<br>").append("1 9-patch file was skipped");
               }
               else {
@@ -343,11 +336,7 @@
               }
             }
             if (myLauncherIconCount > 0) {
-<<<<<<< HEAD
-              if (myTransparentCount == 1) {
-=======
               if (myLauncherIconCount == 1) {
->>>>>>> b5f40ffd
                 sb.append("<br>").append("1 launcher icon was skipped");
               }
               else {
