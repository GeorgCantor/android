--- conflicted
+++ resolved
@@ -56,11 +56,7 @@
       null,
       parentDisposable,
       null,
-<<<<<<< HEAD
-      Alarm.ThreadToUse.SWING_THREAD
-=======
       Alarm.ThreadToUse.SWING_THREAD,
->>>>>>> 0d09370c
     )
   private val componentModel = NlPropertiesModel(this, facet, queue)
   private val componentView = NlPropertiesView(componentModel)
@@ -85,11 +81,7 @@
       { showResolvedValueAction },
       ToggleShowResolvedValueAction.SHORTCUT.firstKeyStroke,
       "toggleResolvedValues",
-<<<<<<< HEAD
-      WHEN_ANCESTOR_OF_FOCUSED_COMPONENT
-=======
       WHEN_ANCESTOR_OF_FOCUSED_COMPONENT,
->>>>>>> 0d09370c
     )
   }
 
