<?xml version="1.0" encoding="UTF-8"?>
<module type="JAVA_MODULE" version="4">
  <component name="NewModuleRootManager" inherit-compiler-output="true">
    <exclude-output />
    <content url="file://$MODULE_DIR$">
      <sourceFolder url="file://$MODULE_DIR$/testSrc" isTestSource="true" />
    </content>
    <orderEntry type="inheritedJdk" />
    <orderEntry type="sourceFolder" forTests="false" />
    <orderEntry type="module" module-name="intellij.platform.testFramework" scope="TEST" />
    <orderEntry type="module" module-name="intellij.xml.psi" scope="TEST" />
    <orderEntry type="module" module-name="intellij.java.testFramework" scope="TEST" />
    <orderEntry type="module" module-name="intellij.android.core" scope="TEST" />
    <orderEntry type="module" module-name="intellij.android.lang-databinding" scope="TEST" />
    <orderEntry type="module" module-name="intellij.android.common" />
    <orderEntry type="module" module-name="android.sdktools.testutils" scope="TEST" />
    <orderEntry type="library" scope="TEST" name="truth" level="project" />
    <orderEntry type="library" scope="TEST" name="jsr305" level="project" />
    <orderEntry type="module" module-name="intellij.xml.dom" scope="TEST" />
    <orderEntry type="module" module-name="intellij.android.adt.ui" scope="TEST" />
    <orderEntry type="library" scope="TEST" name="mockito" level="project" />
    <orderEntry type="module" module-name="intellij.junit" />
    <orderEntry type="module" module-name="intellij.java.execution.impl" />
<<<<<<< HEAD
    <orderEntry type="module" module-name="android.sdktools.flags" />
=======
    <orderEntry type="library" scope="TEST" name="com.android.tools.build:builder-model" level="project" />
    <orderEntry type="library" scope="TEST" name="com.android.tools:common" level="project" />
    <orderEntry type="library" scope="TEST" name="com.android.tools:sdk-common" level="project" />
    <orderEntry type="library" scope="TEST" name="com.android.tools:testutils" level="project" />
    <orderEntry type="library" scope="TEST" name="com.android.tools.layoutlib:layoutlib-api" level="project" />
    <orderEntry type="library" scope="TEST" name="Guava" level="project" />
    <orderEntry type="library" scope="TEST" name="com.android.tools:sdklib" level="project" />
    <orderEntry type="library" scope="TEST" name="com.android.tools:annotations" level="project" />
>>>>>>> e549e917
  </component>
</module><|MERGE_RESOLUTION|>--- conflicted
+++ resolved
@@ -13,7 +13,7 @@
     <orderEntry type="module" module-name="intellij.android.core" scope="TEST" />
     <orderEntry type="module" module-name="intellij.android.lang-databinding" scope="TEST" />
     <orderEntry type="module" module-name="intellij.android.common" />
-    <orderEntry type="module" module-name="android.sdktools.testutils" scope="TEST" />
+    <orderEntry type="library" name="com.android.tools:testutils" level="project" />
     <orderEntry type="library" scope="TEST" name="truth" level="project" />
     <orderEntry type="library" scope="TEST" name="jsr305" level="project" />
     <orderEntry type="module" module-name="intellij.xml.dom" scope="TEST" />
@@ -21,17 +21,14 @@
     <orderEntry type="library" scope="TEST" name="mockito" level="project" />
     <orderEntry type="module" module-name="intellij.junit" />
     <orderEntry type="module" module-name="intellij.java.execution.impl" />
-<<<<<<< HEAD
     <orderEntry type="module" module-name="android.sdktools.flags" />
-=======
     <orderEntry type="library" scope="TEST" name="com.android.tools.build:builder-model" level="project" />
+    <orderEntry type="library" scope="TEST" name="com.android.tools.lint:lint-api" level="project" />
+    <orderEntry type="library" scope="TEST" name="com.android.tools:sdklib" level="project" />
     <orderEntry type="library" scope="TEST" name="com.android.tools:common" level="project" />
     <orderEntry type="library" scope="TEST" name="com.android.tools:sdk-common" level="project" />
-    <orderEntry type="library" scope="TEST" name="com.android.tools:testutils" level="project" />
+    <orderEntry type="library" scope="TEST" name="Guava" level="project" />
     <orderEntry type="library" scope="TEST" name="com.android.tools.layoutlib:layoutlib-api" level="project" />
-    <orderEntry type="library" scope="TEST" name="Guava" level="project" />
-    <orderEntry type="library" scope="TEST" name="com.android.tools:sdklib" level="project" />
     <orderEntry type="library" scope="TEST" name="com.android.tools:annotations" level="project" />
->>>>>>> e549e917
   </component>
 </module>