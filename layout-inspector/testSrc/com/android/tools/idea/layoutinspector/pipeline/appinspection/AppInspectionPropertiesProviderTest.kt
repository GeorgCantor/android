--- conflicted
+++ resolved
@@ -23,7 +23,7 @@
 import com.android.testutils.MockitoKt.any
 import com.android.testutils.MockitoKt.mock
 import com.android.testutils.MockitoKt.whenever
-import com.android.testutils.TestUtils
+import com.android.test.testutils.TestUtils
 import com.android.tools.adtui.workbench.PropertiesComponentMock
 import com.android.tools.idea.appinspection.test.DEFAULT_TEST_INSPECTION_STREAM
 import com.android.tools.idea.layoutinspector.LayoutInspectorRule
@@ -57,8 +57,6 @@
 import com.intellij.openapi.actionSystem.AnActionEvent
 import com.intellij.openapi.actionSystem.PlatformCoreDataKeys
 import com.intellij.psi.PsiClass
-import java.util.concurrent.ArrayBlockingQueue
-import java.util.concurrent.TimeUnit
 import org.jetbrains.android.facet.AndroidFacet
 import org.junit.Before
 import org.junit.Rule
@@ -67,6 +65,8 @@
 import org.mockito.Mockito
 import org.mockito.Mockito.doAnswer
 import org.mockito.Mockito.spy
+import java.util.concurrent.ArrayBlockingQueue
+import java.util.concurrent.TimeUnit
 
 /** Timeout used in this test. While debugging, you may want to extend the timeout */
 private const val TIMEOUT = 3L
@@ -130,11 +130,7 @@
 
     val modelUpdatedLatch =
       ReportingCountDownLatch(2) // We'll get two tree layout events on start fetch
-<<<<<<< HEAD
-    inspectorRule.inspectorModel.modificationListeners.add { _, _, _ ->
-=======
     inspectorRule.inspectorModel.addModificationListener { _, _, _ ->
->>>>>>> 574fcae1
       modelUpdatedLatch.countDown()
     }
 
@@ -224,11 +220,7 @@
 
     val modelUpdatedLatch =
       ReportingCountDownLatch(2) // We'll get two tree layout events on start fetch
-<<<<<<< HEAD
-    inspectorRule.inspectorModel.modificationListeners.add { _, _, _ ->
-=======
     inspectorRule.inspectorModel.addModificationListener { _, _, _ ->
->>>>>>> 574fcae1
       modelUpdatedLatch.countDown()
     }
 
@@ -279,11 +271,7 @@
 
     val modelUpdatedLatch =
       ReportingCountDownLatch(2) // We'll get two tree layout events on start fetch
-<<<<<<< HEAD
-    inspectorRule.inspectorModel.modificationListeners.add { _, _, _ ->
-=======
     inspectorRule.inspectorModel.addModificationListener() { _, _, _ ->
->>>>>>> 574fcae1
       modelUpdatedLatch.countDown()
     }
 
@@ -351,11 +339,7 @@
 
     val modelUpdatedSignal =
       ArrayBlockingQueue<Unit>(2) // We should get no more than two updates before continuing
-<<<<<<< HEAD
-    inspectorRule.inspectorModel.modificationListeners.add { _, _, _ ->
-=======
     inspectorRule.inspectorModel.addModificationListener { _, _, _ ->
->>>>>>> 574fcae1
       modelUpdatedSignal.offer(Unit)
     }
 
@@ -413,11 +397,7 @@
 
     val modelUpdatedLatch =
       ReportingCountDownLatch(2) // We'll get two tree layout events on start fetch
-<<<<<<< HEAD
-    inspectorRule.inspectorModel.modificationListeners.add { _, _, _ ->
-=======
     inspectorRule.inspectorModel.addModificationListener { _, _, _ ->
->>>>>>> 574fcae1
       modelUpdatedLatch.countDown()
     }
 
@@ -454,11 +434,7 @@
 
     val modelUpdatedLatch =
       ReportingCountDownLatch(2) // We'll get two tree layout events on start fetch
-<<<<<<< HEAD
-    inspectorRule.inspectorModel.modificationListeners.add { _, _, _ ->
-=======
     inspectorRule.inspectorModel.addModificationListener { _, _, _ ->
->>>>>>> 574fcae1
       modelUpdatedLatch.countDown()
     }
 
@@ -653,11 +629,7 @@
 
     val modelUpdatedSignal =
       ArrayBlockingQueue<Unit>(2) // We should get no more than two updates before continuing
-<<<<<<< HEAD
-    inspectorRule.inspectorModel.modificationListeners.add { _, _, _ ->
-=======
     inspectorRule.inspectorModel.addModificationListener { _, _, _ ->
->>>>>>> 574fcae1
       modelUpdatedSignal.offer(Unit)
     }
 
@@ -706,11 +678,7 @@
 
     val modelUpdatedLatch =
       ReportingCountDownLatch(2) // We'll get two tree layout events on start fetch
-<<<<<<< HEAD
-    inspectorRule.inspectorModel.modificationListeners.add { _, _, _ ->
-=======
     inspectorRule.inspectorModel.addModificationListener { _, _, _ ->
->>>>>>> 574fcae1
       modelUpdatedLatch.countDown()
     }
 
