--- conflicted
+++ resolved
@@ -28,20 +28,12 @@
   @SwingCoordinate scrollPosition: Point,
   @SwingCoordinate portSize: Dimension,
   oldScale: Double,
-<<<<<<< HEAD
-  newScale: Double
-=======
   newScale: Double,
->>>>>>> 0d09370c
 ) :
   ReferencePointScroller(
     oldViewSize,
     scrollPosition,
     Point(scrollPosition.x + portSize.width / 2, scrollPosition.y),
     oldScale,
-<<<<<<< HEAD
-    newScale
-=======
     newScale,
->>>>>>> 0d09370c
   )