/*
 * Copyright (C) 2016 The Android Open Source Project
 *
 * Licensed under the Apache License, Version 2.0 (the "License");
 * you may not use this file except in compliance with the License.
 * You may obtain a copy of the License at
 *
 *      http://www.apache.org/licenses/LICENSE-2.0
 *
 * Unless required by applicable law or agreed to in writing, software
 * distributed under the License is distributed on an "AS IS" BASIS,
 * WITHOUT WARRANTIES OR CONDITIONS OF ANY KIND, either express or implied.
 * See the License for the specific language governing permissions and
 * limitations under the License.
 */
package com.android.tools.idea.assistant.view;

import com.android.tools.idea.assistant.datamodel.AnalyticsProvider;
import com.android.tools.idea.assistant.datamodel.FeatureData;
import com.android.tools.idea.assistant.datamodel.TutorialData;
import com.intellij.icons.AllIcons;
import com.intellij.openapi.diagnostic.Logger;
import com.intellij.openapi.project.Project;
import com.intellij.openapi.ui.VerticalFlowLayout;
import com.intellij.ui.components.JBLabel;
import org.jetbrains.annotations.NotNull;

import javax.swing.*;
import java.awt.*;
import java.awt.event.ActionListener;
import java.awt.event.MouseAdapter;
import java.awt.event.MouseEvent;

/**
 * Renderer and behaviors for a single feature in the {@code TutorialChooser}.
 */
public class FeatureEntryPoint extends JPanel {
  private boolean myExpanded = false;
  private JPanel myTutorialsList;
  private ActionListener myListener;
  private JLabel myArrow;
  private JPanel myTargetPane;
  private AnalyticsProvider myAnalyticsProvider;
  private FeatureData myFeature;
  private Project myProject;

  public FeatureEntryPoint(
    @NotNull FeatureData feature,
    @NotNull ActionListener listener,
    @NotNull AnalyticsProvider analyticsProvider,
    @NotNull Project project) {
    super(new VerticalFlowLayout(0, 0));
    setOpaque(false);

    myListener = listener;
    myAnalyticsProvider = analyticsProvider;
    myFeature = feature;
    myProject = project;

    String label = myFeature.getName();
    String description = myFeature.getDescription();

    myTargetPane = new JPanel();
    myTargetPane.setOpaque(false);
    myTargetPane.setLayout(new BoxLayout(myTargetPane, BoxLayout.X_AXIS));
    add(myTargetPane);

    SummaryHandler summaryMouseHandler = new SummaryHandler();

    myArrow = new JLabel();
    myArrow.addMouseListener(summaryMouseHandler);
    myArrow.setIcon(AllIcons.Nodes.TreeRightArrow);
    myArrow.setFocusable(true);
    myArrow.setBorder(BorderFactory.createEmptyBorder(9, 5, 0, 10));
    myArrow.setAlignmentY(Component.TOP_ALIGNMENT);
    myTargetPane.add(myArrow);

    JPanel summary = new JPanel(new VerticalFlowLayout(0, 0));
    summary.setOpaque(false);
    summary.setAlignmentY(Component.TOP_ALIGNMENT);
    myTargetPane.add(summary);

    // Amount to horizontally offset contents to adjust for the presence
    // of a feature icon.
    int innerContentsOffset = 0;

    JBLabel featureLabel = new JBLabel();
    featureLabel.addMouseListener(summaryMouseHandler);
    featureLabel.setBorder(BorderFactory.createEmptyBorder(5, 0, 5, 5));
    featureLabel.setFont(featureLabel.getFont().deriveFont(Font.BOLD));
    featureLabel.setText(label);
    Icon featureIcon = myFeature.getIcon();
    if (featureIcon != null) {
<<<<<<< HEAD
      serviceLabel.setIcon(featureIcon);
      serviceLabel.setIconTextGap(5);
      innerContentsOffset += featureIcon.getIconWidth() + serviceLabel.getIconTextGap();
=======
      featureLabel.setIcon(featureIcon);
      featureLabel.setIconTextGap(5);
      innerContentsOffset += featureIcon.getIconWidth() + featureLabel.getIconTextGap();
>>>>>>> 02229574
    }
    summary.add(featureLabel);

    JTextPane descriptionPane = new JTextPane();
    descriptionPane.setOpaque(false);
    descriptionPane.addMouseListener(summaryMouseHandler);
    UIUtils.setHtml(descriptionPane, description, "body {color: " + UIUtils.getCssColor(UIUtils.getSecondaryColor()) + "}");
    descriptionPane.setBorder(BorderFactory.createEmptyBorder(0, innerContentsOffset, 5, 10));
    summary.add(descriptionPane);

    myTutorialsList = new JPanel();
    myTutorialsList.setOpaque(false);
    myTutorialsList.setLayout(new BoxLayout(myTutorialsList, BoxLayout.Y_AXIS));
    myTutorialsList.setBorder(BorderFactory.createEmptyBorder(5, myArrow.getPreferredSize().width + innerContentsOffset, 0, 5));
    myTutorialsList.setVisible(false);
    for (TutorialData tutorial : myFeature.getTutorials()) {
      addTutorial(tutorial.getLabel(), tutorial.getKey());
    }
    add(myTutorialsList);
  }

  private static Logger getLog() {
    return Logger.getInstance(FeatureEntryPoint.class);
  }

  private void addTutorial(String label, String key) {
    TutorialButton t = new TutorialButton(label, key, myListener);
    myTutorialsList.add(t);
    myTutorialsList.add(Box.createRigidArea(new Dimension(0, 10)));
  }

  /**
   * Toggles the visibility of the tutorial list associated with the given
   * feature.
   */
  private void toggleTutorials() {
    myExpanded = !myExpanded;
    getLog().debug("Toggled feature summary view to expand state: " + myExpanded);
    if (myExpanded) {
      myAnalyticsProvider.trackFeatureGroupExpanded(myFeature.getName(), myProject);
    }
    // Update the related icon to show whether the feature summary is in an
    // expanded state.
    myArrow.setIcon(myExpanded ? AllIcons.Nodes.TreeDownArrow : AllIcons.Nodes.TreeRightArrow);
    myTutorialsList.setVisible(myExpanded);
  }

  private class SummaryHandler extends MouseAdapter {

    @Override
    public void mouseClicked(MouseEvent e) {
      toggleTutorials();
    }

    @Override
    public void mouseEntered(MouseEvent e) {
      // Null out the background before setting otherwise Swing doesn't appear to realize there's a change and doesn't update.
      myTargetPane.setBackground(null);
      myTargetPane.setOpaque(true);
      myTargetPane.setBackground(UIUtils.getBackgroundHoverColor());
    }

    @Override
    public void mouseExited(MouseEvent e) {
      myTargetPane.setOpaque(false);
      myTargetPane.setBackground(null);
    }
  }
}<|MERGE_RESOLUTION|>--- conflicted
+++ resolved
@@ -91,15 +91,9 @@
     featureLabel.setText(label);
     Icon featureIcon = myFeature.getIcon();
     if (featureIcon != null) {
-<<<<<<< HEAD
-      serviceLabel.setIcon(featureIcon);
-      serviceLabel.setIconTextGap(5);
-      innerContentsOffset += featureIcon.getIconWidth() + serviceLabel.getIconTextGap();
-=======
       featureLabel.setIcon(featureIcon);
       featureLabel.setIconTextGap(5);
       innerContentsOffset += featureIcon.getIconWidth() + featureLabel.getIconTextGap();
->>>>>>> 02229574
     }
     summary.add(featureLabel);
 
