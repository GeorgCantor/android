--- conflicted
+++ resolved
@@ -16,18 +16,11 @@
 package com.android.tools.idea.npw.module
 
 import com.android.sdklib.SdkVersionInfo
-<<<<<<< HEAD
-=======
 import com.android.tools.idea.gradle.util.GradleProjectSystemUtil
->>>>>>> 574fcae1
 import com.android.tools.idea.npw.baselineprofiles.ConfigureBaselineProfilesModuleStep
 import com.android.tools.idea.npw.baselineprofiles.NewBaselineProfilesModuleModel
 import com.android.tools.idea.npw.model.ProjectSyncInvoker
 import com.android.tools.idea.npw.platform.AndroidVersionsInfo
-<<<<<<< HEAD
-import com.android.tools.idea.npw.project.determineAgpVersion
-=======
->>>>>>> 574fcae1
 import com.android.tools.idea.observable.BatchInvoker
 import com.android.tools.idea.testing.AndroidGradleProjectRule
 import com.android.tools.idea.testing.TestProjectPaths
@@ -87,11 +80,7 @@
       targetModule.value = project.findAppModule()
       useGradleKts.set(useGradleKtsParam)
       useGmd.set(useGmdParam)
-<<<<<<< HEAD
-      agpVersion.value = determineAgpVersion(project, false)
-=======
       agpVersion.set(GradleProjectSystemUtil.getAndroidGradleModelVersionInUse(project)!!)
->>>>>>> 574fcae1
     }
 
     model.handleFinished() // Generate module files
@@ -144,13 +133,8 @@
     assertEquals(step.targetModuleCombo.selectedItem, projectRule.project.findAppModule())
     assertEquals(4, step.targetModuleCombo.itemCount)
     assertTrue(step.useGmdCheck.isEnabled)
-<<<<<<< HEAD
-    assertTrue(step.useGmdCheck.isSelected)
-    assertTrue(model.useGmd.get())
-=======
     assertFalse(step.useGmdCheck.isSelected)
     assertFalse(model.useGmd.get())
->>>>>>> 574fcae1
 
     step.targetModuleCombo.selectedItem = projectRule.project.findModule("automotiveApp")
     assertFalse(step.useGmdCheck.isEnabled)
@@ -169,13 +153,8 @@
 
     step.targetModuleCombo.selectedItem = projectRule.project.findAppModule()
     assertTrue(step.useGmdCheck.isEnabled)
-<<<<<<< HEAD
-    assertTrue(step.useGmdCheck.isSelected)
-    assertTrue(model.useGmd.get())
-=======
     // Can be true or false depending on GMD selection state.
     assertEquals(step.useGmdCheck.isSelected, model.useGmd.get())
->>>>>>> 574fcae1
   }
 
   @Test
@@ -196,13 +175,8 @@
     assertEquals(step.targetModuleCombo.selectedItem, projectRule.project.findAppModule())
     assertEquals(1, step.targetModuleCombo.itemCount)
     assertTrue(step.useGmdCheck.isEnabled)
-<<<<<<< HEAD
-    assertTrue(step.useGmdCheck.isSelected)
-    assertTrue(model.useGmd.get())
-=======
     assertFalse(step.useGmdCheck.isSelected)
     assertFalse(model.useGmd.get())
->>>>>>> 574fcae1
   }
 
   @Test
