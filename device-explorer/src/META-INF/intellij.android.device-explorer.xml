<!--
  ~ Copyright (C) 2021 The Android Open Source Project
  ~
  ~ Licensed under the Apache License, Version 2.0 (the "License");
  ~ you may not use this file except in compliance with the License.
  ~ You may obtain a copy of the License at
  ~
  ~      http://www.apache.org/licenses/LICENSE-2.0
  ~
  ~ Unless required by applicable law or agreed to in writing, software
  ~ distributed under the License is distributed on an "AS IS" BASIS,
  ~ WITHOUT WARRANTIES OR CONDITIONS OF ANY KIND, either express or implied.
  ~ See the License for the specific language governing permissions and
  ~ limitations under the License.
  -->
<idea-plugin>
  <extensions defaultExtensionNs="com.intellij">
    <notificationGroup id="Device Explorer" displayType="BALLOON"/>

<<<<<<< HEAD
    <applicationConfigurable groupId="tools.android" id="device.explorer"
=======
    <applicationConfigurable groupId="tools" id="device.explorer"
>>>>>>> 0d09370c
                             provider="com.android.tools.idea.device.explorer.files.options.DeviceFileExplorerConfigurableProvider"
                             bundle="messages.DeviceFileExplorerBundle"
                             key="configurable.name.device.file.explorer"/>

<<<<<<< HEAD
    <projectService serviceImplementation="com.android.tools.idea.device.explorer.monitor.adbimpl.AdbDeviceService"/>
    <projectService serviceImplementation="com.android.tools.idea.device.explorer.monitor.processes.DeviceProcessService"/>

=======
>>>>>>> 0d09370c
    <applicationService serviceImplementation="com.android.tools.idea.device.explorer.common.DeviceExplorerSettings"/>
    <projectService serviceInterface="com.android.tools.idea.device.explorer.files.DeviceExplorerFileManager"
                    serviceImplementation="com.android.tools.idea.device.explorer.files.DeviceExplorerFileManagerImpl" />

    <!--suppress PluginXmlValidity - Plugin XML files are merged into the same plugin.xml -->
<<<<<<< HEAD
    <android.toolWindow id="Device Explorer"
                        anchor="right"
                        secondary="true"
                        icon="StudioIcons.Shell.ToolWindows.DEVICE_EXPLORER"
                        factoryClass="com.android.tools.idea.device.explorer.DeviceExplorerToolWindowFactory"/>
=======
    <library.toolWindow id="Device Explorer"
                anchor="right"
                secondary="true"
                icon="StudioIcons.Shell.ToolWindows.DEVICE_EXPLORER"
                librarySearchClass="com.android.tools.idea.sdk.AndroidEnvironmentChecker"
                factoryClass="com.android.tools.idea.device.explorer.DeviceExplorerToolWindowFactory"/>
>>>>>>> 0d09370c
  </extensions>
</idea-plugin><|MERGE_RESOLUTION|>--- conflicted
+++ resolved
@@ -17,39 +17,20 @@
   <extensions defaultExtensionNs="com.intellij">
     <notificationGroup id="Device Explorer" displayType="BALLOON"/>
 
-<<<<<<< HEAD
     <applicationConfigurable groupId="tools.android" id="device.explorer"
-=======
-    <applicationConfigurable groupId="tools" id="device.explorer"
->>>>>>> 0d09370c
                              provider="com.android.tools.idea.device.explorer.files.options.DeviceFileExplorerConfigurableProvider"
                              bundle="messages.DeviceFileExplorerBundle"
                              key="configurable.name.device.file.explorer"/>
 
-<<<<<<< HEAD
-    <projectService serviceImplementation="com.android.tools.idea.device.explorer.monitor.adbimpl.AdbDeviceService"/>
-    <projectService serviceImplementation="com.android.tools.idea.device.explorer.monitor.processes.DeviceProcessService"/>
-
-=======
->>>>>>> 0d09370c
     <applicationService serviceImplementation="com.android.tools.idea.device.explorer.common.DeviceExplorerSettings"/>
     <projectService serviceInterface="com.android.tools.idea.device.explorer.files.DeviceExplorerFileManager"
                     serviceImplementation="com.android.tools.idea.device.explorer.files.DeviceExplorerFileManagerImpl" />
 
     <!--suppress PluginXmlValidity - Plugin XML files are merged into the same plugin.xml -->
-<<<<<<< HEAD
     <android.toolWindow id="Device Explorer"
                         anchor="right"
                         secondary="true"
                         icon="StudioIcons.Shell.ToolWindows.DEVICE_EXPLORER"
                         factoryClass="com.android.tools.idea.device.explorer.DeviceExplorerToolWindowFactory"/>
-=======
-    <library.toolWindow id="Device Explorer"
-                anchor="right"
-                secondary="true"
-                icon="StudioIcons.Shell.ToolWindows.DEVICE_EXPLORER"
-                librarySearchClass="com.android.tools.idea.sdk.AndroidEnvironmentChecker"
-                factoryClass="com.android.tools.idea.device.explorer.DeviceExplorerToolWindowFactory"/>
->>>>>>> 0d09370c
   </extensions>
 </idea-plugin>