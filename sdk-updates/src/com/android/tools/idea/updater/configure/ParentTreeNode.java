/*
 * Copyright (C) 2015 The Android Open Source Project
 *
 * Licensed under the Apache License, Version 2.0 (the "License");
 * you may not use this file except in compliance with the License.
 * You may obtain a copy of the License at
 *
 *      http://www.apache.org/licenses/LICENSE-2.0
 *
 * Unless required by applicable law or agreed to in writing, software
 * distributed under the License is distributed on an "AS IS" BASIS,
 * WITHOUT WARRANTIES OR CONDITIONS OF ANY KIND, either express or implied.
 * See the License for the specific language governing permissions and
 * limitations under the License.
 */
package com.android.tools.idea.updater.configure;

import com.android.sdklib.AndroidVersion;
import com.intellij.ui.SimpleTextAttributes;

import javax.swing.*;
import java.util.Enumeration;

/**
 * A tree node used in {@link SdkUpdaterConfigurable}. Represents a summary view of several packages.
 */
class ParentTreeNode extends UpdaterTreeNode {
<<<<<<< HEAD
  private AndroidVersion myVersion;

  public ParentTreeNode(AndroidVersion version) {
    myVersion = version;
  }

  @Override
  public NodeStateHolder.SelectedState getInitialState() {
    boolean hasInstalled = false;
    boolean hasNotInstalled = false;
    for (Enumeration children = children(); children.hasMoreElements(); ) {
      UpdaterTreeNode child = (UpdaterTreeNode)children.nextElement();
      if (child.getInitialState() == NodeStateHolder.SelectedState.MIXED) {
        return NodeStateHolder.SelectedState.MIXED;
      }
      else if (child.getInitialState() == NodeStateHolder.SelectedState.INSTALLED) {
        hasInstalled = true;
      }
      else {
        hasNotInstalled = true;
=======
  private final AndroidVersion myVersion;
  private final String myTitle;
  private PackageNodeModel.SelectedState myInitialState;

  public ParentTreeNode(AndroidVersion version) {
    myVersion = version;
    myTitle = null;
  }

  public ParentTreeNode(String title) {
    myTitle = title;
    myVersion = null;
  }

  @Override
  public PackageNodeModel.SelectedState getInitialState() {
    if (myInitialState == null) {
      boolean hasInstalled = false;
      boolean hasNotInstalled = false;
      for (Enumeration children = children(); children.hasMoreElements(); ) {
        UpdaterTreeNode child = (UpdaterTreeNode)children.nextElement();
        if (child.getInitialState() == PackageNodeModel.SelectedState.MIXED) {
          return PackageNodeModel.SelectedState.MIXED;
        }
        else if (child.getInitialState() == PackageNodeModel.SelectedState.INSTALLED) {
          hasInstalled = true;
        }
        else {
          hasNotInstalled = true;
        }
>>>>>>> 50d6ab60
      }
      myInitialState = hasInstalled
                       ? (hasNotInstalled ? PackageNodeModel.SelectedState.MIXED : PackageNodeModel.SelectedState.INSTALLED)
                       : PackageNodeModel.SelectedState.NOT_INSTALLED;
    }
<<<<<<< HEAD
    return hasInstalled
           ? (hasNotInstalled ? NodeStateHolder.SelectedState.MIXED : NodeStateHolder.SelectedState.INSTALLED)
           : NodeStateHolder.SelectedState.NOT_INSTALLED;
=======
    return myInitialState;
  }

  @Override
  protected boolean canHaveMixedState() {
    return getInitialState() == PackageNodeModel.SelectedState.MIXED;
>>>>>>> 50d6ab60
  }

  @Override
  public PackageNodeModel.SelectedState getCurrentState() {
    boolean foundInstalled = false;
    boolean foundNotInstalled = false;
    for (Enumeration children = children(); children.hasMoreElements(); ) {
      UpdaterTreeNode child = (UpdaterTreeNode)children.nextElement();
      if (child.getCurrentState() != PackageNodeModel.SelectedState.INSTALLED) {
        foundNotInstalled = true;
      }
      if (child.getCurrentState() != PackageNodeModel.SelectedState.NOT_INSTALLED) {
        foundInstalled = true;
      }
    }
    if (foundInstalled && foundNotInstalled) {
<<<<<<< HEAD
      return NodeStateHolder.SelectedState.MIXED;
    }
    else if (foundInstalled) {
      return NodeStateHolder.SelectedState.INSTALLED;
    }
    else {
      return NodeStateHolder.SelectedState.NOT_INSTALLED;
=======
      return PackageNodeModel.SelectedState.MIXED;
    }
    else if (foundInstalled) {
      return PackageNodeModel.SelectedState.INSTALLED;
    }
    else {
      return PackageNodeModel.SelectedState.NOT_INSTALLED;
>>>>>>> 50d6ab60
    }
  }

  @Override
  public int compareTo(UpdaterTreeNode o) {
    if (!(o instanceof ParentTreeNode)) {
      return super.compareTo(o);
    }
    return myVersion.compareTo(((ParentTreeNode)o).myVersion);
  }

  @Override
  public boolean equals(Object obj) {
    if (!(obj instanceof ParentTreeNode)) {
      return false;
    }
    if (myVersion != null) {
      return myVersion.equals(((ParentTreeNode)obj).myVersion);
    }
    return getStatusString().equals(((ParentTreeNode)obj).getStatusString());
  }

  @Override
  public void customizeRenderer(Renderer renderer,
                                JTree tree,
                                boolean selected,
                                boolean expanded,
                                boolean leaf,
                                int row,
                                boolean hasFocus) {
<<<<<<< HEAD
    renderer.getTextRenderer()
      .append(SummaryTreeNode.getDescription(myVersion), SimpleTextAttributes.REGULAR_BOLD_ATTRIBUTES);
=======
    String title = myTitle;
    if (title == null) {
      title = SummaryTreeNode.getDescription(myVersion);
    }
    renderer.getTextRenderer()
      .append(title, SimpleTextAttributes.REGULAR_BOLD_ATTRIBUTES);
>>>>>>> 50d6ab60
  }

  @Override
  protected void setState(PackageNodeModel.SelectedState state) {
    for (Enumeration children = children(); children.hasMoreElements(); ) {
      UpdaterTreeNode child = (UpdaterTreeNode)children.nextElement();
      child.setState(state == PackageNodeModel.SelectedState.MIXED ? child.getInitialState() : state);
    }
  }
}<|MERGE_RESOLUTION|>--- conflicted
+++ resolved
@@ -25,28 +25,6 @@
  * A tree node used in {@link SdkUpdaterConfigurable}. Represents a summary view of several packages.
  */
 class ParentTreeNode extends UpdaterTreeNode {
-<<<<<<< HEAD
-  private AndroidVersion myVersion;
-
-  public ParentTreeNode(AndroidVersion version) {
-    myVersion = version;
-  }
-
-  @Override
-  public NodeStateHolder.SelectedState getInitialState() {
-    boolean hasInstalled = false;
-    boolean hasNotInstalled = false;
-    for (Enumeration children = children(); children.hasMoreElements(); ) {
-      UpdaterTreeNode child = (UpdaterTreeNode)children.nextElement();
-      if (child.getInitialState() == NodeStateHolder.SelectedState.MIXED) {
-        return NodeStateHolder.SelectedState.MIXED;
-      }
-      else if (child.getInitialState() == NodeStateHolder.SelectedState.INSTALLED) {
-        hasInstalled = true;
-      }
-      else {
-        hasNotInstalled = true;
-=======
   private final AndroidVersion myVersion;
   private final String myTitle;
   private PackageNodeModel.SelectedState myInitialState;
@@ -77,24 +55,17 @@
         else {
           hasNotInstalled = true;
         }
->>>>>>> 50d6ab60
       }
       myInitialState = hasInstalled
                        ? (hasNotInstalled ? PackageNodeModel.SelectedState.MIXED : PackageNodeModel.SelectedState.INSTALLED)
                        : PackageNodeModel.SelectedState.NOT_INSTALLED;
     }
-<<<<<<< HEAD
-    return hasInstalled
-           ? (hasNotInstalled ? NodeStateHolder.SelectedState.MIXED : NodeStateHolder.SelectedState.INSTALLED)
-           : NodeStateHolder.SelectedState.NOT_INSTALLED;
-=======
     return myInitialState;
   }
 
   @Override
   protected boolean canHaveMixedState() {
     return getInitialState() == PackageNodeModel.SelectedState.MIXED;
->>>>>>> 50d6ab60
   }
 
   @Override
@@ -111,15 +82,6 @@
       }
     }
     if (foundInstalled && foundNotInstalled) {
-<<<<<<< HEAD
-      return NodeStateHolder.SelectedState.MIXED;
-    }
-    else if (foundInstalled) {
-      return NodeStateHolder.SelectedState.INSTALLED;
-    }
-    else {
-      return NodeStateHolder.SelectedState.NOT_INSTALLED;
-=======
       return PackageNodeModel.SelectedState.MIXED;
     }
     else if (foundInstalled) {
@@ -127,7 +89,6 @@
     }
     else {
       return PackageNodeModel.SelectedState.NOT_INSTALLED;
->>>>>>> 50d6ab60
     }
   }
 
@@ -158,17 +119,12 @@
                                 boolean leaf,
                                 int row,
                                 boolean hasFocus) {
-<<<<<<< HEAD
-    renderer.getTextRenderer()
-      .append(SummaryTreeNode.getDescription(myVersion), SimpleTextAttributes.REGULAR_BOLD_ATTRIBUTES);
-=======
     String title = myTitle;
     if (title == null) {
       title = SummaryTreeNode.getDescription(myVersion);
     }
     renderer.getTextRenderer()
       .append(title, SimpleTextAttributes.REGULAR_BOLD_ATTRIBUTES);
->>>>>>> 50d6ab60
   }
 
   @Override
