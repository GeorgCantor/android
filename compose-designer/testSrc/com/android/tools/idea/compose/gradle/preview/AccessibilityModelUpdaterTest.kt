--- conflicted
+++ resolved
@@ -15,27 +15,16 @@
  */
 package com.android.tools.idea.compose.gradle.preview
 
-<<<<<<< HEAD
-import com.android.testutils.delayUntilCondition
-=======
->>>>>>> 574fcae1
 import com.android.tools.adtui.swing.FakeUi
 import com.android.tools.idea.compose.gradle.ComposeGradleProjectRule
 import com.android.tools.idea.compose.gradle.activateAndWaitForRender
-import com.android.tools.idea.compose.preview.COMPOSE_PREVIEW_ELEMENT_INSTANCE
 import com.android.tools.idea.compose.preview.ComposePreviewRepresentation
-import com.android.tools.idea.compose.preview.PreviewMode
 import com.android.tools.idea.compose.preview.SIMPLE_COMPOSE_PROJECT_PATH
 import com.android.tools.idea.compose.preview.SimpleComposeAppPaths
-<<<<<<< HEAD
-import com.android.tools.idea.compose.preview.waitForSmartMode
-import com.android.tools.idea.concurrency.AndroidDispatchers
-=======
 import com.android.tools.idea.compose.preview.util.previewElement
 import com.android.tools.idea.compose.preview.waitForSmartMode
 import com.android.tools.idea.concurrency.AndroidDispatchers
 import com.android.tools.idea.preview.modes.PreviewMode
->>>>>>> 574fcae1
 import com.android.tools.idea.uibuilder.editor.multirepresentation.PreferredVisibility
 import com.android.tools.idea.uibuilder.model.w
 import com.android.tools.idea.uibuilder.model.y
@@ -48,17 +37,8 @@
 import com.intellij.psi.PsiFile
 import com.intellij.psi.PsiManager
 import com.intellij.testFramework.fixtures.CodeInsightTestFixture
-<<<<<<< HEAD
 import kotlinx.coroutines.runBlocking
 import kotlinx.coroutines.withContext
-import org.assertj.core.api.Assertions.assertThat
-=======
-import java.awt.BorderLayout
-import java.awt.Dimension
-import javax.swing.JPanel
-import kotlinx.coroutines.runBlocking
-import kotlinx.coroutines.withContext
->>>>>>> 574fcae1
 import org.junit.Assert.assertEquals
 import org.junit.Assert.assertNotEquals
 import org.junit.Before
@@ -129,21 +109,6 @@
     val twoElementsPreviewModel =
       previewView.mainSurface.models.first { it.modelDisplayName == "TwoElementsPreview" }
 
-<<<<<<< HEAD
-    val uiCheckElement =
-      twoElementsPreviewModel.dataContext.getData(COMPOSE_PREVIEW_ELEMENT_INSTANCE)!!
-    composePreviewRepresentation.setMode(
-      PreviewMode.UiCheck(
-        uiCheckElement,
-        atfChecksEnabled = true,
-      ),
-    )
-    runBlocking { delayUntilCondition(250) { composePreviewRepresentation.isUiCheckPreview } }
-
-    val twoElementsPreviewRoot =
-      previewView.mainSurface.models
-        .first { it.modelDisplayName == "TwoElementsPreview - _device_class_phone" }
-=======
     val uiCheckElement = twoElementsPreviewModel.dataContext.previewElement()!!
 
     runBlocking {
@@ -161,22 +126,15 @@
     val twoElementsPreviewRoot =
       previewView.mainSurface.models
         .first { it.modelDisplayName == "Medium Phone - TwoElementsPreview" }
->>>>>>> 574fcae1
         .components[0]
 
     assertNotEquals(-1, twoElementsPreviewRoot.accessibilityId)
 
     var children = twoElementsPreviewRoot.children
-<<<<<<< HEAD
-    assertThat(children.size).isGreaterThanOrEqualTo(1)
-    assertNotEquals(-1, children[0].accessibilityId)
-    assertEquals(306, children[0].w)
-=======
     assertThat(children.size).isGreaterThan(0)
     assertNotEquals(-1, children[0].accessibilityId)
     assertEquals(306, children[0].w)
     assertEquals(191, children[0].y)
->>>>>>> 574fcae1
 
     children = children[0].children
     assertEquals(2, children.size)
@@ -185,10 +143,7 @@
     assertEquals(0, textViewComponent.childCount)
     assertNotEquals(-1, textViewComponent.accessibilityId)
     assertEquals(141, textViewComponent.w)
-<<<<<<< HEAD
-=======
     assertEquals(191, textViewComponent.y)
->>>>>>> 574fcae1
     val textViewNavigatable = textViewComponent.navigatable as OpenFileDescriptor
     assertEquals(1158, textViewNavigatable.offset)
     assertEquals("MainActivity.kt", textViewNavigatable.file.name)
@@ -200,10 +155,7 @@
     assertEquals(0, buttonTextViewComponent.childCount)
     assertNotEquals(-1, buttonTextViewComponent.accessibilityId)
     assertEquals(222, buttonTextViewComponent.w)
-<<<<<<< HEAD
-=======
     assertEquals(287, buttonTextViewComponent.y)
->>>>>>> 574fcae1
     val buttonTextViewNavigatable = buttonTextViewComponent.navigatable as OpenFileDescriptor
     assertEquals(1225, buttonTextViewNavigatable.offset)
     assertEquals("MainActivity.kt", buttonTextViewNavigatable.file.name)
@@ -212,10 +164,7 @@
     assertEquals(0, buttonComponent.childCount)
     assertNotEquals(-1, buttonComponent.accessibilityId)
     assertEquals(306, buttonComponent.w)
-<<<<<<< HEAD
-=======
     assertEquals(264, buttonComponent.y)
->>>>>>> 574fcae1
     val buttonNavigatable = buttonComponent.navigatable as OpenFileDescriptor
     assertEquals(1225, buttonNavigatable.offset)
     assertEquals("MainActivity.kt", buttonNavigatable.file.name)
