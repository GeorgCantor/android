/*
 * Copyright (C) 2016 The Android Open Source Project
 *
 * Licensed under the Apache License, Version 2.0 (the "License");
 * you may not use this file except in compliance with the License.
 * You may obtain a copy of the License at
 *
 *      http://www.apache.org/licenses/LICENSE-2.0
 *
 * Unless required by applicable law or agreed to in writing, software
 * distributed under the License is distributed on an "AS IS" BASIS,
 * WITHOUT WARRANTIES OR CONDITIONS OF ANY KIND, either express or implied.
 * See the License for the specific language governing permissions and
 * limitations under the License.
 */
package com.android.tools.idea.gradle.project.sync.setup.post;

import com.android.ide.common.gradle.model.IdeAndroidProject;
import com.android.tools.idea.IdeInfo;
import com.android.tools.idea.gradle.project.GradleProjectInfo;
import com.android.tools.idea.gradle.project.ProjectStructure;
import com.android.tools.idea.gradle.project.ProjectStructure.AndroidPluginVersionsInProject;
import com.android.tools.idea.gradle.project.build.GradleProjectBuilder;
import com.android.tools.idea.gradle.project.model.AndroidModuleModel;
import com.android.tools.idea.gradle.project.sync.GradleSyncInvoker;
import com.android.tools.idea.gradle.project.sync.GradleSyncState;
import com.android.tools.idea.gradle.project.sync.GradleSyncSummary;
import com.android.tools.idea.gradle.project.sync.compatibility.VersionCompatibilityChecker;
import com.android.tools.idea.gradle.project.sync.setup.module.common.DependencySetupIssues;
import com.android.tools.idea.gradle.project.sync.validation.common.CommonModuleValidator;
import com.android.tools.idea.gradle.run.MakeBeforeRunTaskProvider;
import com.android.tools.idea.instantapp.ProvisionTasks;
import com.android.tools.idea.instantapp.provision.ProvisionBeforeRunTaskProvider;
import com.android.tools.idea.project.AndroidProjectInfo;
import com.android.tools.idea.run.AndroidRunConfiguration;
import com.android.tools.idea.run.AndroidRunConfigurationType;
import com.android.tools.idea.testartifacts.junit.AndroidJUnitConfiguration;
import com.android.tools.idea.testartifacts.junit.AndroidJUnitConfigurationType;
import com.google.common.collect.Lists;
import com.intellij.execution.BeforeRunTask;
import com.intellij.execution.RunManagerEx;
import com.intellij.execution.configurations.ConfigurationFactory;
import com.intellij.execution.configurations.RunConfiguration;
import com.intellij.execution.impl.RunManagerImpl;
import com.intellij.mock.MockProgressIndicator;
import com.intellij.openapi.externalSystem.model.task.ExternalSystemTaskId;
import com.intellij.openapi.module.Module;
import com.intellij.openapi.module.ModuleManager;
import com.intellij.openapi.progress.ProgressIndicator;
import com.intellij.openapi.project.Project;
import com.intellij.testFramework.IdeaTestCase;
import org.jetbrains.android.facet.AndroidFacet;
import org.jetbrains.annotations.NotNull;
import org.mockito.Mock;

import java.util.LinkedList;
import java.util.List;

import static com.android.builder.model.AndroidProject.PROJECT_TYPE_INSTANTAPP;
import static com.android.tools.idea.testing.Facets.createAndAddAndroidFacet;
import static com.google.wireless.android.sdk.stats.GradleSyncStats.Trigger.TRIGGER_PROJECT_LOADED;
import static org.mockito.Mockito.*;
import static org.mockito.MockitoAnnotations.initMocks;

/**
 * Tests for {@link PostSyncProjectSetup}.
 */
public class PostSyncProjectSetupTest extends IdeaTestCase {
  @Mock private IdeInfo myIdeInfo;
  @Mock private GradleProjectInfo myGradleProjectInfo;
  @Mock private GradleSyncInvoker mySyncInvoker;
  @Mock private GradleSyncState mySyncState;
  @Mock private DependencySetupIssues myDependencySetupIssues;
  @Mock private ProjectSetup myProjectSetup;
  @Mock private ModuleSetup myModuleSetup;
  @Mock private GradleSyncSummary mySyncSummary;
  @Mock private PluginVersionUpgrade myVersionUpgrade;
  @Mock private VersionCompatibilityChecker myVersionCompatibilityChecker;
  @Mock private GradleProjectBuilder myProjectBuilder;
  @Mock private CommonModuleValidator.Factory myModuleValidatorFactory;
  @Mock private CommonModuleValidator myModuleValidator;
<<<<<<< HEAD
  @Mock private RunManagerImpl myRunManager;
  @Mock private ProvisionTasks myProvisionTasks;
  @Mock private ExternalSystemTaskId myTaskId;
  @Mock private EnableDisableSingleVariantSyncStep myEnableDisableSingleVariantSyncStep;
=======
  @Mock private RunManagerEx myRunManager;
  @Mock private ProvistionTasks myProvisionTasks;
>>>>>>> fb777c1d

  private ProjectStructureStub myProjectStructure;
  private ProgressIndicator myProgressIndicator;
  private PostSyncProjectSetup mySetup;

  @Override
  protected void setUp() throws Exception {
    super.setUp();
    initMocks(this);

    myProgressIndicator = new MockProgressIndicator();

    Project project = getProject();
    myRunManager = RunManagerImpl.getInstanceImpl(project);
    myProvisionTasks = new ProvisionTasks();
    when(mySyncState.getSummary()).thenReturn(mySyncSummary);
    when(myModuleValidatorFactory.create(project)).thenReturn(myModuleValidator);

    myProjectStructure = new ProjectStructureStub(project);
    mySetup = new PostSyncProjectSetup(project, myIdeInfo, myProjectStructure, myGradleProjectInfo, mySyncInvoker, mySyncState,
                                       myDependencySetupIssues, myProjectSetup, myModuleSetup, myVersionUpgrade,
                                       myVersionCompatibilityChecker, myProjectBuilder, myModuleValidatorFactory, myRunManager,
                                       myProvisionTasks, myEnableDisableSingleVariantSyncStep);
  }

  @Override
  protected void tearDown() throws Exception {
    myRunManager = null;
    mySetup = null;
    super.tearDown();
  }

  public void testJUnitRunConfigurationSetup() {
    when(myIdeInfo.isAndroidStudio()).thenReturn(true);

    PostSyncProjectSetup.Request request = new PostSyncProjectSetup.Request();
    mySetup.setUpProject(request, myProgressIndicator, myTaskId);
    ConfigurationFactory configurationFactory = AndroidJUnitConfigurationType.getInstance().getConfigurationFactories()[0];
    Project project = getProject();
    AndroidJUnitConfiguration jUnitConfiguration = new AndroidJUnitConfiguration("", project, configurationFactory);
    myRunManager.addConfiguration(myRunManager.createConfiguration(jUnitConfiguration, configurationFactory), true);

    List<RunConfiguration> junitRunConfigurations = myRunManager.getConfigurationsList(AndroidJUnitConfigurationType.getInstance());
    for (RunConfiguration runConfiguration : junitRunConfigurations) {
      assertSize(1, myRunManager.getBeforeRunTasks(runConfiguration));
      assertEquals(MakeBeforeRunTaskProvider.ID, myRunManager.getBeforeRunTasks(runConfiguration).get(0).getProviderId());
    }

    RunConfiguration runConfiguration = junitRunConfigurations.get(0);
    List<BeforeRunTask> tasks = new LinkedList<>(myRunManager.getBeforeRunTasks(runConfiguration));

    MakeBeforeRunTaskProvider taskProvider = new MakeBeforeRunTaskProvider(project, AndroidProjectInfo.getInstance(project),
                                                                           GradleProjectInfo.getInstance(project));
    BeforeRunTask newTask = taskProvider.createTask(runConfiguration);
    newTask.setEnabled(true);
    tasks.add(newTask);
    myRunManager.setBeforeRunTasks(runConfiguration, tasks);

    mySetup.setUpProject(request, myProgressIndicator, myTaskId);
    assertSize(2, myRunManager.getBeforeRunTasks(runConfiguration));

    verify(myGradleProjectInfo, times(2)).setNewProject(false);
    verify(myGradleProjectInfo, times(2)).setImportedProject(false);
  }

  // See: https://code.google.com/p/android/issues/detail?id=225938
  public void testSyncWithCachedModelsFinishedWithSyncIssues() {
    when(mySyncState.lastSyncFailedOrHasIssues()).thenReturn(true);

    long lastSyncTimestamp = 2L;
    PostSyncProjectSetup.Request request = new PostSyncProjectSetup.Request();
    request.usingCachedGradleModels = true;
    request.lastSyncTimestamp = lastSyncTimestamp;

    mySetup.setUpProject(request, myProgressIndicator, myTaskId);

    verify(mySyncState, times(1)).syncSkipped(lastSyncTimestamp);
    verify(mySyncInvoker, times(1)).requestProjectSyncAndSourceGeneration(getProject(), TRIGGER_PROJECT_LOADED);
    verify(myProjectSetup, never()).setUpProject(myProgressIndicator, true);

    verify(myGradleProjectInfo, times(1)).setNewProject(false);
    verify(myGradleProjectInfo, times(1)).setImportedProject(false);
  }

  public void testWithSyncIssueDuringProjectSetup() {
    // Simulate the case when sync issue happens during ProjectSetup.
    when(mySyncState.lastSyncFailedOrHasIssues()).thenReturn(false).thenReturn(true);

    PostSyncProjectSetup.Request request = new PostSyncProjectSetup.Request();
    request.usingCachedGradleModels = false;
    request.lastSyncTimestamp = 1L;

    mySetup.setUpProject(request, myProgressIndicator, myTaskId);

    verify(mySyncState, times(1)).syncFailed(any());
    verify(mySyncState, never()).syncEnded();
  }

  // See: https://code.google.com/p/android/issues/detail?id=225938
  public void testSyncFinishedWithSyncIssues() {
    when(mySyncState.lastSyncFailedOrHasIssues()).thenReturn(true);

    PostSyncProjectSetup.Request request = new PostSyncProjectSetup.Request();
    request.generateSourcesAfterSync = true;
    request.cleanProjectAfterSync = true;

    mySetup.setUpProject(request, myProgressIndicator, myTaskId);

    Project project = getProject();
    verify(myDependencySetupIssues, times(1)).reportIssues();
    verify(myVersionCompatibilityChecker, times(1)).checkAndReportComponentIncompatibilities(project);

    for (Module module : ModuleManager.getInstance(project).getModules()) {
      verify(myModuleValidator, times(1)).validate(module);
    }

    verify(myModuleValidator, times(1)).fixAndReportFoundIssues();
    verify(myProjectSetup, times(1)).setUpProject(myProgressIndicator, true);
    verify(mySyncState, times(1)).syncFailed(any());
    verify(mySyncState, never()).syncEnded();

    // Source generation should not be invoked if sync failed.
    verify(myProjectBuilder, never()).cleanAndGenerateSources();

    verify(myGradleProjectInfo, times(1)).setNewProject(false);
    verify(myGradleProjectInfo, times(1)).setImportedProject(false);
  }

  public void testCleanIsInvokedWhenGeneratingSourcesAndPluginVersionsChanged() {
    when(mySyncState.lastSyncFailedOrHasIssues()).thenReturn(false);

    PostSyncProjectSetup.Request request = new PostSyncProjectSetup.Request();
    request.generateSourcesAfterSync = true;

    myProjectStructure.currentAgpVersions = new AndroidPluginVersionsInProject() {
      @Override
      public boolean haveVersionsChanged(@NotNull AndroidPluginVersionsInProject other) {
        return true; // Simulate AGP versions have changed between Sync executions.
      }
    };

    mySetup.setUpProject(request, myProgressIndicator, myTaskId);

    // verify "clean" was invoked.
    verify(myProjectBuilder).cleanAndGenerateSources();

    assertTrue(myProjectStructure.analyzed);
  }

  public void testProvisionBeforeRunTaskIsAdded() {
    // Set module as instant app project
    AndroidFacet androidFacet = createAndAddAndroidFacet(myModule);
    AndroidModuleModel moduleModel = mock(AndroidModuleModel.class);
    androidFacet.getConfiguration().setModel(moduleModel);
    IdeAndroidProject androidProject = mock(IdeAndroidProject.class);
    when(androidProject.getProjectType()).thenReturn(PROJECT_TYPE_INSTANTAPP);
    when(moduleModel.getAndroidProject()).thenReturn(androidProject);

    // Create android run configurations
    ConfigurationFactory configurationFactory = AndroidRunConfigurationType.getInstance().getFactory();
    AndroidRunConfiguration androidRunConfiguration = new AndroidRunConfiguration(getProject(), configurationFactory);
    androidRunConfiguration.setName("androidRunConfiguration");
    AndroidRunConfiguration androidRunConfiguration2 = new AndroidRunConfiguration(getProject(), configurationFactory);
    androidRunConfiguration2.setName("androidRunConfiguration2");
    myRunManager.addConfiguration(myRunManager.createConfiguration(androidRunConfiguration, configurationFactory), true);
    myRunManager.addConfiguration(myRunManager.createConfiguration(androidRunConfiguration2, configurationFactory), true);

    // Provision before run task is created automatically when run configurations are created
    assertSize(1, myRunManager.getBeforeRunTasks(androidRunConfiguration, ProvisionBeforeRunTaskProvider.ID));
    assertSize(1, myRunManager.getBeforeRunTasks(androidRunConfiguration2, ProvisionBeforeRunTaskProvider.ID));

    // Reset only in one of the configurations (e.g. open old projects with run configs already created)
    myRunManager.setBeforeRunTasks(androidRunConfiguration, Lists.newArrayList());
    myRunManager.fireBeforeRunTasksUpdated();

    PostSyncProjectSetup.Request request = new PostSyncProjectSetup.Request();
    mySetup.setUpProject(request, myProgressIndicator, myTaskId);

    assertSize(1, myRunManager.getBeforeRunTasks(androidRunConfiguration, ProvisionBeforeRunTaskProvider.ID));
    assertSize(1, myRunManager.getBeforeRunTasks(androidRunConfiguration2, ProvisionBeforeRunTaskProvider.ID));
  }

  private static class ProjectStructureStub extends ProjectStructure {
    AndroidPluginVersionsInProject agpVersionsFromPreviousSync = new AndroidPluginVersionsInProject();
    AndroidPluginVersionsInProject currentAgpVersions = new AndroidPluginVersionsInProject();

    boolean analyzed;

    ProjectStructureStub(@NotNull Project project) {
      super(project);
    }

    @Override
    public void analyzeProjectStructure(@NotNull ProgressIndicator progressIndicator) {
      analyzed = true;
    }

    @Override
    @NotNull
    public AndroidPluginVersionsInProject getAndroidPluginVersions() {
      return analyzed ? currentAgpVersions : agpVersionsFromPreviousSync;
    }
  }
}<|MERGE_RESOLUTION|>--- conflicted
+++ resolved
@@ -79,15 +79,10 @@
   @Mock private GradleProjectBuilder myProjectBuilder;
   @Mock private CommonModuleValidator.Factory myModuleValidatorFactory;
   @Mock private CommonModuleValidator myModuleValidator;
-<<<<<<< HEAD
-  @Mock private RunManagerImpl myRunManager;
+  @Mock private RunManagerEx myRunManager;
   @Mock private ProvisionTasks myProvisionTasks;
   @Mock private ExternalSystemTaskId myTaskId;
   @Mock private EnableDisableSingleVariantSyncStep myEnableDisableSingleVariantSyncStep;
-=======
-  @Mock private RunManagerEx myRunManager;
-  @Mock private ProvistionTasks myProvisionTasks;
->>>>>>> fb777c1d
 
   private ProjectStructureStub myProjectStructure;
   private ProgressIndicator myProgressIndicator;
