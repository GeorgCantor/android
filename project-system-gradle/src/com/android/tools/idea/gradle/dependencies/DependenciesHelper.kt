/*
 * Copyright (C) 2023 The Android Open Source Project
 *
 * Licensed under the Apache License, Version 2.0 (the "License");
 * you may not use this file except in compliance with the License.
 * You may obtain a copy of the License at
 *
 *      http://www.apache.org/licenses/LICENSE-2.0
 *
 * Unless required by applicable law or agreed to in writing, software
 * distributed under the License is distributed on an "AS IS" BASIS,
 * WITHOUT WARRANTIES OR CONDITIONS OF ANY KIND, either express or implied.
 * See the License for the specific language governing permissions and
 * limitations under the License.
 */
package com.android.tools.idea.gradle.dependencies

import com.android.ide.common.gradle.Dependency
<<<<<<< HEAD
import com.android.ide.common.repository.pickLibraryVariableName
=======
import com.android.ide.common.gradle.RichVersion
import com.android.ide.common.repository.keysMatch
import com.android.ide.common.repository.pickLibraryVariableName
import com.android.ide.common.repository.pickPluginVariableName
import com.android.ide.common.repository.pickPluginVersionVariableName
>>>>>>> 574fcae1
import com.android.ide.common.repository.pickVersionVariableName
import com.android.tools.idea.gradle.dependencies.AddDependencyPolicy.Companion.calculateAddDependencyPolicy
import com.android.tools.idea.gradle.dsl.api.GradleBuildModel
import com.android.tools.idea.gradle.dsl.api.GradleVersionCatalogModel
import com.android.tools.idea.gradle.dsl.api.GradleVersionCatalogsModel
import com.android.tools.idea.gradle.dsl.api.ProjectBuildModel
<<<<<<< HEAD
=======
import com.android.tools.idea.gradle.dsl.api.dependencies.ArtifactDependencyModel
>>>>>>> 574fcae1
import com.android.tools.idea.gradle.dsl.api.dependencies.ArtifactDependencySpec
import com.android.tools.idea.gradle.dsl.api.dependencies.DependenciesModel
import com.android.tools.idea.gradle.dsl.api.dependencies.VersionDeclarationModel
import com.android.tools.idea.gradle.dsl.api.ext.GradlePropertyModel.*
import com.android.tools.idea.gradle.dsl.api.ext.ReferenceTo
import com.android.tools.idea.gradle.dsl.api.settings.PluginsModel
import com.android.tools.idea.gradle.dsl.api.settings.VersionCatalogModel
import com.intellij.openapi.diagnostic.Logger
<<<<<<< HEAD
=======
import org.gradle.api.plugins.JavaPlatformPlugin.CLASSPATH_CONFIGURATION_NAME
>>>>>>> 574fcae1

typealias Alias = String

class DependenciesHelper(private val projectModel: ProjectBuildModel) {

<<<<<<< HEAD
=======
  @JvmOverloads
  fun addPlatformDependency(
    configuration: String,
    dependency: String,
    enforced: Boolean,
    parsedModel: GradleBuildModel,
    matcher: DependencyMatcher = ExactDependencyMatcher(configuration, dependency)) {
    val buildscriptDependencies = parsedModel.dependencies()
    when (calculateAddDependencyPolicy(projectModel)) {
      AddDependencyPolicy.VERSION_CATALOG -> getOrAddDependencyToCatalog(dependency, matcher)?.let { alias ->
        val reference = ReferenceTo(getCatalogModel().libraries().findProperty(alias), buildscriptDependencies)
        if(!buildscriptDependencies.hasArtifact(matcher))
          buildscriptDependencies.addPlatformArtifact(configuration, reference, enforced)
      }
      AddDependencyPolicy.BUILD_FILE -> {
        if(!buildscriptDependencies.hasArtifact(matcher))
          buildscriptDependencies.addPlatformArtifact(configuration, dependency, enforced)
      }
    }
  }

  @JvmOverloads
  fun addClasspathDependency(dependency: String,
                             excludes: List<ArtifactDependencySpec> = listOf(),
                             matcher: DependencyMatcher = ExactDependencyMatcher(CLASSPATH_CONFIGURATION_NAME, dependency)) {
    val buildModel = projectModel.projectBuildModel ?: return
    val buildscriptDependencies = buildModel.buildscript().dependencies()
    when (calculateAddDependencyPolicy(projectModel)) {
      AddDependencyPolicy.VERSION_CATALOG -> getOrAddDependencyToCatalog(dependency, matcher)?.let { alias ->
        val reference = ReferenceTo(getCatalogModel().libraries().findProperty(alias), buildscriptDependencies)
        if(!buildscriptDependencies.hasArtifact(matcher))
          buildscriptDependencies.addArtifact(CLASSPATH_CONFIGURATION_NAME, reference, excludes)
      }
      AddDependencyPolicy.BUILD_FILE -> {
        if(!buildscriptDependencies.hasArtifact(matcher))
          buildscriptDependencies.addArtifact(CLASSPATH_CONFIGURATION_NAME, dependency, excludes)
      }
    }
  }

  /**
   * Method adds plugin to catalog if there is one, then to settings/project script (defined by pluginsModel) if it's not there
   * and then to specific project defined by buildModel
   */
  fun addPlugin(pluginId: String,
                version: String,
                apply: Boolean?,
                pluginsModel: PluginsModel,
                buildModel: GradleBuildModel,
                matcher: PluginMatcher = IdPluginMatcher(pluginId)) {
    val alreadyHasPlugin = pluginsModel.hasPlugin(matcher)
    when (calculateAddDependencyPolicy(projectModel)) {
      AddDependencyPolicy.VERSION_CATALOG -> getOrAddPluginToCatalog(pluginId, version, matcher)?.let { alias ->
        val reference = ReferenceTo(getCatalogModel().plugins().findProperty(alias))
        if (!alreadyHasPlugin) pluginsModel.applyPlugin(reference, apply)

        if (!buildModel.hasPlugin(matcher)) {
          buildModel.applyPlugin(reference, null)
        }
      }

      AddDependencyPolicy.BUILD_FILE -> {
        if (!alreadyHasPlugin) pluginsModel.applyPlugin(pluginId, version, apply)
        addPlugin(pluginId, buildModel, matcher)
      }
    }
  }

  /**
   * Adds plugin without version - it adds plugin declaration directly to build script file.
   */
  fun addPlugin(pluginId: String, buildModel: GradleBuildModel, matcher: PluginMatcher = IdPluginMatcher(pluginId)) {
    if (!buildModel.hasPlugin(matcher)) {
      buildModel.applyPlugin(pluginId)
    }
  }

  private fun PluginsModel.hasPlugin(matcher: PluginMatcher): Boolean =
    plugins().any { matcher.match(it) }


  private fun DependenciesModel.hasArtifact(matcher: DependencyMatcher): Boolean =
    artifacts().any { matcher.match(it) }
>>>>>>> 574fcae1

  fun addDependency(configuration: String,
                    dependency: String,
                    excludes: List<ArtifactDependencySpec>,
<<<<<<< HEAD
                    parsedModel: GradleBuildModel) {
    when (calculateAddDependencyPolicy(projectModel)) {
      AddDependencyPolicy.VERSION_CATALOG -> addDependencyToCatalog(configuration, dependency, excludes, parsedModel)
      AddDependencyPolicy.BUILD_FILE -> {
        val dependenciesModel = parsedModel.dependencies()
        dependenciesModel.addArtifact(configuration, dependency, excludes);
      }
    }
  }

  fun addDependency(configuration: String, dependency: String, parsedModel: GradleBuildModel) =
    addDependency(configuration, dependency, listOf(), parsedModel)

  private fun addDependencyToCatalog(configuration: String,
                                     dependency: String,
                                     excludes:List<ArtifactDependencySpec>,
                                     parsedModel: GradleBuildModel) {
    val catalogModel = projectModel.versionCatalogsModel.getVersionCatalogModel(VersionCatalogModel.DEFAULT_CATALOG_NAME)
    val dependenciesModel = parsedModel.dependencies()
    assert(catalogModel != null) { "Catalog ${VersionCatalogModel.DEFAULT_CATALOG_NAME} must be available on add dependency" }
    val alias = findCatalogDeclaration(catalogModel!!, dependency) ?: addCatalogLibrary(catalogModel, dependency)
    if (alias == null) {
      log.warn("Cannot add catalog reference to build as we cannot find/add catalog declaration")
      return
    }
    addCatalogReference(alias, configuration, excludes, catalogModel, dependenciesModel)
  }

  private fun addCatalogReference(alias: Alias,
                                  configName: String,
                                  excludes:List<ArtifactDependencySpec>,
                                  catalogModel: GradleVersionCatalogModel,
                                  dependenciesModel: DependenciesModel) {
    val reference = ReferenceTo(catalogModel.libraries().findProperty(alias), dependenciesModel)
    dependenciesModel.addArtifact(configName, reference, excludes)
  }

  private fun findCatalogDeclaration(catalogModel: GradleVersionCatalogModel,
                                     coordinate: String): Alias? {
    val declarations = catalogModel.libraryDeclarations().getAll()
    return declarations.filter { it.value.compactNotation() == coordinate }.map { it.key }.firstOrNull()
  }

  companion object {
    val log = Logger.getInstance(DependenciesHelper::class.java)
    @JvmStatic fun addCatalogLibrary(catalogModel: GradleVersionCatalogModel,
                                     dependency: Dependency): Alias? {
      val libraries = catalogModel.libraryDeclarations()
      val names = libraries.getAllAliases()
      val reference = addCatalogVersion(catalogModel, dependency)
      if (reference == null) {
        log.warn("Cannot add catalog library (wrong version format): $dependency") // this depends on correct version syntax
        return null
      }
      val group = dependency.group
      if (group == null) {
        log.warn("Cannot add catalog library (missing group): $dependency")
        return null
      }
      val alias: Alias = pickLibraryVariableName(dependency, false, names)

      libraries.addDeclaration(alias, dependency.name, group, reference)
=======
                    parsedModel: GradleBuildModel,
                    matcher: DependencyMatcher) {
    when (calculateAddDependencyPolicy(projectModel)) {
      AddDependencyPolicy.VERSION_CATALOG -> getOrAddDependencyToCatalog(dependency, matcher)?.let { alias ->
        val dependenciesModel = parsedModel.dependencies()
        val reference = ReferenceTo(getCatalogModel().libraries().findProperty(alias), dependenciesModel)
        if(!dependenciesModel.hasArtifact(matcher))
          dependenciesModel.addArtifact(configuration, reference, excludes)
      }
      AddDependencyPolicy.BUILD_FILE -> {
        val dependenciesModel = parsedModel.dependencies()
        if(!dependenciesModel.hasArtifact(matcher))
          dependenciesModel.addArtifact(configuration, dependency, excludes);
      }
    }
  }

  private fun getCatalogModel(): GradleVersionCatalogModel {
    val catalogModel = projectModel.versionCatalogsModel.getVersionCatalogModel(VersionCatalogModel.DEFAULT_CATALOG_NAME)
    // check invariant that at this point catalog must be available as algorithm chose to add dependency to catalog
    check(catalogModel != null) { "Catalog ${VersionCatalogModel.DEFAULT_CATALOG_NAME} must be available to add dependency" }
    return catalogModel
  }

  /**
   * This is short version of addDependency function.
   * Assuming there is no excludes and algorithm will search exact dependency declaration in catalog if exists.
   */
  fun addDependency(configuration: String, dependency: String, parsedModel: GradleBuildModel) =
    addDependency(configuration, dependency, listOf(), parsedModel, ExactDependencyMatcher(configuration, dependency))

  private fun getOrAddDependencyToCatalog(dependency: String, matcher: DependencyMatcher): Alias? {
    val catalogModel = getCatalogModel()
    val alias = findCatalogDeclaration(catalogModel, matcher) ?: addCatalogLibrary(catalogModel, dependency)
    if (alias == null) {
      log.warn("Cannot add catalog reference to build as we cannot find/add catalog declaration")
      return null
    }
    return alias
  }

  private fun getOrAddPluginToCatalog(plugin: String, version: String, matcher: PluginMatcher): Alias? {
    val catalogModel = getCatalogModel()
    val alias = findCatalogPluginDeclaration(catalogModel, matcher) ?: addCatalogPlugin(catalogModel, plugin, version)
    if (alias == null) {
      log.warn("Cannot add catalog reference to build as we cannot find/add catalog declaration")
      return null
    }
    return alias
  }

  private fun findCatalogPluginDeclaration(catalogModel: GradleVersionCatalogModel,
                                            matcher: PluginMatcher): Alias? {
    val declarations = catalogModel.pluginDeclarations().getAll()
    return declarations.filter { matcher.match(it.value) }.map { it.key }.firstOrNull()
  }

  private fun findCatalogDeclaration(catalogModel: GradleVersionCatalogModel,
                                     matcher: DependencyMatcher): Alias? {
    val declarations = catalogModel.libraryDeclarations().getAll()
    return declarations.filter { matcher.match(it.value) }.map { it.key }.firstOrNull()
  }

  companion object {
    val log = Logger.getInstance(DependenciesHelper::class.java)
    @JvmStatic fun addCatalogLibrary(catalogModel: GradleVersionCatalogModel,
                                     dependency: Dependency): Alias? {
      val libraries = catalogModel.libraryDeclarations()
      val names = libraries.getAllAliases()

      val group = dependency.group
      if (group == null) {
        log.warn("Cannot add catalog library (missing group): $dependency")
        return null
      }

      val alias: Alias = pickLibraryVariableName(dependency, false, names)

      if(dependency.version != null) {
        val version = addCatalogVersionForLibrary(catalogModel, dependency)
        if (version == null) {
          log.warn("Cannot add catalog library (wrong version format): $dependency") // this depends on correct version syntax
          return null
        }

        libraries.addDeclaration(alias, dependency.name, group, ReferenceTo(version, libraries))
      } else {
        libraries.addDeclaration(alias, dependency.name, group)
      }
      return alias
    }

    @JvmStatic
    fun addCatalogPlugin(catalogModel: GradleVersionCatalogModel,
                         pluginId: String,
                         version: String): Alias? {
      val plugins = catalogModel.pluginDeclarations()
      val names = plugins.getAllAliases()

      val alias: Alias = pickPluginVariableName(pluginId, names)

      val versionModel = getOrAddCatalogVersionForPlugin(catalogModel, pluginId, version)
      if (versionModel == null) {
        log.warn("Cannot add catalog library (wrong version format): $version") // this depends on correct version syntax
        return null
      }
      plugins.addDeclaration(alias, pluginId, ReferenceTo(versionModel, plugins))
>>>>>>> 574fcae1
      return alias
    }

    @JvmStatic fun addCatalogLibrary(catalogModel: GradleVersionCatalogModel,
                                     coordinate: String): Alias? {

      val dependency = Dependency.parse(coordinate)
<<<<<<< HEAD
      if(dependency.group == null || dependency.version == null) {
=======
      if(dependency.group == null) {
>>>>>>> 574fcae1
        log.warn("Cannot add catalog library. Wrong format: $coordinate")
        return null
      }
      return addCatalogLibrary(catalogModel, dependency)
    }

<<<<<<< HEAD
    private fun addCatalogVersion(catalogModel: GradleVersionCatalogModel,
                                  dependency: Dependency): ReferenceTo? {
=======
    @JvmStatic
    fun updateCatalogLibrary(catalogsModel: GradleVersionCatalogsModel,
                             dependency: ArtifactDependencyModel,
                             version: RichVersion): Boolean {
      val catalogModel: GradleVersionCatalogModel = dependency.findVersionCatalogModel(catalogsModel) ?: return false
      val alias = dependency.getAlias() ?: return false
      val libraries = catalogModel.libraryDeclarations()

      //construct new dependency with version
      val dependencySpec = Dependency.parse(dependency.spec.compactNotation()).copy(version = version)

      val result = libraries.getAll().entries.find { keysMatch(it.key, alias) } ?: return false
      val version = addCatalogVersionForLibrary(catalogModel, dependencySpec) ?: return false.also {
        log.warn("Cannot update catalog library (wrong version format): $dependency")
      }

      result.value.updateVersion(version)
      return true
    }

    private fun ArtifactDependencyModel.findVersionCatalogModel(catalogsModel: GradleVersionCatalogsModel): GradleVersionCatalogModel? {
      val referenceString: String = completeModel().unresolvedModel.getValue(STRING_TYPE) ?: return null
      val catalogName = referenceString.substringBefore(".")
      return catalogsModel.getVersionCatalogModel(catalogName)
    }

    private fun ArtifactDependencyModel.getAlias(): String? {
      val referenceString: String = completeModel().unresolvedModel.getValue(STRING_TYPE) ?: return null
      if (!referenceString.contains(".")) return null
      return referenceString.substringAfter(".")
    }

    private fun getOrAddCatalogVersionForPlugin(catalogModel: GradleVersionCatalogModel, pluginId: String, version: String): VersionDeclarationModel? {
      val agpPluginIds = AgpPlugin.values().map { it.id }.toSet()
      return if (agpPluginIds.contains(pluginId)) {
        getAgpVersion(catalogModel, version)
      }
      else {
        // When the plugin doesn't depend on AGP, follow the regular rule to pick the name for the version
        val defaultVersionName = if (pluginId == KotlinPlugin.KOTLIN_ANDROID.id) {
          KotlinPlugin.KOTLIN_ANDROID.defaultVersionName
        }
        else {
          pluginId
        }

        val versions = catalogModel.versionDeclarations()
        val names = versions.getAllAliases()
        val alias: Alias = pickPluginVersionVariableName(defaultVersionName, names)
        versions.addDeclaration(alias, version)
      }
    }

    private fun getAgpVersion(catalogModel: GradleVersionCatalogModel, version:String): VersionDeclarationModel?{
      val existingAgpVersion = catalogModel.findAgpVersion()
      return if (existingAgpVersion != null) {
        existingAgpVersion
      } else {
        val versions = catalogModel.versionDeclarations()
        val names = versions.getAllAliases()
        val alias: Alias = pickPluginVersionVariableName(AgpPlugin.APPLICATION.defaultVersionName, names)
        versions.addDeclaration(alias, version)
      }
    }

    private fun GradleVersionCatalogModel.findAgpVersion(): VersionDeclarationModel? {
      val agpPluginIds = AgpPlugin.values().map { it.id }.toSet()

      val plugins = pluginDeclarations().getAll().values
      for (plugin in plugins) {
        if (
          plugin.id().valueAsString() in agpPluginIds &&
          plugin.version().completeModel()?.rawElement?.parent?.name == "versions"
        ) {
          val alias = plugin.version().completeModel()?.name
          versionDeclarations().getAll()[alias]?.let { return it }
        }
      }
      return null
    }

    private fun addCatalogVersionForLibrary(catalogModel: GradleVersionCatalogModel,
                                            dependency: Dependency): VersionDeclarationModel? {
>>>>>>> 574fcae1
      val versions = catalogModel.versionDeclarations()
      val names = versions.getAllAliases()
      val alias: Alias = pickVersionVariableName(dependency, names)
      // TODO(b/279886738): we could actually generate and use a VersionDeclarationSpec here from the dependency version
      return when (val identifier = dependency.version?.toIdentifier()) {
        null -> null
        else -> versions.addDeclaration(alias, identifier)
      }
    }
<<<<<<< HEAD
=======

    enum class AgpPlugin(val id: String, val defaultPluginName: String) {
      APPLICATION("com.android.application", "androidApplication"),
      LIBRARY("com.android.library", "androidLibrary"),
      TEST("com.android.test", "androidTest"),
      ASSET_PACK("com.android.asset-pack", "androidAssetPack"),
      ASSET_PACK_BUNDLE("com.android.asset-pack-bundle", "androidAssetPackBundle"),
      DYNAMIC_FEATURE("com.android.dynamic-feature", "androidDynamicFeature"),
      FUSED_LIBRARY("com.android.fused-library", "androidFusedLibrary"),
      INTERNAL_SETTINGS("com.android.internal.settings", "androidInternalSettings"),
      SETTINGS("com.android.settings", "androidSettings"),
      LINT("com.android.lint", "androidLint")
      ;

      val defaultVersionName = "agp"
    }

    enum class KotlinPlugin(val id: String, val defaultPluginName: String) {
      KOTLIN_ANDROID("org.jetbrains.kotlin.android", "kotlinAndroid")
      ;

      val defaultVersionName = "kotlin"
    }
>>>>>>> 574fcae1
  }
}<|MERGE_RESOLUTION|>--- conflicted
+++ resolved
@@ -16,44 +16,32 @@
 package com.android.tools.idea.gradle.dependencies
 
 import com.android.ide.common.gradle.Dependency
-<<<<<<< HEAD
-import com.android.ide.common.repository.pickLibraryVariableName
-=======
 import com.android.ide.common.gradle.RichVersion
 import com.android.ide.common.repository.keysMatch
 import com.android.ide.common.repository.pickLibraryVariableName
 import com.android.ide.common.repository.pickPluginVariableName
 import com.android.ide.common.repository.pickPluginVersionVariableName
->>>>>>> 574fcae1
 import com.android.ide.common.repository.pickVersionVariableName
 import com.android.tools.idea.gradle.dependencies.AddDependencyPolicy.Companion.calculateAddDependencyPolicy
 import com.android.tools.idea.gradle.dsl.api.GradleBuildModel
 import com.android.tools.idea.gradle.dsl.api.GradleVersionCatalogModel
 import com.android.tools.idea.gradle.dsl.api.GradleVersionCatalogsModel
 import com.android.tools.idea.gradle.dsl.api.ProjectBuildModel
-<<<<<<< HEAD
-=======
 import com.android.tools.idea.gradle.dsl.api.dependencies.ArtifactDependencyModel
->>>>>>> 574fcae1
 import com.android.tools.idea.gradle.dsl.api.dependencies.ArtifactDependencySpec
 import com.android.tools.idea.gradle.dsl.api.dependencies.DependenciesModel
 import com.android.tools.idea.gradle.dsl.api.dependencies.VersionDeclarationModel
-import com.android.tools.idea.gradle.dsl.api.ext.GradlePropertyModel.*
+import com.android.tools.idea.gradle.dsl.api.ext.GradlePropertyModel.STRING_TYPE
 import com.android.tools.idea.gradle.dsl.api.ext.ReferenceTo
 import com.android.tools.idea.gradle.dsl.api.settings.PluginsModel
 import com.android.tools.idea.gradle.dsl.api.settings.VersionCatalogModel
 import com.intellij.openapi.diagnostic.Logger
-<<<<<<< HEAD
-=======
 import org.gradle.api.plugins.JavaPlatformPlugin.CLASSPATH_CONFIGURATION_NAME
->>>>>>> 574fcae1
 
 typealias Alias = String
 
 class DependenciesHelper(private val projectModel: ProjectBuildModel) {
 
-<<<<<<< HEAD
-=======
   @JvmOverloads
   fun addPlatformDependency(
     configuration: String,
@@ -137,75 +125,10 @@
 
   private fun DependenciesModel.hasArtifact(matcher: DependencyMatcher): Boolean =
     artifacts().any { matcher.match(it) }
->>>>>>> 574fcae1
 
   fun addDependency(configuration: String,
                     dependency: String,
                     excludes: List<ArtifactDependencySpec>,
-<<<<<<< HEAD
-                    parsedModel: GradleBuildModel) {
-    when (calculateAddDependencyPolicy(projectModel)) {
-      AddDependencyPolicy.VERSION_CATALOG -> addDependencyToCatalog(configuration, dependency, excludes, parsedModel)
-      AddDependencyPolicy.BUILD_FILE -> {
-        val dependenciesModel = parsedModel.dependencies()
-        dependenciesModel.addArtifact(configuration, dependency, excludes);
-      }
-    }
-  }
-
-  fun addDependency(configuration: String, dependency: String, parsedModel: GradleBuildModel) =
-    addDependency(configuration, dependency, listOf(), parsedModel)
-
-  private fun addDependencyToCatalog(configuration: String,
-                                     dependency: String,
-                                     excludes:List<ArtifactDependencySpec>,
-                                     parsedModel: GradleBuildModel) {
-    val catalogModel = projectModel.versionCatalogsModel.getVersionCatalogModel(VersionCatalogModel.DEFAULT_CATALOG_NAME)
-    val dependenciesModel = parsedModel.dependencies()
-    assert(catalogModel != null) { "Catalog ${VersionCatalogModel.DEFAULT_CATALOG_NAME} must be available on add dependency" }
-    val alias = findCatalogDeclaration(catalogModel!!, dependency) ?: addCatalogLibrary(catalogModel, dependency)
-    if (alias == null) {
-      log.warn("Cannot add catalog reference to build as we cannot find/add catalog declaration")
-      return
-    }
-    addCatalogReference(alias, configuration, excludes, catalogModel, dependenciesModel)
-  }
-
-  private fun addCatalogReference(alias: Alias,
-                                  configName: String,
-                                  excludes:List<ArtifactDependencySpec>,
-                                  catalogModel: GradleVersionCatalogModel,
-                                  dependenciesModel: DependenciesModel) {
-    val reference = ReferenceTo(catalogModel.libraries().findProperty(alias), dependenciesModel)
-    dependenciesModel.addArtifact(configName, reference, excludes)
-  }
-
-  private fun findCatalogDeclaration(catalogModel: GradleVersionCatalogModel,
-                                     coordinate: String): Alias? {
-    val declarations = catalogModel.libraryDeclarations().getAll()
-    return declarations.filter { it.value.compactNotation() == coordinate }.map { it.key }.firstOrNull()
-  }
-
-  companion object {
-    val log = Logger.getInstance(DependenciesHelper::class.java)
-    @JvmStatic fun addCatalogLibrary(catalogModel: GradleVersionCatalogModel,
-                                     dependency: Dependency): Alias? {
-      val libraries = catalogModel.libraryDeclarations()
-      val names = libraries.getAllAliases()
-      val reference = addCatalogVersion(catalogModel, dependency)
-      if (reference == null) {
-        log.warn("Cannot add catalog library (wrong version format): $dependency") // this depends on correct version syntax
-        return null
-      }
-      val group = dependency.group
-      if (group == null) {
-        log.warn("Cannot add catalog library (missing group): $dependency")
-        return null
-      }
-      val alias: Alias = pickLibraryVariableName(dependency, false, names)
-
-      libraries.addDeclaration(alias, dependency.name, group, reference)
-=======
                     parsedModel: GradleBuildModel,
                     matcher: DependencyMatcher) {
     when (calculateAddDependencyPolicy(projectModel)) {
@@ -313,7 +236,6 @@
         return null
       }
       plugins.addDeclaration(alias, pluginId, ReferenceTo(versionModel, plugins))
->>>>>>> 574fcae1
       return alias
     }
 
@@ -321,21 +243,13 @@
                                      coordinate: String): Alias? {
 
       val dependency = Dependency.parse(coordinate)
-<<<<<<< HEAD
-      if(dependency.group == null || dependency.version == null) {
-=======
       if(dependency.group == null) {
->>>>>>> 574fcae1
         log.warn("Cannot add catalog library. Wrong format: $coordinate")
         return null
       }
       return addCatalogLibrary(catalogModel, dependency)
     }
 
-<<<<<<< HEAD
-    private fun addCatalogVersion(catalogModel: GradleVersionCatalogModel,
-                                  dependency: Dependency): ReferenceTo? {
-=======
     @JvmStatic
     fun updateCatalogLibrary(catalogsModel: GradleVersionCatalogsModel,
                              dependency: ArtifactDependencyModel,
@@ -419,7 +333,6 @@
 
     private fun addCatalogVersionForLibrary(catalogModel: GradleVersionCatalogModel,
                                             dependency: Dependency): VersionDeclarationModel? {
->>>>>>> 574fcae1
       val versions = catalogModel.versionDeclarations()
       val names = versions.getAllAliases()
       val alias: Alias = pickVersionVariableName(dependency, names)
@@ -429,8 +342,6 @@
         else -> versions.addDeclaration(alias, identifier)
       }
     }
-<<<<<<< HEAD
-=======
 
     enum class AgpPlugin(val id: String, val defaultPluginName: String) {
       APPLICATION("com.android.application", "androidApplication"),
@@ -454,6 +365,5 @@
 
       val defaultVersionName = "kotlin"
     }
->>>>>>> 574fcae1
   }
 }