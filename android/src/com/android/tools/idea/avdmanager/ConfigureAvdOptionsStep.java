/*
 * Copyright (C) 2015 The Android Open Source Project
 *
 * Licensed under the Apache License, Version 2.0 (the "License");
 * you may not use this file except in compliance with the License.
 * You may obtain a copy of the License at
 *
 *      http://www.apache.org/licenses/LICENSE-2.0
 *
 * Unless required by applicable law or agreed to in writing, software
 * distributed under the License is distributed on an "AS IS" BASIS,
 * WITHOUT WARRANTIES OR CONDITIONS OF ANY KIND, either express or implied.
 * See the License for the specific language governing permissions and
 * limitations under the License.
 */
package com.android.tools.idea.avdmanager;

import com.android.SdkConstants;
import com.android.annotations.VisibleForTesting;
import com.android.repository.io.FileOpUtils;
import com.android.resources.Keyboard;
import com.android.resources.ScreenOrientation;
import com.android.sdklib.AndroidVersion;
import com.android.sdklib.SdkVersionInfo;
import com.android.sdklib.devices.*;
import com.android.sdklib.internal.avd.GpuMode;
import com.android.sdklib.repository.IdDisplay;
import com.android.sdklib.repository.targets.SystemImage;
import com.android.tools.adtui.util.FormScalingUtil;
import com.android.tools.adtui.validation.Validator;
import com.android.tools.adtui.validation.ValidatorPanel;
import com.android.tools.adtui.ASGallery;
<<<<<<< HEAD
import com.android.tools.idea.observable.*;
import com.android.tools.idea.sdk.AndroidSdks;
import com.android.tools.idea.observable.adapters.OptionalToValuePropertyAdapter;
=======
import com.android.tools.idea.log.LogWrapper;
import com.android.tools.idea.observable.*;
import com.android.tools.idea.observable.core.ObjectProperty;
import com.android.tools.idea.sdk.AndroidSdks;
>>>>>>> 9e819fa1
import com.android.tools.idea.observable.core.ObservableBool;
import com.android.tools.idea.observable.expressions.string.StringExpression;
import com.android.tools.idea.observable.ui.SelectedItemProperty;
import com.android.tools.idea.observable.ui.SelectedProperty;
import com.android.tools.idea.observable.ui.TextProperty;
<<<<<<< HEAD
=======
import com.android.tools.idea.sdk.progress.StudioLoggerProgressIndicator;
>>>>>>> 9e819fa1
import com.android.tools.idea.ui.wizard.deprecated.StudioWizardStepPanel;
import com.android.tools.idea.wizard.model.ModelWizard;
import com.android.tools.idea.wizard.model.ModelWizardStep;
import com.google.common.base.Function;
import com.google.common.base.Joiner;
import com.google.common.collect.ImmutableMap;
import com.google.common.collect.Lists;
<<<<<<< HEAD
=======
import com.intellij.openapi.diagnostic.Logger;
>>>>>>> 9e819fa1
import com.intellij.openapi.fileChooser.FileChooserDescriptor;
import com.intellij.openapi.project.Project;
import com.intellij.openapi.ui.DialogWrapper;
import com.intellij.openapi.ui.TextFieldWithBrowseButton;
import com.intellij.openapi.util.IconLoader;
import com.intellij.openapi.util.SystemInfo;
import com.intellij.openapi.util.io.FileUtil;
import com.intellij.openapi.util.text.StringUtil;
import com.intellij.openapi.vfs.VirtualFile;
import com.intellij.ui.HyperlinkLabel;
import com.intellij.ui.JBColor;
import com.intellij.ui.components.JBLabel;
import com.intellij.ui.components.JBList;
import com.intellij.ui.components.JBScrollPane;
import com.intellij.util.Consumer;
import com.intellij.util.IconUtil;
import com.intellij.util.ui.JBUI;
import icons.AndroidIcons;
import org.jetbrains.annotations.NotNull;
import org.jetbrains.annotations.Nullable;

import javax.swing.*;
import javax.swing.event.ListSelectionEvent;
import javax.swing.event.ListSelectionListener;
import java.awt.*;
import java.awt.event.ActionEvent;
import java.awt.event.ActionListener;
import java.awt.event.MouseAdapter;
import java.awt.event.MouseEvent;
import java.beans.PropertyChangeEvent;
import java.beans.PropertyChangeListener;
import java.io.File;
import java.util.*;
import java.util.List;

/**
 * Options panel for configuring various AVD options. Has an "advanced" mode and a "simple" mode.
 * Help and error messaging appears on the right hand side.
 */
public class ConfigureAvdOptionsStep extends ModelWizardStep<AvdOptionsModel> {

  // Labels used for the advanced settings toggle button
  private static final String ADVANCED_SETTINGS = "Advanced Settings";
  private static final String SHOW = "Show " + ADVANCED_SETTINGS;
  private static final String HIDE = "Hide " + ADVANCED_SETTINGS;
  private static final String FOCUS_OWNER = "focusOwner";

  // @formatter:off
  private static final Map<ScreenOrientation, NamedIcon> ORIENTATIONS = ImmutableMap.of(
    ScreenOrientation.PORTRAIT, new NamedIcon("Portrait", AndroidIcons.Portrait),
    ScreenOrientation.LANDSCAPE, new NamedIcon("Landscape", AndroidIcons.Landscape));
  // @formatter:on

  final AvdManagerConnection connection = AvdManagerConnection.getDefaultAvdManagerConnection();

  private JPanel myRoot;
  private ValidatorPanel myValidatorPanel;
  private StudioWizardStepPanel myStudioWizardStepPanel;
  private AvdConfigurationOptionHelpPanel myAvdConfigurationOptionHelpPanel;

  private JBScrollPane myScrollPane;
  private JBLabel myAvdId;
  private JBLabel myRamLabel;
  private JLabel myAvdIdLabel;
  private JBLabel mySpeedLabel;
  private JBLabel myDeviceName;
  private JBLabel myVmHeapLabel;
  private JBLabel mySdCardLabel;
  private JBLabel myCameraLabel;
  private JBLabel myNetworkLabel;
  private JBLabel myLatencyLabel;
  private JBLabel myKeyboardLabel;
  private JBLabel myDeviceDetails;
  private JBLabel myBackCameraLabel;
  private JBLabel mySystemImageName;
  private JBLabel myFrontCameraLabel;
  private JBLabel mySystemImageDetails;
  private JBLabel mySkinDefinitionLabel;
  private JBLabel myInternalStorageLabel;
  private JBLabel myMemoryAndStorageLabel;
  private HyperlinkLabel myHardwareSkinHelpLabel;
  private JComboBox myCoreCount;
  private JComboBox mySpeedCombo;
  private JComboBox myLatencyCombo;
  private SkinChooser mySkinComboBox;
  private JComboBox myBackCameraCombo;
  private JComboBox myFrontCameraCombo;
  private JCheckBox myQemu2CheckBox;
  private JCheckBox myDeviceFrameCheckbox;
  private JCheckBox myEnableComputerKeyboard;
  private StorageField myRamStorage;
  private StorageField myVmHeapStorage;
  private StorageField myInternalStorage;
  private StorageField myBuiltInSdCardStorage;
  private JRadioButton myBuiltInRadioButton;
  private JRadioButton myExternalRadioButton;
  private ASGallery<ScreenOrientation> myOrientationToggle;
  private JButton myChangeDeviceButton;
  private JButton myChangeSystemImageButton;
  private JButton myShowAdvancedSettingsButton;
  private TextFieldWithBrowseButton myExternalSdCard;
  private JTextField myAvdDisplayName;
  private JBLabel myOrientationLabel;
  private JComboBox myHostGraphics;
  private JPanel myDevicePanel;
  private JPanel myAvdNamePanel;
  private JPanel myImagePanel;
  private JPanel myOrientationPanel;
  private JPanel myCameraPanel;
  private JPanel myNetworkPanel;
  private JPanel myPerformancePanel;
  private JPanel myStoragePanel;
  private JPanel myFramePanel;
  private JPanel myKeyboardPanel;
  private JPanel myQemu2Panel;
  private JPanel myAvdIdRow;
  private JPanel myCustomSkinPanel;
  private JPanel myScrollRootPane;
  private JPanel myBootOptionPanel;
  private JRadioButton myColdBootRadioButton;
  private JRadioButton myFastBootRadioButton;
  private Iterable<JComponent> myAdvancedOptionsComponents;

  private Project myProject;
  private BindingsManager myBindings = new BindingsManager();
  private ListenerManager myListeners = new ListenerManager();

  /**
   * String used as a placeholder to verify that we are not using a repeated name.
   */
  private String myOriginalName;
  /**
<<<<<<< HEAD
   * Device's original Sd card size
=======
   * Device's original SD card size. Used to warn about changing the size.
>>>>>>> 9e819fa1
   */
  private Storage myOriginalSdCard;
  /**
   * The selected core count while enabled
   */
  private int mySelectedCoreCount;

  private AvdOptionsModel myModel;

  public ConfigureAvdOptionsStep(@Nullable Project project, @NotNull AvdOptionsModel model) {
    super(model, "Android Virtual Device (AVD)");
    myModel = model;
    myValidatorPanel = new ValidatorPanel(this, myRoot);
    myStudioWizardStepPanel = new StudioWizardStepPanel(myValidatorPanel, "Verify Configuration");

    FormScalingUtil.scaleComponentTree(this.getClass(), myStudioWizardStepPanel);
    myOrientationToggle.setOpaque(false);
    myScrollPane.getVerticalScrollBar().setUnitIncrement(10);

    myProject = project;

    registerAdvancedOptionsVisibility();
    myShowAdvancedSettingsButton.setText(SHOW);
    setAdvanceSettingsVisible(false);
    myScrollPane.getVerticalScrollBar().setUnitIncrement(10);
    initCpuCoreDropDown();

    boolean supportsVirtualCamera = EmulatorAdvFeatures.emulatorSupportsVirtualScene(
            AndroidSdks.getInstance().tryToChooseSdkHandler(),
            new StudioLoggerProgressIndicator(ConfigureAvdOptionsStep.class),
            new LogWrapper(Logger.getInstance(AvdManagerConnection.class)));

    setupCameraComboBox(myFrontCameraCombo, false);
    setupCameraComboBox(myBackCameraCombo, supportsVirtualCamera);

    mySpeedCombo.setModel(new DefaultComboBoxModel(AvdNetworkSpeed.values()));
    myLatencyCombo.setModel(new DefaultComboBoxModel(AvdNetworkLatency.values()));
  }

  private static void setupCameraComboBox(JComboBox comboBox, boolean withVirtualScene) {
    AvdCamera[] allCameras = AvdCamera.values();
    if (!withVirtualScene) {
      List<AvdCamera> allCamerasButVirtualSceneList = new ArrayList(Arrays.asList(allCameras));
      allCamerasButVirtualSceneList.remove(AvdCamera.VIRTUAL_SCENE);
      comboBox.setModel(new DefaultComboBoxModel(allCamerasButVirtualSceneList.toArray()));
    } else {
      comboBox.setModel(new DefaultComboBoxModel(allCameras));
    }
    comboBox.setToolTipText("<html>" +
            "None - no camera installed for AVD<br>" +
            (withVirtualScene ? "VirtualScene - use a virtual camera in a simulated environment<br>" : "") +
            "Emulated - use a simulated camera<br>" +
            "Device - use host computer webcam or built-in camera" +
            "</html>");
  }

  private void initCpuCoreDropDown() {
    for (int core = 1; core <= AvdOptionsModel.MAX_NUMBER_OF_CORES; core++) {
      myCoreCount.addItem(core);
    }
  }

  private void populateHostGraphicsDropDown() {
    myHostGraphics.removeAllItems();
    GpuMode otherMode = gpuOtherMode(getSelectedApiLevel(), isIntel(), isGoogleApiSelected(), SystemInfo.isMac);

    myHostGraphics.addItem(GpuMode.AUTO);
    myHostGraphics.addItem(GpuMode.HOST);
    myHostGraphics.addItem(otherMode);
  }

  @VisibleForTesting
  static
  GpuMode gpuOtherMode(int apiLevel, boolean isIntel, boolean isGoogle, boolean isMac) {
    boolean supportGuest = (apiLevel >= 23) && isIntel && isGoogle;
    GpuMode otherMode = GpuMode.OFF;
    if (supportGuest) {
      otherMode = GpuMode.SWIFT;
    }
    return otherMode;
  }

  private void updateGpuControlsAfterSystemImageChange() {
    GpuMode mode = getModel().hostGpuMode().getValueOr(GpuMode.AUTO);
    populateHostGraphicsDropDown();
    switch (mode) {
      case AUTO:
        myHostGraphics.setSelectedIndex(0);
        break;
      case HOST:
        myHostGraphics.setSelectedIndex(1);
        break;
      case SWIFT:
      case OFF:
      default:
        myHostGraphics.setSelectedIndex(2);
        break;
    }
  }

  private boolean isGoogleApiSelected() {
    assert getModel().systemImage().get().isPresent();
    SystemImageDescription systemImage = getModel().systemImage().getValue();
    return isGoogleApiTag(systemImage.getTag());
  }

  @VisibleForTesting
  static
  boolean isGoogleApiTag(IdDisplay tag) {
    return SystemImage.WEAR_TAG.equals(tag) ||
           SystemImage.TV_TAG.equals(tag) ||
           SystemImage.GOOGLE_APIS_TAG.equals(tag);
  }

  private boolean isIntel() {
    return supportsMultipleCpuCores();
  }

  @Override
  protected void onWizardStarting(@NotNull ModelWizard.Facade wizard) {
    addTitles();
    addListeners();
    addValidators();
    bindComponents();
    initComponents();
  }

  @Override
  protected void onEntering() {
    updateComponents();
    myShowAdvancedSettingsButton.setText(SHOW);
    setAdvanceSettingsVisible(false);
    toggleOptionals(getModel().device().get(), false);
    if (getModel().useExternalSdCard().get()) {
      myBuiltInSdCardStorage.setEnabled(false);
      myExternalSdCard.setEnabled(true);
    }
    else {
      myBuiltInSdCardStorage.setEnabled(true);
      myExternalSdCard.setEnabled(false);
    }
    myModel.ensureMinimumMemory();
    // Set 'myOriginalSdCard' so we don't warn the user about making this change
    myOriginalSdCard = myModel.sdCardStorage().getValue();
  }

  @NotNull
  @Override
  protected ObservableBool canGoForward() {
    return myValidatorPanel.hasErrors().not();
  }

  /**
   * Convenience method to add titles to be displayed in {@link AvdConfigurationOptionHelpPanel} when focus changes.
   */
  private void addTitles() {
    myAvdId.putClientProperty(AvdConfigurationOptionHelpPanel.TITLE_KEY, "AVD Id");
    myRamStorage.putClientProperty(AvdConfigurationOptionHelpPanel.TITLE_KEY, "Device RAM");
    myAvdDisplayName.putClientProperty(AvdConfigurationOptionHelpPanel.TITLE_KEY, "AVD Name");
    myCoreCount.putClientProperty(AvdConfigurationOptionHelpPanel.TITLE_KEY, "Number of cores");
    mySpeedCombo.putClientProperty(AvdConfigurationOptionHelpPanel.TITLE_KEY, "Network Speed");
    myBackCameraCombo.putClientProperty(AvdConfigurationOptionHelpPanel.TITLE_KEY, "Back Camera");
    myLatencyCombo.putClientProperty(AvdConfigurationOptionHelpPanel.TITLE_KEY, "Network Latency");
    myFrontCameraCombo.putClientProperty(AvdConfigurationOptionHelpPanel.TITLE_KEY, "Front Camera");
    myQemu2CheckBox.putClientProperty(AvdConfigurationOptionHelpPanel.TITLE_KEY, "Number of cores");
    myInternalStorage.putClientProperty(AvdConfigurationOptionHelpPanel.TITLE_KEY, "Internal Flash");
    myHostGraphics.putClientProperty(AvdConfigurationOptionHelpPanel.TITLE_KEY, "Graphics Rendering");
    myBootOptionPanel.putClientProperty(AvdConfigurationOptionHelpPanel.TITLE_KEY, "Boot Option");
    myColdBootRadioButton.putClientProperty(AvdConfigurationOptionHelpPanel.TITLE_KEY, "Boot Option");
    myFastBootRadioButton.putClientProperty(AvdConfigurationOptionHelpPanel.TITLE_KEY, "Boot Option");
    mySkinComboBox.putClientProperty(AvdConfigurationOptionHelpPanel.TITLE_KEY, "Custom Device Frame");
    myVmHeapStorage.putClientProperty(AvdConfigurationOptionHelpPanel.TITLE_KEY, "Virtual Machine Heap");
    myOrientationToggle.putClientProperty(AvdConfigurationOptionHelpPanel.TITLE_KEY, "Default Orientation");
    myBuiltInSdCardStorage.putClientProperty(AvdConfigurationOptionHelpPanel.TITLE_KEY, "Built-in SD Card Size");
    myDeviceFrameCheckbox.putClientProperty(AvdConfigurationOptionHelpPanel.TITLE_KEY, "Enable device frame");
    myBuiltInRadioButton.putClientProperty(AvdConfigurationOptionHelpPanel.TITLE_KEY, "Built-in SD Card Size");
    myEnableComputerKeyboard.putClientProperty(AvdConfigurationOptionHelpPanel.TITLE_KEY, "Enable keyboard input");
    myExternalSdCard.putClientProperty(AvdConfigurationOptionHelpPanel.TITLE_KEY, "Location of external SD card image");
    myExternalRadioButton.putClientProperty(AvdConfigurationOptionHelpPanel.TITLE_KEY, "Location of external SD card image");
  }

  private void initComponents() {
    myCoreCount.setPreferredSize(myRamStorage.getPreferredSizeOfUnitsDropdown());
    setAdvanceSettingsVisible(false);

    // Add labelFor property for custom components since it's not allowed from the designer
    myAvdIdLabel.setLabelFor(myAvdId);
    myDeviceDetails.setLabelFor(myDeviceName);
    mySystemImageDetails.setLabelFor(mySystemImageName);
    myOrientationLabel.setLabelFor(myOrientationToggle);
    myRamLabel.setLabelFor(myRamStorage);
  }

  private void updateComponents() {
    myAvdConfigurationOptionHelpPanel.setSystemImageDescription(getModel().systemImage().getValueOrNull());
    myOrientationToggle.setSelectedElement(getModel().selectedAvdOrientation().get());

    String avdDisplayName;
    if (!getModel().isInEditMode().get() && getModel().systemImage().get().isPresent() && getModel().device().get().isPresent()) {
      // A device name might include the device's screen size as, e.g., 7". The " is not allowed in
      // a display name. Ensure that the display name does not include any forbidden characters.
      avdDisplayName = AvdNameVerifier.stripBadCharacters( getModel().device().getValue().getDisplayName() );

      getModel().avdDisplayName()
        .set(connection.uniquifyDisplayName(String.format(Locale.getDefault(), "%1$s API %2$s", avdDisplayName, getSelectedApiString())));
    }

    myOriginalName = getModel().isInEditMode().get() ? getModel().avdDisplayName().get() : "";

    updateSystemImageData();


    mySelectedCoreCount = getModel().useQemu2().get() ? getModel().cpuCoreCount().getValueOr(1)
                                                      : AvdOptionsModel.RECOMMENDED_NUMBER_OF_CORES;
  }

  private void addListeners() {
    myAvdId.addMouseListener(new MouseAdapter() {
      @Override
      public void mouseClicked(MouseEvent mouseEvent) {
        myAvdId.requestFocusInWindow();
      }
    });

    myShowAdvancedSettingsButton.addActionListener(myToggleAdvancedSettingsListener);
    myChangeDeviceButton.addActionListener(myChangeDeviceButtonListener);
    myChangeSystemImageButton.addActionListener(myChangeSystemImageButtonListener);

    myExternalRadioButton.addActionListener(new ActionListener() {
      @Override
      public void actionPerformed(ActionEvent e) {
        myExternalSdCard.setEnabled(true);
        myBuiltInSdCardStorage.setEnabled(false);
      }
    });
    myBuiltInRadioButton.addActionListener(new ActionListener() {
      @Override
      public void actionPerformed(ActionEvent e) {
        myExternalSdCard.setEnabled(false);
        myBuiltInSdCardStorage.setEnabled(true);
      }
    });

    myOrientationToggle.setOpaque(false);
    KeyboardFocusManager.getCurrentKeyboardFocusManager().addPropertyChangeListener(FOCUS_OWNER, myPropertyChangeListener);

    myListeners.receive(getModel().device(), device -> {
      toggleOptionals(device, true);
      if (device.isPresent()) {
        myDeviceName.setIcon(DeviceDefinitionPreview.getIcon(getModel().getAvdDeviceData()));
        myDeviceName.setText(getModel().device().getValue().getDisplayName());
        updateDeviceDetails();
      }
    });

    List<AbstractProperty<?>> deviceProperties = AbstractProperty.getAll(getModel().getAvdDeviceData());
    deviceProperties.add(getModel().systemImage());
    myListeners.listenAll(deviceProperties).with(new Runnable() {
      @Override
      public void run() {
        if (getModel().systemImage().get().isPresent() && getModel().getAvdDeviceData().customSkinFile().get().isPresent()) {
          File skin =
            AvdWizardUtils.pathToUpdatedSkins(getModel().getAvdDeviceData().customSkinFile().getValue(), getModel().systemImage().getValue(),
                                              FileOpUtils.create());
          if (skin != null) {
            getModel().getAvdDeviceData().customSkinFile().setValue(skin);
            if (FileUtil.filesEqual(skin, AvdWizardUtils.NO_SKIN)) {
              myDeviceFrameCheckbox.setSelected(false);
            }
          }
          else {
            getModel().getAvdDeviceData().customSkinFile().setValue(AvdWizardUtils.NO_SKIN);
          }
        }
      }
    });

    myListeners.listen(getModel().systemImage(), new InvalidationListener() {
      @Override
      public void onInvalidated(@NotNull ObservableValue<?> sender) {
        updateSystemImageData();
      }
    });

    myListeners.listen(getModel().useQemu2(), new InvalidationListener() {
      @Override
      public void onInvalidated(@NotNull ObservableValue<?> sender) {
        toggleSystemOptionals(true);
      }
    });

    myListeners.receive(getModel().selectedAvdOrientation(),
                        screenOrientation -> myOrientationToggle.setSelectedElement(screenOrientation));
  }

  @VisibleForTesting
  void updateSystemImageData() {
    if (getModel().systemImage().get().isPresent()) {
      SystemImageDescription image = getModel().systemImage().getValue();

      String codeName = SdkVersionInfo.getCodeName(image.getVersion().getFeatureLevel());
<<<<<<< HEAD
      if (codeName != null) {
        getModel().systemImageName().set(codeName);
      }
=======
      String displayName = codeName;
      if (displayName == null) {
        displayName = image.getVersion().getCodename();
      }
      if (displayName == null) {
        displayName = "";
      }
      getModel().systemImageName().set(displayName);

>>>>>>> 9e819fa1
      Icon icon = null;
      try {
        icon = IconLoader.findIcon(String.format("/icons/versions/%s_32.png", codeName), AndroidIcons.class);
      }
      catch (RuntimeException ignored) {
      }
      if (icon == null) {
        try {
          icon = IconLoader.findIcon("/icons/versions/Default_32.png", AndroidIcons.class);
        }
        catch (RuntimeException ignored) {
        }
      }
      mySystemImageName.setIcon(icon);

      getModel().systemImageDetails().set(image.getName() + " " + image.getAbiType());
      myAvdConfigurationOptionHelpPanel.setSystemImageDescription(image);
      updateGpuControlsAfterSystemImageChange();
      toggleSystemOptionals(false);
    }
  }

  @VisibleForTesting
  @Nullable
  Icon getSystemImageIcon() {
    return mySystemImageName == null ? null : mySystemImageName.getIcon();
  }

  private final ActionListener myToggleAdvancedSettingsListener = new ActionListener() {
    @Override
    public void actionPerformed(ActionEvent e) {
      if (isAdvancedPanel()) {
        myShowAdvancedSettingsButton.setText(SHOW);
        setAdvanceSettingsVisible(false);
      }
      else {
        myShowAdvancedSettingsButton.setText(HIDE);
        setAdvanceSettingsVisible(true);
      }
    }
  };

  private void bindComponents() {
    myBindings.bindTwoWay(new TextProperty(myAvdDisplayName), getModel().avdDisplayName());
    myBindings.bind(new TextProperty(myAvdId), new StringExpression(getModel().avdDisplayName()) {
      @NotNull
      @Override
      public String get() {
        String displayName = getModel().avdDisplayName().get();
        getModel().avdId().set(StringUtil.isNotEmpty(displayName) ?
                               AvdWizardUtils.cleanAvdName(connection, displayName, !displayName.equals(myOriginalName)) : "");
        return getModel().avdId().get();
      }
    });

    myBindings.bindTwoWay(new TextProperty(mySystemImageName), getModel().systemImageName());
    myBindings.bindTwoWay(new TextProperty(mySystemImageDetails), getModel().systemImageDetails());

    myBindings.bindTwoWay(new SelectedProperty(myQemu2CheckBox), getModel().useQemu2());
    myBindings.bindTwoWay(new SelectedItemProperty<>(myCoreCount), getModel().cpuCoreCount());
    myBindings.bindTwoWay(myRamStorage.storage(), getModel().getAvdDeviceData().ramStorage());
    myBindings.bindTwoWay(myVmHeapStorage.storage(), getModel().vmHeapStorage());
    myBindings.bindTwoWay(myInternalStorage.storage(), getModel().internalStorage());
    myBindings.bindTwoWay(myBuiltInSdCardStorage.storage(), ObjectProperty.wrap(getModel().sdCardStorage()));

    myBindings.bindTwoWay(new SelectedItemProperty<>(myHostGraphics), getModel().hostGpuMode());

    myBindings.bindTwoWay(new SelectedProperty(myDeviceFrameCheckbox), getModel().hasDeviceFrame());
    myBindings.bindTwoWay(new SelectedProperty(myColdBootRadioButton), getModel().useColdBoot());

    myBindings.bindTwoWay(new SelectedItemProperty<>(mySkinComboBox.getComboBox()), getModel().getAvdDeviceData().customSkinFile() /*myDisplaySkinFile*/);
    myOrientationToggle.addListSelectionListener(new ListSelectionListener() {
      @Override
      public void valueChanged(ListSelectionEvent e) {
        ScreenOrientation orientation = myOrientationToggle.getSelectedElement();
        if (orientation == null) {
          getModel().selectedAvdOrientation().set(ScreenOrientation.PORTRAIT);
        }
        else {
          getModel().selectedAvdOrientation().set(orientation);
        }
      }
    });

    FileChooserDescriptor fileChooserDescriptor = new FileChooserDescriptor(true, false, false, false, false, false) {
      @Override
      public boolean isFileVisible(VirtualFile file, boolean showHiddenFiles) {
        return super.isFileVisible(file, true);
      }
    };

    fileChooserDescriptor.setHideIgnored(false);
    myExternalSdCard.addBrowseFolderListener("Select SD Card", "Select an existing SD card image", myProject, fileChooserDescriptor);

    myBindings.bindTwoWay(new TextProperty(myExternalSdCard.getTextField()), getModel().externalSdCardLocation());

    myBindings.bindTwoWay(ObjectProperty.wrap(new SelectedItemProperty<>(myFrontCameraCombo)), getModel().selectedFrontCamera());
    myBindings.bindTwoWay(ObjectProperty.wrap(new SelectedItemProperty<>(myBackCameraCombo)), getModel().selectedBackCamera());

    myBindings.bindTwoWay(ObjectProperty.wrap(new SelectedItemProperty<>(mySpeedCombo)), getModel().selectedNetworkSpeed());
    myBindings.bindTwoWay(ObjectProperty.wrap(new SelectedItemProperty<>(myLatencyCombo)), getModel().selectedNetworkLatency());

    myBindings.bindTwoWay(new SelectedProperty(myEnableComputerKeyboard), getModel().enableHardwareKeyboard());
    myBindings.bindTwoWay(new SelectedProperty(myExternalRadioButton), getModel().useExternalSdCard());
    myBindings.bindTwoWay(new SelectedProperty(myBuiltInRadioButton), getModel().useBuiltInSdCard());
  }

  // TODO: jameskaye Add unit tests for these validators. (b.android.com/230192)
  private void addValidators() {
    myValidatorPanel.registerValidator(getModel().getAvdDeviceData().ramStorage(), new Validator<Storage>() {
      @NotNull
      @Override
      public Result validate(@NotNull Storage ram) {
        return (ram.getSizeAsUnit(Storage.Unit.MiB) < 128)
               ? new Result(Severity.ERROR, "RAM must be at least 128 MB. Recommendation is 1 GB.")
               : Result.OK;
      }
    });

    myValidatorPanel.registerValidator(getModel().vmHeapStorage(), new Validator<Storage>() {
      @NotNull
      @Override
      public Result validate(@NotNull Storage heap) {
        return (heap.getSizeAsUnit(Storage.Unit.MiB) < 16)
               ? new Result(Severity.ERROR, "VM Heap must be at least 16 MB.")
               : Result.OK;
      }
    });

    myValidatorPanel.registerValidator(getModel().internalStorage(), new Validator<Storage>() {
      @NotNull
      @Override
      public Result validate(@NotNull Storage internalMem) {
        if (!internalMem.lessThan(myModel.minInternalMemSize())) {
          return Result.OK;
        }
        String errorMessage = myModel.isPlayStoreCompatible() ?
                              "Internal storage for Play Store devices must be at least %s." :
                              "Internal storage must be at least %s.";
        return new Result(Severity.ERROR, String.format(errorMessage, myModel.minInternalMemSize()));
      }
    });

    // If we're using an external SD card, make sure it exists
    myValidatorPanel.registerValidator(getModel().externalSdCardLocation(), new Validator<String>() {
      @NotNull
      @Override
      public Result validate(@NotNull String path) {
        return (getModel().useExternalSdCard().get() && !new File(path).isFile())
               ? new Result(Severity.ERROR, "The specified SD image file must be a valid image file")
               : Result.OK;
      }
    });

    // If we are using an internal SD card, make sure it has enough memory.
    myValidatorPanel.registerValidator(getModel().sdCardStorage(), new Validator<Optional<Storage>>() {
      @NotNull
      @Override
      public Result validate(@NotNull Optional<Storage> value) {
        if (myOriginalSdCard == null) {
          myOriginalSdCard = getModel().sdCardStorage().getValue();
        }

<<<<<<< HEAD
        if (!getModel().useExternalSdCard().get() && getModel().sdCardStorage().get().isPresent() &&
            getModel().sdCardStorage().getValue().getSizeAsUnit(Storage.Unit.MiB) < 10) {
          return new Result(Severity.ERROR, "The SD card must be larger than 10MB");
=======
        if (!getModel().useExternalSdCard().get() && getModel().sdCardStorage().get().isPresent()) {
          // Internal storage has been selected. Make sure it's big enough.
          if (getModel().sdCardStorage().getValue().lessThan(myModel.minSdCardSize())) {
            String errorMessage = myModel.isPlayStoreCompatible() ?
                                  "The SD card for Play Store devices must be at least %s." :
                                  "The SD card must be at least %s.";
            return new Result(Severity.ERROR, String.format(errorMessage, myModel.minSdCardSize()));
          }
>>>>>>> 9e819fa1
        }
        if (!getModel().sdCardStorage().getValue().equals(myOriginalSdCard)) {
          return new Result(Severity.WARNING, "Modifying the SD card size will erase the card's contents! " +
                                              "Click Cancel to abort.");
        }
        return Result.OK;
      }
    });

    myValidatorPanel.registerValidator(getModel().getAvdDeviceData().customSkinFile(), new Validator<Optional<File>>() {
      @NotNull
      @Override
      public Result validate(@NotNull Optional<File> value) {
        Result result = Result.OK;
        if (value.isPresent() && !FileUtil.filesEqual(value.get(), AvdWizardUtils.NO_SKIN)) {
          File layoutFile = new File(value.get(), SdkConstants.FN_SKIN_LAYOUT);
          if (!layoutFile.isFile()) {
            result = new Result(Severity.ERROR, "The skin directory does not point to a valid skin.");
          }
        }
        return result;
      }
    });

    myOriginalName = getModel().avdDisplayName().get();

    myValidatorPanel.registerValidator(getModel().avdDisplayName(), new Validator<String>() {
      @NotNull
      @Override
      public Result validate(@NotNull String value) {
        value = value.trim();
        Severity severity = Severity.OK;
        String errorMessage = "";
        if (value.isEmpty()) {
          severity = Severity.ERROR;
          errorMessage = "The AVD name cannot be empty.";
        }
        else if (!AvdNameVerifier.isValid(value)) {
          severity = Severity.ERROR;
          errorMessage = "The AVD name can contain only the characters " + AvdNameVerifier.humanReadableAllowedCharacters();
        }
        else if ( !value.equals(myOriginalName) &&
            AvdManagerConnection.getDefaultAvdManagerConnection().findAvdWithName(value)) {
          // Another device with this name already exists
          severity = Severity.ERROR;
          errorMessage = String.format("An AVD with the name \"%1$s\" already exists.", getModel().avdDisplayName());
        }
        return new Result(severity, errorMessage);
      }
    });

    myValidatorPanel.registerValidator(getModel().device().isPresent().and(getModel().systemImage().isPresent()), new Validator<Boolean>() {
      @NotNull
      @Override
      public Result validate(@NotNull Boolean deviceAndImageArePresent) {
        if (deviceAndImageArePresent) {
          Optional<Device> device = getModel().device().get();
          Optional<SystemImageDescription> systemImage = getModel().systemImage().get();
          if (!ChooseSystemImagePanel.systemImageMatchesDevice(systemImage.get(), device.get())) {
            return new Validator.Result(Validator.Severity.ERROR, "The selected system image is incompatible with the selected device.");
          }
        }
        else {
          if (!getModel().device().get().isPresent()) {
            return new Result(Severity.ERROR, "You must select a Device to create an AVD.");
          }
          else if (!getModel().systemImage().get().isPresent()) {
            return new Result(Severity.ERROR, "You must select a System Image to create an AVD.");
          }
        }

        return Result.OK;
      }
    });

    myValidatorPanel.registerTest(getModel().getAvdDeviceData().compatibleSkinSize(),
                                  Validator.Severity.WARNING, "The selected skin is not large enough to view the entire screen.");
  }

  @Override
  protected void onProceeding() {
    boolean hasFrame = getModel().hasDeviceFrame().get();
    if (hasFrame && getModel().getAvdDeviceData().customSkinFile().get().isPresent()) {
      getModel().backupSkinFile().clear();
    }
    else {
      getModel().getAvdDeviceData().customSkinFile().setValue(AvdWizardUtils.NO_SKIN);
      getModel().backupSkinFile().set(getModel().getAvdDeviceData().customSkinFile());
    }

    if (getSelectedApiLevel() < 16 || getModel().hostGpuMode().getValueOrNull() == GpuMode.OFF) {
      getModel().useHostGpu().set(false);
      getModel().hostGpuMode().setValue(GpuMode.OFF);
    }
    else {
      getModel().useHostGpu().set(true);
    }
  }

  @NotNull
  @Override
  protected JComponent getComponent() {
    return myStudioWizardStepPanel;
  }

  @Nullable
  @Override
  protected JComponent getPreferredFocusComponent() {
    return myAvdDisplayName;
  }

  private void setAdvanceSettingsVisible(boolean show) {
    for (JComponent c : myAdvancedOptionsComponents) {
      c.setVisible(show);
    }
    // Separately handle the Boot Option. It is only
    // shown if the Emulator supports it.
<<<<<<< HEAD
    myBootOptionPanel.setVisible(show && AvdWizardUtils.emulatorSupportsFastBoot(AndroidSdks.getInstance().tryToChooseSdkHandler()));
=======
    myBootOptionPanel.setVisible(show && EmulatorAdvFeatures.emulatorSupportsFastBoot(AndroidSdks.getInstance().tryToChooseSdkHandler(),
                                                                                      new StudioLoggerProgressIndicator(ConfigureAvdOptionsStep.class),
                                                                                      new LogWrapper(Logger.getInstance(AvdManagerConnection.class))));
>>>>>>> 9e819fa1

    toggleSystemOptionals(false);

    // The following is necessary to get the scrollpane to realize that its children have been
    // relaid out and now scrolling may or may not be needed.
    myScrollRootPane.setPreferredSize(myScrollRootPane.getLayout().preferredLayoutSize(myScrollRootPane));
  }

  private boolean isAdvancedPanel() {
    return myShowAdvancedSettingsButton.getText().equals(HIDE);
  }

  /**
   * Selectively enables or disables certain editing options <br>
   * If the selected device and system image both support Google Play Store,
   * restrict most of the configuration to ensure that the final AVD is
   * Play Store compatible.
   */
  private void enforcePlayStore() {
    boolean deviceIsPresent = getModel().device().isPresent().get();
    // Enable if NOT Play Store
<<<<<<< HEAD
    boolean enable = !(deviceIsPresent &&
                         getModel().device().getValue().hasPlayStore() &&
                         getModel().systemImage().isPresent().get() &&
                         getModel().systemImage().getValue().getSystemImage().hasPlayStore());
=======
    boolean enable = !myModel.isPlayStoreCompatible();
>>>>>>> 9e819fa1

    // Enforce the restrictions
    myChangeDeviceButton.setEnabled(enable);
    myChangeSystemImageButton.setEnabled(enable && deviceIsPresent);

    myHostGraphics.setEnabled(enable);
    myQemu2CheckBox.setEnabled(enable);
    myRamStorage.setEnabled(enable);
    myVmHeapStorage.setEnabled(enable);
<<<<<<< HEAD
    myInternalStorage.setEnabled(enable);
    myBuiltInRadioButton.setEnabled(enable);
    myExternalRadioButton.setEnabled(enable);
    myBuiltInSdCardStorage.setEnabled(enable);
=======
    myBuiltInRadioButton.setEnabled(enable);
    myExternalRadioButton.setEnabled(enable);
>>>>>>> 9e819fa1
    mySkinComboBox.setEnabled(enable);
    if (!enable) {
      // Selectively disable, but don't enable
      myCoreCount.setEnabled(false);
    }
  }

  private void toggleSystemOptionals(boolean useQemu2Changed) {
    boolean showMultiCoreOption = isAdvancedPanel() && doesSystemImageSupportQemu2();
    myQemu2Panel.setVisible(showMultiCoreOption);
    if (showMultiCoreOption) {
      boolean showCores = supportsMultipleCpuCores() && getModel().useQemu2().get() && AvdOptionsModel.MAX_NUMBER_OF_CORES > 1;
      if (useQemu2Changed) {
        if (showCores) {
          getModel().cpuCoreCount().setValue(mySelectedCoreCount);
        }
        else {
          mySelectedCoreCount = getModel().cpuCoreCount().getValueOr(AvdOptionsModel.RECOMMENDED_NUMBER_OF_CORES);
          getModel().cpuCoreCount().setValue(1);
        }
      }
      myCoreCount.setEnabled(showCores);
    }
    enforcePlayStore();
  }

  private boolean doesSystemImageSupportQemu2() {
    assert getModel().systemImage().get().isPresent();
    return AvdManagerConnection.doesSystemImageSupportQemu2(getModel().systemImage().getValue(), FileOpUtils.create());
  }

  private int getSelectedApiLevel() {
    assert getModel().systemImage().get().isPresent();
    AndroidVersion version = getModel().systemImage().getValue().getVersion();
    return version.getApiLevel();
  }

  private void updateDeviceDetails() {
    Dimension dimension = getModel().getAvdDeviceData().getDeviceScreenDimension();
    String dimensionString = String.format(Locale.getDefault(), "%dx%d", dimension.width, dimension.height);
    AvdDeviceData deviceData = getModel().getAvdDeviceData();
    String densityString = AvdScreenData.getScreenDensity(deviceData.isTv().get(),
                                                          deviceData.screenDpi().get(),
                                                          dimension.height).getResourceValue();
    String result = Joiner.on(' ')
      .join(getModel().device().getValue().getDefaultHardware().getScreen().getDiagonalLength(), dimensionString, densityString);
    myDeviceDetails.setText(result);
  }

  private String getSelectedApiString() {
    assert getModel().systemImage().get().isPresent();
    AndroidVersion version = getModel().systemImage().getValue().getVersion();
    return version.getApiString();
  }

  private void registerAdvancedOptionsVisibility() {
    myAdvancedOptionsComponents =
      Lists.<JComponent>newArrayList(myStoragePanel, myCameraPanel, myNetworkPanel, myQemu2Panel, myKeyboardPanel, myCustomSkinPanel,
                                     myAvdIdRow);
  }

  @Override
  public void dispose() {
    super.dispose();
    if (myPropertyChangeListener != null) {
      KeyboardFocusManager.getCurrentKeyboardFocusManager().removePropertyChangeListener(FOCUS_OWNER, myPropertyChangeListener);
    }
  }

  private void createUIComponents() {
    Function<ScreenOrientation, Image> orientationIconFunction = new Function<ScreenOrientation, Image>() {
      @Override
      public Image apply(ScreenOrientation input) {
        return IconUtil.toImage(ORIENTATIONS.get(input).myIcon);
      }
    };
    Function<ScreenOrientation, String> orientationNameFunction = new Function<ScreenOrientation, String>() {
      @Override
      public String apply(ScreenOrientation input) {
        return ORIENTATIONS.get(input).myName;
      }
    };
    myOrientationToggle =
      new ASGallery<>(JBList.createDefaultListModel(ScreenOrientation.PORTRAIT, ScreenOrientation.LANDSCAPE),
                      orientationIconFunction, orientationNameFunction, JBUI.size(50, 50), null);

    myOrientationToggle.setCellMargin(JBUI.insets(5, 20, 4, 20));
    myOrientationToggle.setBackground(JBColor.background());
    myOrientationToggle.setForeground(JBColor.foreground());
    myHardwareSkinHelpLabel = new HyperlinkLabel("How do I create a custom hardware skin?");
    myHardwareSkinHelpLabel.setHyperlinkTarget(AvdWizardUtils.CREATE_SKIN_HELP_LINK);
    mySkinComboBox = new SkinChooser(myProject, true);
  }

  private static final class NamedIcon {

    @NotNull private final String myName;

    @NotNull private final Icon myIcon;

    public NamedIcon(@NotNull String name, @NotNull Icon icon) {
      myName = name;
      myIcon = icon;
    }
  }

  private boolean supportsMultipleCpuCores() {
    assert getModel().systemImage().get().isPresent();
    Abi abi = Abi.getEnum(getModel().systemImage().getValue().getAbiType());
    return abi != null && abi.supportsMultipleCpuCores();
  }

  /**
   * Enable/Disable controls based on the capabilities of the selected device. For example, some devices may
   * not have a front facing camera.
   */
  private void toggleOptionals(@NotNull Optional<Device> device, boolean deviceChange) {
    boolean IsDevicePresent = device.isPresent();
    Hardware deviceDefaultHardware = IsDevicePresent ? device.get().getDefaultHardware() : null;

    myFrontCameraCombo.setEnabled(IsDevicePresent && deviceDefaultHardware.getCamera(CameraLocation.FRONT) != null);
    myBackCameraCombo.setEnabled(IsDevicePresent && deviceDefaultHardware.getCamera(CameraLocation.BACK) != null);
    myOrientationToggle.setEnabled(IsDevicePresent && device.get().getDefaultState().getOrientation() != ScreenOrientation.SQUARE);
    myEnableComputerKeyboard.setEnabled(IsDevicePresent && !deviceDefaultHardware.getKeyboard().equals(Keyboard.QWERTY));
    if (deviceChange) {
      ScreenOrientation orientation = IsDevicePresent ? device.get().getDefaultState().getOrientation() : ScreenOrientation.PORTRAIT;
      myOrientationToggle.setSelectedElement(orientation);
    }

    File customSkin = getModel().getAvdDeviceData().customSkinFile().getValueOrNull();
    File backupSkin = getModel().backupSkinFile().getValueOrNull();
    // If there is a backup skin but no normal skin, the "use device frame" checkbox should be unchecked.
    if (backupSkin != null && customSkin == null) {
      getModel().hasDeviceFrame().set(false);
    }
    File hardwareSkin = null;
    if (IsDevicePresent && getModel().systemImage().get().isPresent()) {

      hardwareSkin =
        AvdWizardUtils.pathToUpdatedSkins(deviceDefaultHardware.getSkinFile(), getModel().systemImage().getValue(),
                                          FileOpUtils.create());

      myDeviceName.setIcon(DeviceDefinitionPreview.getIcon(getModel().getAvdDeviceData()));
      myDeviceName.setText(getModel().device().getValue().getDisplayName());
      updateDeviceDetails();
    }

    if (customSkin == null) {
      if (backupSkin != null) {
        customSkin = backupSkin;
      }
      else {
        customSkin = hardwareSkin;
      }
    }

    if (customSkin != null) {
      mySkinComboBox.getComboBox().setSelectedItem(customSkin);
      getModel().getAvdDeviceData().customSkinFile().setValue(customSkin);
    }
    enforcePlayStore();
  }

  private ActionListener myChangeSystemImageButtonListener = new ActionListener() {
    @Override
    public void actionPerformed(ActionEvent e) {
      final ChooseSystemImagePanel chooseImagePanel =
        new ChooseSystemImagePanel(myProject, getModel().device().getValueOrNull(), getModel().systemImage().getValueOrNull());

      DialogWrapper dialog = new DialogWrapper(myProject) {
        {
          setTitle("Select a System Image");
          init();
          chooseImagePanel.addSystemImageListener(new Consumer<SystemImageDescription>() {
            @Override
            public void consume(SystemImageDescription systemImage) {
              setOKActionEnabled(systemImage != null);
            }
          });
        }

        @Nullable
        @Override
        protected JComponent createCenterPanel() {
          return chooseImagePanel;
        }
      };

      if (dialog.showAndGet()) {
        SystemImageDescription image = chooseImagePanel.getSystemImage();

        if (image != null) {
          getModel().systemImage().setValue(image);
        }
        myModel.ensureMinimumMemory();
        // Set 'myOriginalSdCard' so we don't warn the user about making this change
        myOriginalSdCard = myModel.sdCardStorage().getValue();
      }
    }
  };

  private ActionListener myChangeDeviceButtonListener = new ActionListener() {
    @Override
    public void actionPerformed(ActionEvent e) {
      final ChooseDeviceDefinitionPanel chooseDevicePanel = new ChooseDeviceDefinitionPanel(getModel().device().getValueOrNull());
      DialogWrapper dialog = new DialogWrapper(myProject) {
        {
          setTitle("Select a Device");
          init();
          chooseDevicePanel.addDeviceListener(new Consumer<Device>() {
            @Override
            public void consume(Device device) {
              setOKActionEnabled(device != null);
            }
          });
        }

        @Nullable
        @Override
        protected JComponent createCenterPanel() {
          return chooseDevicePanel;
        }
      };

      if (dialog.showAndGet()) {
        getModel().device().setNullableValue(chooseDevicePanel.getDevice());
      }
    }
  };

  private PropertyChangeListener myPropertyChangeListener = new PropertyChangeListener() {
    @Override
    public void propertyChange(PropertyChangeEvent evt) {
      Object value = evt.getNewValue();
      if (evt.getNewValue() instanceof JComponent) {
        JComponent component = (JComponent)value;
        if (component.getToolTipText() != null) {
          myAvdConfigurationOptionHelpPanel.setValues(component);
        }
        else if (component.getParent() instanceof JComponent) {
          final JComponent parent = (JComponent)component.getParent();
          if (parent.getToolTipText() != null) {
            myAvdConfigurationOptionHelpPanel.setValues(parent);
          }
          else {
            myAvdConfigurationOptionHelpPanel.clearValues();
          }
        }

        if (component.getParent() instanceof JComponent) {
          final JComponent parent = (JComponent)component.getParent();
          parent.scrollRectToVisible(component.getBounds());
        }
      }
    }
  };

}<|MERGE_RESOLUTION|>--- conflicted
+++ resolved
@@ -30,25 +30,16 @@
 import com.android.tools.adtui.validation.Validator;
 import com.android.tools.adtui.validation.ValidatorPanel;
 import com.android.tools.adtui.ASGallery;
-<<<<<<< HEAD
-import com.android.tools.idea.observable.*;
-import com.android.tools.idea.sdk.AndroidSdks;
-import com.android.tools.idea.observable.adapters.OptionalToValuePropertyAdapter;
-=======
 import com.android.tools.idea.log.LogWrapper;
 import com.android.tools.idea.observable.*;
 import com.android.tools.idea.observable.core.ObjectProperty;
 import com.android.tools.idea.sdk.AndroidSdks;
->>>>>>> 9e819fa1
 import com.android.tools.idea.observable.core.ObservableBool;
 import com.android.tools.idea.observable.expressions.string.StringExpression;
 import com.android.tools.idea.observable.ui.SelectedItemProperty;
 import com.android.tools.idea.observable.ui.SelectedProperty;
 import com.android.tools.idea.observable.ui.TextProperty;
-<<<<<<< HEAD
-=======
 import com.android.tools.idea.sdk.progress.StudioLoggerProgressIndicator;
->>>>>>> 9e819fa1
 import com.android.tools.idea.ui.wizard.deprecated.StudioWizardStepPanel;
 import com.android.tools.idea.wizard.model.ModelWizard;
 import com.android.tools.idea.wizard.model.ModelWizardStep;
@@ -56,10 +47,7 @@
 import com.google.common.base.Joiner;
 import com.google.common.collect.ImmutableMap;
 import com.google.common.collect.Lists;
-<<<<<<< HEAD
-=======
 import com.intellij.openapi.diagnostic.Logger;
->>>>>>> 9e819fa1
 import com.intellij.openapi.fileChooser.FileChooserDescriptor;
 import com.intellij.openapi.project.Project;
 import com.intellij.openapi.ui.DialogWrapper;
@@ -192,11 +180,7 @@
    */
   private String myOriginalName;
   /**
-<<<<<<< HEAD
-   * Device's original Sd card size
-=======
    * Device's original SD card size. Used to warn about changing the size.
->>>>>>> 9e819fa1
    */
   private Storage myOriginalSdCard;
   /**
@@ -498,11 +482,6 @@
       SystemImageDescription image = getModel().systemImage().getValue();
 
       String codeName = SdkVersionInfo.getCodeName(image.getVersion().getFeatureLevel());
-<<<<<<< HEAD
-      if (codeName != null) {
-        getModel().systemImageName().set(codeName);
-      }
-=======
       String displayName = codeName;
       if (displayName == null) {
         displayName = image.getVersion().getCodename();
@@ -512,7 +491,6 @@
       }
       getModel().systemImageName().set(displayName);
 
->>>>>>> 9e819fa1
       Icon icon = null;
       try {
         icon = IconLoader.findIcon(String.format("/icons/versions/%s_32.png", codeName), AndroidIcons.class);
@@ -676,11 +654,6 @@
           myOriginalSdCard = getModel().sdCardStorage().getValue();
         }
 
-<<<<<<< HEAD
-        if (!getModel().useExternalSdCard().get() && getModel().sdCardStorage().get().isPresent() &&
-            getModel().sdCardStorage().getValue().getSizeAsUnit(Storage.Unit.MiB) < 10) {
-          return new Result(Severity.ERROR, "The SD card must be larger than 10MB");
-=======
         if (!getModel().useExternalSdCard().get() && getModel().sdCardStorage().get().isPresent()) {
           // Internal storage has been selected. Make sure it's big enough.
           if (getModel().sdCardStorage().getValue().lessThan(myModel.minSdCardSize())) {
@@ -689,7 +662,6 @@
                                   "The SD card must be at least %s.";
             return new Result(Severity.ERROR, String.format(errorMessage, myModel.minSdCardSize()));
           }
->>>>>>> 9e819fa1
         }
         if (!getModel().sdCardStorage().getValue().equals(myOriginalSdCard)) {
           return new Result(Severity.WARNING, "Modifying the SD card size will erase the card's contents! " +
@@ -807,13 +779,9 @@
     }
     // Separately handle the Boot Option. It is only
     // shown if the Emulator supports it.
-<<<<<<< HEAD
-    myBootOptionPanel.setVisible(show && AvdWizardUtils.emulatorSupportsFastBoot(AndroidSdks.getInstance().tryToChooseSdkHandler()));
-=======
     myBootOptionPanel.setVisible(show && EmulatorAdvFeatures.emulatorSupportsFastBoot(AndroidSdks.getInstance().tryToChooseSdkHandler(),
                                                                                       new StudioLoggerProgressIndicator(ConfigureAvdOptionsStep.class),
                                                                                       new LogWrapper(Logger.getInstance(AvdManagerConnection.class))));
->>>>>>> 9e819fa1
 
     toggleSystemOptionals(false);
 
@@ -835,14 +803,7 @@
   private void enforcePlayStore() {
     boolean deviceIsPresent = getModel().device().isPresent().get();
     // Enable if NOT Play Store
-<<<<<<< HEAD
-    boolean enable = !(deviceIsPresent &&
-                         getModel().device().getValue().hasPlayStore() &&
-                         getModel().systemImage().isPresent().get() &&
-                         getModel().systemImage().getValue().getSystemImage().hasPlayStore());
-=======
     boolean enable = !myModel.isPlayStoreCompatible();
->>>>>>> 9e819fa1
 
     // Enforce the restrictions
     myChangeDeviceButton.setEnabled(enable);
@@ -852,15 +813,8 @@
     myQemu2CheckBox.setEnabled(enable);
     myRamStorage.setEnabled(enable);
     myVmHeapStorage.setEnabled(enable);
-<<<<<<< HEAD
-    myInternalStorage.setEnabled(enable);
     myBuiltInRadioButton.setEnabled(enable);
     myExternalRadioButton.setEnabled(enable);
-    myBuiltInSdCardStorage.setEnabled(enable);
-=======
-    myBuiltInRadioButton.setEnabled(enable);
-    myExternalRadioButton.setEnabled(enable);
->>>>>>> 9e819fa1
     mySkinComboBox.setEnabled(enable);
     if (!enable) {
       // Selectively disable, but don't enable
