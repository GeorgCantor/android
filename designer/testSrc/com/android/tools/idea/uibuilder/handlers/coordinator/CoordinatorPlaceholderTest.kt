/*
 * Copyright (C) 2018 The Android Open Source Project
 *
 * Licensed under the Apache License, Version 2.0 (the "License");
 * you may not use this file except in compliance with the License.
 * You may obtain a copy of the License at
 *
 *      http://www.apache.org/licenses/LICENSE-2.0
 *
 * Unless required by applicable law or agreed to in writing, software
 * distributed under the License is distributed on an "AS IS" BASIS,
 * WITHOUT WARRANTIES OR CONDITIONS OF ANY KIND, either express or implied.
 * See the License for the specific language governing permissions and
 * limitations under the License.
 */
package com.android.tools.idea.uibuilder.handlers.coordinator

import com.android.AndroidXConstants
import com.android.SdkConstants
import com.android.tools.idea.common.fixtures.ModelBuilder
import com.android.tools.idea.common.scene.SnappingInfo
import com.android.tools.idea.uibuilder.applyPlaceholderToSceneComponent
import com.android.tools.idea.uibuilder.handlers.common.ViewGroupPlaceholder
import com.android.tools.idea.uibuilder.model.getLayoutHandler
import com.android.tools.idea.uibuilder.scene.SceneTest
import com.intellij.testFramework.UsefulTestCase
import java.awt.Point
import junit.framework.TestCase

class CoordinatorPlaceholderTest : SceneTest() {

  fun testRegion() {
    val coordinatorLayout = myScene.getSceneComponent("coordinator")!!
    val frameLayout = myScene.getSceneComponent("frame")!!

    run {
      val placeholder =
        CoordinatorPlaceholder(coordinatorLayout, frameLayout, CoordinatorPlaceholder.Type.LEFT_TOP)
      val region = placeholder.region
      assertEquals(frameLayout.drawX, region.left)
      assertEquals(frameLayout.drawY, region.top)
      assertEquals(frameLayout.drawX + SIZE, region.right)
      assertEquals(frameLayout.drawY + SIZE, region.bottom)
    }

    run {
      val placeholder =
        CoordinatorPlaceholder(
          coordinatorLayout,
          frameLayout,
<<<<<<< HEAD
          CoordinatorPlaceholder.Type.RIGHT_BOTTOM
=======
          CoordinatorPlaceholder.Type.RIGHT_BOTTOM,
>>>>>>> 0d09370c
        )
      val region = placeholder.region
      assertEquals(frameLayout.drawX + frameLayout.drawWidth - SIZE, region.left)
      assertEquals(frameLayout.drawY + frameLayout.drawHeight - SIZE, region.top)
      assertEquals(frameLayout.drawX + frameLayout.drawWidth, region.right)
      assertEquals(frameLayout.drawY + frameLayout.drawHeight, region.bottom)
    }
  }

  fun testSnap() {
    val coordinatorLayout = myScene.getSceneComponent("coordinator")!!
    val frameLayout = myScene.getSceneComponent("frame")!!
    val textView = myScene.getSceneComponent("textView")!!

    val placeholder =
      CoordinatorPlaceholder(coordinatorLayout, frameLayout, CoordinatorPlaceholder.Type.LEFT_TOP)
    val left = frameLayout.drawX + SIZE / 2 - textView.drawWidth / 2 + 3
    val top = frameLayout.drawY + SIZE / 2 - textView.drawHeight / 2 + 4
    val right = left + textView.drawWidth
    val bottom = top + textView.drawHeight

    val p = Point(-1, -1)
    val snappedResult = placeholder.snap(SnappingInfo(left, top, right, bottom), p)
    assertTrue(snappedResult)
    assertEquals(frameLayout.drawX + SIZE / 2 - textView.drawWidth / 2, p.x)
    assertEquals(frameLayout.drawY + SIZE / 2 - textView.drawHeight / 2, p.y)
    assertEquals(5.toDouble(), p.distance(left.toDouble(), top.toDouble()), 0.01)
  }

  fun testApplyToLeftTop() {
    val coordinatorLayout = myScene.getSceneComponent("coordinator")!!
    val frameLayout = myScene.getSceneComponent("frame")!!
    val textView = myScene.getSceneComponent("textView")!!

    assertEquals(200, textView.drawX)
    assertEquals(0, textView.drawY)

    val placeholder =
      CoordinatorPlaceholder(coordinatorLayout, frameLayout, CoordinatorPlaceholder.Type.LEFT_TOP)
    applyPlaceholderToSceneComponent(textView, placeholder)

    mySceneManager.update()
    assertTrue(coordinatorLayout.children.contains(textView))

    assertEquals(frameLayout.drawX, textView.drawX)
    assertEquals(frameLayout.drawY, textView.drawY)
    assertEquals(
      "@+id/frame",
<<<<<<< HEAD
      textView.nlComponent.getAttribute(SdkConstants.AUTO_URI, SdkConstants.ATTR_LAYOUT_ANCHOR)
=======
      textView.nlComponent.getAttribute(SdkConstants.AUTO_URI, SdkConstants.ATTR_LAYOUT_ANCHOR),
>>>>>>> 0d09370c
    )
    assertEquals(
      "start|top",
      textView.nlComponent.getAttribute(
        SdkConstants.AUTO_URI,
<<<<<<< HEAD
        SdkConstants.ATTR_LAYOUT_ANCHOR_GRAVITY
      )
=======
        SdkConstants.ATTR_LAYOUT_ANCHOR_GRAVITY,
      ),
>>>>>>> 0d09370c
    )
  }

  fun testApplyToRightBottom() {
    val coordinatorLayout = myScene.getSceneComponent("coordinator")!!
    val frameLayout = myScene.getSceneComponent("frame")!!
    val textView = myScene.getSceneComponent("textView")!!

    assertEquals(200, textView.drawX)
    assertEquals(0, textView.drawY)

    val placeholder =
      CoordinatorPlaceholder(
        coordinatorLayout,
        frameLayout,
<<<<<<< HEAD
        CoordinatorPlaceholder.Type.RIGHT_BOTTOM
=======
        CoordinatorPlaceholder.Type.RIGHT_BOTTOM,
>>>>>>> 0d09370c
      )
    applyPlaceholderToSceneComponent(textView, placeholder)

    mySceneManager.update()
    assertTrue(coordinatorLayout.children.contains(textView))

    assertEquals(frameLayout.drawX + frameLayout.drawWidth - textView.drawWidth, textView.drawX)
    assertEquals(frameLayout.drawY + +frameLayout.drawHeight - textView.drawHeight, textView.drawY)
    assertEquals(
      "@+id/frame",
<<<<<<< HEAD
      textView.nlComponent.getAttribute(SdkConstants.AUTO_URI, SdkConstants.ATTR_LAYOUT_ANCHOR)
=======
      textView.nlComponent.getAttribute(SdkConstants.AUTO_URI, SdkConstants.ATTR_LAYOUT_ANCHOR),
>>>>>>> 0d09370c
    )
    assertEquals(
      "end|bottom",
      textView.nlComponent.getAttribute(
        SdkConstants.AUTO_URI,
<<<<<<< HEAD
        SdkConstants.ATTR_LAYOUT_ANCHOR_GRAVITY
      )
=======
        SdkConstants.ATTR_LAYOUT_ANCHOR_GRAVITY,
      ),
>>>>>>> 0d09370c
    )
  }

  fun testAddComponentWithoutSnappingToAnchor() {
    val coordinatorLayout = myScene.getSceneComponent("coordinator")!!
    val placeholders =
      coordinatorLayout.nlComponent
        .getLayoutHandler {}!!
        .getPlaceholders(coordinatorLayout, emptyList())

    val left = 100
    val top = 120

    val p = Point()
    val snappedPlaceholders =
      placeholders.filter { it.snap(SnappingInfo(left, top, left + 50, top + 50), p) }.toList()

    assertSize(1, snappedPlaceholders)
    UsefulTestCase.assertInstanceOf(snappedPlaceholders[0], ViewGroupPlaceholder::class.java)
    TestCase.assertEquals(left, p.x)
    TestCase.assertEquals(top, p.y)
  }

  override fun createModel(): ModelBuilder {
    return model(
      "coordinator.xml",
      component(SdkConstants.LINEAR_LAYOUT)
        .withBounds(0, 0, 1000, 1000)
        .matchParentWidth()
        .matchParentHeight()
        .children(
          component(AndroidXConstants.COORDINATOR_LAYOUT.newName())
            .withBounds(0, 0, 400, 400)
            .id("@id/coordinator")
            .width("200dp")
            .height("200dp")
            .children(
              component(SdkConstants.FRAME_LAYOUT)
                .withBounds(0, 0, 400, 400)
                .id("@id/frame")
                .width("200dp")
                .height("200dp")
            ),
          component(SdkConstants.TEXT_VIEW)
            .withBounds(400, 0, 60, 60)
            .id("@id/textView")
            .width("30dp")
<<<<<<< HEAD
            .height("30dp")
        )
=======
            .height("30dp"),
        ),
>>>>>>> 0d09370c
    )
  }
}<|MERGE_RESOLUTION|>--- conflicted
+++ resolved
@@ -48,11 +48,7 @@
         CoordinatorPlaceholder(
           coordinatorLayout,
           frameLayout,
-<<<<<<< HEAD
-          CoordinatorPlaceholder.Type.RIGHT_BOTTOM
-=======
           CoordinatorPlaceholder.Type.RIGHT_BOTTOM,
->>>>>>> 0d09370c
         )
       val region = placeholder.region
       assertEquals(frameLayout.drawX + frameLayout.drawWidth - SIZE, region.left)
@@ -101,23 +97,14 @@
     assertEquals(frameLayout.drawY, textView.drawY)
     assertEquals(
       "@+id/frame",
-<<<<<<< HEAD
-      textView.nlComponent.getAttribute(SdkConstants.AUTO_URI, SdkConstants.ATTR_LAYOUT_ANCHOR)
-=======
       textView.nlComponent.getAttribute(SdkConstants.AUTO_URI, SdkConstants.ATTR_LAYOUT_ANCHOR),
->>>>>>> 0d09370c
     )
     assertEquals(
       "start|top",
       textView.nlComponent.getAttribute(
         SdkConstants.AUTO_URI,
-<<<<<<< HEAD
-        SdkConstants.ATTR_LAYOUT_ANCHOR_GRAVITY
-      )
-=======
         SdkConstants.ATTR_LAYOUT_ANCHOR_GRAVITY,
       ),
->>>>>>> 0d09370c
     )
   }
 
@@ -133,11 +120,7 @@
       CoordinatorPlaceholder(
         coordinatorLayout,
         frameLayout,
-<<<<<<< HEAD
-        CoordinatorPlaceholder.Type.RIGHT_BOTTOM
-=======
         CoordinatorPlaceholder.Type.RIGHT_BOTTOM,
->>>>>>> 0d09370c
       )
     applyPlaceholderToSceneComponent(textView, placeholder)
 
@@ -148,23 +131,14 @@
     assertEquals(frameLayout.drawY + +frameLayout.drawHeight - textView.drawHeight, textView.drawY)
     assertEquals(
       "@+id/frame",
-<<<<<<< HEAD
-      textView.nlComponent.getAttribute(SdkConstants.AUTO_URI, SdkConstants.ATTR_LAYOUT_ANCHOR)
-=======
       textView.nlComponent.getAttribute(SdkConstants.AUTO_URI, SdkConstants.ATTR_LAYOUT_ANCHOR),
->>>>>>> 0d09370c
     )
     assertEquals(
       "end|bottom",
       textView.nlComponent.getAttribute(
         SdkConstants.AUTO_URI,
-<<<<<<< HEAD
-        SdkConstants.ATTR_LAYOUT_ANCHOR_GRAVITY
-      )
-=======
         SdkConstants.ATTR_LAYOUT_ANCHOR_GRAVITY,
       ),
->>>>>>> 0d09370c
     )
   }
 
@@ -212,13 +186,8 @@
             .withBounds(400, 0, 60, 60)
             .id("@id/textView")
             .width("30dp")
-<<<<<<< HEAD
-            .height("30dp")
-        )
-=======
             .height("30dp"),
         ),
->>>>>>> 0d09370c
     )
   }
 }