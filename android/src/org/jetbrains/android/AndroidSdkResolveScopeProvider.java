package org.jetbrains.android;

import com.intellij.openapi.module.impl.scopes.JdkScope;
import com.intellij.openapi.project.Project;
import com.intellij.openapi.projectRoots.Sdk;
import com.intellij.openapi.roots.JdkOrderEntry;
import com.intellij.openapi.roots.OrderRootType;
import com.intellij.openapi.vfs.VirtualFile;
import com.intellij.psi.CommonClassNames;
import com.intellij.psi.SdkResolveScopeProvider;
import com.intellij.psi.search.GlobalSearchScope;
import org.jetbrains.android.augment.AndroidInternalRClass;
import org.jetbrains.android.sdk.AndroidSdkType;
import org.jetbrains.annotations.NotNull;

/**
 * @author Eugene.Kudelevsky
 */
public class AndroidSdkResolveScopeProvider extends SdkResolveScopeProvider {
  @Override
  public GlobalSearchScope getScope(@NotNull Project project, @NotNull JdkOrderEntry entry) {
    final Sdk sdk = entry.getJdk();

    if (sdk == null || !(sdk.getSdkType() instanceof AndroidSdkType)) {
      return null;
    }

    if (sdk.getRootProvider().getFiles(OrderRootType.SOURCES).length == 0) {
      return null;
    }
    return new MyJdkScope(project, entry);
  }

  public static class MyJdkScope extends JdkScope {
    private final Sdk mySdk;

    private MyJdkScope(Project project, @NotNull JdkOrderEntry jdkOrderEntry) {
      super(project, jdkOrderEntry);
      mySdk = jdkOrderEntry.getJdk();
    }

    @Override
    public boolean isForceSearchingInLibrarySources() {
      return true;
    }

    @Override
    public int compare(@NotNull VirtualFile file1, @NotNull VirtualFile file2) {
      final boolean inSources1 = myIndex.isInLibrarySource(file1);

      if (inSources1 != myIndex.isInLibrarySource(file2)) {
        //Consider class A implements Runnable in project source.
        //Super class Object for class A is found in cls, super interface Runnable is found in cls as well (class A resolve scope is simple modules scope with dependencies).
        //Super class of cls Runnable isn't explicitly specified in the cls psi, so PsiClassImplUtil.getSuperClass/getSuperTypes return java.lang.Object
<<<<<<< HEAD
        //found via file's resolve scope (this one). So for the two hierarchies to meet in one place we should return cls Object here. 
        //By default this resolve scope prefers sdk sources, so we need to override this behavior for Object.

        //The problem doesn't arise for other super class references inside Android sdk cls, 
        //because these references are explicit and resolved via ClsJavaCodeReferenceElementImpl#resolveClassPreferringMyJar which returns cls classes despite custom Android sdk scope.
=======
        //found via file's resolve scope (this one). So for the two hierarchies to meet in one place we should return cls Object here.
        //By default this resolve scope prefers sdk sources, so we need to override this behavior for Object.

        //The problem doesn't arise for other super class references inside Android sdk cls (e.g. A extends B implements C, where B implements C and both are inside android sdk),
        //because these references (C) are explicit and resolved via ClsJavaCodeReferenceElementImpl#resolveClassPreferringMyJar which returns cls classes despite custom Android sdk scope.
>>>>>>> 8b48ea66
        if (!CommonClassNames.JAVA_LANG_OBJECT_SHORT.equals(file1.getNameWithoutExtension())) {
          return inSources1 ? 1 : -1;
        }
      }
      return super.compare(file1, file2);
    }

    @Override
    public boolean contains(@NotNull VirtualFile file) {
      return super.contains(file) || AndroidInternalRClass.isAndroidInternalR(file, mySdk);
    }
  }
}<|MERGE_RESOLUTION|>--- conflicted
+++ resolved
@@ -52,19 +52,11 @@
         //Consider class A implements Runnable in project source.
         //Super class Object for class A is found in cls, super interface Runnable is found in cls as well (class A resolve scope is simple modules scope with dependencies).
         //Super class of cls Runnable isn't explicitly specified in the cls psi, so PsiClassImplUtil.getSuperClass/getSuperTypes return java.lang.Object
-<<<<<<< HEAD
-        //found via file's resolve scope (this one). So for the two hierarchies to meet in one place we should return cls Object here. 
-        //By default this resolve scope prefers sdk sources, so we need to override this behavior for Object.
-
-        //The problem doesn't arise for other super class references inside Android sdk cls, 
-        //because these references are explicit and resolved via ClsJavaCodeReferenceElementImpl#resolveClassPreferringMyJar which returns cls classes despite custom Android sdk scope.
-=======
         //found via file's resolve scope (this one). So for the two hierarchies to meet in one place we should return cls Object here.
         //By default this resolve scope prefers sdk sources, so we need to override this behavior for Object.
 
         //The problem doesn't arise for other super class references inside Android sdk cls (e.g. A extends B implements C, where B implements C and both are inside android sdk),
         //because these references (C) are explicit and resolved via ClsJavaCodeReferenceElementImpl#resolveClassPreferringMyJar which returns cls classes despite custom Android sdk scope.
->>>>>>> 8b48ea66
         if (!CommonClassNames.JAVA_LANG_OBJECT_SHORT.equals(file1.getNameWithoutExtension())) {
           return inSources1 ? 1 : -1;
         }
