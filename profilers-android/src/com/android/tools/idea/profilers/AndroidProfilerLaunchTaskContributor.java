/*
 * Copyright (C) 2017 The Android Open Source Project
 *
 * Licensed under the Apache License, Version 2.0 (the "License");
 * you may not use this file except in compliance with the License.
 * You may obtain a copy of the License at
 *
 *      http://www.apache.org/licenses/LICENSE-2.0
 *
 * Unless required by applicable law or agreed to in writing, software
 * distributed under the License is distributed on an "AS IS" BASIS,
 * WITHOUT WARRANTIES OR CONDITIONS OF ANY KIND, either express or implied.
 * See the License for the specific language governing permissions and
 * limitations under the License.
 */
package com.android.tools.idea.profilers;

import static com.android.tools.idea.profilers.AndroidProfilerToolWindow.LAST_RUN_APP_INFO;
import static com.android.tools.profilers.StudioProfilers.DAEMON_DEVICE_DIR_PATH;

import com.android.ddmlib.AdbCommandRejectedException;
import com.android.ddmlib.IDevice;
import com.android.ddmlib.ShellCommandUnresponsiveException;
import com.android.ddmlib.SyncException;
import com.android.ddmlib.TimeoutException;
import com.android.sdklib.AndroidVersion;
import com.android.sdklib.devices.Abi;
import com.android.tools.idea.flags.StudioFlags;
import com.android.tools.idea.profilers.analytics.StudioFeatureTracker;
import com.android.tools.idea.profilers.profilingconfig.CpuProfilerConfigConverter;
import com.android.tools.idea.project.AndroidNotification;
import com.android.tools.idea.run.AndroidLaunchTaskContributor;
import com.android.tools.idea.run.AndroidRunConfigurationBase;
import com.android.tools.idea.run.editor.ProfilerState;
import com.android.tools.idea.run.profiler.CpuProfilerConfig;
import com.android.tools.idea.run.profiler.CpuProfilerConfigsState;
import com.android.tools.idea.run.tasks.LaunchContext;
import com.android.tools.idea.run.tasks.LaunchResult;
import com.android.tools.idea.run.tasks.LaunchTask;
import com.android.tools.idea.run.tasks.LaunchTaskDurations;
import com.android.tools.idea.run.util.LaunchStatus;
import com.android.tools.idea.run.util.ProcessHandlerLaunchStatus;
import com.android.tools.idea.transport.TransportFileManager;
import com.android.tools.idea.transport.TransportService;
import com.android.tools.idea.util.StudioPathManager;
import com.android.tools.profiler.proto.Commands;
import com.android.tools.profiler.proto.Common;
import com.android.tools.profiler.proto.Cpu;
import com.android.tools.profiler.proto.CpuProfiler;
import com.android.tools.profiler.proto.Memory;
import com.android.tools.profiler.proto.Transport;
import com.android.tools.profiler.proto.Transport.TimeRequest;
import com.android.tools.profiler.proto.Transport.TimeResponse;
import com.android.tools.profilers.ProfilerClient;
import com.android.tools.profilers.StudioProfilers;
import com.android.tools.profilers.cpu.config.ProfilingConfiguration;
import com.intellij.execution.Executor;
import com.intellij.execution.RunManager;
import com.intellij.execution.RunnerAndConfigurationSettings;
import com.intellij.execution.process.ProcessAdapter;
import com.intellij.execution.process.ProcessEvent;
import com.intellij.execution.process.ProcessHandler;
import com.intellij.notification.NotificationType;
import com.intellij.openapi.application.ApplicationManager;
import com.intellij.openapi.application.PathManager;
import com.intellij.openapi.diagnostic.Logger;
import com.intellij.openapi.module.Module;
import com.intellij.openapi.project.Project;
import com.intellij.openapi.wm.ToolWindow;
import com.intellij.openapi.wm.ToolWindowManager;
import com.android.tools.idea.io.grpc.StatusRuntimeException;
import java.io.IOException;
import java.nio.file.Files;
import java.nio.file.Path;
import java.nio.file.Paths;
import java.util.List;
import java.util.Locale;
import java.util.concurrent.TimeUnit;
import org.jetbrains.annotations.NotNull;
import org.jetbrains.annotations.Nullable;

/**
 * A {@link AndroidLaunchTaskContributor} specific to profiler. For example, this contributor provides "--attach-agent $agentArgs"
 * extra option to "am start ..." command.
 */
public final class AndroidProfilerLaunchTaskContributor implements AndroidLaunchTaskContributor {
  private static final String STARTUP_AGENT_CONFIG_NAME = "startupagent.config";

  private static Logger getLogger() {
    return Logger.getInstance(AndroidProfilerLaunchTaskContributor.class);
  }

  @NotNull
  @Override
  public LaunchTask getTask(@NotNull String applicationId, @NotNull AndroidRunConfigurationBase configuration,
                            @NotNull IDevice device, @NotNull Executor executor) {
    Module module = configuration.getConfigurationModule().getModule();
    assert module != null;
    return new AndroidProfilerToolWindowLaunchTask(configuration.getProject(), applicationId);
  }

  @Override
  public @NotNull String getAmStartOptions(@NotNull String applicationId,
                                           @NotNull AndroidRunConfigurationBase configuration,
                                           @NotNull IDevice device,
                                           @NotNull Executor executor) {
    return AndroidProfilerLaunchTaskContributor.getAmStartOptions(configuration.getProject(), applicationId, configuration.getProfilerState(), device, executor);
  }

  // Used only for Bazel. We need to write better mechanism of reusing AndroidLaunchTaskContributor for Blaze.
  public static String getAmStartOptions(@NotNull Project project, @NotNull String applicationId, @Nullable ProfilerState profilerState,
                                         @NotNull IDevice device, @NotNull Executor executor) {
    if (!isProfilerLaunch(executor)) {
      // Not a profile action
      return "";
    }

    if (profilerState == null) {
      // Profiler settings not present
      return "";
    }

    TransportService transportService = TransportService.getInstance();
    if (transportService == null) {
      // Profiler cannot be run.
      return "";
    }

    ProfilerClient client = new ProfilerClient(TransportService.getChannelName());
    Common.Device profilerDevice;
    try {
      profilerDevice = waitForDaemon(device, client);
    }
    catch (InterruptedException | TimeoutException e) {
      getLogger().debug(e);
      // Don't attach JVMTI agent for now, there is a chance that it will be attached during runtime.
      return "";
    }

    TransportFileManager fileManager = new TransportFileManager(device, transportService.getMessageBus());
    pushStartupAgentConfig(fileManager, project);
    String agentArgs = fileManager.configureStartupAgent(applicationId, STARTUP_AGENT_CONFIG_NAME);
    String startupProfilingResult = startStartupProfiling(profilerState, applicationId, project, client, device, profilerDevice);
    return String.format("%s %s", agentArgs, startupProfilingResult);
  }

  private static void pushStartupAgentConfig(@NotNull TransportFileManager fileManager, @NotNull Project project) {
    // Memory live allocation setting may change in the run config so push a new one
    try {
      fileManager.pushAgentConfig(STARTUP_AGENT_CONFIG_NAME, getSelectedRunConfiguration(project));
    }
    catch (TimeoutException | ShellCommandUnresponsiveException | SyncException e) {
      throw new RuntimeException(e);
    }
    catch (AdbCommandRejectedException | IOException e) {
      // AdbCommandRejectedException and IOException happen when unplugging the device shortly after plugging it in.
      // We don't want to crash in this case.
      getLogger().warn("Error when trying to push AgentConfig:", e);
    }
  }

  /**
   * Starts startup profiling by RPC call to perfd.
   *
   * @return arguments used with --start-profiler flag, i.e "--start-profiler $filePath --sampling 100 --streaming",
   * the result is an empty string, when either startup CPU profiling is not enabled
   * or the selected CPU configuration is not an ART profiling.
   */
  @NotNull
  private static String startStartupProfiling(@NotNull ProfilerState profilerState,
                                              @NotNull String appPackageName,
                                              @NotNull Project project,
                                              @NotNull ProfilerClient client,
                                              @NotNull IDevice device,
                                              @NotNull Common.Device profilerDevice) {
    if (profilerState.isCpuStartupProfilingEnabled()) {
      return triggerCpuStartupProfilingAndReturnArtParams(profilerState, appPackageName, project, client, device, profilerDevice);
    }
    if (profilerState.isNativeMemoryStartupProfilingEnabled()) {
      triggerMemoryStartupProfiling(profilerState, appPackageName, project, client, device, profilerDevice);
    }
    return "";
  }

  private static void triggerMemoryStartupProfiling(@NotNull ProfilerState profilerState,
                                                    @NotNull String appPackageName,
                                                    @NotNull Project project,
                                                    @NotNull ProfilerClient client,
                                                    @NotNull IDevice device,
                                                    @NotNull Common.Device profilerDevice) {
    if (!isAtLeast(device, AndroidVersion.VersionCodes.Q)) {
      AndroidNotification.getInstance(project).showBalloon("Startup Native Memory Profiling",
                                                           "Starting a native memory sampling trace recording on startup is only " +
                                                           "supported on devices with API levels 28 and higher.",
                                                           NotificationType.WARNING);
      return;
    }
    if (device.getAbis().isEmpty()) {
      AndroidNotification.getInstance(project).showBalloon("Startup Native Memory Profiling",
                                                           "Unable to detect device abi for startup memory profiling.",
                                                           NotificationType.WARNING);
      return;
    }

    if (device.getAbis().contains("x86") || device.getAbis().contains("x86_64")) {
      AndroidNotification.getInstance(project).showBalloon("Startup Native Memory Profiling",
                                                           "Native memory profiling not supported on x86 and x86_64 devices.",
                                                           NotificationType.WARNING);
      return;
    }
    String abi = device.getAbis().get(0);
    StudioFeatureTracker featureTracker = new StudioFeatureTracker(project);
    featureTracker.trackRecordAllocations();
    String traceFilePath = String.format(Locale.US, "%s/%s.trace", DAEMON_DEVICE_DIR_PATH, appPackageName);
    Commands.Command sampleCommand = Commands.Command.newBuilder()
      .setStreamId(profilerDevice.getDeviceId())
      .setType(Commands.Command.CommandType.START_NATIVE_HEAP_SAMPLE)
      .setStartNativeSample(Memory.StartNativeSample.newBuilder()
                              .setSamplingIntervalBytes(profilerState.NATIVE_MEMORY_SAMPLE_RATE_BYTES)
                              .setSharedMemoryBufferBytes(64 * 1024 * 1024)
                              .setAbiCpuArch(abi)
                              .setTempPath(traceFilePath)
                              .setAppName(appPackageName))
      .build();
    Transport.ExecuteResponse response =
      client.getTransportClient().execute(Transport.ExecuteRequest.newBuilder().setCommand(sampleCommand).build());
  }

  private static String triggerCpuStartupProfilingAndReturnArtParams(@NotNull ProfilerState profilerState,
                                                                     @NotNull String appPackageName,
                                                                     @NotNull Project project,
                                                                     @NotNull ProfilerClient client,
                                                                     @NotNull IDevice device,
                                                                     @NotNull Common.Device profilerDevice) {
    String configName = profilerState.STARTUP_CPU_PROFILING_CONFIGURATION_NAME;
    if (configName == null) {
      return "";
    }

    CpuProfilerConfig startupConfig = CpuProfilerConfigsState.getInstance(project).getConfigByName(configName);
    if (startupConfig == null) {
      return "";
    }
    if (!isAtLeast(device, AndroidVersion.VersionCodes.O)) {
      AndroidNotification.getInstance(project).showBalloon("Startup CPU Profiling",
                                                           "Starting a method trace recording on startup is only " +
                                                           "supported on devices with API levels 26 and higher.",
                                                           NotificationType.WARNING);
      return "";
    }
    String cpuAbi = "";
    switch (startupConfig.getTechnology()) {
      case SAMPLED_NATIVE:
        cpuAbi = getAbiDependentLibraryName("simpleperf", "simpleperf", device);
        break;
      case SYSTEM_TRACE:
        cpuAbi = getAbiDependentLibraryName("perfetto", "perfetto", device);
        break;
      default:
        break;
    }

    // TODO b/133321803 switch back to having daemon generates and provides the path.
    String traceFilePath = String.format(Locale.US, "%s/%s-%d.trace", DAEMON_DEVICE_DIR_PATH, appPackageName, System.nanoTime());
    Cpu.CpuTraceConfiguration.UserOptions traceOptions =
      CpuProfilerConfigConverter.toProto(startupConfig, device.getVersion().getFeatureLevel());
    Cpu.CpuTraceConfiguration configuration = Cpu.CpuTraceConfiguration.newBuilder()
      .setAppName(appPackageName)
      .setInitiationType(Cpu.TraceInitiationType.INITIATED_BY_STARTUP)
      .setAbiCpuArch(cpuAbi)
      .setTempPath(traceFilePath)
      .setUserOptions(traceOptions)
      .build();
    try {
      if (StudioFlags.PROFILER_UNIFIED_PIPELINE.get()) {
        Commands.Command startCommand = Commands.Command.newBuilder()
          .setStreamId(profilerDevice.getDeviceId())
          .setType(Commands.Command.CommandType.START_CPU_TRACE)
          .setStartCpuTrace(Cpu.StartCpuTrace.newBuilder().setConfiguration(configuration).build())
          .build();
        // TODO handle async error statuses.
        // TODO(b/150503095)
        Transport.ExecuteResponse response = client.getTransportClient().execute(Transport.ExecuteRequest.newBuilder()
                                                                                   .setCommand(startCommand)
                                                                                   .build());
      }
      else {
        CpuProfiler.StartupProfilingRequest.Builder requestBuilder = CpuProfiler.StartupProfilingRequest.newBuilder()
          .setDeviceId(profilerDevice.getDeviceId())
          .setConfiguration(configuration);
        // TODO(b/150503095)
        CpuProfiler.StartupProfilingResponse response = client.getCpuClient().startStartupProfiling(requestBuilder.build());
      }
    }
    catch (StatusRuntimeException exception) {
      getLogger().error(exception);
    }

    StudioFeatureTracker featureTracker = new StudioFeatureTracker(project);
    featureTracker.trackCpuStartupProfiling(profilerDevice, ProfilingConfiguration.fromProto(traceOptions));

    if (traceOptions.getTraceType() != Cpu.CpuTraceType.ART) {
      return "";
    }

    StringBuilder argsBuilder = new StringBuilder("--start-profiler ").append(traceFilePath);
    if (startupConfig.getTechnology() == CpuProfilerConfig.Technology.SAMPLED_JAVA) {
      argsBuilder.append(" --sampling ").append(startupConfig.getSamplingIntervalUs());
    }

    argsBuilder.append(" --streaming");
    return argsBuilder.toString();
  }

  private static boolean isAtLeast(@NotNull IDevice device, int version) {
    return device.getVersion().getFeatureLevel() >= version;
  }


  @Nullable
  private static AndroidRunConfigurationBase getSelectedRunConfiguration(@NotNull Project project) {
    RunnerAndConfigurationSettings settings = RunManager.getInstance(project).getSelectedConfiguration();
    if (settings != null && settings.getConfiguration() instanceof AndroidRunConfigurationBase) {
      return (AndroidRunConfigurationBase)settings.getConfiguration();
    }
    return null;
  }

  /**
   * Waits for daemon to come online for maximum 1 minute.
   *
   * @return the connected {@link Common.Device}
   */
  @NotNull
  private static Common.Device waitForDaemon(@NotNull IDevice device, @NotNull ProfilerClient client)
    throws InterruptedException, TimeoutException {
    for (int i = 0; i < 60; ++i) {
      Common.Device profilerDevice = getProfilerDevice(device, client);
      if (!Common.Device.getDefaultInstance().equals(profilerDevice)) {
        return profilerDevice;
      }
      //noinspection BusyWait
      Thread.sleep(TimeUnit.SECONDS.toMillis(1));
    }
    throw new TimeoutException("Timeout waiting for daemon");
  }

  /**
   * @return the {@link Common.Device} representation of the input {@link IDevice} if one exists.
   * {@link Common.Device#getDefaultInstance()} otherwise.
   */
  @NotNull
  private static Common.Device getProfilerDevice(@NotNull IDevice device, @NotNull ProfilerClient client) {
    List<Common.Device> devices = StudioProfilers.getUpToDateDevices(
      StudioFlags.PROFILER_UNIFIED_PIPELINE.get(), client, null, null);
    for (Common.Device profilerDevice : devices) {
      if (profilerDevice.getSerial().equals(device.getSerialNumber()) && profilerDevice.getState() == Common.Device.State.ONLINE) {
        return profilerDevice;
      }
    }

    return Common.Device.getDefaultInstance();
  }

  @NotNull
  private static String getAbiDependentLibraryName(String dir, String fileName, IDevice device) {
    return getBestAbiCpuArch(device,
                             "plugins/android/resources/" + dir,
                             "prebuilts/tools/common/" + dir,
                             fileName);
  }

  /**
   * @return the most preferred CPU arch according to {@link IDevice#getAbis()} for which
   * {@param fileName} exists in {@param releaseDir} or {@param devDir}.
   * For example, if the preferred Abi according to {@link IDevice#getAbis()} is {@link Abi#ARMEABI} or {@link Abi#ARMEABI_V7A} and
   * the {@param fileName} exists under it then it returns "arm".
   */
  @NotNull
  private static String getBestAbiCpuArch(@NotNull IDevice device,
                                          @NotNull String releaseDir,
                                          @NotNull String devDir,
                                          @NotNull String fileName) {
<<<<<<< HEAD
    File dir;
    if (StudioPathManager.isRunningFromSources()) {
      dir = new File(StudioPathManager.resolveDevPath(devDir));
    } else {
      dir = new File(PathManager.getHomePath(), releaseDir);
=======
    Path dir;
    if (StudioPathManager.isRunningFromSources()) {
      dir = StudioPathManager.resolvePathFromSourcesRoot(devDir);
    } else {
      dir = Paths.get(PathManager.getHomePath(), releaseDir);
>>>>>>> b5f40ffd
    }
    for (String abi : device.getAbis()) {
      Path candidate = dir.resolve(abi).resolve(fileName);
      if (Files.exists(candidate)) {
        return Abi.getEnum(abi).getCpuArch();
      }
    }
    return "";
  }

  /**
   * @return true if the launch is initiated by the {@link ProfileRunExecutor}. False otherwise.
   */
  public static boolean isProfilerLaunch(@NotNull Executor executor) {
    return ProfileRunExecutor.EXECUTOR_ID.equals(executor.getId());
  }

  public static final class AndroidProfilerToolWindowLaunchTask implements LaunchTask {
    private static final String ID = "PROFILER_TOOLWINDOW";
    @NotNull private final Project myProject;
    @Nullable private final String myTargetProcessName;

    public AndroidProfilerToolWindowLaunchTask(@NotNull Project project,
                                               @Nullable String targetProcessName) {
      myProject = project;
      myTargetProcessName = targetProcessName;
    }

    @NotNull
    @Override
    public String getDescription() {
      return "Launching the Profiler Tool Window";
    }

    @Override
    public int getDuration() {
      return LaunchTaskDurations.LAUNCH_ACTIVITY;
    }

    @Override
    public LaunchResult run(@NotNull LaunchContext launchContext) {
      IDevice device = launchContext.getDevice();

      // Get the current device time so that the profiler knows to not profile existing processes that were spawned before that time.
      // Otherwise, the profiler can start profiling for a brief moment, then the new process launches and the profiler switches
      // immediately to the new process, leaving a short-lived session behind. We do this only if the user launches explicit with the
      // profile option, as we need to not impact the run/debug workflow.
      long currentDeviceTimeNs = isProfilerLaunch(launchContext.getExecutor()) ? getCurrentDeviceTime(device) : Long.MIN_VALUE;

      // There are two scenarios here:
      // 1. If the profiler window is opened, we only profile the process that is launched and detected by the profilers after the current
      // device time. This is to avoid profiling the previous application instance in case it is still running.
      // 2. If the profiler window is closed, we cache the device+module info so the profilers can auto-start if the user opens the window
      // manually at a later time.
      ApplicationManager.getApplication().invokeLater(
        () -> {
          ToolWindow window = ToolWindowManager.getInstance(myProject).getToolWindow(AndroidProfilerToolWindowFactory.ID);
          if (window != null) {
            window.setShowStripeButton(true);

            String deviceName = AndroidProfilerToolWindow.getDeviceDisplayName(device);
            PreferredProcessInfo preferredProcessInfo =
              new PreferredProcessInfo(deviceName, myTargetProcessName, p -> p.getStartTimestampNs() >= currentDeviceTimeNs);
            // If the window is currently not shown, either if the users click on Run/Debug or if they manually collapse/hide the window,
            // then we shouldn't start profiling the launched app.
            boolean profileStarted = false;
            if (window.isVisible()) {
              AndroidProfilerToolWindow profilerToolWindow = AndroidProfilerToolWindowFactory.getProfilerToolWindow(myProject);
              if (profilerToolWindow != null) {
                profilerToolWindow.profile(preferredProcessInfo);
                profileStarted = true;
              }
            }
            // Caching the device+process info in case auto-profiling should kick in at a later time.
            if (!profileStarted) {
              myProject.putUserData(LAST_RUN_APP_INFO, preferredProcessInfo);
            }
          }
        });

      // When Studio detects that the process is terminated, remove the LAST_RUN_APP_INFO cache to prevent the profilers from waiting
      // to auto-profiling a process that has already been killed.
      LaunchStatus launchStatus = launchContext.getLaunchStatus();
      if (launchStatus instanceof ProcessHandlerLaunchStatus) {
        ProcessHandler processHandler = ((ProcessHandlerLaunchStatus)launchStatus).getProcessHandler();
        ProcessAdapter adapter = new ProcessAdapter() {
          @Override
          public void processTerminated(@NotNull ProcessEvent event) {
            myProject.putUserData(LAST_RUN_APP_INFO, null);
            // Removes the listener as soon as we receive the event, to avoid the ProcessHandler holding to it any longer than needed.
            processHandler.removeProcessListener(this);
          }
        };
        processHandler.addProcessListener(adapter);
      }

      return LaunchResult.success();
    }

    @NotNull
    @Override
    public String getId() {
      return ID;
    }

    /**
     * Attempt to get the current time of the device.
     */
    private long getCurrentDeviceTime(@NotNull IDevice device) {

      long startTimeNs = Long.MIN_VALUE;
      TransportService transportService = TransportService.getInstance();
      if (transportService == null) {
        return startTimeNs;
      }
      ProfilerClient client = new ProfilerClient(TransportService.getChannelName());

      // If we are launching from the "Profile" action, wait for daemon to start properly to get the time.
      // Note: daemon should have started already from AndroidProfilerLaunchTaskContributor#getAmStartOptions already. This wait might be
      // redundant but harmless.
      long deviceId = -1;
      try {
        deviceId = waitForDaemon(device, client).getDeviceId();
      }
      catch (InterruptedException | TimeoutException e) {
        getLogger().debug(e);
      }

      try {
        TimeResponse timeResponse = client.getTransportClient().getCurrentTime(TimeRequest.newBuilder().setStreamId(deviceId).build());
        if (!TimeResponse.getDefaultInstance().equals(timeResponse)) {
          // Found a valid time response, sets that as the time for detecting when the process is next launched.
          startTimeNs = timeResponse.getTimestampNs();
        }
      }
      catch (StatusRuntimeException exception) {
        getLogger().error(exception);
      }

      return startTimeNs;
    }
  }
}<|MERGE_RESOLUTION|>--- conflicted
+++ resolved
@@ -381,19 +381,11 @@
                                           @NotNull String releaseDir,
                                           @NotNull String devDir,
                                           @NotNull String fileName) {
-<<<<<<< HEAD
-    File dir;
-    if (StudioPathManager.isRunningFromSources()) {
-      dir = new File(StudioPathManager.resolveDevPath(devDir));
-    } else {
-      dir = new File(PathManager.getHomePath(), releaseDir);
-=======
     Path dir;
     if (StudioPathManager.isRunningFromSources()) {
       dir = StudioPathManager.resolvePathFromSourcesRoot(devDir);
     } else {
       dir = Paths.get(PathManager.getHomePath(), releaseDir);
->>>>>>> b5f40ffd
     }
     for (String abi : device.getAbis()) {
       Path candidate = dir.resolve(abi).resolve(fileName);
