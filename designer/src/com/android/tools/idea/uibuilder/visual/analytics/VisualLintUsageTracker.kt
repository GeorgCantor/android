--- conflicted
+++ resolved
@@ -32,11 +32,7 @@
   fun trackIssueCreation(
     issueType: VisualLintErrorType,
     origin: VisualLintOrigin,
-<<<<<<< HEAD
-    facet: AndroidFacet
-=======
     facet: AndroidFacet,
->>>>>>> 0d09370c
   ) {
     track(VisualLintEvent.IssueEvent.CREATE_ISSUE, issueType, facet, origin)
   }
@@ -44,11 +40,7 @@
   fun trackIssueIgnored(
     issueType: VisualLintErrorType,
     origin: VisualLintOrigin,
-<<<<<<< HEAD
-    facet: AndroidFacet
-=======
     facet: AndroidFacet,
->>>>>>> 0d09370c
   ) {
     track(VisualLintEvent.IssueEvent.IGNORE_ISSUE, issueType, facet, origin)
   }
@@ -159,9 +151,5 @@
 
 enum class VisualLintOrigin {
   XML_LINTING,
-<<<<<<< HEAD
-  UI_CHECK
-=======
   UI_CHECK,
->>>>>>> 0d09370c
 }