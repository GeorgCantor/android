/*
 * Copyright (C) 2018 The Android Open Source Project
 *
 * Licensed under the Apache License, Version 2.0 (the "License");
 * you may not use this file except in compliance with the License.
 * You may obtain a copy of the License at
 *
 *      http://www.apache.org/licenses/LICENSE-2.0
 *
 * Unless required by applicable law or agreed to in writing, software
 * distributed under the License is distributed on an "AS IS" BASIS,
 * WITHOUT WARRANTIES OR CONDITIONS OF ANY KIND, either express or implied.
 * See the License for the specific language governing permissions and
 * limitations under the License.
 */
package com.android.tools.idea.gradle.actions;

import static com.android.tools.idea.gradle.project.build.invoker.GradleBuildInvokerKt.whenFinished;
import static com.google.common.util.concurrent.MoreExecutors.directExecutor;
import static com.intellij.notification.NotificationType.ERROR;
import static com.intellij.notification.NotificationType.INFORMATION;

import com.android.SdkConstants;
import com.android.tools.idea.gradle.actions.GoToApkLocationTask.FileOrDirOpener;
import com.android.tools.idea.gradle.project.build.invoker.AssembleInvocationResult;
import com.android.tools.idea.gradle.project.build.invoker.GradleBuildResult;
import com.android.tools.idea.project.AndroidNotification;
import com.android.tools.idea.project.hyperlink.NotificationHyperlink;
import com.google.common.annotations.VisibleForTesting;
import com.google.common.collect.Iterators;
import com.google.common.util.concurrent.ListenableFuture;
import com.intellij.ide.actions.RevealFileAction;
import com.intellij.notification.ActionCenter;
import com.intellij.notification.Notification;
import com.intellij.notification.NotificationListener;
import com.intellij.openapi.diagnostic.Logger;
import com.intellij.openapi.fileChooser.FileChooser;
import com.intellij.openapi.fileChooser.FileChooserDescriptor;
import com.intellij.openapi.fileChooser.FileChooserDescriptorFactory;
import com.intellij.openapi.fileEditor.FileEditor;
import com.intellij.openapi.fileEditor.FileEditorManager;
import com.intellij.openapi.fileEditor.OpenFileDescriptor;
import com.intellij.openapi.module.Module;
import com.intellij.openapi.project.Project;
import com.intellij.openapi.vfs.LocalFileSystem;
import com.intellij.openapi.vfs.VirtualFile;
import com.intellij.openapi.wm.ToolWindow;
import java.io.File;
import java.util.Collection;
import java.util.Collections;
import java.util.Iterator;
import java.util.List;
import java.util.Map;
import java.util.Objects;
import java.util.stream.Collectors;
import javax.swing.event.HyperlinkEvent;
import org.jetbrains.annotations.NotNull;
import org.jetbrains.annotations.Nullable;

public class GoToBundleLocationTask {
  public static final String ANALYZE_URL_PREFIX = "analyze:";
  public static final String LOCATE_URL_PREFIX = "module:";
  @NotNull private final Project myProject;
  @NotNull private final String myNotificationTitle;
  @NotNull private final Collection<Module> myModules;
  @NotNull private final List<String> myBuildVariants;

  public GoToBundleLocationTask(@NotNull Project project,
                                @NotNull Collection<Module> modules,
                                @NotNull String notificationTitle) {
    this(project, modules, notificationTitle, Collections.emptyList());
  }

  public GoToBundleLocationTask(@NotNull Project project,
                                @NotNull Collection<Module> modules,
                                @NotNull String notificationTitle,
                                @NotNull List<String> buildVariants) {
    myProject = project;
    myNotificationTitle = notificationTitle;
    myModules = modules;
    myBuildVariants = buildVariants;
  }

  public void executeWhenBuildFinished(@NotNull ListenableFuture<AssembleInvocationResult> resultFuture) {
    whenFinished(
      resultFuture,
      directExecutor(),
      result -> {
        BuildsToPathsMapper buildsToPathsMapper =
          BuildsToPathsMapper.getInstance(myProject);
        Map<String, File> bundleBuildsToPath =
          buildsToPathsMapper.getBuildsToPaths(result, myBuildVariants, myModules, true);
        showNotification(result, bundleBuildsToPath);
        return null;
      });
  }

  private void showNotification(@NotNull GradleBuildResult result,
                                @NotNull Map<String, File> buildsAndBundlePaths) {
    AndroidNotification notification = AndroidNotification.getInstance(myProject);
    if (result.isBuildSuccessful()) {
      notifySuccess(notification, buildsAndBundlePaths);
    }
    else if (result.isBuildCancelled()) {
      notification.showBalloon(myNotificationTitle, "Build cancelled.", INFORMATION);
    }
    else {
      String msg = "Errors while building Bundle file. You can find the errors in the 'Build' view.";
      notification.showBalloon(myNotificationTitle, msg, ERROR);
    }
  }

  private void notifySuccess(@NotNull AndroidNotification notification,
                             @NotNull Map<String, File> bundleBuildsToPath) {
    boolean isSigned = !myBuildVariants.isEmpty();
    StringBuilder builder = new StringBuilder();
    int count = bundleBuildsToPath.size();
    builder.append("App bundle(s) generated successfully for ");
    if (isSigned) {
      String moduleName = Iterators.getOnlyElement(myModules.iterator()).getName();
      builder.append("module '").append(moduleName).append("' with ").append(count)
        .append(count == 1 ? " build variant" : " build variants");
    }
    else {
      builder.append(count).append(count == 1 ? " module" : " modules");
    }

    builder.append(":<br/>");
    if (isShowFilePathActionSupported()) {
      for (Iterator<String> iterator = bundleBuildsToPath.keySet().iterator(); iterator.hasNext(); ) {
        String moduleOrBuildVariant = iterator.next();
        if (isSigned) {
          builder.append("Build variant '");
        }
        else {
          builder.append("Module '");
        }
        builder.append(moduleOrBuildVariant).append("': ");
        builder.append("<a href=\"").append(LOCATE_URL_PREFIX).append(moduleOrBuildVariant).append("\">locate</a> or ");
        builder.append("<a href=\"").append(ANALYZE_URL_PREFIX).append(moduleOrBuildVariant).append("\">analyze</a> the app bundle.");
        if (iterator.hasNext()) {
          builder.append("<br/>");
        }
      }

      String text = builder.toString();
      notification.showBalloon(myNotificationTitle, text, INFORMATION, new OpenFolderNotificationListener(myProject, bundleBuildsToPath));
    }
    else {
      builder.append(bundleBuildsToPath.entrySet().stream()
                       .map(entry -> String.format(" - %s: %s", entry.getKey(), entry.getValue().getPath()))
                       .collect(Collectors.joining("\n")));
      StringBuilder balloonBuilder = new StringBuilder();
      balloonBuilder.append("App bundle(s) generated successfully for ");
      if (isSigned) {
        String moduleName = Iterators.getOnlyElement(myModules.iterator()).getName();
        balloonBuilder.append("module '").append(moduleName).append("' with ").append(count)
          .append(count == 1 ? " build variant" : " build variants");
      }
      else {
        balloonBuilder.append(count).append(count == 1 ? " module" : " modules");
      }
      notification.showBalloon(myNotificationTitle, balloonBuilder.toString(), INFORMATION, new OpenEventLogHyperlink());
      notification.addLogEvent(myNotificationTitle, builder.toString(), INFORMATION);
    }
  }

  @VisibleForTesting
  boolean isShowFilePathActionSupported() {
    return RevealFileAction.isSupported();
  }

  private static Logger getLog() {
    return Logger.getInstance(GoToBundleLocationTask.class);
  }

  @VisibleForTesting
  static class OpenFolderNotificationListener extends NotificationListener.Adapter {
    @NotNull private final Project myProject;
    @NotNull private final Map<String, File> myBundlePathsPerModule;
<<<<<<< HEAD

    OpenFolderNotificationListener(@NotNull Project project,
                                   @NotNull Map<String, File> myBuildsAndBundlePaths) {
      myProject = project;
      myBundlePathsPerModule = myBuildsAndBundlePaths;
=======
    @NotNull private final FileOrDirOpener myLocationOpener;

    OpenFolderNotificationListener(@NotNull Project project,
                                   @NotNull Map<String, File> myBuildsAndBundlePaths) {
      this(project, myBuildsAndBundlePaths, new FileOrDirOpener());
    }

    @VisibleForTesting
    OpenFolderNotificationListener(@NotNull Project project,
                                   @NotNull Map<String, File> myBuildsAndBundlePaths,
                                   @NotNull FileOrDirOpener locationOpener) {
      myProject = project;
      myBundlePathsPerModule = myBuildsAndBundlePaths;
      myLocationOpener = locationOpener;
>>>>>>> 0d09370c
    }

    @Override
    protected void hyperlinkActivated(@NotNull Notification notification, @NotNull HyperlinkEvent e) {
      // Safety check
      if (myProject.isDisposed()) {
        return;
      }

      String description = e.getDescription();
      if (description.startsWith(ANALYZE_URL_PREFIX)) {
        openBundleAnalyzer(description.substring(ANALYZE_URL_PREFIX.length()));
      }
      else if (description.startsWith(LOCATE_URL_PREFIX)) {
<<<<<<< HEAD
        openBundleDirectory(description.substring(LOCATE_URL_PREFIX.length()));
=======
        File file = myBundlePathsPerModule.get(description.substring(LOCATE_URL_PREFIX.length()));
        myLocationOpener.openLocation(file);
>>>>>>> 0d09370c
      }
    }

    private void openBundleAnalyzer(@NotNull String bundlePath) {
      File bundleFile = myBundlePathsPerModule.get(bundlePath);
      if (bundleFile == null) {
        getLog().warn(String.format("Error finding bundle file \"%s\"", bundlePath));
        return;
      }

      VirtualFile virtualFile = !bundleFile.isFile() ? askUserForBundleFile(bundleFile)
                                                     : LocalFileSystem.getInstance().refreshAndFindFileByIoFile(bundleFile);

      if (virtualFile == null) {
        getLog().warn(String.format("Bundle file not found in virtual file system \"%s\"", bundlePath));
        return;
      }

      OpenFileDescriptor fd = new OpenFileDescriptor(myProject, virtualFile);
      List<FileEditor> editors = FileEditorManager.getInstance(myProject).openEditor(fd, true);
      if (editors.isEmpty()) {
        getLog().warn(String.format("Could not open editor for bundle file \"%s\"", bundlePath));
      }
    }

    @Nullable
    VirtualFile askUserForBundleFile(@NotNull File bundleFile) {
      FileChooserDescriptor descriptor = FileChooserDescriptorFactory.createSingleFileDescriptor()
        .withDescription("Select Bundle file to analyze")
        .withFileFilter(file -> SdkConstants.EXT_APP_BUNDLE.equalsIgnoreCase(file.getExtension()));
      return FileChooser.chooseFile(descriptor, myProject, LocalFileSystem.getInstance().findFileByIoFile(bundleFile));
    }

<<<<<<< HEAD
    private void openBundleDirectory(String path) {
      showFileOrDirectory(myBundlePathsPerModule.get(path));
    }

=======
>>>>>>> 0d09370c
    @Override
    public boolean equals(Object o) {
      if (this == o) {
        return true;
      }
      if (o == null || getClass() != o.getClass()) {
        return false;
      }
      OpenFolderNotificationListener listener = (OpenFolderNotificationListener)o;
      return Objects.equals(myBundlePathsPerModule, listener.myBundlePathsPerModule);
    }

    @Override
    public int hashCode() {
      return Objects.hash(myBundlePathsPerModule);
    }
  }

  @VisibleForTesting
  static class OpenEventLogHyperlink extends NotificationHyperlink {
    OpenEventLogHyperlink() {
      super("open.event.log", "Show app bundle path(s) in the '" + ActionCenter.getToolwindowName() + "' view");
    }

    @Override
    protected void execute(@NotNull Project project) {
      ToolWindow tw = ActionCenter.getToolWindow(project);
      if (tw != null) {
        tw.activate(null, false);
      }
    }

    @Override
    public int hashCode() {
      return Objects.hash(getUrl(), toHtml());
    }

    @Override
    public boolean equals(Object o) {
      if (this == o) {
        return true;
      }
      if (o == null || getClass() != o.getClass()) {
        return false;
      }

      // Compare important fields of super class for equality.
      GoToBundleLocationTask.OpenEventLogHyperlink other = (GoToBundleLocationTask.OpenEventLogHyperlink)o;
      return getUrl().equals(other.getUrl()) && toHtml().equals(other.toHtml());
    }
  }
}<|MERGE_RESOLUTION|>--- conflicted
+++ resolved
@@ -178,13 +178,6 @@
   static class OpenFolderNotificationListener extends NotificationListener.Adapter {
     @NotNull private final Project myProject;
     @NotNull private final Map<String, File> myBundlePathsPerModule;
-<<<<<<< HEAD
-
-    OpenFolderNotificationListener(@NotNull Project project,
-                                   @NotNull Map<String, File> myBuildsAndBundlePaths) {
-      myProject = project;
-      myBundlePathsPerModule = myBuildsAndBundlePaths;
-=======
     @NotNull private final FileOrDirOpener myLocationOpener;
 
     OpenFolderNotificationListener(@NotNull Project project,
@@ -199,7 +192,6 @@
       myProject = project;
       myBundlePathsPerModule = myBuildsAndBundlePaths;
       myLocationOpener = locationOpener;
->>>>>>> 0d09370c
     }
 
     @Override
@@ -214,12 +206,8 @@
         openBundleAnalyzer(description.substring(ANALYZE_URL_PREFIX.length()));
       }
       else if (description.startsWith(LOCATE_URL_PREFIX)) {
-<<<<<<< HEAD
-        openBundleDirectory(description.substring(LOCATE_URL_PREFIX.length()));
-=======
         File file = myBundlePathsPerModule.get(description.substring(LOCATE_URL_PREFIX.length()));
         myLocationOpener.openLocation(file);
->>>>>>> 0d09370c
       }
     }
 
@@ -253,13 +241,6 @@
       return FileChooser.chooseFile(descriptor, myProject, LocalFileSystem.getInstance().findFileByIoFile(bundleFile));
     }
 
-<<<<<<< HEAD
-    private void openBundleDirectory(String path) {
-      showFileOrDirectory(myBundlePathsPerModule.get(path));
-    }
-
-=======
->>>>>>> 0d09370c
     @Override
     public boolean equals(Object o) {
       if (this == o) {
