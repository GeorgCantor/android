--- conflicted
+++ resolved
@@ -45,15 +45,8 @@
 
 import java.io.File;
 import java.io.IOException;
-<<<<<<< HEAD
-import java.util.Collection;
-import java.util.HashMap;
-import java.util.HashSet;
-import java.util.List;
-=======
 import java.util.*;
 import java.util.HashSet;
->>>>>>> 8c64fd27
 import java.util.concurrent.atomic.AtomicInteger;
 
 import static org.fest.assertions.Assertions.assertThat;
@@ -287,11 +280,7 @@
     configuration.setTarget(new CompatibilityRenderTarget(configuration.getTarget(), 20, null));
     themeResolver = new ThemeResolver(configuration);
 
-<<<<<<< HEAD
-    style = themeResolver.getTheme("@style/PortraitOnlyTheme");
-=======
     style = themeResolver.getTheme("PortraitOnlyTheme");
->>>>>>> 8c64fd27
     assertNotNull(style);
     attributes = ThemeEditorUtils.resolveAllAttributes(style, themeResolver);
     myAttribute = findAttribute("myAttribute", attributes);
@@ -375,14 +364,4 @@
       .contains("cTheme", Index.atIndex(2))
       .contains("DTheme", Index.atIndex(3));
   }
-
-  public void testThemeNamesListOrder() {
-    myFixture.copyFileToProject("themeEditor/styles_alphabetical.xml", "res/values/styles.xml");
-    List<String> themeNames = ThemeEditorUtils.getModuleThemeQualifiedNamesList(myModule);
-    assertThat(themeNames).hasSize(4)
-      .contains("@style/aTheme", Index.atIndex(0))
-      .contains("@style/BTheme", Index.atIndex(1))
-      .contains("@style/cTheme", Index.atIndex(2))
-      .contains("@style/DTheme", Index.atIndex(3));
-  }
 }