--- conflicted
+++ resolved
@@ -64,11 +64,7 @@
   @RunIn(TestGroup.FAST_BAZEL)
   public void checkMultiNdkVersions() {
     guiTest.welcomeFrame()
-<<<<<<< HEAD
-      .openSdkManager();
-=======
       .openSdkManagerFromMoreOptions();
->>>>>>> b5f40ffd
 
     IdeSettingsDialogFixture ideSettingsDialogFixture = IdeSettingsDialogFixture.find(guiTest.robot());
     findAndClickLabel(ideSettingsDialogFixture, "SDK Tools");
@@ -81,25 +77,24 @@
   private void checkNdkSideBySide(@NotNull IdeSettingsDialogFixture ideSettingsDialogFixture) {
     GuiTests.waitUntilFound(guiTest.robot(),
                             ideSettingsDialogFixture.target(),
-                            new GenericTypeMatcher<>(TreeTableView.class) {
-                              @Override
-                              protected boolean isMatching(TreeTableView treeTableView) {
-                                DefaultMutableTreeNode root = (DefaultMutableTreeNode)treeTableView.getTableModel().getRoot();
-                                for (Object object : Collections.list(root.children())) {  // refer to: MultiVersionTreeNode.java
-                                  try {
-                                    String title = method("getDisplayName")
-                                      .withReturnType(String.class)
-                                      .in(object).invoke();
-                                    if (title.contains("NDK (Side by side)")) {
-                                      assertThat(field("myVersionNodes").ofType(Collection.class).in(object).get().size()).isGreaterThan(0);
-                                      return true;
-                                    }
-                                  }
-                                  catch (ReflectionError e) {
-                                  }
-                                }
-                                return false;
-                              }
-                            });
+                            new GenericTypeMatcher<TreeTableView>(TreeTableView.class) {
+        @Override
+        protected boolean isMatching(TreeTableView treeTableView) {
+          DefaultMutableTreeNode root = (DefaultMutableTreeNode)treeTableView.getTableModel().getRoot();
+          for (Object object : Collections.list(root.children())) {  // refer to: MultiVersionTreeNode.java
+            try {
+              String title = method("getDisplayName")
+                .withReturnType(String.class)
+                .in(object).invoke();
+              if(title.contains("NDK (Side by side)")) {
+                assertThat(field("myVersionNodes").ofType(Collection.class).in(object).get().size()).isGreaterThan(0);
+                return true;
+              }
+            } catch (ReflectionError e) {
+            }
+          }
+          return false;
+        }
+      });
     }
 }