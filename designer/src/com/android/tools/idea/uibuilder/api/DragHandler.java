/*
 * Copyright (C) 2015 The Android Open Source Project
 *
 * Licensed under the Apache License, Version 2.0 (the "License");
 * you may not use this file except in compliance with the License.
 * You may obtain a copy of the License at
 *
 *      http://www.apache.org/licenses/LICENSE-2.0
 *
 * Unless required by applicable law or agreed to in writing, software
 * distributed under the License is distributed on an "AS IS" BASIS,
 * WITHOUT WARRANTIES OR CONDITIONS OF ANY KIND, either express or implied.
 * See the License for the specific language governing permissions and
 * limitations under the License.
 */
package com.android.tools.idea.uibuilder.api;

<<<<<<< HEAD
import com.android.ide.common.repository.GradleCoordinate;
import com.android.tools.idea.common.model.AndroidCoordinate;
import com.android.tools.idea.common.model.AndroidDpCoordinate;
import com.android.tools.idea.common.model.NlComponent;
import com.android.tools.idea.common.model.NlModel;
import com.android.tools.idea.common.scene.SceneComponent;
import com.android.tools.idea.gradle.dependencies.GradleDependencyManager;
import com.android.tools.idea.gradle.dsl.model.GradleBuildModel;
import com.android.tools.idea.uibuilder.graphics.NlGraphics;
import com.android.tools.idea.uibuilder.model.NlComponentHelperKt;
import com.intellij.openapi.module.Module;
=======
import com.android.tools.idea.common.model.AndroidCoordinate;
import com.android.tools.idea.common.model.AndroidDpCoordinate;
import com.android.tools.idea.common.model.NlComponent;
import com.android.tools.idea.common.scene.SceneComponent;
import com.android.tools.idea.uibuilder.graphics.NlGraphics;
>>>>>>> abbea60e
import org.jetbrains.annotations.NotNull;
import org.jetbrains.annotations.Nullable;

import java.util.*;
import java.util.stream.Collectors;

/**
 * Handler involved in drag &amp; drop operations. Subclassed and returned by
 * {@link ViewGroupHandler#createDragHandler} for view groups that allow their
 * children to be reconfigured by drag &amp; drop.
 */
public abstract class DragHandler {
  @NotNull protected final ViewEditor editor;
  @NotNull protected final ViewGroupHandler handler;
  @NotNull protected final List<NlComponent> components;
  @NotNull protected SceneComponent layout;
  @NotNull protected DragType type = DragType.COPY;
  @AndroidDpCoordinate protected int startX;
  @AndroidDpCoordinate protected int startY;
  @AndroidDpCoordinate protected int lastX;
  @AndroidDpCoordinate protected int lastY;
<<<<<<< HEAD
  protected int lastModifiers;
=======
>>>>>>> abbea60e

  /**
   * Constructs a new drag handler for the given view handler
   *
   * @param editor     the associated IDE editor
   * @param handler    the view group handler that may receive the dragged components
   * @param layout     the layout being dragged over/into
   * @param components the components being dragged
   * @param type       the <b>initial</b> type of drag, which can change along the way
   */
  protected DragHandler(@NotNull ViewEditor editor,
                        @NotNull ViewGroupHandler handler,
                        @NotNull SceneComponent layout,
                        @NotNull List<NlComponent> components,
                        @NotNull DragType type) {
    this.editor = editor;
    this.handler = handler;
    this.layout = layout;
    this.components = components;
    this.type = type;
  }

  /**
   * Sets new drag type. This can happen during a drag (e.g. when the user presses a
   * modifier key.
   *
   * @param type the new type to use
   */
  public void setDragType(@NotNull DragType type) {
    this.type = type;
  }

  /**
   * Aborts a drag in this handler's view
   */
  public void cancel() {
  }

  /**
   * Finishes a drag to the given coordinate
   *
   * @param x         the x coordinate in the Android screen pixel coordinate system
   * @param y         the y coordinate in the Android screen pixel coordinate system
   * @param modifiers the modifier key state
   */
  public void commit(@AndroidCoordinate int x, @AndroidCoordinate int y, int modifiers, @NotNull InsertType insertType) {
    editor.insertChildren(layout.getNlComponent(), components, -1, insertType);
  }

  /**
   * Starts a drag of the given components from the given position
   *
   * @param x         the x coordinate in the Android screen pixel coordinate system
   * @param y         the y coordinate in the Android screen pixel coordinate system
   * @param modifiers the modifier key state
   */
  public void start(@AndroidDpCoordinate int x, @AndroidDpCoordinate int y, int modifiers) {
    startX = x;
    startY = y;
  }

  /**
   * Continues a drag of the given components from the given position. Will always come after a call to {@link #start}.
   *
   * @param x         the x coordinate in the Android screen pixel coordinate system
   * @param y         the y coordinate in the Android screen pixel coordinate system
   * @param modifiers the modifier key state
   * @return null if the drag is successful so far, or an empty string (or a short error
   * message describing the problem to be shown to the user) if not
   */
  @Nullable
  public String update(@AndroidDpCoordinate int x, @AndroidDpCoordinate int y, int modifiers) {
    lastX = x;
    lastY = y;
    return null;
  }

  /**
   * Paints the drag feedback during the drag &amp; drop operation
   *
   * @param graphics the graphics to buildDisplayList to
   */
  public void paint(@NotNull NlGraphics graphics) {
<<<<<<< HEAD
  }

  /**
   * If the components have dependencies that are not met by the project, this method will add them after asking the developer.
   *
   * @return true if the dragged components can be inserted into this layout
   */
  // TODO Move this to ViewEditor
  protected final boolean canInsertComponents(int insertIndex, @NotNull InsertType insertType) {
    NlModel model = editor.getModel();

    if (!model.canAddComponents(components, layout.getNlComponent(), getChild(insertIndex))) {
      return false;
    }

    Collection<GradleCoordinate> dependencies = getMissingDependencies(components);

    if (dependencies.isEmpty()) {
      return true;
    }

    return GradleDependencyManager.userWantToAddDependencies(model.getModule(), dependencies);
  }

  /**
   * Inserts the dragged components into this layout. This method will add missing dependencies without prompting the developer. Call
   * canInsertComponents if you want to ask first.
   *
   * @param insertIndex the position to drop the dragged components at, or -1 to append them at the end.
   *                    The index refers to the position of the children <b>before</b> the drag, which
   *                    matters if some of the existing children in the layout are being dragged.
   * @param insertType  the type of move/insert
   */
  // TODO Move this to ViewEditor
  protected final void insertComponents(int insertIndex, @NotNull InsertType insertType) {
    addMissingDependencies();
    editor.getModel().addComponents(components, layout.getNlComponent(), getChild(insertIndex), insertType);
  }

  private void addMissingDependencies() {
    List<GradleCoordinate> dependencies = getMissingDependencies(components);

    if (dependencies.isEmpty()) {
      return;
    }

    Module module = editor.getModel().getModule();
    GradleBuildModel model = GradleBuildModel.get(module);

    if (model == null) {
      return;
    }

    GradleDependencyManager.addDependenciesInTransaction(model, module, dependencies, null);
  }

  @Nullable
  private NlComponent getChild(int i) {
    return 0 <= i && i < layout.getChildCount() ? layout.getNlComponent().getChild(i) : null;
  }

  @NotNull
  private List<GradleCoordinate> getMissingDependencies(@NotNull Iterable<NlComponent> components) {
    Set<String> artifacts = new HashSet<>();
    components.forEach(component -> NlComponentHelperKt.getDependencies(component, artifacts));

    List<GradleCoordinate> dependencies = artifacts.stream()
      .map(artifact -> GradleCoordinate.parseCoordinateString(artifact + ":+"))
      .filter(Objects::nonNull)
      .collect(Collectors.toList());

    if (dependencies.isEmpty()) {
      return dependencies;
    }

    Module module = editor.getModel().getModule();
    return GradleDependencyManager.getInstance(module.getProject()).findMissingDependencies(module, dependencies);
=======
>>>>>>> abbea60e
  }
}<|MERGE_RESOLUTION|>--- conflicted
+++ resolved
@@ -15,30 +15,15 @@
  */
 package com.android.tools.idea.uibuilder.api;
 
-<<<<<<< HEAD
-import com.android.ide.common.repository.GradleCoordinate;
-import com.android.tools.idea.common.model.AndroidCoordinate;
-import com.android.tools.idea.common.model.AndroidDpCoordinate;
-import com.android.tools.idea.common.model.NlComponent;
-import com.android.tools.idea.common.model.NlModel;
-import com.android.tools.idea.common.scene.SceneComponent;
-import com.android.tools.idea.gradle.dependencies.GradleDependencyManager;
-import com.android.tools.idea.gradle.dsl.model.GradleBuildModel;
-import com.android.tools.idea.uibuilder.graphics.NlGraphics;
-import com.android.tools.idea.uibuilder.model.NlComponentHelperKt;
-import com.intellij.openapi.module.Module;
-=======
 import com.android.tools.idea.common.model.AndroidCoordinate;
 import com.android.tools.idea.common.model.AndroidDpCoordinate;
 import com.android.tools.idea.common.model.NlComponent;
 import com.android.tools.idea.common.scene.SceneComponent;
 import com.android.tools.idea.uibuilder.graphics.NlGraphics;
->>>>>>> abbea60e
 import org.jetbrains.annotations.NotNull;
 import org.jetbrains.annotations.Nullable;
 
-import java.util.*;
-import java.util.stream.Collectors;
+import java.util.List;
 
 /**
  * Handler involved in drag &amp; drop operations. Subclassed and returned by
@@ -55,10 +40,6 @@
   @AndroidDpCoordinate protected int startY;
   @AndroidDpCoordinate protected int lastX;
   @AndroidDpCoordinate protected int lastY;
-<<<<<<< HEAD
-  protected int lastModifiers;
-=======
->>>>>>> abbea60e
 
   /**
    * Constructs a new drag handler for the given view handler
@@ -142,85 +123,5 @@
    * @param graphics the graphics to buildDisplayList to
    */
   public void paint(@NotNull NlGraphics graphics) {
-<<<<<<< HEAD
-  }
-
-  /**
-   * If the components have dependencies that are not met by the project, this method will add them after asking the developer.
-   *
-   * @return true if the dragged components can be inserted into this layout
-   */
-  // TODO Move this to ViewEditor
-  protected final boolean canInsertComponents(int insertIndex, @NotNull InsertType insertType) {
-    NlModel model = editor.getModel();
-
-    if (!model.canAddComponents(components, layout.getNlComponent(), getChild(insertIndex))) {
-      return false;
-    }
-
-    Collection<GradleCoordinate> dependencies = getMissingDependencies(components);
-
-    if (dependencies.isEmpty()) {
-      return true;
-    }
-
-    return GradleDependencyManager.userWantToAddDependencies(model.getModule(), dependencies);
-  }
-
-  /**
-   * Inserts the dragged components into this layout. This method will add missing dependencies without prompting the developer. Call
-   * canInsertComponents if you want to ask first.
-   *
-   * @param insertIndex the position to drop the dragged components at, or -1 to append them at the end.
-   *                    The index refers to the position of the children <b>before</b> the drag, which
-   *                    matters if some of the existing children in the layout are being dragged.
-   * @param insertType  the type of move/insert
-   */
-  // TODO Move this to ViewEditor
-  protected final void insertComponents(int insertIndex, @NotNull InsertType insertType) {
-    addMissingDependencies();
-    editor.getModel().addComponents(components, layout.getNlComponent(), getChild(insertIndex), insertType);
-  }
-
-  private void addMissingDependencies() {
-    List<GradleCoordinate> dependencies = getMissingDependencies(components);
-
-    if (dependencies.isEmpty()) {
-      return;
-    }
-
-    Module module = editor.getModel().getModule();
-    GradleBuildModel model = GradleBuildModel.get(module);
-
-    if (model == null) {
-      return;
-    }
-
-    GradleDependencyManager.addDependenciesInTransaction(model, module, dependencies, null);
-  }
-
-  @Nullable
-  private NlComponent getChild(int i) {
-    return 0 <= i && i < layout.getChildCount() ? layout.getNlComponent().getChild(i) : null;
-  }
-
-  @NotNull
-  private List<GradleCoordinate> getMissingDependencies(@NotNull Iterable<NlComponent> components) {
-    Set<String> artifacts = new HashSet<>();
-    components.forEach(component -> NlComponentHelperKt.getDependencies(component, artifacts));
-
-    List<GradleCoordinate> dependencies = artifacts.stream()
-      .map(artifact -> GradleCoordinate.parseCoordinateString(artifact + ":+"))
-      .filter(Objects::nonNull)
-      .collect(Collectors.toList());
-
-    if (dependencies.isEmpty()) {
-      return dependencies;
-    }
-
-    Module module = editor.getModel().getModule();
-    return GradleDependencyManager.getInstance(module.getProject()).findMissingDependencies(module, dependencies);
-=======
->>>>>>> abbea60e
   }
 }