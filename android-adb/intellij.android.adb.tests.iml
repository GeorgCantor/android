<?xml version="1.0" encoding="UTF-8"?>
<module type="JAVA_MODULE" version="4">
  <component name="NewModuleRootManager" inherit-compiler-output="true">
    <exclude-output />
    <content url="file://$MODULE_DIR$/testSrc">
      <sourceFolder url="file://$MODULE_DIR$/testSrc" isTestSource="true" />
    </content>
    <orderEntry type="inheritedJdk" />
<<<<<<< HEAD
=======
    <orderEntry type="library" name="studio-sdk" level="project" />
    <orderEntry type="library" name="studio-plugin-gradle" level="project" />
>>>>>>> cdc83e4e
    <orderEntry type="sourceFolder" forTests="false" />
    <orderEntry type="module" module-name="intellij.android.adb" scope="TEST" />
    <orderEntry type="module" module-name="android.sdktools.ddmlib" scope="TEST" />
    <orderEntry type="module" module-name="android.sdktools.testutils" scope="TEST" />
    <orderEntry type="library" scope="TEST" name="truth" level="project" />
    <orderEntry type="module" module-name="intellij.android.adt.testutils" scope="TEST" />
    <orderEntry type="library" scope="TEST" name="zxing-core" level="project" />
    <orderEntry type="module" module-name="android.sdktools.flags" scope="TEST" />
    <orderEntry type="module" module-name="intellij.android.common" scope="TEST" />
    <orderEntry type="module" module-name="intellij.android.adt.ui" scope="TEST" />
    <orderEntry type="library" scope="TEST" name="mockito" level="project" />
    <orderEntry type="module" module-name="intellij.android.artwork" scope="TEST" />
  </component>
</module><|MERGE_RESOLUTION|>--- conflicted
+++ resolved
@@ -6,14 +6,10 @@
       <sourceFolder url="file://$MODULE_DIR$/testSrc" isTestSource="true" />
     </content>
     <orderEntry type="inheritedJdk" />
-<<<<<<< HEAD
-=======
-    <orderEntry type="library" name="studio-sdk" level="project" />
-    <orderEntry type="library" name="studio-plugin-gradle" level="project" />
->>>>>>> cdc83e4e
     <orderEntry type="sourceFolder" forTests="false" />
     <orderEntry type="module" module-name="intellij.android.adb" scope="TEST" />
     <orderEntry type="module" module-name="android.sdktools.ddmlib" scope="TEST" />
+    <orderEntry type="module" module-name="intellij.platform.testFramework" scope="TEST" />
     <orderEntry type="module" module-name="android.sdktools.testutils" scope="TEST" />
     <orderEntry type="library" scope="TEST" name="truth" level="project" />
     <orderEntry type="module" module-name="intellij.android.adt.testutils" scope="TEST" />
