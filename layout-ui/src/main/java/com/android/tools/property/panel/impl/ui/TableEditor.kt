--- conflicted
+++ resolved
@@ -53,11 +53,7 @@
   rendererProvider: PTableCellRendererProvider,
   editorProvider: PTableCellEditorProvider,
   val actions: List<AnAction> = emptyList(),
-<<<<<<< HEAD
-  nameColumnFraction: ColumnFraction = ColumnFraction()
-=======
   nameColumnFraction: ColumnFraction = ColumnFraction(),
->>>>>>> 0d09370c
 ) {
 
   private val table =
@@ -68,11 +64,7 @@
       editorProvider,
       { getToolTipText(it) },
       ::updateUI,
-<<<<<<< HEAD
-      nameColumnFraction
-=======
       nameColumnFraction,
->>>>>>> 0d09370c
     )
   val component = table.component as JTable
 
@@ -99,11 +91,7 @@
     }
     HelpSupportBinding.registerHelpKeyActions(
       component,
-<<<<<<< HEAD
-      { lineModel.selectedItem as? PropertyItem }
-=======
       { lineModel.selectedItem as? PropertyItem },
->>>>>>> 0d09370c
     )
 
     // In the properties panel we do not want the table to handle it's own navigation.
@@ -125,11 +113,7 @@
           component.registerAnActionKey(
             { action },
             it.firstKeyStroke,
-<<<<<<< HEAD
-            action.templatePresentation.description
-=======
             action.templatePresentation.description,
->>>>>>> 0d09370c
           )
         }
     }
