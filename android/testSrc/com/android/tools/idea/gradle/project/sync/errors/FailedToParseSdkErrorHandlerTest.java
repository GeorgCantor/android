--- conflicted
+++ resolved
@@ -51,12 +51,6 @@
   protected void tearDown() throws Exception {
     try {
       myIdeComponents.restore();
-<<<<<<< HEAD
-      myIdeComponents = null;
-      myAndroidSdks = null;
-      mySyncMessagesStub = null;
-=======
->>>>>>> 9e819fa1
     }
     finally {
       super.tearDown();
