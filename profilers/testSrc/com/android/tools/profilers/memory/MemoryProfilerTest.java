/*
 * Copyright (C) 2016 The Android Open Source Project
 *
 * Licensed under the Apache License, Version 2.0 (the "License");
 * you may not use this file except in compliance with the License.
 * You may obtain a copy of the License at
 *
 *      http://www.apache.org/licenses/LICENSE-2.0
 *
 * Unless required by applicable law or agreed to in writing, software
 * distributed under the License is distributed on an "AS IS" BASIS,
 * WITHOUT WARRANTIES OR CONDITIONS OF ANY KIND, either express or implied.
 * See the License for the specific language governing permissions and
 * limitations under the License.
 */
package com.android.tools.profilers.memory;

import static com.android.tools.idea.transport.faketransport.FakeTransportService.FAKE_DEVICE_ID;
import static com.android.tools.profilers.ProfilersTestData.DEFAULT_AGENT_ATTACHED_RESPONSE;
import static com.android.tools.profilers.ProfilersTestData.DEFAULT_AGENT_DETACHED_RESPONSE;
import static org.junit.Assert.assertArrayEquals;

import com.android.sdklib.AndroidVersion;
import com.android.tools.adtui.model.FakeTimer;
import com.android.tools.adtui.model.Range;
import com.android.tools.idea.protobuf.ByteString;
import com.android.tools.idea.transport.faketransport.FakeGrpcChannel;
import com.android.tools.idea.transport.faketransport.FakeTransportService;
import com.android.tools.idea.transport.faketransport.commands.MemoryAllocTracking;
import com.android.tools.perflib.heap.SnapshotBuilder;
import com.android.tools.profiler.proto.Commands;
import com.android.tools.profiler.proto.Common;
import com.android.tools.profiler.proto.Memory;
import com.android.tools.profiler.proto.Memory.HeapDumpInfo;
import com.android.tools.profilers.FakeIdeProfilerServices;
import com.android.tools.profilers.FakeProfilerService;
import com.android.tools.profilers.ProfilerAspect;
import com.android.tools.profilers.ProfilerClient;
import com.android.tools.profilers.ProfilersTestData;
import com.android.tools.profilers.StudioProfilers;
import com.android.tools.profilers.cpu.FakeCpuService;
import com.android.tools.profilers.event.FakeEventService;
import com.android.tools.profilers.network.FakeNetworkService;
import com.google.common.truth.Truth;
import java.io.ByteArrayOutputStream;
import java.util.List;
import org.junit.Before;
import org.junit.Ignore;
import org.junit.Rule;
import org.junit.Test;

public final class MemoryProfilerTest {
  public static final Memory.MemoryAllocSamplingData DEFAULT_MEMORY_ALLOCATION_SAMPLING_DATA =
    Memory.MemoryAllocSamplingData.newBuilder().setSamplingNumInterval(10).build();

  private static final int FAKE_PID = 111;
  private static final Common.Session TEST_SESSION = Common.Session.newBuilder().setSessionId(1).setPid(FAKE_PID).build();
  private static final long DEVICE_STARTTIME_NS = 0;

  private final FakeTimer myTimer = new FakeTimer();
  private final FakeTransportService myTransportService = new FakeTransportService(myTimer, false);
  private final FakeMemoryService myMemoryService = new FakeMemoryService();
  @Rule public FakeGrpcChannel myGrpcChannel =
    new FakeGrpcChannel("MemoryProfilerTest", myMemoryService, myTransportService, new FakeProfilerService(myTimer), new FakeEventService(),
                        new FakeCpuService(),
                        FakeNetworkService.newBuilder().build());

  private StudioProfilers myStudioProfiler;
  private FakeIdeProfilerServices myIdeProfilerServices;
  private Common.Device myDevice;
  private Common.Process myProcess;

  @Before
  public void setUp() {
    myIdeProfilerServices = new FakeIdeProfilerServices();
    myIdeProfilerServices.enableEventsPipeline(true);
    myStudioProfiler = new StudioProfilers(new ProfilerClient(myGrpcChannel.getChannel()), myIdeProfilerServices, myTimer);
  }

  @Test
  public void testStopMonitoringCallsStopTracking() {
    MemoryAllocTracking allocTrackingHandler =
      (MemoryAllocTracking)myTransportService.getRegisteredCommand(Commands.Command.CommandType.STOP_ALLOC_TRACKING);
    MemoryProfiler memoryProfiler = new MemoryProfiler(myStudioProfiler);

    // We stop any ongoing allocation tracking session before stopping the memory profiler.
    Truth.assertThat(allocTrackingHandler.getLastInfo()).isEqualTo(Memory.AllocationsInfo.getDefaultInstance());
    memoryProfiler.stopProfiling(TEST_SESSION);
    Truth.assertThat(allocTrackingHandler.getLastInfo()).isNotEqualTo(Memory.AllocationsInfo.getDefaultInstance());
  }

  @Test
<<<<<<< HEAD
  public void testLiveAllocationTrackingOnAgentAttach() {
=======
  public void testLiveAllocationTrackingStoppedAndNotStartedOnAgentAttach() {
>>>>>>> b5f40ffd
    setupODeviceAndProcess();

    // Verify start and stop allocation tracking commands are handled by the same handler.
    MemoryAllocTracking allocTrackingHandler =
      (MemoryAllocTracking)myTransportService.getRegisteredCommand(Commands.Command.CommandType.START_ALLOC_TRACKING);
    Truth.assertThat(allocTrackingHandler).isEqualTo(
      (MemoryAllocTracking)myTransportService.getRegisteredCommand(Commands.Command.CommandType.STOP_ALLOC_TRACKING));

    Truth.assertThat(myStudioProfiler.isAgentAttached()).isFalse();
    Truth.assertThat(allocTrackingHandler.getLastInfo()).isEqualTo(Memory.AllocationsInfo.getDefaultInstance());

    // Advance the timer to select the device + process
    myTransportService.setAgentStatus(DEFAULT_AGENT_ATTACHED_RESPONSE);
    myTimer.tick(FakeTimer.ONE_SECOND_IN_NS);
    Truth.assertThat(myStudioProfiler.isAgentAttached()).isTrue();
    // We call stop tracking after agent is attached when the session starts, not starting tracking without explicit operations.
    Commands.Command firstStopCommand = allocTrackingHandler.getLastCommand();
    Truth.assertThat(firstStopCommand.getType()).isEqualTo(Commands.Command.CommandType.STOP_ALLOC_TRACKING);
    Memory.AllocationsInfo lastInfo;
<<<<<<< HEAD
    verifyIsUsingLiveAllocation();
    lastInfo = allocTrackingHandler.getLastInfo();
    Truth.assertThat(lastInfo.getEndTime()).isEqualTo(1);
    Truth.assertThat(lastInfo.getSuccess()).isTrue();

    // We further verify that if we end the session and start a new one
    // on the process, a new START_ALLOC_TRACKING command will be issued.
    myStudioProfiler.getSessionsManager().endCurrentSession();
    Truth.assertThat(allocTrackingHandler.getLastCommand().getType()).isEqualTo(Commands.Command.CommandType.STOP_ALLOC_TRACKING);
    Truth.assertThat(allocTrackingHandler.getLastCommand().getCommandId()).isNotEqualTo(firstStopCommand.getCommandId());
    myStudioProfiler.getSessionsManager().beginSession(myDevice.getDeviceId(), myDevice, myProcess);
    myTransportService.setAgentStatus(DEFAULT_AGENT_ATTACHED_RESPONSE);
    myTimer.tick(FakeTimer.ONE_SECOND_IN_NS);
    Truth.assertThat(myStudioProfiler.isAgentAttached()).isTrue();
    verifyIsUsingLiveAllocation();
    Truth.assertThat(allocTrackingHandler.getLastCommand().getType()).isEqualTo(Commands.Command.CommandType.STOP_ALLOC_TRACKING);
=======
    Truth.assertThat(getIsUsingLiveAllocation()).isFalse();
    lastInfo = allocTrackingHandler.getLastInfo();
    Truth.assertThat(lastInfo.getEndTime()).isEqualTo(1);
    Truth.assertThat(lastInfo.getSuccess()).isTrue();
>>>>>>> b5f40ffd
  }

  @Test
  public void liveAllocationTrackingDidNotStartIfAgentIsNotAttached() {
    setupODeviceAndProcess();

    myTransportService.setAgentStatus(DEFAULT_AGENT_ATTACHED_RESPONSE);
    myTimer.tick(FakeTimer.ONE_SECOND_IN_NS);
    Truth.assertThat(myStudioProfiler.isAgentAttached()).isTrue();

    // Verify start and stop allocation tracking commands are handled by the same handler.
    MemoryAllocTracking allocTrackingHandler =
      (MemoryAllocTracking)myTransportService.getRegisteredCommand(Commands.Command.CommandType.START_ALLOC_TRACKING);
    Truth.assertThat(allocTrackingHandler).isEqualTo(
      (MemoryAllocTracking)myTransportService.getRegisteredCommand(Commands.Command.CommandType.STOP_ALLOC_TRACKING));

    // We call stop tracking after agent is attached when the session starts.
    Memory.AllocationsInfo lastInfo = allocTrackingHandler.getLastInfo();
    Truth.assertThat(lastInfo.getEndTime()).isEqualTo(1);
    Truth.assertThat(lastInfo.getSuccess()).isTrue();
    // Reset for testing when agent is not attached below.
    allocTrackingHandler.setLastInfo(Memory.AllocationsInfo.getDefaultInstance());

    myTransportService.addEventToStream(myStudioProfiler.getSession().getStreamId(), Common.Event.newBuilder()
      .setPid(myStudioProfiler.getSession().getPid())
      .setKind(Common.Event.Kind.AGENT)
      .setAgentData(DEFAULT_AGENT_DETACHED_RESPONSE)
      .build());

    myTimer.tick(FakeTimer.ONE_SECOND_IN_NS);
    myStudioProfiler.changed(ProfilerAspect.AGENT);
    Truth.assertThat(myStudioProfiler.isAgentAttached()).isFalse();
    Truth.assertThat(allocTrackingHandler.getLastInfo()).isEqualTo(Memory.AllocationsInfo.getDefaultInstance());
  }

  @Test
  public void testGetNativeHeapSamplesForSession() {
    long nativeHeapTimestamp = 30L;
    Memory.MemoryNativeSampleData nativeHeapInfo =
      Memory.MemoryNativeSampleData.newBuilder().setStartTime(nativeHeapTimestamp).setEndTime(nativeHeapTimestamp + 1).build();
    Common.Event nativeHeapData =
      ProfilersTestData.generateMemoryNativeSampleData(nativeHeapTimestamp, nativeHeapTimestamp + 1, nativeHeapInfo)
        .setPid(ProfilersTestData.SESSION_DATA.getPid()).build();
    myTransportService.addEventToStream(ProfilersTestData.SESSION_DATA.getStreamId(), nativeHeapData);
    List<Memory.MemoryNativeSampleData> samples = MemoryProfiler
      .getNativeHeapSamplesForSession(myStudioProfiler.getClient(), ProfilersTestData.SESSION_DATA,
                                      new Range(Long.MIN_VALUE, Long.MAX_VALUE));
    Truth.assertThat(samples).containsExactly(nativeHeapInfo);
  }

  @Ignore("Unified pipeline import cannot yet be tested because of dependencies on TransportService.getInstance().")
  @Test
  public void testSaveHeapDumpToFile() {
    long startTimeNs = 3;
    long endTimeNs = 8;
    HeapDumpInfo dumpInfo = HeapDumpInfo.newBuilder().setStartTime(startTimeNs).setEndTime(endTimeNs).build();
    // Load in a simple Snapshot and verify the MemoryObject hierarchy:
    // - 1 holds reference to 2
    // - single root object in default heap
    SnapshotBuilder snapshotBuilder = new SnapshotBuilder(2, 0, 0)
      .addReferences(1, 2)
      .addRoot(1);
    byte[] buffer = snapshotBuilder.getByteBuffer();
    myTransportService.addFile(Long.toString(startTimeNs), ByteString.copyFrom(buffer));
    ByteArrayOutputStream baos = new ByteArrayOutputStream();
    MemoryProfiler.saveHeapDumpToFile(myStudioProfiler.getClient(), ProfilersTestData.SESSION_DATA, dumpInfo, baos,
                                      myStudioProfiler.getIdeServices().getFeatureTracker());
    assertArrayEquals(buffer, baos.toByteArray());
  }

  @Test
  public void testSaveHeapProfdSampleToFile() {
    long startTimeNs = 3;
    Memory.MemoryNativeSampleData data = Memory.MemoryNativeSampleData.newBuilder().setStartTime(startTimeNs).build();
    byte[] buffer = data.toByteArray();
    myTransportService.addFile(Long.toString(startTimeNs), ByteString.copyFrom(buffer));
    ByteArrayOutputStream baos = new ByteArrayOutputStream();
    MemoryProfiler.saveHeapProfdSampleToFile(myStudioProfiler.getClient(), ProfilersTestData.SESSION_DATA, data, baos);
    assertArrayEquals(buffer, baos.toByteArray());
  }

  @Test
  public void testgetAllocationInfosForSession() {
    Common.Session session = myStudioProfiler.getSession();

    // Insert a completed info.
    Memory.AllocationsInfo info1 = Memory.AllocationsInfo.newBuilder()
      .setStartTime(1).setEndTime(2).setSuccess(true).setLegacy(true).build();
    myTransportService.addEventToStream(
      session.getStreamId(),
      ProfilersTestData.generateMemoryAllocationInfoData(1, session.getPid(), info1).build());

    List<Memory.AllocationsInfo> infos = MemoryProfiler.getAllocationInfosForSession(myStudioProfiler.getClient(),
                                                                                     session,
                                                                                     new Range(0, 10),
                                                                                     myStudioProfiler.getIdeServices());
    Truth.assertThat(infos).containsExactly(info1);

    // Insert a not yet completed info followed up by a generic end event.
    Memory.AllocationsInfo info2 = Memory.AllocationsInfo.newBuilder().setStartTime(5).setEndTime(Long.MAX_VALUE).setLegacy(true).build();
    myTransportService.addEventToStream(
      session.getStreamId(),
      Common.Event.newBuilder().setTimestamp(5).setGroupId(5).setKind(Common.Event.Kind.MEMORY_ALLOC_TRACKING)
        .setPid(session.getPid())
        .setMemoryAllocTracking(Memory.MemoryAllocTrackingData.newBuilder().setInfo(info2))
        .build());
    myTransportService.addEventToStream(
      session.getStreamId(),
      Common.Event.newBuilder().setTimestamp(10).setGroupId(5).setKind(Common.Event.Kind.MEMORY_ALLOC_TRACKING)
        .setPid(session.getPid()).setIsEnded(true).build());
    infos = MemoryProfiler.getAllocationInfosForSession(myStudioProfiler.getClient(),
                                                        session,
                                                        new Range(0, 10),
                                                        myStudioProfiler.getIdeServices());
    Truth.assertThat(infos).containsExactly(info1, info2.toBuilder().setEndTime(session.getEndTimestamp()).setSuccess(false).build());
  }

  private void setupODeviceAndProcess() {
    myDevice = Common.Device.newBuilder()
      .setDeviceId(FAKE_DEVICE_ID)
      .setSerial("FakeDevice")
      .setState(Common.Device.State.ONLINE)
      .setFeatureLevel(AndroidVersion.VersionCodes.O)
      .build();
    myProcess = Common.Process.newBuilder()
      .setPid(20)
      .setDeviceId(FAKE_DEVICE_ID)
      .setState(Common.Process.State.ALIVE)
      .setName("FakeProcess")
      .setStartTimestampNs(DEVICE_STARTTIME_NS)
      .setExposureLevel(Common.Process.ExposureLevel.DEBUGGABLE)
      .build();
    myTransportService.addDevice(myDevice);
    myTransportService.addProcess(myDevice, myProcess);
    myTimer.tick(FakeTimer.ONE_SECOND_IN_NS);
    myStudioProfiler.setProcess(myDevice, myProcess);
  }

  private boolean getIsUsingLiveAllocation() {
    Common.Session session = myStudioProfiler.getSessionsManager().getSelectedSession();
    myTransportService.addEventToStream(myStudioProfiler.getSession().getStreamId(), Common.Event.newBuilder()
      .setPid(myStudioProfiler.getSession().getPid())
      .setKind(Common.Event.Kind.MEMORY_ALLOC_SAMPLING)
      .setMemoryAllocSampling(DEFAULT_MEMORY_ALLOCATION_SAMPLING_DATA)
      .build());
    myTimer.tick(FakeTimer.ONE_SECOND_IN_NS);
    return MemoryProfiler.isUsingLiveAllocation(myStudioProfiler, session);
  }
}<|MERGE_RESOLUTION|>--- conflicted
+++ resolved
@@ -90,11 +90,7 @@
   }
 
   @Test
-<<<<<<< HEAD
-  public void testLiveAllocationTrackingOnAgentAttach() {
-=======
   public void testLiveAllocationTrackingStoppedAndNotStartedOnAgentAttach() {
->>>>>>> b5f40ffd
     setupODeviceAndProcess();
 
     // Verify start and stop allocation tracking commands are handled by the same handler.
@@ -114,29 +110,10 @@
     Commands.Command firstStopCommand = allocTrackingHandler.getLastCommand();
     Truth.assertThat(firstStopCommand.getType()).isEqualTo(Commands.Command.CommandType.STOP_ALLOC_TRACKING);
     Memory.AllocationsInfo lastInfo;
-<<<<<<< HEAD
-    verifyIsUsingLiveAllocation();
-    lastInfo = allocTrackingHandler.getLastInfo();
-    Truth.assertThat(lastInfo.getEndTime()).isEqualTo(1);
-    Truth.assertThat(lastInfo.getSuccess()).isTrue();
-
-    // We further verify that if we end the session and start a new one
-    // on the process, a new START_ALLOC_TRACKING command will be issued.
-    myStudioProfiler.getSessionsManager().endCurrentSession();
-    Truth.assertThat(allocTrackingHandler.getLastCommand().getType()).isEqualTo(Commands.Command.CommandType.STOP_ALLOC_TRACKING);
-    Truth.assertThat(allocTrackingHandler.getLastCommand().getCommandId()).isNotEqualTo(firstStopCommand.getCommandId());
-    myStudioProfiler.getSessionsManager().beginSession(myDevice.getDeviceId(), myDevice, myProcess);
-    myTransportService.setAgentStatus(DEFAULT_AGENT_ATTACHED_RESPONSE);
-    myTimer.tick(FakeTimer.ONE_SECOND_IN_NS);
-    Truth.assertThat(myStudioProfiler.isAgentAttached()).isTrue();
-    verifyIsUsingLiveAllocation();
-    Truth.assertThat(allocTrackingHandler.getLastCommand().getType()).isEqualTo(Commands.Command.CommandType.STOP_ALLOC_TRACKING);
-=======
     Truth.assertThat(getIsUsingLiveAllocation()).isFalse();
     lastInfo = allocTrackingHandler.getLastInfo();
     Truth.assertThat(lastInfo.getEndTime()).isEqualTo(1);
     Truth.assertThat(lastInfo.getSuccess()).isTrue();
->>>>>>> b5f40ffd
   }
 
   @Test
