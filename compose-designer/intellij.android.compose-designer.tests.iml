<?xml version="1.0" encoding="UTF-8"?>
<module type="JAVA_MODULE" version="4">
  <component name="NewModuleRootManager" inherit-compiler-output="true">
    <exclude-output />
    <content url="file://$MODULE_DIR$/testData">
      <sourceFolder url="file://$MODULE_DIR$/testData" type="java-test-resource" />
    </content>
    <content url="file://$MODULE_DIR$/testSrc">
      <sourceFolder url="file://$MODULE_DIR$/testSrc" isTestSource="true" />
    </content>
    <orderEntry type="inheritedJdk" />
    <orderEntry type="library" scope="TEST" name="kotlin-test" level="project" />
    <orderEntry type="sourceFolder" forTests="false" />
    <orderEntry type="module" module-name="android.sdktools.testutils" scope="TEST" />
    <orderEntry type="module" module-name="intellij.android.adt.testutils" scope="TEST" />
    <orderEntry type="module" module-name="intellij.android.compose-designer" scope="TEST" />
    <orderEntry type="module" module-name="android.sdktools.flags" scope="TEST" />
    <orderEntry type="module" module-name="intellij.android.common" scope="TEST" />
    <orderEntry type="module" module-name="intellij.android.testFramework" scope="TEST" />
    <orderEntry type="module" module-name="intellij.android.core.tests" scope="TEST" />
    <orderEntry type="module" module-name="intellij.android.core" scope="TEST" />
    <orderEntry type="module" module-name="intellij.android.adt.ui" scope="TEST" />
    <orderEntry type="module" module-name="intellij.android.adt.ui.model" scope="TEST" />
    <orderEntry type="module" module-name="intellij.android.deploy" scope="TEST" />
    <orderEntry type="library" scope="TEST" name="mockito" level="project" />
    <orderEntry type="module" module-name="intellij.android.projectSystem" scope="TEST" />
    <orderEntry type="module" module-name="intellij.android.projectSystem.gradle" scope="TEST" />
    <orderEntry type="module" module-name="intellij.android.designer" scope="TEST" />
    <orderEntry type="module" module-name="intellij.android.layout-ui" scope="TEST" />
    <orderEntry type="module-library" scope="TEST">
      <library name="ui-animation-tooling">
        <CLASSES>
          <root url="jar://$MODULE_DIR$/lib/ui-animation-tooling-internal.jar!/" />
        </CLASSES>
        <JAVADOC />
        <SOURCES />
      </library>
    </orderEntry>
    <orderEntry type="library" name="studio-analytics-proto" level="project" />
    <orderEntry type="module" module-name="intellij.android.compose-common" />
    <orderEntry type="module" module-name="intellij.android.compose-ide-plugin" scope="TEST" />
    <orderEntry type="module" module-name="intellij.android.artwork" scope="TEST" />
    <orderEntry type="module" module-name="intellij.android.preview-designer" scope="TEST" />
    <orderEntry type="module" module-name="intellij.android.execution.common" scope="TEST" />
    <orderEntry type="module" module-name="intellij.android.rendering" scope="TEST" />
    <orderEntry type="module" module-name="intellij.android.render-resources" scope="TEST" />
    <orderEntry type="library" scope="TEST" name="asm-tools" level="project" />
    <orderEntry type="module" module-name="android.sdktools.deployer" scope="TEST" />
<<<<<<< HEAD
    <orderEntry type="library" name="kotlin-stdlib" level="project" />
    <orderEntry type="library" scope="TEST" name="Guava" level="project" />
    <orderEntry type="library" scope="TEST" name="protobuf" level="project" />
    <orderEntry type="library" scope="TEST" name="jetbrains-annotations" level="project" />
    <orderEntry type="library" scope="TEST" name="kotlinx-coroutines-core" level="project" />
    <orderEntry type="library" scope="TEST" name="commons-lang3" level="project" />
    <orderEntry type="library" scope="TEST" name="ASM" level="project" />
    <orderEntry type="library" scope="TEST" name="kotlinc.high-level-api" level="project" />
    <orderEntry type="library" scope="TEST" name="kotlinc.kotlin-compiler-common" level="project" />
    <orderEntry type="library" scope="TEST" name="JUnit4" level="project" />
    <orderEntry type="module" module-name="intellij.platform.util.jdom" scope="TEST" />
    <orderEntry type="module" module-name="intellij.platform.util.base" scope="TEST" />
    <orderEntry type="module" module-name="intellij.platform.lang.impl" scope="TEST" />
    <orderEntry type="module" module-name="intellij.platform.util.rt" scope="TEST" />
    <orderEntry type="module" module-name="kotlin.idea" scope="TEST" />
    <orderEntry type="module" module-name="intellij.platform.testFramework" scope="TEST" />
    <orderEntry type="module" module-name="intellij.platform.editor" scope="TEST" />
    <orderEntry type="module" module-name="intellij.java.psi" scope="TEST" />
    <orderEntry type="module" module-name="intellij.platform.analysis" scope="TEST" />
    <orderEntry type="module" module-name="intellij.platform.ide" scope="TEST" />
    <orderEntry type="module" module-name="intellij.platform.util" scope="TEST" />
    <orderEntry type="module" module-name="intellij.platform.core.ui" scope="TEST" />
    <orderEntry type="module" module-name="intellij.platform.util.ui" scope="TEST" />
    <orderEntry type="module" module-name="intellij.platform.analysis.impl" scope="TEST" />
    <orderEntry type="module" module-name="intellij.platform.projectModel" scope="TEST" />
    <orderEntry type="module" module-name="intellij.platform.execution.impl" scope="TEST" />
    <orderEntry type="module" module-name="intellij.platform.lang" scope="TEST" />
    <orderEntry type="module" module-name="intellij.platform.uast" scope="TEST" />
    <orderEntry type="module" module-name="intellij.java.execution.impl" scope="TEST" />
    <orderEntry type="module" module-name="intellij.platform.execution" scope="TEST" />
    <orderEntry type="module" module-name="intellij.java.execution" scope="TEST" />
    <orderEntry type="module" module-name="intellij.platform.core" scope="TEST" />
    <orderEntry type="module" module-name="kotlin.code-insight.api" scope="TEST" />
    <orderEntry type="module" module-name="intellij.platform.extensions" scope="TEST" />
    <orderEntry type="module" module-name="intellij.platform.ide.impl" scope="TEST" />
    <orderEntry type="module" module-name="intellij.platform.core.impl" scope="TEST" />
    <orderEntry type="module" module-name="intellij.platform.ide.core" scope="TEST" />
    <orderEntry type="module" module-name="kotlin.base.psi" scope="TEST" />
    <orderEntry type="module" module-name="intellij.java.testFramework" scope="TEST" />
    <orderEntry type="library" scope="TEST" name="assertJ" level="project" />
    <orderEntry type="module" module-name="kotlin.base.plugin" scope="TEST" />
    <orderEntry type="module" module-name="kotlin.base.util" scope="TEST" />
    <orderEntry type="module" module-name="intellij.platform.util.classLoader" scope="TEST" />
=======
    <orderEntry type="library" name="truth" level="project" scope="TEST" />
    <orderEntry type="module" module-name="intellij.android.preview-elements" scope="TEST" />
>>>>>>> 574fcae1
  </component>
  <component name="TestModuleProperties" production-module="intellij.android.compose-designer" />
</module><|MERGE_RESOLUTION|>--- conflicted
+++ resolved
@@ -7,26 +7,10 @@
     </content>
     <content url="file://$MODULE_DIR$/testSrc">
       <sourceFolder url="file://$MODULE_DIR$/testSrc" isTestSource="true" />
+      <sourceFolder url="file://$MODULE_DIR$/testSrc/META-INF" type="java-resource" />
     </content>
     <orderEntry type="inheritedJdk" />
-    <orderEntry type="library" scope="TEST" name="kotlin-test" level="project" />
     <orderEntry type="sourceFolder" forTests="false" />
-    <orderEntry type="module" module-name="android.sdktools.testutils" scope="TEST" />
-    <orderEntry type="module" module-name="intellij.android.adt.testutils" scope="TEST" />
-    <orderEntry type="module" module-name="intellij.android.compose-designer" scope="TEST" />
-    <orderEntry type="module" module-name="android.sdktools.flags" scope="TEST" />
-    <orderEntry type="module" module-name="intellij.android.common" scope="TEST" />
-    <orderEntry type="module" module-name="intellij.android.testFramework" scope="TEST" />
-    <orderEntry type="module" module-name="intellij.android.core.tests" scope="TEST" />
-    <orderEntry type="module" module-name="intellij.android.core" scope="TEST" />
-    <orderEntry type="module" module-name="intellij.android.adt.ui" scope="TEST" />
-    <orderEntry type="module" module-name="intellij.android.adt.ui.model" scope="TEST" />
-    <orderEntry type="module" module-name="intellij.android.deploy" scope="TEST" />
-    <orderEntry type="library" scope="TEST" name="mockito" level="project" />
-    <orderEntry type="module" module-name="intellij.android.projectSystem" scope="TEST" />
-    <orderEntry type="module" module-name="intellij.android.projectSystem.gradle" scope="TEST" />
-    <orderEntry type="module" module-name="intellij.android.designer" scope="TEST" />
-    <orderEntry type="module" module-name="intellij.android.layout-ui" scope="TEST" />
     <orderEntry type="module-library" scope="TEST">
       <library name="ui-animation-tooling">
         <CLASSES>
@@ -36,64 +20,88 @@
         <SOURCES />
       </library>
     </orderEntry>
-    <orderEntry type="library" name="studio-analytics-proto" level="project" />
+    <orderEntry type="library" scope="TEST" name="kotlin-stdlib" level="project" />
+    <orderEntry type="library" scope="TEST" name="studio-analytics-proto" level="project" />
+    <orderEntry type="library" scope="TEST" name="ASM" level="project" />
+    <orderEntry type="library" scope="TEST" name="Guava" level="project" />
+    <orderEntry type="library" scope="TEST" name="JUnit4" level="project" />
+    <orderEntry type="library" scope="TEST" name="asm-tools" level="project" />
+    <orderEntry type="library" scope="TEST" name="commons-lang3" level="project" />
+    <orderEntry type="library" scope="TEST" name="jetbrains-annotations" level="project" />
+    <orderEntry type="library" scope="TEST" name="kotlin-test" level="project" />
+    <orderEntry type="library" scope="TEST" name="kotlinx-coroutines-core" level="project" />
+    <orderEntry type="library" scope="TEST" name="layoutlib" level="project" />
+    <orderEntry type="library" scope="TEST" name="mockito" level="project" />
+    <orderEntry type="library" scope="TEST" name="protobuf" level="project" />
+    <orderEntry type="library" scope="TEST" name="truth" level="project" />
+    <orderEntry type="library" scope="PROVIDED" name="kotlinc.high-level-api" level="project" />
+    <orderEntry type="library" scope="PROVIDED" name="kotlinc.kotlin-compiler-common" level="project" />
     <orderEntry type="module" module-name="intellij.android.compose-common" />
+    <orderEntry type="module" module-name="android.sdktools.common" scope="TEST" />
+    <orderEntry type="module" module-name="android.sdktools.ddmlib" scope="TEST" />
+    <orderEntry type="module" module-name="android.sdktools.deployer" scope="TEST" />
+    <orderEntry type="module" module-name="android.sdktools.flags" scope="TEST" />
+    <orderEntry type="module" module-name="android.sdktools.layoutlib-api" scope="TEST" />
+    <orderEntry type="module" module-name="android.sdktools.sdk-common" scope="TEST" />
+    <orderEntry type="module" module-name="android.sdktools.sdklib" scope="TEST" />
+    <orderEntry type="module" module-name="android.sdktools.testutils" scope="TEST" />
+    <orderEntry type="module" module-name="intellij.android.adt.testutils" scope="TEST" />
+    <orderEntry type="module" module-name="intellij.android.adt.ui" scope="TEST" />
+    <orderEntry type="module" module-name="intellij.android.adt.ui.model" scope="TEST" />
+    <orderEntry type="module" module-name="intellij.android.artwork" scope="TEST" />
+    <orderEntry type="module" module-name="intellij.android.common" scope="TEST" />
+    <orderEntry type="module" module-name="intellij.android.compose-designer" scope="TEST" />
     <orderEntry type="module" module-name="intellij.android.compose-ide-plugin" scope="TEST" />
-    <orderEntry type="module" module-name="intellij.android.artwork" scope="TEST" />
+    <orderEntry type="module" module-name="intellij.android.core" scope="TEST" />
+    <orderEntry type="module" module-name="intellij.android.core.tests" scope="TEST" />
+    <orderEntry type="module" module-name="intellij.android.deploy" scope="TEST" />
+    <orderEntry type="module" module-name="intellij.android.designer" scope="TEST" />
+    <orderEntry type="module" module-name="intellij.android.execution.common" scope="TEST" />
+    <orderEntry type="module" module-name="intellij.android.jps.model" scope="TEST" />
+    <orderEntry type="module" module-name="intellij.android.layout-ui" scope="TEST" />
     <orderEntry type="module" module-name="intellij.android.preview-designer" scope="TEST" />
-    <orderEntry type="module" module-name="intellij.android.execution.common" scope="TEST" />
+    <orderEntry type="module" module-name="intellij.android.preview-elements" scope="TEST" />
+    <orderEntry type="module" module-name="intellij.android.projectSystem" scope="TEST" />
+    <orderEntry type="module" module-name="intellij.android.projectSystem.gradle" scope="TEST" />
+    <orderEntry type="module" module-name="intellij.android.render-resources" scope="TEST" />
     <orderEntry type="module" module-name="intellij.android.rendering" scope="TEST" />
-    <orderEntry type="module" module-name="intellij.android.render-resources" scope="TEST" />
-    <orderEntry type="library" scope="TEST" name="asm-tools" level="project" />
-    <orderEntry type="module" module-name="android.sdktools.deployer" scope="TEST" />
-<<<<<<< HEAD
-    <orderEntry type="library" name="kotlin-stdlib" level="project" />
-    <orderEntry type="library" scope="TEST" name="Guava" level="project" />
-    <orderEntry type="library" scope="TEST" name="protobuf" level="project" />
-    <orderEntry type="library" scope="TEST" name="jetbrains-annotations" level="project" />
-    <orderEntry type="library" scope="TEST" name="kotlinx-coroutines-core" level="project" />
-    <orderEntry type="library" scope="TEST" name="commons-lang3" level="project" />
-    <orderEntry type="library" scope="TEST" name="ASM" level="project" />
-    <orderEntry type="library" scope="TEST" name="kotlinc.high-level-api" level="project" />
-    <orderEntry type="library" scope="TEST" name="kotlinc.kotlin-compiler-common" level="project" />
-    <orderEntry type="library" scope="TEST" name="JUnit4" level="project" />
+    <orderEntry type="module" module-name="intellij.android.testFramework" scope="TEST" />
+    <orderEntry type="module" module-name="intellij.android.testutils" scope="TEST" />
+    <orderEntry type="module" module-name="intellij.color.scheme.warmNeon" scope="TEST" />
+    <orderEntry type="module" module-name="intellij.java.execution" scope="TEST" />
+    <orderEntry type="module" module-name="intellij.java.execution.impl" scope="TEST" />
+    <orderEntry type="module" module-name="intellij.java.psi" scope="TEST" />
+    <orderEntry type="module" module-name="intellij.java.testFramework" scope="TEST" />
+    <orderEntry type="module" module-name="intellij.platform.analysis" scope="TEST" />
+    <orderEntry type="module" module-name="intellij.platform.analysis.impl" scope="TEST" />
+    <orderEntry type="module" module-name="intellij.platform.core" scope="TEST" />
+    <orderEntry type="module" module-name="intellij.platform.core.impl" scope="TEST" />
+    <orderEntry type="module" module-name="intellij.platform.core.ui" scope="TEST" />
+    <orderEntry type="module" module-name="intellij.platform.editor" scope="TEST" />
+    <orderEntry type="module" module-name="intellij.platform.execution" scope="TEST" />
+    <orderEntry type="module" module-name="intellij.platform.execution.impl" scope="TEST" />
+    <orderEntry type="module" module-name="intellij.platform.extensions" scope="TEST" />
+    <orderEntry type="module" module-name="intellij.platform.ide" scope="TEST" />
+    <orderEntry type="module" module-name="intellij.platform.ide.core" scope="TEST" />
+    <orderEntry type="module" module-name="intellij.platform.ide.impl" scope="TEST" />
+    <orderEntry type="module" module-name="intellij.platform.lang" scope="TEST" />
+    <orderEntry type="module" module-name="intellij.platform.lang.core" scope="TEST" />
+    <orderEntry type="module" module-name="intellij.platform.lang.impl" scope="TEST" />
+    <orderEntry type="module" module-name="intellij.platform.projectModel" scope="TEST" />
+    <orderEntry type="module" module-name="intellij.platform.testFramework" scope="TEST" />
+    <orderEntry type="module" module-name="intellij.platform.testFramework.common" scope="TEST" />
+    <orderEntry type="module" module-name="intellij.platform.uast" scope="TEST" />
+    <orderEntry type="module" module-name="intellij.platform.util" scope="TEST" />
+    <orderEntry type="module" module-name="intellij.platform.util.base" scope="TEST" />
+    <orderEntry type="module" module-name="intellij.platform.util.classLoader" scope="TEST" />
     <orderEntry type="module" module-name="intellij.platform.util.jdom" scope="TEST" />
-    <orderEntry type="module" module-name="intellij.platform.util.base" scope="TEST" />
-    <orderEntry type="module" module-name="intellij.platform.lang.impl" scope="TEST" />
     <orderEntry type="module" module-name="intellij.platform.util.rt" scope="TEST" />
+    <orderEntry type="module" module-name="intellij.platform.util.ui" scope="TEST" />
+    <orderEntry type="module" module-name="kotlin.base.plugin" scope="TEST" />
+    <orderEntry type="module" module-name="kotlin.base.psi" scope="TEST" />
+    <orderEntry type="module" module-name="kotlin.base.util" scope="TEST" />
+    <orderEntry type="module" module-name="kotlin.code-insight.api" scope="TEST" />
     <orderEntry type="module" module-name="kotlin.idea" scope="TEST" />
-    <orderEntry type="module" module-name="intellij.platform.testFramework" scope="TEST" />
-    <orderEntry type="module" module-name="intellij.platform.editor" scope="TEST" />
-    <orderEntry type="module" module-name="intellij.java.psi" scope="TEST" />
-    <orderEntry type="module" module-name="intellij.platform.analysis" scope="TEST" />
-    <orderEntry type="module" module-name="intellij.platform.ide" scope="TEST" />
-    <orderEntry type="module" module-name="intellij.platform.util" scope="TEST" />
-    <orderEntry type="module" module-name="intellij.platform.core.ui" scope="TEST" />
-    <orderEntry type="module" module-name="intellij.platform.util.ui" scope="TEST" />
-    <orderEntry type="module" module-name="intellij.platform.analysis.impl" scope="TEST" />
-    <orderEntry type="module" module-name="intellij.platform.projectModel" scope="TEST" />
-    <orderEntry type="module" module-name="intellij.platform.execution.impl" scope="TEST" />
-    <orderEntry type="module" module-name="intellij.platform.lang" scope="TEST" />
-    <orderEntry type="module" module-name="intellij.platform.uast" scope="TEST" />
-    <orderEntry type="module" module-name="intellij.java.execution.impl" scope="TEST" />
-    <orderEntry type="module" module-name="intellij.platform.execution" scope="TEST" />
-    <orderEntry type="module" module-name="intellij.java.execution" scope="TEST" />
-    <orderEntry type="module" module-name="intellij.platform.core" scope="TEST" />
-    <orderEntry type="module" module-name="kotlin.code-insight.api" scope="TEST" />
-    <orderEntry type="module" module-name="intellij.platform.extensions" scope="TEST" />
-    <orderEntry type="module" module-name="intellij.platform.ide.impl" scope="TEST" />
-    <orderEntry type="module" module-name="intellij.platform.core.impl" scope="TEST" />
-    <orderEntry type="module" module-name="intellij.platform.ide.core" scope="TEST" />
-    <orderEntry type="module" module-name="kotlin.base.psi" scope="TEST" />
-    <orderEntry type="module" module-name="intellij.java.testFramework" scope="TEST" />
-    <orderEntry type="library" scope="TEST" name="assertJ" level="project" />
-    <orderEntry type="module" module-name="kotlin.base.plugin" scope="TEST" />
-    <orderEntry type="module" module-name="kotlin.base.util" scope="TEST" />
-    <orderEntry type="module" module-name="intellij.platform.util.classLoader" scope="TEST" />
-=======
-    <orderEntry type="library" name="truth" level="project" scope="TEST" />
-    <orderEntry type="module" module-name="intellij.android.preview-elements" scope="TEST" />
->>>>>>> 574fcae1
   </component>
   <component name="TestModuleProperties" production-module="intellij.android.compose-designer" />
 </module>