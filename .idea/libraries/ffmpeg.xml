<component name="libraryTable">
  <library name="ffmpeg" type="repository">
    <properties include-transitive-deps="false" maven-id="org.jetbrains.intellij.deps.android.tools.streaming.ffmpeg-bundle:ffmpeg:6.0-1.5.9" />
    <CLASSES>
<<<<<<< HEAD
      <root url="jar://$MAVEN_REPOSITORY$/org/jetbrains/intellij/deps/android/tools/streaming/ffmpeg-bundle/ffmpeg/6.0-1.5.9/ffmpeg-6.0-1.5.9.jar!/" />
=======
      <root url="jar://$PROJECT_DIR$/../../../prebuilts/tools/common/m2/repository/org/bytedeco/ffmpeg/6.0-1.5.9/ffmpeg-6.0-1.5.9.jar!/" />
      <root url="jar://$PROJECT_DIR$/../../../prebuilts/tools/common/m2/repository/org/bytedeco/javacpp/1.5.9/javacpp-1.5.9.jar!/" />
>>>>>>> 574fcae1
    </CLASSES>
    <JAVADOC />
    <SOURCES />
  </library>
</component><|MERGE_RESOLUTION|>--- conflicted
+++ resolved
@@ -1,15 +1,13 @@
 <component name="libraryTable">
-  <library name="ffmpeg" type="repository">
-    <properties include-transitive-deps="false" maven-id="org.jetbrains.intellij.deps.android.tools.streaming.ffmpeg-bundle:ffmpeg:6.0-1.5.9" />
+  <library name="ffmpeg">
     <CLASSES>
-<<<<<<< HEAD
-      <root url="jar://$MAVEN_REPOSITORY$/org/jetbrains/intellij/deps/android/tools/streaming/ffmpeg-bundle/ffmpeg/6.0-1.5.9/ffmpeg-6.0-1.5.9.jar!/" />
-=======
       <root url="jar://$PROJECT_DIR$/../../../prebuilts/tools/common/m2/repository/org/bytedeco/ffmpeg/6.0-1.5.9/ffmpeg-6.0-1.5.9.jar!/" />
       <root url="jar://$PROJECT_DIR$/../../../prebuilts/tools/common/m2/repository/org/bytedeco/javacpp/1.5.9/javacpp-1.5.9.jar!/" />
->>>>>>> 574fcae1
     </CLASSES>
-    <JAVADOC />
+    <JAVADOC>
+      <root url="http://bytedeco.org/javacpp-presets/ffmpeg/apidocs" />
+      <root url="http://bytedeco.org/javacpp/apidocs" />
+    </JAVADOC>
     <SOURCES />
   </library>
 </component>