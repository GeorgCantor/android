/*
 * Copyright (C) 2018 The Android Open Source Project
 *
 * Licensed under the Apache License, Version 2.0 (the "License");
 * you may not use this file except in compliance with the License.
 * You may obtain a copy of the License at
 *
 *      http://www.apache.org/licenses/LICENSE-2.0
 *
 * Unless required by applicable law or agreed to in writing, software
 * distributed under the License is distributed on an "AS IS" BASIS,
 * WITHOUT WARRANTIES OR CONDITIONS OF ANY KIND, either express or implied.
 * See the License for the specific language governing permissions and
 * limitations under the License.
 */
package com.android.tools.idea.diagnostics.hprof.analysis

import com.android.tools.idea.diagnostics.hprof.classstore.ClassDefinition
import com.android.tools.idea.diagnostics.hprof.navigator.ObjectNavigator
import com.android.tools.idea.diagnostics.hprof.util.HeapReportUtils.toPaddedShortStringAsSize
import com.android.tools.idea.diagnostics.hprof.util.HeapReportUtils.toShortStringAsCount
import com.android.tools.idea.diagnostics.hprof.util.HeapReportUtils.toShortStringAsSize
import com.android.tools.idea.diagnostics.hprof.util.TreeNode
import com.android.tools.idea.diagnostics.hprof.util.TreeVisualizer
import com.android.tools.idea.diagnostics.hprof.util.TruncatingPrintBuffer
import com.intellij.util.ExceptionUtil
import gnu.trove.TIntArrayList
import gnu.trove.TLongArrayList
import gnu.trove.TLongHashSet
import gnu.trove.TObjectIntHashMap
import it.unimi.dsi.fastutil.longs.Long2ObjectOpenHashMap
import it.unimi.dsi.fastutil.longs.LongArrayList
import it.unimi.dsi.fastutil.longs.LongCollection
import java.util.ArrayDeque
import java.util.Stack
import java.util.function.LongConsumer

class AnalyzeDisposer(private val analysisContext: AnalysisContext) {

  private var prepareException: Exception? = null

  data class Grouping(val childClass: ClassDefinition,
                      val parentClass: ClassDefinition?,
                      val rootClass: ClassDefinition)

  class InstanceStats {
    private val parentIds = TLongArrayList()
    private val rootIds = TLongHashSet()

    fun parentCount() = TLongHashSet(parentIds.toNativeArray()).size()
    fun rootCount() = rootIds.size()
    fun objectCount() = parentIds.size()

    fun registerObject(parentId: Long, rootId: Long) {
      parentIds.add(parentId)
      rootIds.add(rootId)
    }
  }

  data class DisposedDominatorReportEntry(val classDefinition: ClassDefinition, val count: Long, val size: Long)

  companion object {
    val TOP_REPORTED_CLASSES = setOf(
      "com.intellij.openapi.project.impl.ProjectImpl"
    )
  }

  fun prepareDisposerChildren() {
    prepareException = null
    val result = analysisContext.disposerParentToChildren
    result.clear()

    if (!analysisContext.classStore.containsClass("com.intellij.openapi.util.Disposer")) {
      return
    }
    try {
      val nav = analysisContext.navigator

      nav.goToStaticField("com.intellij.openapi.util.Disposer", "ourTree")
      analysisContext.diposerTreeObjectId = nav.id.toInt()

      goToArrayOfDisposableObjectNodes(nav)
      nav.getReferencesCopy().forEach {
        if (it == 0L) return@forEach true

        nav.goTo(it)
        verifyClassIsObjectNode(nav.getClass())
        val objectNodeParentId = nav.getInstanceFieldObjectId(null, "myParent")
        val childId = nav.getInstanceFieldObjectId(null, "myObject")
        nav.goTo(objectNodeParentId)

        val parentId =
          if (nav.isNull())
            0L
          else
            nav.getInstanceFieldObjectId(null, "myObject")

        val childrenList = if (result.containsKey(parentId.toInt())) {
          result.get(parentId.toInt())
        }
        else {
          val list = TIntArrayList()
          result.put(parentId.toInt(), list)
          list
        }
        childrenList.add(childId.toInt())
        true
      }
      result.forEachValue { list ->
        list.trimToSize()
        true
      }
    } catch (ex : Exception) {
      prepareException = ex
    }
  }

  private fun goToArrayOfDisposableObjectNodes(nav: ObjectNavigator) {
    nav.goToStaticField("com.intellij.openapi.util.Disposer", "ourTree")

    analysisContext.diposerTreeObjectId = nav.id.toInt()

    verifyClassIsObjectTree(nav.getClass())

    if (nav.isNull()) {
      throw ObjectNavigator.NavigationException("Disposer.ourTree == null")
    }
    nav.goToInstanceField(null, "myObject2NodeMap")
    if (nav.getClass().name == "gnu.trove.THashMap") {
      nav.goToInstanceField("gnu.trove.THashMap", "_values")
    }
    else {
      nav.goToInstanceField("it.unimi.dsi.fastutil.objects.Reference2ObjectOpenHashMap", "value")
    }
    if (nav.isNull()) {
      throw ObjectNavigator.NavigationException("Collection of children is null")
    }
    if (!nav.getClass().isArray()) {
      throw ObjectNavigator.NavigationException("Invalid type of map values collection: ${nav.getClass().name}")
    }
  }

  private fun verifyClassIsObjectNode(clazzObjectTree: ClassDefinition) {
    if (clazzObjectTree.undecoratedName != "com.intellij.openapi.util.objectTree.ObjectNode" &&
        clazzObjectTree.undecoratedName != "com.intellij.openapi.util.ObjectNode") {
      throw ObjectNavigator.NavigationException("Wrong type, expected ObjectNode: ${clazzObjectTree.name}")
    }
  }

  private fun verifyClassIsObjectTree(clazzObjectTree: ClassDefinition) {
    if (clazzObjectTree.undecoratedName != "com.intellij.openapi.util.objectTree.ObjectTree" &&
        clazzObjectTree.undecoratedName != "com.intellij.openapi.util.ObjectTree") {
      throw ObjectNavigator.NavigationException("Wrong type, expected ObjectTree: ${clazzObjectTree.name}")
    }
  }

  private class DisposerNode(val className: String) : TreeNode {
    var count = 0
    var subtreeSize = 0
    var filteredSubtreeSize = 0
    val children = HashMap<String, DisposerNode>()

    fun equals(other: DisposerNode): Boolean = className == other.className

    override fun equals(other: Any?): Boolean = other != null && other is DisposerNode && equals(other)
    override fun hashCode() = className.hashCode()
    override fun description(): String = "[$subtreeSize] $count $className"
    override fun children(): Collection<TreeNode> = children.values.sortedByDescending { it.subtreeSize }

    fun addInstance() {
       count++
    }

    fun getChildForClassName(name: String): DisposerNode = children.getOrPut(name, { DisposerNode(name) })
  }

  private enum class SubTreeUpdaterOperation  { PROCESS_CHILDREN, UPDATE_SIZE }

  fun prepareDisposerTreeSummarySection(options: AnalysisConfig.DisposerTreeSummaryOptions): String = buildString {
    TruncatingPrintBuffer(options.headLimit, 0, this::appendln).use { buffer ->
      if (!analysisContext.classStore.containsClass("com.intellij.openapi.util.Disposer")) {
        return@buildString
      }

      prepareException?.let {
        buffer.println(ExceptionUtil.getThrowableText(it))
        return@buildString
      }

      val nav = analysisContext.navigator
      val objectId2Children = Long2ObjectOpenHashMap<LongArrayList>()
      val topLevelObjectIds = LongArrayList()

      // Build a map: object -> list of its disposable children
      // Collect top-level objects (i.e. have no parent)
      try {
        goToArrayOfDisposableObjectNodes(nav)

        nav.getReferencesCopy().forEach { childId ->
          if (childId == 0L) return@forEach true

          nav.goTo(childId)
          verifyClassIsObjectNode(nav.getClass())

          val objectNodeParentId = nav.getInstanceFieldObjectId(null, "myParent")
          val objectId = nav.getInstanceFieldObjectId(null, "myObject")
          nav.goTo(objectNodeParentId)

          if (!objectId2Children.containsKey(objectId))
            objectId2Children[objectId] = LongArrayList()

          if (nav.isNull()) {
            topLevelObjectIds.add(objectId)
          }
          else {
            verifyClassIsObjectNode(nav.getClass())
            val parentId = nav.getInstanceFieldObjectId(null, "myObject")

            var children = objectId2Children.get(parentId)
            if (children == null) {
              children = LongArrayList()
              objectId2Children[parentId] = children
            }
            children.add(objectId)
          }
          true
        }

        val rootNode = DisposerNode("<root>")

        data class StackObject(val node: DisposerNode, val childrenIds: LongCollection)

        val stack = Stack<StackObject>()
        stack.push(StackObject(rootNode, topLevelObjectIds))

        while (!stack.empty()) {
          val (currentNode, childrenIds) = stack.pop()

          val nodeToChildren = HashMap<DisposerNode, LongArrayList>()
          childrenIds.forEach(LongConsumer {
            val childClassName = nav.getClassForObjectId(it).name
            val childNode = currentNode.getChildForClassName(childClassName)
            childNode.addInstance()
            nodeToChildren.getOrPut(childNode, { LongArrayList() }).addAll(objectId2Children[it])
          })
          nodeToChildren.forEach { (node, children) -> stack.push(StackObject(node, children)) }
        }

        // Update subtree size
        data class SubtreeSizeUpdateStackObject(val node: DisposerNode, val operation: SubTreeUpdaterOperation)

        val nodeStack = Stack<SubtreeSizeUpdateStackObject>()
        nodeStack.push(SubtreeSizeUpdateStackObject(rootNode, SubTreeUpdaterOperation.PROCESS_CHILDREN))

        while (!nodeStack.isEmpty()) {
          val (currentNode, operation) = nodeStack.pop()
          if (operation == SubTreeUpdaterOperation.PROCESS_CHILDREN) {
            currentNode.subtreeSize = currentNode.count
            currentNode.filteredSubtreeSize = currentNode.count
            nodeStack.push(SubtreeSizeUpdateStackObject(currentNode, SubTreeUpdaterOperation.UPDATE_SIZE))
            currentNode.children.values.forEach {
              nodeStack.push(SubtreeSizeUpdateStackObject(it, SubTreeUpdaterOperation.PROCESS_CHILDREN))
            }
          }
          else {
            assert(operation == SubTreeUpdaterOperation.UPDATE_SIZE)

            currentNode.children.values.forEach { currentNode.subtreeSize += it.subtreeSize }
            currentNode.children.entries.removeIf { it.value.filteredSubtreeSize < options.nodeCutoff }
            currentNode.children.values.forEach { currentNode.filteredSubtreeSize += it.subtreeSize }
          }
        }
        val visualizer = TreeVisualizer()
        buffer.println("Cutoff: ${options.nodeCutoff}")
        buffer.println("Count of disposable objects: ${rootNode.subtreeSize}")
        buffer.println()
        rootNode.children().forEach {
          visualizer.visualizeTree(it, buffer, analysisContext.config.disposerOptions.disposerTreeSummaryOptions)
          buffer.println()
        }
      }
      catch (ex: Exception) {
        buffer.println(ExceptionUtil.getThrowableText(ex))
      }
    }
  }

  fun prepareDisposerTreeSection(): String = buildString {
    if (!analysisContext.classStore.containsClass("com.intellij.openapi.util.Disposer")) {
      return@buildString
    }

    prepareException?.let {
      appendln(ExceptionUtil.getThrowableText(it))
      return@buildString
    }

    val nav = analysisContext.navigator

    try {
      goToArrayOfDisposableObjectNodes(nav)

      val groupingToObjectStats = HashMap<Grouping, InstanceStats>()
      val maxTreeDepth = 200
      val tooDeepObjectClasses = HashSet<ClassDefinition>()
      nav.getReferencesCopy().forEach {
        if (it == 0L) return@forEach true

        nav.goTo(it)
        verifyClassIsObjectNode(nav.getClass())
        val objectNodeParentId = nav.getInstanceFieldObjectId(null, "myParent")
        val objectNodeObjectId = nav.getInstanceFieldObjectId(null, "myObject")
        nav.goTo(objectNodeParentId)

        val parentId =
          if (nav.isNull())
            0L
          else {
            verifyClassIsObjectNode(nav.getClass())
            nav.getInstanceFieldObjectId(null, "myObject")
          }

        val parentClass =
          if (parentId == 0L)
            null
          else {
            nav.goTo(parentId)
            nav.getClass()
          }

        nav.goTo(objectNodeObjectId)
        val objectClass = nav.getClass()

        val rootClass: ClassDefinition
        val rootId: Long

        if (parentId == 0L) {
          rootClass = objectClass
          rootId = objectNodeObjectId
        }
        else {
          var rootObjectNodeId = objectNodeParentId
          var rootObjectId: Long
          var iterationCount = 0
          do {
            nav.goTo(rootObjectNodeId)
            verifyClassIsObjectNode(nav.getClass())
            rootObjectNodeId = nav.getInstanceFieldObjectId(null, "myParent")
            rootObjectId = nav.getInstanceFieldObjectId(null, "myObject")
            iterationCount++
          }
          while (rootObjectNodeId != 0L && iterationCount < maxTreeDepth)

          if (iterationCount >= maxTreeDepth) {
            tooDeepObjectClasses.add(objectClass)
            rootId = parentId
            rootClass = parentClass!!
          }
          else {
            nav.goTo(rootObjectId)
            rootId = rootObjectId
            rootClass = nav.getClass()
          }
        }

        groupingToObjectStats
          .getOrPut(Grouping(objectClass, parentClass, rootClass)) { InstanceStats() }
          .registerObject(parentId, rootId)
        true
      }

      TruncatingPrintBuffer(400, 0, this::appendln).use { buffer ->
        groupingToObjectStats
          .entries
          .sortedByDescending { it.value.objectCount() }
          .groupBy { it.key.rootClass }
          .forEach { (rootClass, entries) ->
            buffer.println("Root: ${rootClass.name}")
            TruncatingPrintBuffer(100, 0, buffer::println).use { buffer ->
              entries.forEach { (mapping, groupedObjects) ->
                printDisposerTreeReportLine(buffer, mapping, groupedObjects)
              }
            }
            buffer.println()
          }
      }

      if (tooDeepObjectClasses.size > 0) {
        appendln("Skipped analysis of objects too deep in disposer tree:")
        tooDeepObjectClasses.forEach {
          appendln(" * ${nav.classStore.getShortPrettyNameForClass(it)}")
        }
      }
    } catch (ex : Exception) {
      appendln(ExceptionUtil.getThrowableText(ex))
    }
  }

  private fun printDisposerTreeReportLine(buffer: TruncatingPrintBuffer,
                                          mapping: Grouping,
                                          groupedObjects: InstanceStats) {
    val (sourceClass, parentClass, rootClass) = mapping
    val nav = analysisContext.navigator

    val objectCount = groupedObjects.objectCount()
    val parentCount = groupedObjects.parentCount()

    // Ignore 1-1 mappings
    if (parentClass != null && objectCount == parentCount)
      return

    val parentString: String
    if (parentClass == null) {
      parentString = "(no parent)"
    }
    else {
      val parentClassName = nav.classStore.getShortPrettyNameForClass(parentClass)
      val rootCount = groupedObjects.rootCount()
      if (rootClass != parentClass || rootCount != parentCount) {
        parentString = "<-- $parentCount $parentClassName [...] $rootCount"
      }
      else
        parentString = "<-- $parentCount"
    }

    val sourceClassName = nav.classStore.getShortPrettyNameForClass(sourceClass)
    buffer.println("  ${String.format("%6d", objectCount)} $sourceClassName $parentString")
  }

  fun computeDisposedObjectsIDs() {
    val disposedObjectsIDs = analysisContext.disposedObjectsIDs
    disposedObjectsIDs.clear()

    if (prepareException != null) {
      return
    }

    try {
      val nav = analysisContext.navigator
      val parentList = analysisContext.parentList

      if (!nav.classStore.containsClass("com.intellij.openapi.util.Disposer")) {
        return
      }

      nav.goToStaticField("com.intellij.openapi.util.Disposer", "ourTree")
      if (nav.isNull()) {
        throw ObjectNavigator.NavigationException("ourTree is null")
      }
      verifyClassIsObjectTree(nav.getClass())
      nav.goToInstanceField(null, "myDisposedObjects")
      nav.goToInstanceField("com.intellij.util.containers.WeakHashMap", "myMap")
<<<<<<< HEAD
      nav.goToInstanceField("com.intellij.util.containers.RefHashMap\$MyMap", "value")
=======
      nav.goToInstanceField("com.intellij.util.containers.RefHashMap\$MyMap", "key")
>>>>>>> b5f40ffd
      val weakKeyClass = nav.classStore.getClassIfExists("com.intellij.util.containers.WeakHashMap\$WeakKey")

      nav.getReferencesCopy().forEach {
        if (it == 0L) {
          return@forEach true
        }
        nav.goTo(it, ObjectNavigator.ReferenceResolution.ALL_REFERENCES)
        if (nav.getClass() != weakKeyClass) {
          return@forEach true
        }
        nav.goToInstanceField("com.intellij.util.containers.WeakHashMap\$WeakKey", "referent")
        if (nav.id == 0L) return@forEach true

        val leakId = nav.id.toInt()
        if (parentList[leakId] == 0) {
          // If there is no parent, then the object does not have a strong-reference path to GC root
          return@forEach true
        }
        disposedObjectsIDs.add(leakId)
        true
      }
    } catch (navEx : ObjectNavigator.NavigationException) {
      prepareException = navEx
    }
  }

  fun prepareDisposedObjectsSection(): String = buildString {
    val leakedInstancesByClass = HashMap<ClassDefinition, TLongArrayList>()
    val countByClass = TObjectIntHashMap<ClassDefinition>()
    var totalCount = 0

    val nav = analysisContext.navigator
    val disposedObjectsIDs = analysisContext.disposedObjectsIDs
    val disposerOptions = analysisContext.config.disposerOptions

    disposedObjectsIDs.forEach {
      nav.goTo(it.toLong(), ObjectNavigator.ReferenceResolution.ALL_REFERENCES)

      val leakClass = nav.getClass()
      val leakId = nav.id

      leakedInstancesByClass.getOrPut(leakClass) { TLongArrayList() }.add(leakId)

      countByClass.put(leakClass, countByClass[leakClass] + 1)
      totalCount++

      true
    }

    // Convert TObjectIntHashMap to list of entries
    data class TObjectIntMapEntry<T>(val key: T, val value: Int)

    val entries = mutableListOf<TObjectIntMapEntry<ClassDefinition>>()
    countByClass.forEachEntry { key, value ->
      entries.add(TObjectIntMapEntry(key, value))
      true
    }

    if (disposerOptions.includeDisposedObjectsSummary) {
      // Print counts of disposed-but-strong-referenced objects
      TruncatingPrintBuffer(100, 0, this::appendln).use { buffer ->
        buffer.println("Count of disposed-but-strong-referenced objects: $totalCount")
        entries
          .sortedByDescending { it.value }
          .partition { TOP_REPORTED_CLASSES.contains(it.key.name) }
          .let { it.first + it.second }
          .forEach { entry ->
            buffer.println("  ${entry.value} ${entry.key.prettyName}")
          }
      }
      appendln()
    }

    val disposedTree = GCRootPathsTree(analysisContext, AnalysisConfig.TreeDisplayOptions.all(), null)
    for (disposedObjectsID in disposedObjectsIDs) {
      disposedTree.registerObject(disposedObjectsID)
    }

    val disposedDominatorNodesByClass = disposedTree.getDisposedDominatorNodes()
    var allDominatorsCount = 0L
    var allDominatorsSubgraphSize = 0L
    val disposedDominatorClassSizeList = mutableListOf<DisposedDominatorReportEntry>()
    disposedDominatorNodesByClass.forEach { (classDefinition, nodeList) ->
      var dominatorClassSubgraphSize = 0L
      var dominatorClassInstanceCount = 0L
      nodeList.forEach {
        dominatorClassInstanceCount += it.instances.size()
        dominatorClassSubgraphSize += it.totalSizeInDwords.toLong() * 4
      }
      allDominatorsCount += dominatorClassInstanceCount
      allDominatorsSubgraphSize += dominatorClassSubgraphSize
      disposedDominatorClassSizeList.add(
        DisposedDominatorReportEntry(classDefinition, dominatorClassInstanceCount, dominatorClassSubgraphSize))
    }

    if (disposerOptions.includeDisposedObjectsSummary) {
      TruncatingPrintBuffer(30, 0, this::appendln).use { buffer ->
        buffer.println("Disposed-but-strong-referenced dominator object count: $allDominatorsCount")
        buffer.println(
          "Disposed-but-strong-referenced dominator sub-graph size: ${toShortStringAsSize(allDominatorsSubgraphSize)}")
        disposedDominatorClassSizeList
          .sortedByDescending { it.size }
          .forEach { entry ->
            buffer.println(
              "  ${toPaddedShortStringAsSize(entry.size)} - ${toShortStringAsCount(entry.count)} ${entry.classDefinition.name}")
          }
      }
      appendln()
    }

    if (disposerOptions.includeDisposedObjectsDetails) {
      val instancesListInOrder = getInstancesListInPriorityOrder(
        leakedInstancesByClass,
        disposedDominatorClassSizeList
      )

      TruncatingPrintBuffer(700, 0, this::appendln).use { buffer ->
        instancesListInOrder
          .forEach { instances ->
            nav.goTo(instances[0])
            buffer.println(
              "Disposed but still strong-referenced objects: ${instances.size()} ${nav.getClass().prettyName}, most common paths from GC-roots:")
            val gcRootPathsTree = GCRootPathsTree(analysisContext, disposerOptions.disposedObjectsDetailsTreeDisplayOptions, nav.getClass())
            instances.forEach { leakId ->
              gcRootPathsTree.registerObject(leakId.toInt())
              true
            }
            gcRootPathsTree.printTree().lineSequence().forEach(buffer::println)
          }
      }
    }
  }

  private fun getInstancesListInPriorityOrder(
    classToLeakedIdsList: HashMap<ClassDefinition, TLongArrayList>,
    disposedDominatorReportEntries: List<DisposedDominatorReportEntry>): List<TLongArrayList> {
    val result = mutableListOf<TLongArrayList>()

    // Make a mutable copy. When a class instances are added to the result list, remove the class entry from the copy.
    val classToLeakedIdsListCopy = HashMap(classToLeakedIdsList)

    // First, all top classes
    TOP_REPORTED_CLASSES.forEach { topClassName ->
      classToLeakedIdsListCopy
        .filterKeys { it.name == topClassName }
        .forEach { (classDefinition, list) ->
          result.add(list)
          classToLeakedIdsListCopy.remove(classDefinition)
        }
    }

    // Alternate between class with most instances leaked and class with most bytes leaked

    // Prepare instance count class list by priority
    val classOrderByInstanceCount = ArrayDeque(
      classToLeakedIdsListCopy
        .entries
        .sortedByDescending { it.value.size() }
        .map { it.key }
    )

    // Prepare dominator bytes count class list by priority
    val classOrderByByteCount = ArrayDeque(
      disposedDominatorReportEntries
        .sortedByDescending { it.size }
        .map { it.classDefinition }
    )

    // zip, but ignore duplicates
    var nextByInstanceCount = true
    while (!classOrderByInstanceCount.isEmpty() ||
           !classOrderByByteCount.isEmpty()) {
      val nextCollection = if (nextByInstanceCount) classOrderByInstanceCount else classOrderByByteCount
      if (!nextCollection.isEmpty()) {
        val nextClass = nextCollection.removeFirst()
        val list = classToLeakedIdsListCopy.remove(nextClass) ?: continue
        result.add(list)
      }
      nextByInstanceCount = !nextByInstanceCount
    }
    return result
  }

}<|MERGE_RESOLUTION|>--- conflicted
+++ resolved
@@ -450,11 +450,7 @@
       verifyClassIsObjectTree(nav.getClass())
       nav.goToInstanceField(null, "myDisposedObjects")
       nav.goToInstanceField("com.intellij.util.containers.WeakHashMap", "myMap")
-<<<<<<< HEAD
-      nav.goToInstanceField("com.intellij.util.containers.RefHashMap\$MyMap", "value")
-=======
       nav.goToInstanceField("com.intellij.util.containers.RefHashMap\$MyMap", "key")
->>>>>>> b5f40ffd
       val weakKeyClass = nav.classStore.getClassIfExists("com.intellij.util.containers.WeakHashMap\$WeakKey")
 
       nav.getReferencesCopy().forEach {
