--- conflicted
+++ resolved
@@ -18,23 +18,12 @@
 import com.android.SdkConstants;
 import com.android.annotations.NonNull;
 import com.android.builder.model.*;
-<<<<<<< HEAD
-=======
 import com.android.builder.model.level2.Library;
 import com.android.ide.common.repository.GradleCoordinate;
->>>>>>> 1e5b25b8
 import com.android.ide.common.repository.GradleVersion;
 import com.android.tools.idea.IdeInfo;
 import com.android.tools.idea.gradle.dsl.model.GradleBuildModel;
 import com.android.tools.idea.gradle.dsl.model.android.AndroidModel;
-<<<<<<< HEAD
-import com.android.tools.idea.gradle.project.AndroidGradleNotification;
-import com.android.tools.idea.gradle.project.facet.gradle.GradleFacet;
-import com.android.tools.idea.gradle.project.model.AndroidModuleModel;
-import com.android.tools.idea.gradle.project.model.NdkModuleModel;
-import com.android.tools.idea.project.AndroidProjectInfo;
-import com.android.tools.idea.sdk.IdeSdks;
-=======
 import com.android.tools.idea.gradle.project.facet.gradle.GradleFacet;
 import com.android.tools.idea.gradle.project.model.AndroidModuleModel;
 import com.android.tools.idea.gradle.project.model.NdkModuleModel;
@@ -47,7 +36,6 @@
 import com.android.tools.idea.project.AndroidProjectInfo;
 import com.android.tools.idea.sdk.IdeSdks;
 import com.android.utils.SdkUtils;
->>>>>>> 1e5b25b8
 import com.google.common.annotations.VisibleForTesting;
 import com.google.common.base.CharMatcher;
 import com.google.common.collect.Lists;
@@ -64,10 +52,6 @@
 import com.intellij.openapi.roots.ModuleRootManager;
 import com.intellij.openapi.ui.Messages;
 import com.intellij.openapi.vfs.VirtualFile;
-<<<<<<< HEAD
-import icons.AndroidIcons;
-=======
->>>>>>> 1e5b25b8
 import org.gradle.tooling.internal.consumer.DefaultGradleConnector;
 import org.jetbrains.android.facet.AndroidFacet;
 import org.jetbrains.annotations.NonNls;
@@ -81,17 +65,6 @@
 import javax.swing.*;
 import java.io.File;
 import java.io.IOException;
-<<<<<<< HEAD
-import java.util.*;
-
-import static com.android.SdkConstants.*;
-import static com.android.builder.model.AndroidProject.PROJECT_TYPE_APP;
-import static com.android.builder.model.AndroidProject.PROJECT_TYPE_INSTANTAPP;
-import static com.android.tools.idea.gradle.project.model.AndroidModuleModel.getTestArtifacts;
-import static com.android.tools.idea.gradle.util.BuildMode.ASSEMBLE_TRANSLATE;
-import static com.android.tools.idea.gradle.util.GradleBuilds.ENABLE_TRANSLATION_JVM_ARG;
-import static com.android.tools.idea.gradle.util.Projects.getBaseDirPath;
-=======
 import java.util.Collection;
 import java.util.List;
 import java.util.Properties;
@@ -103,7 +76,6 @@
 import static com.android.tools.idea.gradle.util.GradleBuilds.ENABLE_TRANSLATION_JVM_ARG;
 import static com.android.tools.idea.gradle.util.Projects.getBaseDirPath;
 import static com.android.tools.idea.startup.GradleSpecificInitializer.GRADLE_DAEMON_TIMEOUT_MS;
->>>>>>> 1e5b25b8
 import static com.google.common.base.Splitter.on;
 import static com.google.common.collect.Iterables.getOnlyElement;
 import static com.intellij.notification.NotificationType.ERROR;
@@ -121,13 +93,8 @@
 import static com.intellij.util.SystemProperties.getUserHome;
 import static com.intellij.util.containers.ContainerUtil.getFirstItem;
 import static com.intellij.util.ui.UIUtil.invokeAndWaitIfNeeded;
-<<<<<<< HEAD
-import static org.gradle.wrapper.WrapperExecutor.DISTRIBUTION_URL_PROPERTY;
-import static org.jetbrains.plugins.gradle.settings.DistributionType.BUNDLED;
-=======
 import static icons.StudioIcons.Shell.Filetree.*;
 import static org.gradle.wrapper.WrapperExecutor.DISTRIBUTION_URL_PROPERTY;
->>>>>>> 1e5b25b8
 import static org.jetbrains.plugins.gradle.settings.DistributionType.LOCAL;
 
 /**
@@ -152,33 +119,6 @@
   private GradleUtil() {
   }
 
-<<<<<<< HEAD
-  @NotNull
-  public static Collection<File> getGeneratedSourceFolders(@NotNull BaseArtifact artifact) {
-    try {
-      Collection<File> folders = artifact.getGeneratedSourceFolders();
-      // JavaArtifactImpl#getGeneratedSourceFolders returns null even though BaseArtifact#getGeneratedSourceFolders is marked as @NonNull.
-      // See https://code.google.com/p/android/issues/detail?id=216236
-      //noinspection ConstantConditions
-      return folders != null ? folders : Collections.emptyList();
-    }
-    catch (UnsupportedMethodException e) {
-      // Model older than 1.2.
-    }
-    return Collections.emptyList();
-  }
-
-  @NotNull
-  public static Dependencies getDependencies(@NotNull BaseArtifact artifact, @Nullable GradleVersion modelVersion) {
-    return artifact.getDependencies();
-  }
-
-  public static boolean androidModelSupportsInstantApps(@NotNull GradleVersion modelVersion) {
-    return modelVersion.compareIgnoringQualifiers("2.3.0") >= 0;
-  }
-
-=======
->>>>>>> 1e5b25b8
   public static void clearStoredGradleJvmArgs(@NotNull Project project) {
     GradleSettings settings = GradleSettings.getInstance(project);
     String existingJvmArgs = settings.getGradleVmOptions();
@@ -244,19 +184,6 @@
   public static Icon getModuleIcon(@NotNull Module module) {
     AndroidModuleModel androidModel = AndroidModuleModel.get(module);
     if (androidModel != null) {
-<<<<<<< HEAD
-      int projectType = androidModel.getProjectType();
-      if (projectType == PROJECT_TYPE_APP || projectType == PROJECT_TYPE_INSTANTAPP) {
-        return AndroidIcons.AppModule;
-      }
-      return AndroidIcons.LibraryModule;
-    }
-    return AndroidProjectInfo.getInstance(module.getProject()).requiresAndroidModel() ? AllIcons.Nodes.PpJdk : AllIcons.Nodes.Module;
-  }
-
-  @Nullable
-  public static AndroidProject getAndroidProject(@NotNull Module module) {
-=======
       return getAndroidModuleIcon(androidModel);
     }
     return AndroidProjectInfo.getInstance(module.getProject()).requiresAndroidModel() ? AllIcons.Nodes.PpJdk : ANDROID_MODULE;
@@ -282,7 +209,6 @@
 
   @Nullable
   public static IdeAndroidProject getAndroidProject(@NotNull Module module) {
->>>>>>> 1e5b25b8
     AndroidModuleModel gradleModel = AndroidModuleModel.get(module);
     return gradleModel != null ? gradleModel.getAndroidProject() : null;
   }
@@ -326,31 +252,16 @@
    * in the UI) artifacts.
    */
   @NotNull
-<<<<<<< HEAD
-  public static List<AndroidLibrary> getDirectLibraryDependencies(@NotNull Variant variant, @NotNull AndroidModuleModel androidModel) {
-    List<AndroidLibrary> libraries = Lists.newArrayList();
-=======
   public static List<Library> getModuleDependencies(@NotNull IdeVariant variant) {
     List<Library> libraries = Lists.newArrayList();
->>>>>>> 1e5b25b8
 
     IdeAndroidArtifact mainArtifact = variant.getMainArtifact();
     IdeDependencies dependencies = mainArtifact.getLevel2Dependencies();
     libraries.addAll(dependencies.getModuleDependencies());
 
-<<<<<<< HEAD
-    AndroidArtifact mainArtifact = variant.getMainArtifact();
-    Dependencies dependencies = getDependencies(mainArtifact, modelVersion);
-    libraries.addAll(dependencies.getLibraries());
-
-    for (BaseArtifact testArtifact : getTestArtifacts(variant)) {
-      dependencies = getDependencies(testArtifact, modelVersion);
-      libraries.addAll(dependencies.getLibraries());
-=======
     for (IdeBaseArtifact testArtifact : variant.getTestArtifacts()) {
       dependencies = testArtifact.getLevel2Dependencies();
       libraries.addAll(dependencies.getModuleDependencies());
->>>>>>> 1e5b25b8
     }
     return libraries;
   }
@@ -439,17 +350,10 @@
     return new File(dirPath, FN_SETTINGS_GRADLE);
   }
 
-<<<<<<< HEAD
-  @NotNull
-  public static GradleExecutionSettings getOrCreateGradleExecutionSettings(@NotNull Project project, boolean useEmbeddedGradle) {
-    GradleExecutionSettings executionSettings = getGradleExecutionSettings(project);
-    if (IdeInfo.getInstance().isAndroidStudio() && useEmbeddedGradle) {
-=======
   @Nullable
   public static GradleExecutionSettings getOrCreateGradleExecutionSettings(@NotNull Project project) {
     GradleExecutionSettings executionSettings = getGradleExecutionSettings(project);
     if (IdeInfo.getInstance().isAndroidStudio()) {
->>>>>>> 1e5b25b8
       if (executionSettings == null) {
         File gradlePath = EmbeddedDistributionPaths.getInstance().findEmbeddedGradleDistributionPath();
         assert gradlePath != null && gradlePath.isDirectory();
@@ -460,12 +364,6 @@
         }
       }
     }
-<<<<<<< HEAD
-    if(executionSettings == null) {
-      executionSettings = new GradleExecutionSettings(null, null, BUNDLED, null, false);
-    }
-=======
->>>>>>> 1e5b25b8
     return executionSettings;
   }
 
@@ -481,7 +379,13 @@
     }
 
     try {
-      return getExecutionSettings(project, projectSettings.getExternalProjectPath(), GRADLE_SYSTEM_ID);
+      GradleExecutionSettings settings = getExecutionSettings(project, projectSettings.getExternalProjectPath(), GRADLE_SYSTEM_ID);
+      if (settings != null) {
+        // By setting the Gradle daemon timeout to -1, we don't allow IDEA to set it to 1 minute. Gradle daemons need to be reused as
+        // much as possible. The default timeout is 3 hours.
+        settings.setRemoteProcessIdleTtlInMs(GRADLE_DAEMON_TIMEOUT_MS);
+      }
+      return settings;
     }
     catch (IllegalArgumentException e) {
       LOG.info("Failed to obtain Gradle execution settings", e);
@@ -556,24 +460,6 @@
         return true;
       }
     }
-<<<<<<< HEAD
-    if (checkProjectFolder) {
-      File location = getModuleDefaultPath(project.getBaseDir(), gradlePath);
-      if (location.isFile()) {
-        return true;
-      }
-      else if (location.isDirectory()) {
-        File[] children = location.listFiles();
-        return children == null || children.length > 0;
-      }
-      else {
-        return false;
-      }
-    }
-    else {
-      return false;
-    }
-=======
     File location = getModuleDefaultPath(project.getBaseDir(), gradlePath);
     if (location.isFile()) {
       return true;
@@ -583,7 +469,6 @@
       return children == null || children.length > 0;
     }
     return false;
->>>>>>> 1e5b25b8
   }
 
   /**
@@ -600,11 +485,7 @@
       if (androidModel != null) {
         AndroidProject androidProject = androidModel.getAndroidProject();
         String modelVersion = androidProject.getModelVersion();
-<<<<<<< HEAD
-        if (androidModel.getProjectType() == PROJECT_TYPE_APP) {
-=======
         if (androidModel.getAndroidProject().getProjectType() == PROJECT_TYPE_APP) {
->>>>>>> 1e5b25b8
           foundInApps.add(modelVersion);
         }
         else {
@@ -626,8 +507,6 @@
     return found != null ? GradleVersion.tryParse(found) : null;
   }
 
-<<<<<<< HEAD
-=======
   @Nullable
   public static GradleVersion getAndroidGradleModelVersionInUse(@NotNull Module module) {
     AndroidModuleModel androidModel = AndroidModuleModel.get(module);
@@ -639,7 +518,6 @@
     return null;
   }
 
->>>>>>> 1e5b25b8
   public static void attemptToUseEmbeddedGradle(@NotNull Project project) {
     if (IdeInfo.getInstance().isAndroidStudio()) {
       GradleWrapper gradleWrapper = GradleWrapper.find(project);
@@ -708,13 +586,8 @@
    * @return {@code true} if the project depends on the given artifact (including transitively)
    */
   public static boolean dependsOn(@NonNull AndroidModuleModel androidModel, @NonNull String artifact) {
-<<<<<<< HEAD
-    Dependencies dependencies = androidModel.getSelectedMainCompileDependencies();
-    return dependsOn(dependencies, artifact);
-=======
     IdeDependencies dependencies = androidModel.getSelectedMainCompileLevel2Dependencies();
     return dependsOnAndroidLibrary(dependencies, artifact);
->>>>>>> 1e5b25b8
   }
 
   /**
@@ -736,15 +609,9 @@
    */
   @Nullable
   public static GradleVersion getModuleDependencyVersion(@NonNull AndroidModuleModel androidModel, @NonNull String artifact) {
-<<<<<<< HEAD
-    Dependencies dependencies = androidModel.getSelectedMainCompileDependencies();
-    for (AndroidLibrary library : dependencies.getLibraries()) {
-      String version = getDependencyVersion(library, artifact, true);
-=======
     IdeDependencies dependencies = androidModel.getSelectedMainCompileLevel2Dependencies();
     for (Library library : dependencies.getAndroidLibraries()) {
       String version = getDependencyVersion(library, artifact);
->>>>>>> 1e5b25b8
       if (version != null) {
         return GradleVersion.tryParse(version);
       }
@@ -761,11 +628,7 @@
    * @return {@code true} if the project depends on the given artifact (including transitively)
    */
   public static boolean dependsOnAndroidTest(@NonNull AndroidModuleModel androidModel, @NonNull String artifact) {
-<<<<<<< HEAD
-    Dependencies dependencies = androidModel.getSelectedAndroidTestCompileDependencies();
-=======
     IdeDependencies dependencies = androidModel.getSelectedAndroidTestCompileDependencies();
->>>>>>> 1e5b25b8
     if (dependencies == null) {
       return false;
     }
@@ -878,8 +741,6 @@
             android.setBuildToolsVersion(version);
             modelsToUpdate.add(buildModel);
           }
-<<<<<<< HEAD
-=======
         }
       }
     }
@@ -1009,26 +870,10 @@
       else {
         if (suffixBegin == 0) {
           return newSuffix;
->>>>>>> 1e5b25b8
         }
         else {
           return s.substring(0, suffixBegin) + suffix;
         }
-<<<<<<< HEAD
-      });
-    }
-  }
-
-  @Nullable
-  public static AndroidLibrary findLibrary(@NotNull File bundleDir, @NotNull Variant variant, @Nullable GradleVersion modelVersion) {
-    AndroidArtifact artifact = variant.getMainArtifact();
-    Dependencies dependencies = getDependencies(artifact, modelVersion);
-    for (AndroidLibrary library : dependencies.getLibraries()) {
-      AndroidLibrary result = findLibrary(library, bundleDir);
-      if (result != null) {
-        return result;
-=======
->>>>>>> 1e5b25b8
       }
     }
 
