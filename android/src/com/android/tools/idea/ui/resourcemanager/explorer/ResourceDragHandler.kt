--- conflicted
+++ resolved
@@ -104,36 +104,7 @@
   override fun registerSource(assetList: JList<ResourceAssetSet>) {
     assetList.dragEnabled = true
     assetList.dropMode = DropMode.ON
-<<<<<<< HEAD
-    assetList.transferHandler = object : TransferHandler() {
-
-      override fun canImport(support: TransferSupport?): Boolean {
-        if (support == null) return false
-        if (support.sourceDropActions and COPY != COPY) return false
-        return FileCopyPasteUtil.isFileListFlavorAvailable(support.dataFlavors)
-      }
-
-      override fun importData(comp: JComponent?, t: Transferable?): Boolean {
-        if (t == null) return false
-        return importDelegate.doImport(t)
-      }
-
-      override fun getSourceActions(c: JComponent?) = COPY_OR_MOVE
-
-      override fun getDragImage() = createDragPreview(assetList, assetList.selectedValue, assetList.selectedIndex)
-
-      override fun createTransferable(c: JComponent?): Transferable {
-        c?.cursor = Cursor.getPredefinedCursor(Cursor.HAND_CURSOR)
-        return createTransferable(assetList.selectedValue.getHighestDensityAsset())
-      }
-
-      override fun exportDone(source: JComponent?, data: Transferable?, action: Int) {
-        source?.cursor = Cursor.getDefaultCursor()
-      }
-    }
-=======
     assetList.transferHandler = ResourceFilesTransferHandler(assetList, importDelegate)
->>>>>>> 574fcae1
   }
 }
 
