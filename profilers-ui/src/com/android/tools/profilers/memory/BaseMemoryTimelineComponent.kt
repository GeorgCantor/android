/*
 * Copyright (C) 2020 The Android Open Source Project
 *
 * Licensed under the Apache License, Version 2.0 (the "License");
 * you may not use this file except in compliance with the License.
 * You may obtain a copy of the License at
 *
 *      http://www.apache.org/licenses/LICENSE-2.0
 *
 * Unless required by applicable law or agreed to in writing, software
 * distributed under the License is distributed on an "AS IS" BASIS,
 * WITHOUT WARRANTIES OR CONDITIONS OF ANY KIND, either express or implied.
 * See the License for the specific language governing permissions and
 * limitations under the License.
 */
package com.android.tools.profilers.memory

import com.android.tools.adtui.RangeSelectionComponent
import com.android.tools.adtui.TabularLayout
import com.android.tools.adtui.chart.linechart.AbstractDurationDataRenderer
import com.android.tools.adtui.chart.linechart.DurationDataRenderer
import com.android.tools.adtui.chart.linechart.LineChart
import com.android.tools.adtui.chart.linechart.OverlayComponent
import com.android.tools.adtui.model.DurationDataModel
import com.android.tools.adtui.model.formatter.TimeAxisFormatter
import com.android.tools.adtui.stdui.TimelineScrollbar
import com.android.tools.profilers.ProfilerColors
import com.android.tools.profilers.ProfilerLayout.Y_AXIS_TOP_MARGIN
import com.android.tools.profilers.StageView
import com.android.tools.profilers.SupportLevel
import com.android.tools.profilers.event.EventMonitorView
import com.android.tools.profilers.memory.BaseStreamingMemoryProfilerStage.LiveAllocationSamplingMode
import com.android.tools.profilers.memory.BaseStreamingMemoryProfilerStage.LiveAllocationSamplingMode.Companion.getModeFromFrequency
import com.android.tools.profilers.memory.BaseStreamingMemoryProfilerStage.LiveAllocationSamplingMode.FULL
import com.android.tools.profilers.memory.BaseStreamingMemoryProfilerStage.LiveAllocationSamplingMode.NONE
import com.android.tools.profilers.memory.BaseStreamingMemoryProfilerStage.LiveAllocationSamplingMode.SAMPLED
import com.android.tools.profilers.memory.adapters.CaptureObject
import com.intellij.ui.JBColor
import com.intellij.ui.components.JBPanel
import com.intellij.util.ui.JBUI
import icons.StudioIcons
import javax.swing.Icon
import javax.swing.JComponent

abstract class BaseMemoryTimelineComponent<T: BaseStreamingMemoryProfilerStage>(stageView: StageView<T>, timeAxis: JComponent)
  : JBPanel<BaseMemoryTimelineComponent<T>>(TabularLayout("*")) {
  protected val stage = stageView.stage
  protected val lineChart: LineChart
  private val overlay: OverlayComponent
  private val detailedMemoryChart: DetailedMemoryChart
  val rangeSelectionComponent: RangeSelectionComponent
  private val garbageCollectionComponent: GarbageCollectionComponent

  init {
    detailedMemoryChart = DetailedMemoryChart(stage.detailedMemoryUsage,
                                              stage.legends,
                                              stage.timeline,
                                              stage.memoryAxis,
                                              stage.objectsAxis,
                                              stage.rangeSelectionModel,
                                              stageView.tooltipPanel,
                                              stageView.profilersView.component,
                                              stage.isLiveAllocationTrackingReady,
                                              ::shouldShowTooltip)
    garbageCollectionComponent = GarbageCollectionComponent()
    lineChart = detailedMemoryChart.lineChart
    rangeSelectionComponent = detailedMemoryChart.rangeSelectionComponent
    overlay = detailedMemoryChart.overlay
    background = ProfilerColors.DEFAULT_STAGE_BACKGROUND

    val overlayPanel = detailedMemoryChart.overlayPanel
    val tooltip = detailedMemoryChart.tooltip
    (layout as TabularLayout).setRowSizing(1, "*") // Give monitor as much space as possible

    // Order matters, as such we want to put the tooltip component first so we draw the tooltip line on top of all other
    // components.
    add(tooltip, TabularLayout.Constraint(0, 0, 2, 1))
    if (stage.studioProfilers.selectedSessionSupportLevel == SupportLevel.DEBUGGABLE) {
      val eventsView = EventMonitorView(stageView.profilersView, stage.eventMonitor).apply { registerTooltip(tooltip, stage) }
      add(eventsView.component, TabularLayout.Constraint(0, 0))
    }
    // The scrollbar can modify the view range - so it should be registered to the Choreographer before all other Animatables
    // that attempts to read the same range instance.
    makeScrollbar()?.let { add(it, TabularLayout.Constraint(3, 0)) }
    add(timeAxis, TabularLayout.Constraint(2, 0))
    add(makeMonitorPanel(overlayPanel), TabularLayout.Constraint(1, 0))
  }

  protected open fun shouldShowTooltip() = true

  protected open fun makeScrollbar(): JComponent? =
    TimelineScrollbar(stage.timeline, this)

  protected fun registerRenderer(renderer: AbstractDurationDataRenderer) = detailedMemoryChart.registerRenderer(renderer)

<<<<<<< HEAD
  protected open fun makeMonitorPanel(overlayPanel: JBPanel<*>) = transparentPanel(TabularLayout("*", "*")).apply {
    val axisPanel = transparentPanel().apply {
      add(makeAxis(stage.memoryAxis, AxisComponent.AxisOrientation.RIGHT), BorderLayout.WEST)
      add(makeAxis(stage.objectsAxis, AxisComponent.AxisOrientation.LEFT), BorderLayout.EAST)
    }
    val legendPanel = FlexibleLegendPanel(stage, lineChart).also {
      addComponentListener(object : ComponentAdapter() {
        override fun componentResized(e: ComponentEvent?) = it.adapt(width)
      })
    }
    border = MONITOR_BORDER
    add(legendPanel, TabularLayout.Constraint(0, 0))
    add(overlayPanel, TabularLayout.Constraint(0, 0))
    add(rangeSelectionComponent, TabularLayout.Constraint(0, 0))
    add(axisPanel, TabularLayout.Constraint(0, 0))
    add(transparentPanel().apply { add(lineChart, BorderLayout.CENTER) }, TabularLayout.Constraint(0, 0))
  }
=======
  protected open fun makeMonitorPanel(overlayPanel: JBPanel<*>) = detailedMemoryChart.makeMonitorPanel(overlayPanel)
>>>>>>> 574fcae1

  protected fun makeGcDurationDataRenderer() = garbageCollectionComponent.makeGcDurationDataRenderer(stage.detailedMemoryUsage,
                                                                                                     stage.tooltipLegends)

  protected fun makeAllocationSamplingRateRenderer() =
    DurationDataRenderer.Builder(stage.allocationSamplingRateDurations, JBColor.BLACK)
      .setDurationBg(ProfilerColors.DEFAULT_STAGE_BACKGROUND)
      .setIconMapper { getIconForSamplingMode(getModeFromFrequency(it.currentRate.samplingNumInterval)) }
      .setLabelOffsets(-StudioIcons.Profiler.Events.ALLOCATION_TRACKING_NONE.iconWidth / 2f,
                       StudioIcons.Profiler.Events.ALLOCATION_TRACKING_NONE.iconHeight / 2f)
      .setHostInsets(JBUI.insets(Y_AXIS_TOP_MARGIN, 0, 0, 0))
      .setClickRegionPadding(0, 0)
      .setHoverHandler { stage.tooltipLegends.samplingRateDurationLegend.setPickData(it) }
      .build()

  protected fun makeAllocationRenderer(model: DurationDataModel<CaptureDurationData<out CaptureObject>>, tag: String) =
    DurationDataRenderer.Builder(model, JBColor.LIGHT_GRAY)
      .setDurationBg(ProfilerColors.MEMORY_ALLOC_BG)
      .setLabelColors(JBColor.DARK_GRAY, JBColor.GRAY, JBColor.LIGHT_GRAY, JBColor.WHITE)
      .setLabelProvider {
        val duration =
          if (it.durationUs == Long.MAX_VALUE) "in progress"
          else TimeAxisFormatter.DEFAULT.getFormattedString(stage.timeline.viewRange.length, it.durationUs.toDouble(), true)
        "$tag record ($duration)"
      }.build()

  private fun makeRangeSelectionComponent() = detailedMemoryChart.makeRangeSelectionComponent()

  protected open fun makeLineChart(): LineChart = detailedMemoryChart.makeLineChart(stage.detailedMemoryUsage,
                                                                                    stage.isLiveAllocationTrackingReady)

  companion object {
    // TODO(b/116430034): use real icons when they're done.
    @JvmStatic
    fun getIconForSamplingMode(mode: LiveAllocationSamplingMode): Icon = when (mode) {
      FULL -> StudioIcons.Profiler.Events.ALLOCATION_TRACKING_FULL
      SAMPLED -> StudioIcons.Profiler.Events.ALLOCATION_TRACKING_SAMPLED
      NONE -> StudioIcons.Profiler.Events.ALLOCATION_TRACKING_NONE
    }
  }
}<|MERGE_RESOLUTION|>--- conflicted
+++ resolved
@@ -93,27 +93,7 @@
 
   protected fun registerRenderer(renderer: AbstractDurationDataRenderer) = detailedMemoryChart.registerRenderer(renderer)
 
-<<<<<<< HEAD
-  protected open fun makeMonitorPanel(overlayPanel: JBPanel<*>) = transparentPanel(TabularLayout("*", "*")).apply {
-    val axisPanel = transparentPanel().apply {
-      add(makeAxis(stage.memoryAxis, AxisComponent.AxisOrientation.RIGHT), BorderLayout.WEST)
-      add(makeAxis(stage.objectsAxis, AxisComponent.AxisOrientation.LEFT), BorderLayout.EAST)
-    }
-    val legendPanel = FlexibleLegendPanel(stage, lineChart).also {
-      addComponentListener(object : ComponentAdapter() {
-        override fun componentResized(e: ComponentEvent?) = it.adapt(width)
-      })
-    }
-    border = MONITOR_BORDER
-    add(legendPanel, TabularLayout.Constraint(0, 0))
-    add(overlayPanel, TabularLayout.Constraint(0, 0))
-    add(rangeSelectionComponent, TabularLayout.Constraint(0, 0))
-    add(axisPanel, TabularLayout.Constraint(0, 0))
-    add(transparentPanel().apply { add(lineChart, BorderLayout.CENTER) }, TabularLayout.Constraint(0, 0))
-  }
-=======
   protected open fun makeMonitorPanel(overlayPanel: JBPanel<*>) = detailedMemoryChart.makeMonitorPanel(overlayPanel)
->>>>>>> 574fcae1
 
   protected fun makeGcDurationDataRenderer() = garbageCollectionComponent.makeGcDurationDataRenderer(stage.detailedMemoryUsage,
                                                                                                      stage.tooltipLegends)
