--- conflicted
+++ resolved
@@ -31,11 +31,7 @@
 import com.google.common.annotations.VisibleForTesting;
 import com.intellij.ui.HyperlinkLabel;
 import com.intellij.ui.JBColor;
-<<<<<<< HEAD
-import com.intellij.util.ui.JBUI;
-=======
 import com.intellij.ui.scale.JBUIScale;
->>>>>>> 12e77d2e
 import com.intellij.util.ui.UIUtilities;
 import java.awt.BorderLayout;
 import java.awt.FontMetrics;
@@ -89,11 +85,7 @@
     }
 
     // TODO(b/109661512): Remove |JBUI.scale(10)| once the issue is fixed.
-<<<<<<< HEAD
-    JPanel content = new JPanel(new TabularLayout("*,Fit,Fit,*", "*,Fit,Fit,Fit,Fit,*").setVGap(JBUI.scale(10)));
-=======
     JPanel content = new JPanel(new TabularLayout("*,Fit,Fit,*", "*,Fit,Fit,Fit,Fit,*").setVGap(JBUIScale.scale(10)));
->>>>>>> 12e77d2e
 
     JLabel label = new JLabel("Select CPU Profiling mode");
     label.setFont(ProfilerFonts.H2_FONT);
