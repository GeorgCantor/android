/*
 * Copyright (C) 2021 The Android Open Source Project
 *
 * Licensed under the Apache License, Version 2.0 (the "License");
 * you may not use this file except in compliance with the License.
 * You may obtain a copy of the License at
 *
 *      http://www.apache.org/licenses/LICENSE-2.0
 *
 * Unless required by applicable law or agreed to in writing, software
 * distributed under the License is distributed on an "AS IS" BASIS,
 * WITHOUT WARRANTIES OR CONDITIONS OF ANY KIND, either express or implied.
 * See the License for the specific language governing permissions and
 * limitations under the License.
 */
package com.android.tools.idea.logcat

import com.android.processmonitor.monitor.ProcessNameMonitor
import com.android.tools.adtui.toolwindow.splittingtabs.SplittingTabsToolWindowFactory
import com.android.tools.idea.concurrency.AndroidCoroutineScope
import com.android.tools.idea.concurrency.AndroidDispatchers.uiThread
import com.android.tools.idea.logcat.LogcatPanelConfig.FormattingConfig.Custom
import com.android.tools.idea.logcat.LogcatPanelConfig.FormattingConfig.Preset
import com.android.tools.idea.logcat.devices.Device
import com.android.tools.idea.logcat.devices.DeviceFinder
import com.android.tools.idea.logcat.messages.AndroidLogcatFormattingOptions
import com.android.tools.idea.logcat.messages.LogcatColors
import com.android.tools.idea.logcat.util.AndroidProjectDetectorImpl
import com.android.tools.idea.logcat.util.getDefaultFilter
import com.android.tools.idea.run.ShowLogcatListener
import com.android.tools.idea.run.ShowLogcatListener.DeviceInfo
import com.android.tools.idea.run.ShowLogcatListener.DeviceInfo.EmulatorDeviceInfo
import com.android.tools.idea.run.ShowLogcatListener.DeviceInfo.PhysicalDeviceInfo
import com.intellij.openapi.actionSystem.ActionGroup
<<<<<<< HEAD
=======
import com.intellij.openapi.application.ApplicationManager
>>>>>>> 574fcae1
import com.intellij.openapi.application.invokeLater
import com.intellij.openapi.components.service
import com.intellij.openapi.project.DumbAware
import com.intellij.openapi.project.Project
import com.intellij.openapi.util.Disposer
import com.intellij.openapi.wm.ToolWindow
import com.intellij.openapi.wm.ex.ToolWindowEx
import com.intellij.ui.content.Content
import com.intellij.util.text.UniqueNameGenerator
import java.nio.file.Path
import kotlin.io.path.name
import kotlin.io.path.pathString
import kotlinx.coroutines.launch
import kotlinx.coroutines.withContext
import java.nio.file.Path
import kotlin.io.path.name
import kotlin.io.path.pathString

internal class LogcatToolWindowFactory : SplittingTabsToolWindowFactory(), DumbAware {

  private val logcatColors: LogcatColors = LogcatColors()

  // When ShowLogcatListener is activated, we do not want to create a new Logcat tab if the tool was
  // empty
  private var insideShowLogcatListener = false

  override fun init(toolWindow: ToolWindow) {
    super.init(toolWindow)
    val project = (toolWindow as ToolWindowEx).project
<<<<<<< HEAD
    project.messageBus.connect(toolWindow.disposable)
      .subscribe(ShowLogcatListener.TOPIC, object : ShowLogcatListener {
        override fun showLogcat(deviceInfo: DeviceInfo, applicationId: String?) {
          showLogcat(toolWindow, deviceInfo, applicationId)
        }

        override fun showLogcatFile(path: Path, displayName: String?) {
          openLogcatFile(toolWindow, path, displayName)
        }
      })
=======
    project.messageBus
      .connect(toolWindow.disposable)
      .subscribe(
        ShowLogcatListener.TOPIC,
        object : ShowLogcatListener {
          override fun showLogcat(deviceInfo: DeviceInfo, applicationId: String?) {
            showLogcat(toolWindow, deviceInfo, applicationId)
          }

          override fun showLogcatFile(path: Path, displayName: String?) {
            openLogcatFile(toolWindow, path, displayName)
          }
        }
      )
>>>>>>> 574fcae1

    ApplicationManager.getApplication().executeOnPooledThread {
      project.getService(ProcessNameMonitor::class.java).start()
    }
  }

  override fun createToolWindowContent(project: Project, toolWindow: ToolWindow) {
    super.createToolWindowContent(project, toolWindow)
    toolWindow.isAvailable = true
  }

  private fun showLogcat(toolWindow: ToolWindowEx, deviceInfo: DeviceInfo, applicationId: String?) {
    AndroidCoroutineScope(toolWindow.disposable).launch {
      val name = if (applicationId == null) deviceInfo.id else "$applicationId (${deviceInfo.id})"
      val device =
        toolWindow.project.service<DeviceFinder>().findDevice(deviceInfo.serialNumber)
          ?: deviceInfo.toOfflineDevice()
      withContext(uiThread) {
        insideShowLogcatListener = true
        try {
          val content = toolWindow.findTab(name)
          if (content != null) {
            toolWindow.contentManager.setSelectedContent(content)
          } else {
            toolWindow.createLogcatTab(name, device, applicationId)
          }
          toolWindow.activate(null)
        } finally {
          insideShowLogcatListener = false
        }
      }
    }
  }

  private fun ToolWindowEx.createLogcatTab(name: String, device: Device, applicationId: String?) {
<<<<<<< HEAD
    val filter = when (applicationId) {
      null -> getDefaultFilter(project, AndroidProjectDetectorImpl())
      else -> "package:$applicationId"
    }
    val config = LogcatPanelConfig(
      device = device,
      file = null,
      formattingConfig = getDefaultFormattingConfig(),
      filter = filter,
      filterMatchCase = false,
      isSoftWrap = false
    )
=======
    val filter =
      when (applicationId) {
        null -> getDefaultFilter(project, AndroidProjectDetectorImpl())
        else -> "package:$applicationId"
      }
    val config =
      LogcatPanelConfig(
        device = device,
        file = null,
        formattingConfig = getDefaultFormattingConfig(),
        filter = filter,
        filterMatchCase = false,
        isSoftWrap = false
      )
>>>>>>> 574fcae1
    createNewTab(this, name, LogcatPanelConfig.toJson(config))
  }

  private fun openLogcatFile(toolWindow: ToolWindowEx, path: Path, displayName: String?) {
    invokeLater {
      insideShowLogcatListener = true
      try {
<<<<<<< HEAD
        val config = LogcatPanelConfig(
          device = null,
          file = path.pathString,
          formattingConfig = getDefaultFormattingConfig(),
          filter = "",
          filterMatchCase = false,
          isSoftWrap = false
        )

        createNewTab(toolWindow, displayName ?: path.fileName.name, LogcatPanelConfig.toJson(config))
        toolWindow.activate(null)
      }
      finally {
=======
        val config =
          LogcatPanelConfig(
            device = null,
            file = path.pathString,
            formattingConfig = getDefaultFormattingConfig(),
            filter = "",
            filterMatchCase = false,
            isSoftWrap = false
          )

        createNewTab(
          toolWindow,
          displayName ?: path.fileName.name,
          LogcatPanelConfig.toJson(config)
        )
        toolWindow.activate(null)
      } finally {
>>>>>>> 574fcae1
        insideShowLogcatListener = false
      }
    }
  }

  override fun shouldCreateNewTabWhenEmpty() = !insideShowLogcatListener

  override fun generateTabName(tabNames: Set<String>) =
    UniqueNameGenerator.generateUniqueName("Logcat", "", "", " (", ")") { !tabNames.contains(it) }

  override fun createChildComponent(
    project: Project,
    popupActionGroup: ActionGroup,
    clientState: String?
  ) =
    LogcatMainPanel(
        project,
        popupActionGroup,
        logcatColors,
        LogcatPanelConfig.fromJson(clientState)
      )
      .also {
        logcatPresenters.add(it)
        Disposer.register(it) { logcatPresenters.remove(it) }
      }

  companion object {
    internal val logcatPresenters = mutableListOf<LogcatPresenter>()
  }
}

private fun ToolWindowEx.findTab(name: String): Content? {
  val count = contentManager.contentCount
  for (i in 0 until count) {
    val content = contentManager.getContent(i)
    if (content?.tabName == name) {
      return content
    }
  }
  return null
}

private fun getDefaultFormattingConfig(): LogcatPanelConfig.FormattingConfig {
  val formattingOptions = AndroidLogcatFormattingOptions.getDefaultOptions()
  val style = formattingOptions.getStyle()
  return if (style == null) Custom(formattingOptions) else Preset(style)
}

private fun DeviceInfo.toOfflineDevice(): Device {
  return when (this) {
    is PhysicalDeviceInfo ->
      Device.createPhysical(serialNumber, false, release, sdk, manufacturer, model, featureLevel)
    is EmulatorDeviceInfo ->
      Device.createEmulator(serialNumber, false, release, sdk, avdName, featureLevel)
  }
}<|MERGE_RESOLUTION|>--- conflicted
+++ resolved
@@ -32,10 +32,7 @@
 import com.android.tools.idea.run.ShowLogcatListener.DeviceInfo.EmulatorDeviceInfo
 import com.android.tools.idea.run.ShowLogcatListener.DeviceInfo.PhysicalDeviceInfo
 import com.intellij.openapi.actionSystem.ActionGroup
-<<<<<<< HEAD
-=======
 import com.intellij.openapi.application.ApplicationManager
->>>>>>> 574fcae1
 import com.intellij.openapi.application.invokeLater
 import com.intellij.openapi.components.service
 import com.intellij.openapi.project.DumbAware
@@ -45,9 +42,6 @@
 import com.intellij.openapi.wm.ex.ToolWindowEx
 import com.intellij.ui.content.Content
 import com.intellij.util.text.UniqueNameGenerator
-import java.nio.file.Path
-import kotlin.io.path.name
-import kotlin.io.path.pathString
 import kotlinx.coroutines.launch
 import kotlinx.coroutines.withContext
 import java.nio.file.Path
@@ -65,18 +59,6 @@
   override fun init(toolWindow: ToolWindow) {
     super.init(toolWindow)
     val project = (toolWindow as ToolWindowEx).project
-<<<<<<< HEAD
-    project.messageBus.connect(toolWindow.disposable)
-      .subscribe(ShowLogcatListener.TOPIC, object : ShowLogcatListener {
-        override fun showLogcat(deviceInfo: DeviceInfo, applicationId: String?) {
-          showLogcat(toolWindow, deviceInfo, applicationId)
-        }
-
-        override fun showLogcatFile(path: Path, displayName: String?) {
-          openLogcatFile(toolWindow, path, displayName)
-        }
-      })
-=======
     project.messageBus
       .connect(toolWindow.disposable)
       .subscribe(
@@ -91,7 +73,6 @@
           }
         }
       )
->>>>>>> 574fcae1
 
     ApplicationManager.getApplication().executeOnPooledThread {
       project.getService(ProcessNameMonitor::class.java).start()
@@ -127,20 +108,6 @@
   }
 
   private fun ToolWindowEx.createLogcatTab(name: String, device: Device, applicationId: String?) {
-<<<<<<< HEAD
-    val filter = when (applicationId) {
-      null -> getDefaultFilter(project, AndroidProjectDetectorImpl())
-      else -> "package:$applicationId"
-    }
-    val config = LogcatPanelConfig(
-      device = device,
-      file = null,
-      formattingConfig = getDefaultFormattingConfig(),
-      filter = filter,
-      filterMatchCase = false,
-      isSoftWrap = false
-    )
-=======
     val filter =
       when (applicationId) {
         null -> getDefaultFilter(project, AndroidProjectDetectorImpl())
@@ -155,7 +122,6 @@
         filterMatchCase = false,
         isSoftWrap = false
       )
->>>>>>> 574fcae1
     createNewTab(this, name, LogcatPanelConfig.toJson(config))
   }
 
@@ -163,21 +129,6 @@
     invokeLater {
       insideShowLogcatListener = true
       try {
-<<<<<<< HEAD
-        val config = LogcatPanelConfig(
-          device = null,
-          file = path.pathString,
-          formattingConfig = getDefaultFormattingConfig(),
-          filter = "",
-          filterMatchCase = false,
-          isSoftWrap = false
-        )
-
-        createNewTab(toolWindow, displayName ?: path.fileName.name, LogcatPanelConfig.toJson(config))
-        toolWindow.activate(null)
-      }
-      finally {
-=======
         val config =
           LogcatPanelConfig(
             device = null,
@@ -195,7 +146,6 @@
         )
         toolWindow.activate(null)
       } finally {
->>>>>>> 574fcae1
         insideShowLogcatListener = false
       }
     }
