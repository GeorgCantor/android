--- conflicted
+++ resolved
@@ -58,10 +58,7 @@
     RuleChain.outerRule(TestLoggerRule())
       .around(projectRule)
       .around(ComposeProjectRuleImpl(projectRule))
-<<<<<<< HEAD
-=======
 
->>>>>>> 574fcae1
   override fun apply(base: Statement, description: Description): Statement =
     delegate.apply(base, description)
 }