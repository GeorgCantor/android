/*
 * Copyright (C) 2021 The Android Open Source Project
 *
 * Licensed under the Apache License, Version 2.0 (the "License");
 * you may not use this file except in compliance with the License.
 * You may obtain a copy of the License at
 *
 *      http://www.apache.org/licenses/LICENSE-2.0
 *
 * Unless required by applicable law or agreed to in writing, software
 * distributed under the License is distributed on an "AS IS" BASIS,
 * WITHOUT WARRANTIES OR CONDITIONS OF ANY KIND, either express or implied.
 * See the License for the specific language governing permissions and
 * limitations under the License.
 */
package com.android.tools.idea.layoutinspector.pipeline.appinspection.compose

<<<<<<< HEAD
=======
import com.android.ide.common.gradle.Version
>>>>>>> 574fcae1
import com.android.tools.idea.appinspection.api.AppInspectionApiServices
import com.android.tools.idea.appinspection.inspector.api.AppInspectionException
import com.android.tools.idea.appinspection.inspector.api.AppInspectorJar
import com.android.tools.idea.appinspection.inspector.api.AppInspectorMessenger
import com.android.tools.idea.appinspection.inspector.api.launch.LaunchParameters
import com.android.tools.idea.appinspection.inspector.api.launch.LibraryCompatibility
import com.android.tools.idea.appinspection.inspector.api.launch.LibraryCompatibilityInfo
import com.android.tools.idea.appinspection.inspector.api.launch.MinimumArtifactCoordinate.COMPOSE_UI
import com.android.tools.idea.appinspection.inspector.api.launch.MinimumArtifactCoordinate.COMPOSE_UI_ANDROID
import com.android.tools.idea.appinspection.inspector.api.launch.RunningArtifactCoordinate
import com.android.tools.idea.appinspection.inspector.api.process.ProcessDescriptor
import com.android.tools.idea.flags.StudioFlags
import com.android.tools.idea.layoutinspector.LayoutInspectorBundle
import com.android.tools.idea.layoutinspector.common.logDiagnostics
import com.android.tools.idea.layoutinspector.model.InspectorModel
import com.android.tools.idea.layoutinspector.model.NotificationModel
import com.android.tools.idea.layoutinspector.model.StatusNotificationAction
import com.android.tools.idea.layoutinspector.model.learnMoreAction
import com.android.tools.idea.layoutinspector.pipeline.InspectorClient
import com.android.tools.idea.layoutinspector.pipeline.InspectorClient.Capability
import com.android.tools.idea.layoutinspector.pipeline.InspectorClientLaunchMonitor
import com.android.tools.idea.layoutinspector.pipeline.appinspection.AttachErrorInfo
import com.android.tools.idea.layoutinspector.pipeline.appinspection.toAttachErrorInfo
<<<<<<< HEAD
import com.android.tools.idea.layoutinspector.pipeline.appinspection.toInfo
=======
>>>>>>> 574fcae1
import com.android.tools.idea.layoutinspector.tree.TreeSettings
import com.android.tools.idea.projectsystem.AndroidProjectSystem
import com.android.tools.idea.projectsystem.Token
import com.android.tools.idea.projectsystem.getProjectSystem
<<<<<<< HEAD
=======
import com.android.tools.idea.projectsystem.getTokenOrNull
>>>>>>> 574fcae1
import com.android.tools.idea.protobuf.CodedInputStream
import com.android.tools.idea.transport.TransportException
import com.android.tools.idea.util.StudioPathManager
import com.google.common.annotations.VisibleForTesting
import com.google.wireless.android.sdk.stats.DynamicLayoutInspectorErrorInfo.AttachErrorCode
import com.google.wireless.android.sdk.stats.DynamicLayoutInspectorErrorInfo.AttachErrorState
import com.intellij.openapi.diagnostic.Logger
import com.intellij.openapi.extensions.ExtensionPointName
<<<<<<< HEAD
=======
import com.intellij.openapi.project.Project
>>>>>>> 574fcae1
import com.intellij.ui.EditorNotificationPanel
import com.intellij.util.text.nullize
import java.nio.file.Paths
import java.util.EnumSet
import kotlin.io.path.name
import kotlin.io.path.pathString
import kotlinx.coroutines.cancel
import kotlinx.coroutines.runBlocking
import layoutinspector.compose.inspection.LayoutInspectorComposeProtocol.Command
import layoutinspector.compose.inspection.LayoutInspectorComposeProtocol.GetAllParametersCommand
import layoutinspector.compose.inspection.LayoutInspectorComposeProtocol.GetAllParametersResponse
import layoutinspector.compose.inspection.LayoutInspectorComposeProtocol.GetComposablesCommand
import layoutinspector.compose.inspection.LayoutInspectorComposeProtocol.GetComposablesResponse
import layoutinspector.compose.inspection.LayoutInspectorComposeProtocol.GetParameterDetailsCommand
import layoutinspector.compose.inspection.LayoutInspectorComposeProtocol.GetParameterDetailsResponse
import layoutinspector.compose.inspection.LayoutInspectorComposeProtocol.GetParametersCommand
import layoutinspector.compose.inspection.LayoutInspectorComposeProtocol.GetParametersResponse
import layoutinspector.compose.inspection.LayoutInspectorComposeProtocol.Response
import layoutinspector.compose.inspection.LayoutInspectorComposeProtocol.UpdateSettingsCommand
import layoutinspector.compose.inspection.LayoutInspectorComposeProtocol.UpdateSettingsResponse

const val COMPOSE_LAYOUT_INSPECTOR_ID = "layoutinspector.compose.inspection"

<<<<<<< HEAD
val MINIMUM_COMPOSE_COORDINATE =
  ArtifactCoordinate("androidx.compose.ui", "ui", "1.0.0-beta02", ArtifactCoordinate.Type.AAR)
@VisibleForTesting const val INCOMPATIBLE_LIBRARY_MESSAGE_KEY = "incompatible.library.message"

@VisibleForTesting const val PROGUARDED_LIBRARY_MESSAGE_KEY = "proguarded.library.message"

=======
const val EXPECTED_CLASS_IN_COMPOSE_LIBRARY = "androidx.compose.ui.Modifier"
val COMPOSE_INSPECTION_COMPATIBILITY =
  LibraryCompatibility(COMPOSE_UI, listOf(EXPECTED_CLASS_IN_COMPOSE_LIBRARY))
private val KMP_MIGRATION_VERSION = Version.parse("1.5.0-beta01")

@VisibleForTesting const val INCOMPATIBLE_LIBRARY_MESSAGE_KEY = "incompatible.library.message"

@VisibleForTesting const val PROGUARDED_LIBRARY_MESSAGE_KEY = "proguarded.library.message"

>>>>>>> 574fcae1
@VisibleForTesting const val VERSION_MISSING_MESSAGE_KEY = "version.missing.message"

@VisibleForTesting
const val INSPECTOR_NOT_FOUND_USE_SNAPSHOT_KEY = "inspector.not.found.use.snapshot"

@VisibleForTesting
const val COMPOSE_INSPECTION_NOT_AVAILABLE_KEY = "compose.inspection.not.available"

@VisibleForTesting
const val COMPOSE_MAY_CAUSE_APP_CRASH_KEY = "compose.inspection.may.cause.app.crash"

@VisibleForTesting const val MAVEN_DOWNLOAD_PROBLEM = "maven.download.problem"

@VisibleForTesting const val COMPOSE_JAR_FOUND_FOUND_KEY = "compose.jar.not.found"

private const val PROGUARD_LEARN_MORE =
  "https://d.android.com/r/studio-ui/layout-inspector/code-shrinking"

/** Result from [ComposeLayoutInspectorClient.getComposeables]. */
class GetComposablesResult(
  /** The response received from the agent */
  val response: GetComposablesResponse,

  /**
   * This is true, if a recomposition count reset command was sent after the GetComposables command
   * was sent.
   */
  val pendingRecompositionCountReset: Boolean
)

/**
 * The client responsible for interacting with the compose layout inspector running on the target
 * device.
 *
 * @param messenger The messenger that lets us communicate with the view inspector.
 * @param capabilities Of the containing [InspectorClient]. Some capabilities may be added by this
 *   class.
 */
class ComposeLayoutInspectorClient(
  private val model: InspectorModel,
  private val treeSettings: TreeSettings,
  private val messenger: AppInspectorMessenger,
  private val capabilities: EnumSet<Capability>,
  private val launchMonitor: InspectorClientLaunchMonitor
) {

  companion object {
    /**
     * Check for problems with the specified compose version, and display banners if appropriate.
     */
    private fun checkComposeVersion(notificationModel: NotificationModel, versionString: String) {
      val version = Version.parse(versionString)
      // b/237987764 App crash while fetching parameters with empty lambda was fixed in
      // 1.3.0-alpha03 and in 1.2.1
      // b/235526153 App crash while fetching component tree with certain Borders was fixed in
      // 1.3.0-alpha03 and in 1.2.1
      if (
        version >= Version.parse("1.3.0-alpha03") ||
          version.minor == 2 && version >= Version.parse("1.2.1")
      )
        return
      val versionUpgrade = if (version.minor == 3) "1.3.0" else "1.2.1"
      val message =
        LayoutInspectorBundle.message(
          COMPOSE_MAY_CAUSE_APP_CRASH_KEY,
          versionString,
          versionUpgrade
        )
      logDiagnostics(
        ComposeLayoutInspectorClient::class.java,
        "Compose version warning, message: %s",
        message
      )
      notificationModel.addNotification(
        COMPOSE_MAY_CAUSE_APP_CRASH_KEY,
        message,
        EditorNotificationPanel.Status.Warning
      )
      // Allow the user to connect and inspect compose elements because:
      // - b/235526153 is uncommon
      // - b/237987764 only happens if the kotlin compiler version is at least 1.6.20 (which we
      // cannot reliably detect)
    }

    @VisibleForTesting
    fun determineArtifactCoordinate(versionIdentifier: String) =
      Version.parse(versionIdentifier).let {
        if (it < KMP_MIGRATION_VERSION) RunningArtifactCoordinate(COMPOSE_UI, versionIdentifier)
        else RunningArtifactCoordinate(COMPOSE_UI_ANDROID, versionIdentifier)
      }

    fun handleCompatibilityAndComputeVersion(
      notificationModel: NotificationModel,
      compatibility: LibraryCompatibilityInfo?,
      logErrorToMetrics: (AttachErrorCode) -> Unit,
      isRunningFromSourcesInTests: Boolean?
    ): String? {
      val version =
        compatibility?.version?.takeIf {
          compatibility.status == LibraryCompatibilityInfo.Status.COMPATIBLE && it.isNotBlank()
        }
          ?: return ComposeLayoutInspectorClient.handleError(
            notificationModel,
            logErrorToMetrics,
            isRunningFromSourcesInTests,
            compatibility?.status.toAttachErrorInfo()
          )

      checkComposeVersion(notificationModel, version)
      return version
    }

    fun getAppInspectorJar(
      project: Project,
      version: String?,
      notificationModel: NotificationModel,
      logErrorToMetrics: (AttachErrorCode) -> Unit,
      isRunningFromSourcesInTests: Boolean?
    ): AppInspectorJar? {
      if (version == null) return null

      return try {
        runBlocking {
          InspectorArtifactService.instance.getOrResolveInspectorJar(
            project,
            determineArtifactCoordinate(version)
          )
        }
      } catch (exception: AppInspectionArtifactNotFoundException) {
        handleError(
          notificationModel,
          logErrorToMetrics,
          isRunningFromSourcesInTests,
          exception.toAttachErrorInfo()
        )
      }
    }

    /**
     * Helper function for launching the compose layout inspector and creating a client to interact
     * with it.
     */
    suspend fun launch(
      apiServices: AppInspectionApiServices,
      process: ProcessDescriptor,
      model: InspectorModel,
      notificationModel: NotificationModel,
      treeSettings: TreeSettings,
      capabilities: EnumSet<Capability>,
      launchMonitor: InspectorClientLaunchMonitor,
      logErrorToMetrics: (AttachErrorCode) -> Unit,
      @VisibleForTesting
      isRunningFromSourcesInTests: Boolean? = null // Should only be set from tests
    ): ComposeLayoutInspectorClient? {
      logDiagnostics(ComposeLayoutInspectorClient::class.java, "Launching: Compose Inspector")
      val project = model.project
      var requiredCompatibility: LibraryCompatibility? = null

      val jar =
        if (StudioFlags.APP_INSPECTION_USE_DEV_JAR.get()) {
          // This dev jar is used for:
          // - most tests (developmentDirectory)
          // - development on studio using an androidx-main (developmentDirectory)
          // - development on androidx-main using released version of studio (releaseDirectory)
          // - released version of studio using local artifact of unreleased compose version
          // (releaseDirectory)
          AppInspectorJar(
            "compose-ui-inspection.jar",
            developmentDirectory =
              resolveFolder(
                StudioFlags.DYNAMIC_LAYOUT_INSPECTOR_COMPOSE_UI_INSPECTION_DEVELOPMENT_FOLDER.get()
              ),
            releaseDirectory =
              resolveFolder(
                StudioFlags.DYNAMIC_LAYOUT_INSPECTOR_COMPOSE_UI_INSPECTION_RELEASE_FOLDER.get()
              )
          )
        } else {
          val projectSystem = project.getProjectSystem()
<<<<<<< HEAD
          val token =
            GetComposeLayoutInspectorJarToken.EP_NAME.getExtensions(project).firstOrNull {
              it.isApplicable(projectSystem)
            }
            // TODO(xof): We need an APP_INSPECTION_UNSUPPORTED_BUILD_SYSTEM here, theoretically
            ?: return handleError(
                notificationModel,
                logErrorToMetrics,
                isRunningFromSourcesInTests,
                AttachErrorCode.UNKNOWN_APP_INSPECTION_ERROR.toInfo()
              )
          requiredCompatibility = token.getRequiredCompatibility()
          token.getAppInspectorJar(
            projectSystem,
            notificationModel,
            apiServices,
            process,
            logErrorToMetrics,
            isRunningFromSourcesInTests
          )
            ?: return null
=======
          val token = projectSystem.getTokenOrNull(GetComposeLayoutInspectorJarToken.EP_NAME)

          val compatibility =
            apiServices.checkVersion(
              project.name,
              process,
              COMPOSE_UI,
              listOf(EXPECTED_CLASS_IN_COMPOSE_LIBRARY)
            )

          val version =
            when (token) {
              null ->
                handleCompatibilityAndComputeVersion(
                  notificationModel,
                  compatibility,
                  logErrorToMetrics,
                  isRunningFromSourcesInTests
                )
              else ->
                token.handleCompatibilityAndComputeVersion(
                  notificationModel,
                  compatibility,
                  logErrorToMetrics,
                  isRunningFromSourcesInTests
                )
            }

          val appInspectorJar =
            when (token) {
              null ->
                getAppInspectorJar(
                  project,
                  version,
                  notificationModel,
                  logErrorToMetrics,
                  isRunningFromSourcesInTests
                )
              else ->
                token.getAppInspectorJar(
                  projectSystem,
                  version,
                  notificationModel,
                  logErrorToMetrics,
                  isRunningFromSourcesInTests
                )
            } ?: return null

          requiredCompatibility =
            token?.getRequiredCompatibility() ?: COMPOSE_INSPECTION_COMPATIBILITY
          appInspectorJar
>>>>>>> 574fcae1
        }

      // Set force = true, to be more aggressive about connecting the layout inspector if an old
      // version was
      // left running for some reason. This is a better experience than silently falling back to a
      // legacy client.
      val params =
        LaunchParameters(
          process,
          COMPOSE_LAYOUT_INSPECTOR_ID,
          jar,
          model.project.name,
          requiredCompatibility,
          force = true
        )
      return try {
        val messenger = apiServices.launchInspector(params)
        val client =
          ComposeLayoutInspectorClient(model, treeSettings, messenger, capabilities, launchMonitor)
            .apply { updateSettings() }
        logDiagnostics(
          ComposeLayoutInspectorClient::class.java,
          "Launch Success: Compose Inspector"
        )
        client
      } catch (unexpected: AppInspectionException) {
        handleError(
          notificationModel,
          logErrorToMetrics,
          isRunningFromSourcesInTests,
          unexpected.toAttachErrorInfo()
        )
      } catch (unexpected: TransportException) {
        handleError(
          notificationModel,
          logErrorToMetrics,
          isRunningFromSourcesInTests,
          unexpected.toAttachErrorInfo()
        )
      }
    }

    private fun resolveFolder(folder: String?): String? = resolveFolder(".", folder)

    /**
     * Resolve the [folder] to a possible initial parent reference.
     *
     * This functionality is added for developers on androidx-main where the depth of the current
     * directory (where studio is started from) depends on the platform. By adding the "#studio" the
     * reference would work on all platforms.
     *
     * The name after an initial '#' is regarded as a parent reference. The parent reference is
     * matched to a parent folder of [currentFolder]. The returned path will make [folder] relative
     * to the matched parent folder.
     *
     * Example: if the currentFolder is:
     * "/Volumes/android/androidx-main/frameworks/support/studio/android-studio-2022.2.1.5-mac/Android
     * Studio Preview.app/Contents" Then a folder spec of "#studio/../../../out/some-folder" will be
     * resolved to: "../../../../../../out/some-folder" which later will be resolved to the absolute
     * path: "/Volumes/android/androidx-main/out/some-folder"
     */
    @VisibleForTesting
    fun resolveFolder(currentFolder: String, folder: String?): String? {
      if (folder?.startsWith("#") != true) {
        return folder.nullize()
      }
      val currentDir = Paths.get(currentFolder).toAbsolutePath()
      val devPath = Paths.get(folder)
      val searchFor = devPath.getName(0).pathString.substring(1)
      var depth = 0
      for (i in 0 until currentDir.nameCount) {
        if (currentDir.getName(currentDir.nameCount - 1 - i).name == searchFor) {
          depth = i
          break
        }
      }
      val restPath = devPath.subpath(1, devPath.nameCount)
      if (depth == 0) {
        return restPath.pathString
      }
      var path = Paths.get("..")
      for (i in 1 until depth) {
        path = path.resolve("..")
      }
      for (part in restPath) {
        path = path.resolve(part)
      }
      return path.pathString
    }

    fun handleError(
      notificationModel: NotificationModel,
      logErrorToMetrics: (AttachErrorCode) -> Unit,
      isRunningFromSourcesInTests: Boolean?,
      error: AttachErrorInfo
    ): Nothing? {
      val actions = mutableListOf<StatusNotificationAction>()
      val message: String =
        when (error.code) {
          AttachErrorCode.APP_INSPECTION_MISSING_LIBRARY -> {
            // This is not an error we want to report.
            // The compose.ui.ui was not present, which is normal in a View only application.
            return null
          }
          AttachErrorCode.APP_INSPECTION_VERSION_FILE_NOT_FOUND ->
            LayoutInspectorBundle.message(VERSION_MISSING_MESSAGE_KEY)
          AttachErrorCode.APP_INSPECTION_INCOMPATIBLE_VERSION ->
            LayoutInspectorBundle.message(INCOMPATIBLE_LIBRARY_MESSAGE_KEY)
          AttachErrorCode.APP_INSPECTION_PROGUARDED_APP -> {
            actions.add(learnMoreAction(PROGUARD_LEARN_MORE))
            LayoutInspectorBundle.message(PROGUARDED_LIBRARY_MESSAGE_KEY)
          }
          AttachErrorCode.APP_INSPECTION_SNAPSHOT_NOT_SPECIFIED ->
            LayoutInspectorBundle.message(INSPECTOR_NOT_FOUND_USE_SNAPSHOT_KEY)
          AttachErrorCode.APP_INSPECTION_COMPOSE_INSPECTOR_NOT_FOUND ->
            LayoutInspectorBundle.message(COMPOSE_INSPECTION_NOT_AVAILABLE_KEY)
          AttachErrorCode.APP_INSPECTION_FAILED_MAVEN_DOWNLOAD ->
            LayoutInspectorBundle.message(MAVEN_DOWNLOAD_PROBLEM, error.args["artifact"]!!)
          AttachErrorCode.TRANSPORT_PUSH_FAILED_FILE_NOT_FOUND -> {
            Logger.getInstance(ComposeLayoutInspectorClient::class.java)
              .warn("not found: ${error.args["path"]}")
            LayoutInspectorBundle.message(
              COMPOSE_JAR_FOUND_FOUND_KEY,
              error.args["path"]!!,
              inspectorFolderFlag(isRunningFromSourcesInTests)
            )
          }
          else -> {
            logDiagnostics(ComposeLayoutInspectorClient::class.java, "Launch error: %s", error)
            logErrorToMetrics(error.code)
            return null
          }
        }
      actions.add(notificationModel.dismissAction)
      notificationModel.addNotification(
        error.code.name,
        message,
        EditorNotificationPanel.Status.Warning,
        actions
      )
      logDiagnostics(
        ComposeLayoutInspectorClient::class.java,
        "Launch error: %s, message: %s",
        error,
        message
      )
      logErrorToMetrics(error.code)
      return null
    }

    /**
     * Return the flag name that can be used to specify the folder of the compose inspector if
     * running on dev jar i.e. if [StudioFlags.APP_INSPECTION_USE_DEV_JAR] is turned on. Return the
     * flag name that can be used to specify the folder of the compose inspector if running on dev
     * jar i.e. if [StudioFlags.APP_INSPECTION_USE_DEV_JAR] is turned on.
     */
    private fun inspectorFolderFlag(isRunningFromSourcesInTests: Boolean?): String =
      if (isRunningFromSourcesInTests ?: StudioPathManager.isRunningFromSources())
        StudioFlags.DYNAMIC_LAYOUT_INSPECTOR_COMPOSE_UI_INSPECTION_DEVELOPMENT_FOLDER.id
      else StudioFlags.DYNAMIC_LAYOUT_INSPECTOR_COMPOSE_UI_INSPECTION_RELEASE_FOLDER.id
  }

  val parametersCache = ComposeParametersCache(this, model)

  /**
   * The caller will supply a running (increasing) number, that can be used to coordinate the
   * responses from varies commands.
   */
  private var lastGeneration = 0

  /** The value of [lastGeneration] when the last recomposition reset command was sent. */
  private var lastGenerationReset = 0

  suspend fun getComposeables(
    rootViewId: Long,
    newGeneration: Int,
    forSnapshot: Boolean
  ): GetComposablesResult {
    lastGeneration = newGeneration
    launchMonitor.updateProgress(AttachErrorState.COMPOSE_REQUEST_SENT)
    logDiagnostics(ComposeLayoutInspectorClient::class.java, "Sending: GetComposablesCommand")
    val response =
      messenger.sendCommand {
        getComposablesCommand =
          GetComposablesCommand.newBuilder()
            .apply {
              this.rootViewId = rootViewId
              generation = lastGeneration
              extractAllParameters = forSnapshot
            }
            .build()
      }
    logDiagnostics(
      ComposeLayoutInspectorClient::class.java,
      "Receiving: GetComposablesResult nodes: %d, system nodes: %d, max depth: %d"
    ) {
      response.getComposablesResponse.countNodes()
    }
    launchMonitor.updateProgress(AttachErrorState.COMPOSE_RESPONSE_RECEIVED)
    return GetComposablesResult(
      response.getComposablesResponse,
      lastGenerationReset >= newGeneration
    )
  }

  suspend fun getParameters(
    rootViewId: Long,
    composableId: Long,
    anchorHash: Int
  ): GetParametersResponse {
    logDiagnostics(ComposeLayoutInspectorClient::class.java, "Sending: GetParametersCommand")
    val response =
      messenger.sendCommand {
        getParametersCommand =
          GetParametersCommand.newBuilder()
            .apply {
              this.rootViewId = rootViewId
              this.composableId = composableId
              this.anchorHash = anchorHash
              generation = lastGeneration
            }
            .build()
      }
    logDiagnostics(
      ComposeLayoutInspectorClient::class.java,
      "Receiving: GetParametersResponse parameters: %d"
    ) {
      arrayOf(response.getParametersResponse.parameterGroup.parameterCount)
    }
    return response.getParametersResponse
  }

  suspend fun getAllParameters(rootViewId: Long): GetAllParametersResponse {
    logDiagnostics(ComposeLayoutInspectorClient::class.java, "Sending: GetAllParametersCommand")
    val response =
      messenger.sendCommand {
        getAllParametersCommand =
          GetAllParametersCommand.newBuilder()
            .apply {
              this.rootViewId = rootViewId
              generation = lastGeneration
            }
            .build()
      }
    logDiagnostics(
      ComposeLayoutInspectorClient::class.java,
      "Receiving: GetAllParametersResponse groups: %d, parameters: %d"
    ) {
      arrayOf(
        response.getAllParametersResponse.parameterGroupsCount,
        response.getAllParametersResponse.parameterGroupsList.sumOf { it.parameterCount }
      )
    }
    return response.getAllParametersResponse
  }

  suspend fun getParameterDetails(
    rootViewId: Long,
    reference: ParameterReference,
    startIndex: Int,
    maxElements: Int
  ): GetParameterDetailsResponse {
    val response =
      messenger.sendCommand {
        getParameterDetailsCommand =
          GetParameterDetailsCommand.newBuilder()
            .apply {
              this.rootViewId = rootViewId
              generation = lastGeneration
              this.startIndex = startIndex
              this.maxElements = maxElements
              referenceBuilder.apply {
                composableId = reference.nodeId
                anchorHash = reference.anchorHash
                kind = reference.kind.convert()
                parameterIndex = reference.parameterIndex
                addAllCompositeIndex(reference.indices.asIterable())
              }
            }
            .build()
      }
    return response.getParameterDetailsResponse
  }

  suspend fun updateSettings(): UpdateSettingsResponse {
    lastGenerationReset = lastGeneration
    logDiagnostics(ComposeLayoutInspectorClient::class.java, "Sending: UpdateSettingsCommand")
    val response =
      messenger.sendCommand {
        updateSettingsCommand =
          UpdateSettingsCommand.newBuilder()
            .apply {
              includeRecomposeCounts = treeSettings.showRecompositions
              delayParameterExtractions = true
              reduceChildNesting = true
            }
            .build()
      }
    logDiagnostics(
      ComposeLayoutInspectorClient::class.java,
      "Receiving: UpdateSettingsResponse canDelay: %b",
      response.updateSettingsResponse.canDelayParameterExtractions
    )
    if (response.hasUpdateSettingsResponse()) {
      capabilities.add(Capability.SUPPORTS_COMPOSE_RECOMPOSITION_COUNTS)
    }
    return response.updateSettingsResponse
  }

  fun disconnect() {
    logDiagnostics(ComposeLayoutInspectorClient::class.java, "disconnect")
    messenger.scope.cancel()
  }
}

/**
 * Convenience method for wrapping a specific view-inspector command inside a parent app inspection
 * command.
 */
private suspend fun AppInspectorMessenger.sendCommand(
  initCommand: Command.Builder.() -> Unit
): Response {
  val command = Command.newBuilder()
  command.initCommand()
  val bytes = sendRawCommand(command.build().toByteArray())

  // The protobuf parser has a default recursion limit of 100.
  // Increase this limit for the compose inspector because we typically get a deep recursion
  // response.
  val inputStream =
    CodedInputStream.newInstance(bytes, 0, bytes.size).apply {
      setRecursionLimit(Integer.MAX_VALUE)
    }
  return Response.parseFrom(inputStream)
}

/** Project System token to find the Compose Layout Inspector Jar file. */
interface GetComposeLayoutInspectorJarToken<P : AndroidProjectSystem> : Token {
  companion object {
    val EP_NAME =
      ExtensionPointName<GetComposeLayoutInspectorJarToken<AndroidProjectSystem>>(
        "com.android.tools.idea.layoutinspector.pipeline.appinspection.compose.getComposeLayoutInspectorJarToken"
      )
  }
<<<<<<< HEAD
  fun getAppInspectorJar(
    projectSystem: P,
    notificationModel: NotificationModel,
    apiServices: AppInspectionApiServices,
    process: ProcessDescriptor,
    logErrorToMetrics: (AttachErrorCode) -> Unit,
    isRunningFromSourcesInTests: Boolean?
  ): AppInspectorJar?
=======

  fun getAppInspectorJar(
    projectSystem: P,
    version: String?,
    notificationModel: NotificationModel,
    logErrorToMetrics: (AttachErrorCode) -> Unit,
    isRunningFromSourcesInTests: Boolean?
  ): AppInspectorJar?

  /**
   * Use [compatibility], resulting from a call to [checkVersion], to inform the user through the
   * [notificationModel] of any issues, and return a [String] representing the version of the
   * AppInspector jar to get. The return value is nullable to allow this method to indicate that no
   * compatible version of the library has been found from the call to [checkVersion].
   */
  fun handleCompatibilityAndComputeVersion(
    notificationModel: NotificationModel,
    compatibility: LibraryCompatibilityInfo?,
    logErrorToMetrics: (AttachErrorCode) -> Unit,
    isRunningFromSourcesInTests: Boolean?
  ): String?

>>>>>>> 574fcae1
  fun getRequiredCompatibility(): LibraryCompatibility
}<|MERGE_RESOLUTION|>--- conflicted
+++ resolved
@@ -15,11 +15,12 @@
  */
 package com.android.tools.idea.layoutinspector.pipeline.appinspection.compose
 
-<<<<<<< HEAD
-=======
 import com.android.ide.common.gradle.Version
->>>>>>> 574fcae1
 import com.android.tools.idea.appinspection.api.AppInspectionApiServices
+import com.android.tools.idea.appinspection.api.checkVersion
+import com.android.tools.idea.appinspection.ide.InspectorArtifactService
+import com.android.tools.idea.appinspection.ide.getOrResolveInspectorJar
+import com.android.tools.idea.appinspection.inspector.api.AppInspectionArtifactNotFoundException
 import com.android.tools.idea.appinspection.inspector.api.AppInspectionException
 import com.android.tools.idea.appinspection.inspector.api.AppInspectorJar
 import com.android.tools.idea.appinspection.inspector.api.AppInspectorMessenger
@@ -42,18 +43,11 @@
 import com.android.tools.idea.layoutinspector.pipeline.InspectorClientLaunchMonitor
 import com.android.tools.idea.layoutinspector.pipeline.appinspection.AttachErrorInfo
 import com.android.tools.idea.layoutinspector.pipeline.appinspection.toAttachErrorInfo
-<<<<<<< HEAD
-import com.android.tools.idea.layoutinspector.pipeline.appinspection.toInfo
-=======
->>>>>>> 574fcae1
 import com.android.tools.idea.layoutinspector.tree.TreeSettings
 import com.android.tools.idea.projectsystem.AndroidProjectSystem
 import com.android.tools.idea.projectsystem.Token
 import com.android.tools.idea.projectsystem.getProjectSystem
-<<<<<<< HEAD
-=======
 import com.android.tools.idea.projectsystem.getTokenOrNull
->>>>>>> 574fcae1
 import com.android.tools.idea.protobuf.CodedInputStream
 import com.android.tools.idea.transport.TransportException
 import com.android.tools.idea.util.StudioPathManager
@@ -62,16 +56,9 @@
 import com.google.wireless.android.sdk.stats.DynamicLayoutInspectorErrorInfo.AttachErrorState
 import com.intellij.openapi.diagnostic.Logger
 import com.intellij.openapi.extensions.ExtensionPointName
-<<<<<<< HEAD
-=======
 import com.intellij.openapi.project.Project
->>>>>>> 574fcae1
 import com.intellij.ui.EditorNotificationPanel
 import com.intellij.util.text.nullize
-import java.nio.file.Paths
-import java.util.EnumSet
-import kotlin.io.path.name
-import kotlin.io.path.pathString
 import kotlinx.coroutines.cancel
 import kotlinx.coroutines.runBlocking
 import layoutinspector.compose.inspection.LayoutInspectorComposeProtocol.Command
@@ -86,17 +73,13 @@
 import layoutinspector.compose.inspection.LayoutInspectorComposeProtocol.Response
 import layoutinspector.compose.inspection.LayoutInspectorComposeProtocol.UpdateSettingsCommand
 import layoutinspector.compose.inspection.LayoutInspectorComposeProtocol.UpdateSettingsResponse
+import java.nio.file.Paths
+import java.util.EnumSet
+import kotlin.io.path.name
+import kotlin.io.path.pathString
 
 const val COMPOSE_LAYOUT_INSPECTOR_ID = "layoutinspector.compose.inspection"
 
-<<<<<<< HEAD
-val MINIMUM_COMPOSE_COORDINATE =
-  ArtifactCoordinate("androidx.compose.ui", "ui", "1.0.0-beta02", ArtifactCoordinate.Type.AAR)
-@VisibleForTesting const val INCOMPATIBLE_LIBRARY_MESSAGE_KEY = "incompatible.library.message"
-
-@VisibleForTesting const val PROGUARDED_LIBRARY_MESSAGE_KEY = "proguarded.library.message"
-
-=======
 const val EXPECTED_CLASS_IN_COMPOSE_LIBRARY = "androidx.compose.ui.Modifier"
 val COMPOSE_INSPECTION_COMPATIBILITY =
   LibraryCompatibility(COMPOSE_UI, listOf(EXPECTED_CLASS_IN_COMPOSE_LIBRARY))
@@ -106,7 +89,6 @@
 
 @VisibleForTesting const val PROGUARDED_LIBRARY_MESSAGE_KEY = "proguarded.library.message"
 
->>>>>>> 574fcae1
 @VisibleForTesting const val VERSION_MISSING_MESSAGE_KEY = "version.missing.message"
 
 @VisibleForTesting
@@ -286,29 +268,6 @@
           )
         } else {
           val projectSystem = project.getProjectSystem()
-<<<<<<< HEAD
-          val token =
-            GetComposeLayoutInspectorJarToken.EP_NAME.getExtensions(project).firstOrNull {
-              it.isApplicable(projectSystem)
-            }
-            // TODO(xof): We need an APP_INSPECTION_UNSUPPORTED_BUILD_SYSTEM here, theoretically
-            ?: return handleError(
-                notificationModel,
-                logErrorToMetrics,
-                isRunningFromSourcesInTests,
-                AttachErrorCode.UNKNOWN_APP_INSPECTION_ERROR.toInfo()
-              )
-          requiredCompatibility = token.getRequiredCompatibility()
-          token.getAppInspectorJar(
-            projectSystem,
-            notificationModel,
-            apiServices,
-            process,
-            logErrorToMetrics,
-            isRunningFromSourcesInTests
-          )
-            ?: return null
-=======
           val token = projectSystem.getTokenOrNull(GetComposeLayoutInspectorJarToken.EP_NAME)
 
           val compatibility =
@@ -360,7 +319,6 @@
           requiredCompatibility =
             token?.getRequiredCompatibility() ?: COMPOSE_INSPECTION_COMPATIBILITY
           appInspectorJar
->>>>>>> 574fcae1
         }
 
       // Set force = true, to be more aggressive about connecting the layout inspector if an old
@@ -705,16 +663,6 @@
         "com.android.tools.idea.layoutinspector.pipeline.appinspection.compose.getComposeLayoutInspectorJarToken"
       )
   }
-<<<<<<< HEAD
-  fun getAppInspectorJar(
-    projectSystem: P,
-    notificationModel: NotificationModel,
-    apiServices: AppInspectionApiServices,
-    process: ProcessDescriptor,
-    logErrorToMetrics: (AttachErrorCode) -> Unit,
-    isRunningFromSourcesInTests: Boolean?
-  ): AppInspectorJar?
-=======
 
   fun getAppInspectorJar(
     projectSystem: P,
@@ -737,6 +685,5 @@
     isRunningFromSourcesInTests: Boolean?
   ): String?
 
->>>>>>> 574fcae1
   fun getRequiredCompatibility(): LibraryCompatibility
 }