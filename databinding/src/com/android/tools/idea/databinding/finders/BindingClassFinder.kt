--- conflicted
+++ resolved
@@ -62,35 +62,6 @@
         CachedValueProvider.Result.create(lightBindings, *getCommonDependencies())
       }
 
-<<<<<<< HEAD
-    lightBindingsCache =
-      cachedValuesManager.createCachedValue {
-        val lightBindings =
-          enabledFacetsProvider.getAllBindingEnabledFacets().flatMap { facet ->
-            val bindingModuleCache = LayoutBindingModuleCache.getInstance(facet)
-            bindingModuleCache.bindingLayoutGroups.flatMap { group ->
-              bindingModuleCache.getLightBindingClasses(group)
-            }
-          }
-        CachedValueProvider.Result.create(lightBindings, *commonDependencies)
-      }
-
-    fqcnBindingsCache =
-      cachedValuesManager.createCachedValue {
-        val fqcnBindings =
-          lightBindingsCache.value.groupBy { bindingClass -> bindingClass.qualifiedName }
-        CachedValueProvider.Result.create(fqcnBindings, *commonDependencies)
-      }
-
-    packageBindingsCache =
-      cachedValuesManager.createCachedValue {
-        val packageBindings =
-          lightBindingsCache.value.groupBy { bindingClass ->
-            bindingClass.qualifiedName.substringBeforeLast('.')
-          }
-        CachedValueProvider.Result.create(packageBindings, *commonDependencies)
-      }
-=======
     fqcnBindingsCache =
       cachedValuesManager.createCachedValue {
         val fqcnBindings =
@@ -113,7 +84,6 @@
       LayoutBindingEnabledFacetsProvider.getInstance(project),
       ProjectLayoutResourcesModificationTracker.getInstance(project),
     )
->>>>>>> 0d09370c
   }
 
   override fun findClass(qualifiedName: String, scope: GlobalSearchScope): PsiClass? {
