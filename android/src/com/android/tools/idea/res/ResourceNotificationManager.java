--- conflicted
+++ resolved
@@ -650,11 +650,7 @@
     }
   }
 
-<<<<<<< HEAD
   private class FileEventObserver implements BulkFileListener {
-=======
-  private class FileEventObserver extends BulkFileListener.Adapter {
->>>>>>> 1e5b25b8
     private List<ResourceChangeListener> myListeners = Lists.newArrayListWithExpectedSize(2);
     private Module myModule;
     private MessageBusConnection myMessageBusConnection;
