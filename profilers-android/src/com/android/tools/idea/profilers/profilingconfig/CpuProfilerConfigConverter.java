/*
 * Copyright (C) 2018 The Android Open Source Project
 *
 * Licensed under the Apache License, Version 2.0 (the "License");
 * you may not use this file except in compliance with the License.
 * You may obtain a copy of the License at
 *
 *      http://www.apache.org/licenses/LICENSE-2.0
 *
 * Unless required by applicable law or agreed to in writing, software
 * distributed under the License is distributed on an "AS IS" BASIS,
 * WITHOUT WARRANTIES OR CONDITIONS OF ANY KIND, either express or implied.
 * See the License for the specific language governing permissions and
 * limitations under the License.
 */
package com.android.tools.idea.profilers.profilingconfig;

import static com.android.tools.profilers.cpu.config.ProfilingConfiguration.SYSTEM_TRACE_BUFFER_SIZE_MB;

import com.android.sdklib.AndroidVersion;
import com.android.tools.idea.flags.StudioFlags;
import com.android.tools.idea.run.profiler.CpuProfilerConfig;
import com.android.tools.profilers.cpu.config.ArtInstrumentedConfiguration;
import com.android.tools.profilers.cpu.config.ArtSampledConfiguration;
import com.android.tools.profilers.cpu.config.AtraceConfiguration;
import com.android.tools.profilers.cpu.config.PerfettoNativeAllocationsConfiguration;
import com.android.tools.profilers.cpu.config.PerfettoSystemTraceConfiguration;
import com.android.tools.profilers.cpu.config.ProfilingConfiguration;
import com.android.tools.profilers.cpu.config.SimpleperfConfiguration;
import com.android.tools.profilers.cpu.config.UnspecifiedConfiguration;
import com.intellij.util.containers.ContainerUtil;
import java.util.List;

public class CpuProfilerConfigConverter {

  private CpuProfilerConfigConverter() { }

  /**
   * Converts from a {@link ProfilingConfiguration} to a {@link CpuProfilerConfig}
   */
  public static CpuProfilerConfig fromProfilingConfiguration(ProfilingConfiguration config) {
    CpuProfilerConfig cpuProfilerConfig = null;

    switch (config.getTraceType()) {
      case ART:
        if (config instanceof ArtSampledConfiguration) {
          ArtSampledConfiguration artSampledConfiguration = (ArtSampledConfiguration)config;
          cpuProfilerConfig = new CpuProfilerConfig(artSampledConfiguration.getName(), CpuProfilerConfig.Technology.SAMPLED_JAVA);
          cpuProfilerConfig.setSamplingIntervalUs(artSampledConfiguration.getProfilingSamplingIntervalUs());
          cpuProfilerConfig.setBufferSizeMb(artSampledConfiguration.getProfilingBufferSizeInMb());
        }
        else {
          ArtInstrumentedConfiguration artInstrumentedConfiguration = (ArtInstrumentedConfiguration)config;
          cpuProfilerConfig = new CpuProfilerConfig(artInstrumentedConfiguration.getName(), CpuProfilerConfig.Technology.INSTRUMENTED_JAVA);
          cpuProfilerConfig.setBufferSizeMb(artInstrumentedConfiguration.getProfilingBufferSizeInMb());
        }
        break;
      case SIMPLEPERF:
        SimpleperfConfiguration simpleperfConfiguration = (SimpleperfConfiguration)config;
        cpuProfilerConfig = new CpuProfilerConfig(simpleperfConfiguration.getName(), CpuProfilerConfig.Technology.SAMPLED_NATIVE);
        cpuProfilerConfig.setSamplingIntervalUs(simpleperfConfiguration.getProfilingSamplingIntervalUs());
        break;
      case ATRACE:
        AtraceConfiguration atraceConfiguration = (AtraceConfiguration)config;
        cpuProfilerConfig = new CpuProfilerConfig(atraceConfiguration.getName(), CpuProfilerConfig.Technology.SYSTEM_TRACE);
        cpuProfilerConfig.setBufferSizeMb(SYSTEM_TRACE_BUFFER_SIZE_MB);
        break;
      case PERFETTO:
        if (config instanceof PerfettoNativeAllocationsConfiguration) {
          PerfettoNativeAllocationsConfiguration perfettoNativeAllocationsConfiguration = (PerfettoNativeAllocationsConfiguration)config;
          cpuProfilerConfig =
            new CpuProfilerConfig(perfettoNativeAllocationsConfiguration.getName(), CpuProfilerConfig.Technology.NATIVE_ALLOCATIONS);
          cpuProfilerConfig.setSamplingRateBytes(perfettoNativeAllocationsConfiguration.getMemorySamplingIntervalBytes());
        }
        else {
          PerfettoSystemTraceConfiguration perfettoSystemTraceConfiguration = (PerfettoSystemTraceConfiguration)config;
          cpuProfilerConfig = new CpuProfilerConfig(perfettoSystemTraceConfiguration.getName(), CpuProfilerConfig.Technology.SYSTEM_TRACE);
          cpuProfilerConfig.setBufferSizeMb(SYSTEM_TRACE_BUFFER_SIZE_MB);
        }
        break;
      case UNSPECIFIED:
        UnspecifiedConfiguration unspecifiedConfiguration = (UnspecifiedConfiguration)config;
        cpuProfilerConfig = new CpuProfilerConfig(unspecifiedConfiguration.getName(), CpuProfilerConfig.Technology.SAMPLED_JAVA);
        break;
    }

    return cpuProfilerConfig;
  }

  /**
   * Converts from a {@link CpuProfilerConfig} to a {@link ProfilingConfiguration}
   */
  public static ProfilingConfiguration toProfilingConfiguration(CpuProfilerConfig config, int deviceApi) {
    ProfilingConfiguration configuration = null;

    String name = config.getName();

    switch (config.getTechnology()) {
      case SAMPLED_JAVA:
        configuration = new ArtSampledConfiguration(name);
        ((ArtSampledConfiguration)configuration).setProfilingBufferSizeInMb(config.getBufferSizeMb());
        ((ArtSampledConfiguration)configuration).setProfilingSamplingIntervalUs(config.getSamplingIntervalUs());
        break;
      case INSTRUMENTED_JAVA:
        configuration = new ArtInstrumentedConfiguration(name);
        ((ArtInstrumentedConfiguration)configuration).setProfilingBufferSizeInMb(config.getBufferSizeMb());
        break;
      case SAMPLED_NATIVE:
        configuration = new SimpleperfConfiguration(name);
        ((SimpleperfConfiguration)configuration).setProfilingSamplingIntervalUs(config.getSamplingIntervalUs());
        break;
      case SYSTEM_TRACE:
        if (StudioFlags.PROFILER_TRACEBOX.get()) {
          if (deviceApi >= AndroidVersion.VersionCodes.M) {
<<<<<<< HEAD
            configuration = new PerfettoConfiguration(name, true);
=======
            configuration = new PerfettoSystemTraceConfiguration(name, true);
>>>>>>> 574fcae1
            break;
          }
        }
        if (deviceApi >= AndroidVersion.VersionCodes.P) {
<<<<<<< HEAD
          configuration = new PerfettoConfiguration(name, false);
=======
          configuration = new PerfettoSystemTraceConfiguration(name, false);
>>>>>>> 574fcae1
        }
        else {
          configuration = new AtraceConfiguration(name);
        }
        break;
      case NATIVE_ALLOCATIONS:
        configuration = new PerfettoNativeAllocationsConfiguration(name);
        ((PerfettoNativeAllocationsConfiguration)configuration).setMemorySamplingIntervalBytes(config.getSamplingRateBytes());
    }

    return configuration;
  }

  /**
   * Converts from list of {@link CpuProfilerConfig} to a list of {@link ProfilingConfiguration}
   */
  public static List<ProfilingConfiguration> toProfilingConfiguration(List<CpuProfilerConfig> configs, int deviceApi) {
    return ContainerUtil.map(configs, config -> toProfilingConfiguration(config, deviceApi));
  }
}<|MERGE_RESOLUTION|>--- conflicted
+++ resolved
@@ -112,20 +112,12 @@
       case SYSTEM_TRACE:
         if (StudioFlags.PROFILER_TRACEBOX.get()) {
           if (deviceApi >= AndroidVersion.VersionCodes.M) {
-<<<<<<< HEAD
-            configuration = new PerfettoConfiguration(name, true);
-=======
             configuration = new PerfettoSystemTraceConfiguration(name, true);
->>>>>>> 574fcae1
             break;
           }
         }
         if (deviceApi >= AndroidVersion.VersionCodes.P) {
-<<<<<<< HEAD
-          configuration = new PerfettoConfiguration(name, false);
-=======
           configuration = new PerfettoSystemTraceConfiguration(name, false);
->>>>>>> 574fcae1
         }
         else {
           configuration = new AtraceConfiguration(name);
