--- conflicted
+++ resolved
@@ -557,44 +557,6 @@
     return tree;
   }
 
-<<<<<<< HEAD
-  private static final class ReferenceTreeNode extends LazyMemoryObjectTreeNode<ValueObject> {
-    @Nullable
-    private List<ReferenceObject> myReferenceObjects = null;
-
-    private ReferenceTreeNode(@NotNull ValueObject valueObject) {
-      super(valueObject, false);
-    }
-
-    @Override
-    public int computeChildrenCount() {
-      if (myReferenceObjects == null) {
-        if (getAdapter() instanceof InstanceObject) {
-          myReferenceObjects = ((InstanceObject)getAdapter()).getReferences();
-        }
-        else if (getAdapter() instanceof ReferenceObject) {
-          myReferenceObjects = ((ReferenceObject)getAdapter()).getReferenceInstance().getReferences();
-        }
-        else {
-          myReferenceObjects = Collections.emptyList();
-        }
-      }
-
-      return myReferenceObjects.size();
-    }
-
-    @Override
-    public void expandNode() {
-      getChildCount(); // ensure we grab all the references
-      assert myReferenceObjects != null;
-      if (myMemoizedChildrenCount != myChildren.size()) {
-        myReferenceObjects.forEach(reference -> {
-          ReferenceTreeNode node = new ReferenceTreeNode(reference);
-          node.setTreeModel(getTreeModel());
-          add(node);
-        });
-      }
-=======
   private void repeatedlyExpandFirstReference() {
     assert myReferenceTree != null;
     ReferenceTreeNode node = (ReferenceTreeNode)myReferenceTree.getModel().getRoot();
@@ -602,7 +564,6 @@
     while (!node.myChildren.isEmpty()) {
       node = (ReferenceTreeNode)node.myChildren.get(0);
       node.expandNode();
->>>>>>> e624679c
     }
     TreePath path = new TreePath(node.getPathToRoot().toArray());
     myReferenceTree.expandPath(path);
