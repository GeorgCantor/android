/*
 * Copyright (C) 2016 The Android Open Source Project
 *
 * Licensed under the Apache License, Version 2.0 (the "License");
 * you may not use this file except in compliance with the License.
 * You may obtain a copy of the License at
 *
 *      http://www.apache.org/licenses/LICENSE-2.0
 *
 * Unless required by applicable law or agreed to in writing, software
 * distributed under the License is distributed on an "AS IS" BASIS,
 * WITHOUT WARRANTIES OR CONDITIONS OF ANY KIND, either express or implied.
 * See the License for the specific language governing permissions and
 * limitations under the License.
 */
package com.android.tools.idea.logcat;

import static com.android.ddmlib.IDevice.CHANGE_STATE;

import com.android.annotations.NonNull;
import com.android.ddmlib.AdbCommandRejectedException;
import com.android.ddmlib.AndroidDebugBridge;
import com.android.ddmlib.IDevice;
import com.android.ddmlib.IShellEnabledDevice;
import com.android.ddmlib.IShellOutputReceiver;
import com.android.ddmlib.Log.LogLevel;
import com.android.ddmlib.MultiLineReceiver;
import com.android.ddmlib.ShellCommandUnresponsiveException;
import com.android.ddmlib.TimeoutException;
import com.android.ddmlib.logcat.LogCatHeader;
import com.android.ddmlib.logcat.LogCatMessage;
import com.android.tools.idea.IdeInfo;
import com.google.common.collect.ArrayListMultimap;
import com.google.common.collect.ImmutableList;
import com.google.common.collect.Multimap;
import com.google.common.util.concurrent.ThreadFactoryBuilder;
import com.intellij.execution.impl.ConsoleBuffer;
import com.intellij.notification.Notification;
import com.intellij.notification.NotificationType;
import com.intellij.notification.Notifications;
import com.intellij.openapi.Disposable;
import com.intellij.openapi.application.ApplicationManager;
import com.intellij.openapi.diagnostic.Logger;
import com.intellij.openapi.project.Project;
import com.intellij.openapi.util.Disposer;
import com.intellij.openapi.util.SystemInfo;
import java.io.EOFException;
import java.io.File;
import java.io.IOException;
import java.io.InputStream;
import java.time.Duration;
import java.time.Instant;
import java.util.ArrayDeque;
import java.util.Arrays;
import java.util.Collection;
import java.util.HashMap;
import java.util.Iterator;
import java.util.LinkedList;
import java.util.List;
import java.util.Map;
import java.util.Queue;
import java.util.concurrent.ExecutorService;
import java.util.concurrent.Executors;
import java.util.concurrent.ThreadFactory;
import java.util.concurrent.TimeUnit;
import net.jcip.annotations.GuardedBy;
import net.jcip.annotations.ThreadSafe;
import org.jetbrains.android.util.AndroidBundle;
import org.jetbrains.android.util.AndroidOutputReceiver;
import org.jetbrains.annotations.NotNull;
import org.jetbrains.annotations.Nullable;
import org.jetbrains.annotations.TestOnly;

/**
 * {@link AndroidLogcatService} is the class that manages logs in all connected devices and emulators.
 * Other classes can call {@link AndroidLogcatService#addListener(IDevice, LogcatListener)} to listen for logs of specific device/emulator.
 * Listeners invoked in a pooled thread and this class is thread safe.
 */
@ThreadSafe
public final class AndroidLogcatService implements AndroidDebugBridge.IDeviceChangeListener, Disposable {
  private static Logger getLog() {
    return Logger.getInstance(AndroidLogcatService.class);
  }

  private static class LogcatBuffer {
    private int myBufferSize;
    private final LinkedList<LogCatMessage> myMessages = new LinkedList<>();

    public void addMessage(@NotNull LogCatMessage message) {
      myMessages.add(message);
      myBufferSize += message.getMessage().length();
      if (ConsoleBuffer.useCycleBuffer()) {
        while (myBufferSize > ConsoleBuffer.getCycleBufferSize()) {
          myBufferSize -= myMessages.removeFirst().getMessage().length();
        }
      }
    }

    @NotNull
    public List<LogCatMessage> getMessages() {
      return myMessages;
    }
  }

  private static class ListenerConnector implements LogcatListener {
    @GuardedBy("myListenerLock")
    @Nullable private LogcatListener myListener; // Initially not null, set to null when disconnected.
    @GuardedBy("myBacklogLock")
    @Nullable private Queue<LogCatMessage> myBacklog; // myBacklog is either null or not empty.
    // The two locks bellow should never be held simultaneously or for a prolonged period of time.
    @NotNull private final Object myListenerLock = new Object();
    @NotNull private final Object myBacklogLock = new Object();

    ListenerConnector(@NotNull LogcatListener listener, @NotNull Collection<LogCatMessage> messageBacklog) {
      myListener = listener;
      myBacklog = messageBacklog.isEmpty() ? null : new ArrayDeque<>(messageBacklog);
    }

    @Override
    public void onLogLineReceived(@NotNull LogCatMessage message) {
      processBacklog(); // Make sure that the backlog is processed before the new message.
      dispatchMessage(message);
    }

    @Override
    public void onCleared() {
      synchronized (myBacklogLock) {
        myBacklog = null;
      }
      synchronized (myListenerLock) {
        if (myListener != null) {
          myListener.onCleared();
        }
      }
    }

    boolean isConnectedTo(@NotNull LogcatListener listener) {
      synchronized (myListenerLock) {
        return listener == myListener;
      }
    }

    void disconnectListener() {
      synchronized (myListenerLock) {
        myListener = null;
      }
      synchronized (myBacklogLock) {
        myBacklog = null;
      }
    }

    void processBacklog() {
      LogCatMessage message;
      while ((message = getMessageFromBacklog()) != null) {
        dispatchMessage(message);
      }
    }

    private void dispatchMessage(@NotNull LogCatMessage message) {
      synchronized (myListenerLock) {
        if (myListener != null) {
          myListener.onLogLineReceived(message);
        }
      }
    }

    @Nullable
    private LogCatMessage getMessageFromBacklog() {
      synchronized (myBacklogLock) {
        if (myBacklog == null) {
          return null;
        }
        LogCatMessage message = myBacklog.remove();
        if (myBacklog.isEmpty()) {
          myBacklog = null;
        }
        return message;
      }
    }
  }

  public interface LogcatListener {
    default void onLogLineReceived(@NotNull LogCatMessage line) {
    }

    default void onCleared() {
    }
  }

  private final Object myLock;

  // TODO Change these maps into a set of LogcatDevices that each maintain their receivers, buffers, executors, etc

  @GuardedBy("myLock")
  private final Map<IDevice, AndroidLogcatReceiver> myLogReceivers;

  @GuardedBy("myLock")
  private final Map<IDevice, LogcatBuffer> myLogBuffers;

  /**
   * This is a list of commands to execute per device. We use a newSingleThreadExecutor
   * to model a single queue of tasks to run, but that is poorly reflected in the
   * type of the variable.
   */
  @GuardedBy("myLock")
  private final Map<IDevice, ExecutorService> myExecutors;

  @GuardedBy("myLock")
  private final Multimap<IDevice, ListenerConnector> myDeviceToListenerMultimap;

  @NotNull
  public static AndroidLogcatService getInstance() {
    return ApplicationManager.getApplication().getService(AndroidLogcatService.class);
  }

  @TestOnly
  AndroidLogcatService() {
    myLock = new Object();
    myLogReceivers = new HashMap<>();
    myLogBuffers = new HashMap<>();
    myExecutors = new HashMap<>();
    myDeviceToListenerMultimap = ArrayListMultimap.create();

    AndroidDebugBridge.addDeviceChangeListener(this);
  }

  private void startReceiving(@NotNull final IDevice device) {
    synchronized (myLock) {
      if (myLogReceivers.containsKey(device)) {
        return;
      }

      connect(device);

      AndroidLogcatReceiver receiver = newAndroidLogcatReceiver(device);
      Disposer.register(this, receiver);
      myLogReceivers.put(device, receiver);
      myLogBuffers.put(device, new LogcatBuffer());
<<<<<<< HEAD
      myExecutors.get(device).execute(() -> {
=======
      myExecutors.get(device).submit(() -> {
>>>>>>> b5f40ffd
        String filename = System.getProperty("studio.logcat.debug.readFromFile");
        if (filename != null && SystemInfo.isUnix) {
          executeDebugLogcatFromFile(filename, receiver);
        }
        else {
          executeLogcat(device, receiver);
        }
      });
    }
  }

  @NotNull
  private AndroidLogcatReceiver newAndroidLogcatReceiver(@NotNull IDevice device) {
    return new AndroidLogcatReceiver(device, new LogcatListener() {
      @Override
      public void onLogLineReceived(@NotNull LogCatMessage line) {
        Iterable<ListenerConnector> connectors;
        synchronized (myLock) {
          connectors = ImmutableList.copyOf(myDeviceToListenerMultimap.get(device));
          LogcatBuffer buffer = myLogBuffers.get(device);

          if (buffer != null) {
            buffer.addMessage(line);
          }
        }

        connectors.forEach(connector -> connector.onLogLineReceived(line));
      }
    });
  }

  private static void executeLogcat(@NotNull IShellEnabledDevice device, @NotNull AndroidLogcatReceiver receiver) {
    try {
      execute(device, supportsEpochFormatModifier(device) ? "logcat -v long -v epoch" : "logcat -v long", receiver, Duration.ZERO);
    }
    catch (EOFException e) {
      getLog().info("Logcat process terminated");
    }
    catch (Throwable throwable) {
      getLog().warn(throwable);

      String app = IdeInfo.getInstance().isAndroidStudio() ? "com.android.studio" : "com.jetbrains.idea";
      receiver.notifyLogcatMessage(new LogCatHeader(LogLevel.ERROR, 0, 0, app, "AndroidLogcatService", Instant.now()),
                                   throwable.toString());
    }
  }

  // A blocking call that runs a tail command reading logcat data from a file. Only to be used for debugging and profiling, this method
  // mimics the behavior of AdbHelper#executeRemoteCommand() including a busy wait loop with a 25ms delay.
  private static void executeDebugLogcatFromFile(@NotNull String filename, IShellOutputReceiver receiver) {
    if (!new File(filename).exists()) {
      getLog().warn(String.format("Failed to load logcat from %s. File does not exist", filename));
    }
    try {
      Process process = new ProcessBuilder("tail", "-n", "+1", "-f", filename).start();
      InputStream inputStream = process.getInputStream();
      byte[] buf = new byte[16384];
      while (!receiver.isCancelled()) {
        if (inputStream.available() > 0) {
          int n = inputStream.read(buf);
          if (n < 0) {
            break;
          }
          receiver.addOutput(buf, 0, n);
        }
        else {
          //noinspection BusyWait
          Thread.sleep(25);
        }
      }
      receiver.flush();
    }
    catch (IOException e) {
      getLog().warn("Failed to load logcat from " + filename);
    }
    catch (InterruptedException e) {
      getLog().warn("Logcat loading from file interrupted");
    }
  }

  private static boolean supportsEpochFormatModifier(@NotNull IShellEnabledDevice device)
    throws TimeoutException, AdbCommandRejectedException, ShellCommandUnresponsiveException, IOException {
    LogcatHelpReceiver receiver = new LogcatHelpReceiver();
    device.executeShellCommand("logcat --help", receiver, 10, TimeUnit.SECONDS);

    return receiver.mySupportsEpochFormatModifier;
  }

  private static final class LogcatHelpReceiver extends MultiLineReceiver {
    private boolean mySupportsEpochFormatModifier;
    private boolean myCancelled;

    @Override
    public void processNewLines(@NonNull String[] lines) {
      if (mySupportsEpochFormatModifier) {
        myCancelled = true;
        return;
      }

      mySupportsEpochFormatModifier = Arrays.stream(lines).anyMatch(line -> line.contains("epoch"));
    }

    @Override
    public boolean isCancelled() {
      return myCancelled;
    }
  }

  private void connect(@NotNull IDevice device) {
    synchronized (myLock) {
      if (!myExecutors.containsKey(device)) {
        ThreadFactory factory = new ThreadFactoryBuilder()
          .setNameFormat("Android Logcat Service Thread %s for Device Serial Number " + device)
          .build();

        myExecutors.put(device, Executors.newSingleThreadExecutor(factory));
      }
    }
  }

  private void disconnect(@NotNull IDevice device) {
    synchronized (myLock) {
      stopReceiving(device);
      myExecutors.remove(device);
    }
  }

  private void stopReceiving(@NotNull IDevice device) {
    synchronized (myLock) {
      if (myLogReceivers.containsKey(device)) {
        AndroidLogcatReceiver receiver = myLogReceivers.get(device);
        receiver.cancel();
        Disposer.dispose(receiver);
        myLogReceivers.remove(device);
        myLogBuffers.remove(device);
      }
    }
  }

  /**
   * Clears logs for the current device.
   */
  public void clearLogcat(@NotNull IDevice device, @NotNull Project project) {
    // In theory, we only need to clear the buffer. However, due to issues in the platform, clearing logcat via "logcat -c" could
    // end up blocking the current logcat readers. As a result, we need to issue a restart of the logging to work around the platform bug.
    // See https://code.google.com/p/android/issues/detail?id=81164 and https://android-review.googlesource.com/#/c/119673
    // NOTE: We can avoid this and just clear the console if we ever decide to stop issuing a "logcat -c" to the device or if we are
    // confident that https://android-review.googlesource.com/#/c/119673 doesn't happen anymore.
    synchronized (myLock) {
      ExecutorService executor = myExecutors.get(device);
      // If someone keeps a reference to a device that is disconnected, executor will be null.
      if (executor == null) {
        notifyThatLogcatWasCleared(device);
        return;
      }

      stopReceiving(device);

      executor.execute(() -> {
        try {
          execute(device, "logcat -c", new LoggingReceiver(getLog()), Duration.ofSeconds(5));
        }
        catch (Exception exception) {
          getLog().warn(exception);

          ApplicationManager.getApplication().invokeLater(() -> Notifications.Bus.notify(new Notification(
            "Logcat",
            AndroidBundle.message("android.logcat.error.title"),
            AndroidBundle.message("android.logcat.error.clearLogcat"),
            NotificationType.ERROR)));
        }

        notifyThatLogcatWasCleared(device);
      });

      startReceiving(device);
    }
  }

  private void notifyThatLogcatWasCleared(@NotNull IDevice device) {
    Iterable<ListenerConnector> connectors;
    synchronized (myLock) {
      connectors = ImmutableList.copyOf(myDeviceToListenerMultimap.get(device));
    }

    connectors.forEach(ListenerConnector::onCleared);
  }

  /**
   * Add a listener which receives each line, unfiltered, that comes from the specified device. If {@code addOldLogs} is true,
   * this will also notify the listener of every log message received so far.
   * Multi-line messages will be parsed into single lines and sent with the same header.
   * For example, Log.d(tag, "Line1\nLine2") will be sent to listeners in two iterations,
   * first: "Line1" with a header, second: "Line2" with the same header.
   * Listeners are invoked in a pooled thread, and they are triggered A LOT. You should be very careful if delegating this text
   * to a UI thread. For example, don't directly invoke a runnable on the UI thread per line, but consider batching many log lines first.
   */
  public void addListener(@NotNull IDevice device, @NotNull LogcatListener listener, boolean addOldLogs) {
    synchronized (myLock) {
      List<LogCatMessage> oldMessages =
        addOldLogs && myLogBuffers.containsKey(device) ? myLogBuffers.get(device).getMessages() : ImmutableList.of();

      ListenerConnector listenerConnector = new ListenerConnector(listener, oldMessages);
      myDeviceToListenerMultimap.put(device, listenerConnector);

      if (device.isOnline()) {
        startReceiving(device);
      }

      if (!oldMessages.isEmpty()) {
        ExecutorService executor = myExecutors.get(device);
        assert executor != null;
<<<<<<< HEAD
        executor.execute(listenerConnector::processBacklog);
=======
        executor.submit(listenerConnector::processBacklog);
>>>>>>> b5f40ffd
      }
    }
  }

  /**
   * @see #addListener(IDevice, LogcatListener, boolean)
   */
  public void addListener(@NotNull IDevice device, @NotNull LogcatListener listener) {
    addListener(device, listener, false);
  }

  public void removeListener(@NotNull IDevice device, @NotNull LogcatListener listener) {
    synchronized (myLock) {
      Collection<ListenerConnector> connectors = myDeviceToListenerMultimap.get(device);

      if (connectors.isEmpty()) {
        return;
      }

      for (Iterator<ListenerConnector> iter = connectors.iterator(); iter.hasNext(); ) {
        ListenerConnector connector = iter.next();
        if (connector.isConnectedTo(listener)) {
          connector.disconnectListener();
          iter.remove();
          break;
        }
      }

      if (connectors.isEmpty()) {
        stopReceiving(device);
        myDeviceToListenerMultimap.removeAll(device);
      }
    }
  }

  @Override
  public void deviceConnected(@NotNull IDevice device) {
    if (device.isOnline()) {
      // TODO Evaluate if we really need to start getting logs as soon as we connect, or whether a connect would suffice.
      startReceiving(device);
    }
  }

  @Override
  public void deviceDisconnected(@NotNull IDevice device) {
    disconnect(device);
  }

  @Override
  public void deviceChanged(@NotNull IDevice device, int changeMask) {
    if ((changeMask & CHANGE_STATE) == 0) {
      return;
    }
    if (device.isOnline()) {
      startReceiving(device);
    }
    else {
      disconnect(device);
    }
  }

  @Override
  public void dispose() {
    AndroidDebugBridge.removeDeviceChangeListener(this);
    synchronized (myLock) {
      for (AndroidLogcatReceiver receiver : myLogReceivers.values()) {
        receiver.cancel();
      }
    }
  }

  /**
   * Same as {@link #dispose()} but waits for background threads to terminate
   * before returning to the caller. This is useful to prevent thread leaks
   * when running tests.
   */
  @TestOnly
  public void shutdown() {
    Disposer.dispose(this);

    synchronized (myLock) {
      myExecutors.values().forEach(executor -> {
        try {
          executor.shutdownNow();
          boolean terminated = executor.awaitTermination(5_000, TimeUnit.MILLISECONDS);
          if (!terminated) {
            getLog().info("Timed out shutting down executor");
          }
        }
        catch (InterruptedException e) {
          getLog().info("Error shutting down executor", e);
        }
      });
    }
  }

  private static void execute(@NotNull IShellEnabledDevice device,
                              @NotNull String command,
                              @NotNull AndroidOutputReceiver receiver,
                              @NotNull Duration duration)
    throws TimeoutException, AdbCommandRejectedException, ShellCommandUnresponsiveException, IOException {
    device.executeShellCommand(command, receiver, duration.toMillis(), TimeUnit.MILLISECONDS);

    if (receiver.isCancelled()) {
      return;
    }

    receiver.invalidate();
  }

  @TestOnly
  void waitForIdle(IDevice device) throws InterruptedException {
    AndroidLogcatReceiver receiver;
    synchronized (myLock) {
      receiver = myLogReceivers.get(device);
    }
    receiver.waitForIdle();
  }
}<|MERGE_RESOLUTION|>--- conflicted
+++ resolved
@@ -236,11 +236,7 @@
       Disposer.register(this, receiver);
       myLogReceivers.put(device, receiver);
       myLogBuffers.put(device, new LogcatBuffer());
-<<<<<<< HEAD
       myExecutors.get(device).execute(() -> {
-=======
-      myExecutors.get(device).submit(() -> {
->>>>>>> b5f40ffd
         String filename = System.getProperty("studio.logcat.debug.readFromFile");
         if (filename != null && SystemInfo.isUnix) {
           executeDebugLogcatFromFile(filename, receiver);
@@ -453,11 +449,7 @@
       if (!oldMessages.isEmpty()) {
         ExecutorService executor = myExecutors.get(device);
         assert executor != null;
-<<<<<<< HEAD
         executor.execute(listenerConnector::processBacklog);
-=======
-        executor.submit(listenerConnector::processBacklog);
->>>>>>> b5f40ffd
       }
     }
   }
