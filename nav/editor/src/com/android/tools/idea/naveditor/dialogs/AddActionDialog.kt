--- conflicted
+++ resolved
@@ -54,18 +54,8 @@
 import com.intellij.openapi.ui.DialogWrapper
 import com.intellij.openapi.ui.ValidationInfo
 import com.intellij.openapi.util.Computable
-import com.intellij.ui.SimpleListCellRenderer
+import com.intellij.ui.ListCellRendererWrapper
 import com.intellij.util.text.nullize
-<<<<<<< HEAD
-import org.jetbrains.android.dom.navigation.NavigationSchema.ATTR_DESTINATION
-import org.jetbrains.android.dom.navigation.NavigationSchema.ATTR_ENTER_ANIM
-import org.jetbrains.android.dom.navigation.NavigationSchema.ATTR_EXIT_ANIM
-import org.jetbrains.android.dom.navigation.NavigationSchema.ATTR_POP_ENTER_ANIM
-import org.jetbrains.android.dom.navigation.NavigationSchema.ATTR_POP_EXIT_ANIM
-import org.jetbrains.android.dom.navigation.NavigationSchema.ATTR_POP_UP_TO
-import java.awt.Component
-=======
->>>>>>> 176f09ad
 import java.awt.Font
 import java.awt.event.ActionListener
 import java.awt.event.ItemListener
@@ -73,16 +63,12 @@
 import javax.swing.JComboBox
 import javax.swing.JComponent
 import javax.swing.JList
-<<<<<<< HEAD
-import javax.swing.JSeparator
-=======
 import org.jetbrains.android.dom.navigation.NavigationSchema.ATTR_DESTINATION
 import org.jetbrains.android.dom.navigation.NavigationSchema.ATTR_ENTER_ANIM
 import org.jetbrains.android.dom.navigation.NavigationSchema.ATTR_EXIT_ANIM
 import org.jetbrains.android.dom.navigation.NavigationSchema.ATTR_POP_ENTER_ANIM
 import org.jetbrains.android.dom.navigation.NavigationSchema.ATTR_POP_EXIT_ANIM
 import org.jetbrains.android.dom.navigation.NavigationSchema.ATTR_POP_UP_TO
->>>>>>> 176f09ad
 
 /** Shows an [AddActionDialog] and then updates the corresponding model. */
 fun showAndUpdateFromDialog(
@@ -375,11 +361,6 @@
   }
 
   private fun setUpComponents(model: NlModel) {
-<<<<<<< HEAD
-    val sourceRenderer = object : SimpleListCellRenderer<NlComponent>() {
-      override fun customize(list: JList<out NlComponent>, value: NlComponent?, index: Int, selected: Boolean, hasFocus: Boolean) {
-        text = value?.uiName ?: "None"
-=======
     val sourceRenderer =
       object : ListCellRendererWrapper<NlComponent>() {
         override fun customize(
@@ -395,44 +376,11 @@
             setText(value.uiName)
           }
         }
->>>>>>> 176f09ad
       }
 
     dialog.myFromComboBox.renderer = sourceRenderer
     dialog.myFromComboBox.isEnabled = false
 
-<<<<<<< HEAD
-    val destinationRenderer = object : SimpleListCellRenderer<DestinationListEntry>() {
-      val separator = JSeparator()
-      override fun getListCellRendererComponent(list: JList<out DestinationListEntry>,
-                                                value: DestinationListEntry?,
-                                                index: Int,
-                                                isSelected: Boolean,
-                                                cellHasFocus: Boolean): Component {
-        if (value?.isSeparator == true) return separator;
-        return super.getListCellRendererComponent(list, value, index, isSelected, cellHasFocus)
-      }
-
-      override fun customize(list: JList<out DestinationListEntry>,
-                             value: DestinationListEntry?,
-                             index: Int,
-                             selected: Boolean,
-                             hasFocus: Boolean) {
-        when {
-          value == null -> setText("None")
-          value.isReturnToSource -> setText("↵ Source")
-          else -> {
-            val component = value.component
-            var text = if (component?.parent == null) "Root" else component.uiName
-            if (value.isParent) {
-              setFont(list.font.deriveFont(Font.BOLD))
-            }
-            if (component === parent) {
-              text += " (Self)"
-            }
-            else if (index != -1 && !value.isParent) {
-              text = "  " + text
-=======
     val destinationRenderer =
       object : ListCellRendererWrapper<DestinationListEntry>() {
         override fun customize(
@@ -458,7 +406,6 @@
                 text = "  " + text
               }
               setText(text)
->>>>>>> 176f09ad
             }
           }
         }
