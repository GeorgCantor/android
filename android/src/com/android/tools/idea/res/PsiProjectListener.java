/*
 * Copyright (C) 2016 The Android Open Source Project
 *
 * Licensed under the Apache License, Version 2.0 (the "License");
 * you may not use this file except in compliance with the License.
 * You may obtain a copy of the License at
 *
 *      http://www.apache.org/licenses/LICENSE-2.0
 *
 * Unless required by applicable law or agreed to in writing, software
 * distributed under the License is distributed on an "AS IS" BASIS,
 * WITHOUT WARRANTIES OR CONDITIONS OF ANY KIND, either express or implied.
 * See the License for the specific language governing permissions and
 * limitations under the License.
 */
package com.android.tools.idea.res;

import com.android.resources.ResourceFolderType;
import com.android.tools.idea.fileTypes.FontFileType;
import com.android.tools.idea.gradle.project.sync.GradleFiles;
<<<<<<< HEAD
import com.google.common.collect.Maps;
=======
import com.intellij.openapi.components.AbstractProjectComponent;
>>>>>>> 2cd46877
import com.intellij.openapi.fileTypes.FileType;
import com.intellij.openapi.fileTypes.StdFileTypes;
import com.intellij.openapi.project.Project;
import com.intellij.openapi.vfs.VirtualFile;
import com.intellij.psi.*;
import com.intellij.ui.EditorNotifications;
import com.intellij.util.Consumer;
import org.intellij.images.fileTypes.ImageFileTypeManager;
import org.jetbrains.annotations.NotNull;
import org.jetbrains.annotations.Nullable;

import static com.android.SdkConstants.FD_RES_RAW;

<<<<<<< HEAD
public class PsiProjectListener implements PsiTreeChangeListener {
  @NotNull private final Map<VirtualFile, ResourceFolderRepository> myListeners = Maps.newHashMap();
  @NotNull private final Project myProject;

  public static void addRoot(@NotNull Project project, @NotNull VirtualFile root, @NotNull ResourceFolderRepository repository) {
    synchronized (PsiProjectListener.class) {
      getInstance(project).addRoot(root, repository);
    }
  }

  public static void removeRoot(@NotNull Project project, @NotNull VirtualFile root, @NotNull ResourceFolderRepository repository) {
    synchronized (PsiProjectListener.class) {
      getInstance(project).removeRoot(root, repository);
    }
  }
=======
/**
 * A project-wide {@link PsiTreeChangeListener} that tracks events that are potentially relevant to
 * the {@link ResourceFolderRepository} and/or {@link SampleDataResourceRepository} corresponding to the
 * file being changed.
 *
 * For {@link ResourceFolderRepository}, this is accomplished by passing the event to {{@link ResourceFolderRepository#getPsiListener()}}.
 * In the case of sample data, the event is forwarded to the project's {@link SampleDataListener}.
 *
 * PsiProjectListener also notifies {@link EditorNotifications} when it detects that a Gradle file has been modified.
 */
public class PsiProjectListener extends AbstractProjectComponent implements PsiTreeChangeListener {
  private final ResourceFolderRegistry myRegistry;
  private SampleDataListener mySampleDataListener;
>>>>>>> 2cd46877

  @NotNull
  public static PsiProjectListener getInstance(@NotNull Project project) {
    return project.getComponent(PsiProjectListener.class);
  }

  public PsiProjectListener(@NotNull Project project) {
    myProject = project;
    PsiManager.getInstance(project).addPsiTreeChangeListener(this);
    myRegistry = ResourceFolderRegistry.getInstance(project);
  }

  /**
   * Registers a {@link SampleDataListener} to be notified of possibly relevant PSI events.
   * Because there should only be a single instance of {@link SampleDataListener} per project
   * (it's a project service), this method can only be called once.
   *
   * We register the listener with this method instead of doing it right away in the constructor
   * because {@link SampleDataListener} only needs to know about PSI updates if the user is working
   * with resource or activity files.
   *
   * @param sampleDataListener the project's {@link SampleDataListener}
   */
   void setSampleDataListener(SampleDataListener sampleDataListener) {
    assert mySampleDataListener == null: "SampleDataListener already set!";
    mySampleDataListener = sampleDataListener;
  }

  static boolean isRelevantFileType(@NotNull FileType fileType) {
    if (fileType == StdFileTypes.JAVA) { // fail fast for vital file type
      return false;
    }
    if (fileType == StdFileTypes.XML) {
      return true;
    }

    // TODO: ensure that only android compatible images are recognized.
    if (fileType.isBinary()) {
      return fileType == ImageFileTypeManager.getInstance().getImageFileType() ||
             fileType == FontFileType.INSTANCE;
    }

    return false;
  }

  static boolean isRelevantFile(@NotNull VirtualFile file) {
    FileType fileType = file.getFileType();
    if (fileType == StdFileTypes.JAVA) {
      return false;
    }

    if (isRelevantFileType(fileType)) {
      return true;
    } else {
      VirtualFile parent = file.getParent();
      if (parent != null) {
        String parentName = parent.getName();
        if (parentName.startsWith(FD_RES_RAW)) {
          return true;
        }
      }
    }

    return false;
  }

  static boolean isRelevantFile(@NotNull PsiFile file) {
    FileType fileType = file.getFileType();
    if (fileType == StdFileTypes.JAVA) {
      return false;
    }

    if (isRelevantFileType(fileType)) {
      return true;
    } else {
      PsiDirectory parent = file.getParent();
      if (parent != null) {
        String parentName = parent.getName();
        if (parentName.startsWith(FD_RES_RAW)) {
          return true;
        }
      }
    }

    return false;
  }


  private void dispatch(@Nullable VirtualFile file, @NotNull Consumer<PsiTreeChangeListener> invokeCallback) {
    if (file == null) {
      return;
    }
    while (file != null) {
      ResourceFolderRegistry.CachedRepositories cached = myRegistry.getCached(file);
      if (cached != null) {
        if (cached.namespaced != null) {
          invokeCallback.consume(cached.namespaced.getPsiListener());
        }
        if (cached.nonNamespaced != null) {
          invokeCallback.consume(cached.nonNamespaced.getPsiListener());
        }
        return;
      }

      file = file.getParent();
    }
  }

  @Override
  public void beforeChildAddition(@NotNull PsiTreeChangeEvent event) {
  }

  @Override
  public void childAdded(@NotNull PsiTreeChangeEvent event) {
    PsiFile psiFile = event.getFile();
    if (psiFile == null) {
      PsiElement child = event.getChild();
      if (child instanceof PsiFile) {
        VirtualFile file = ((PsiFile)child).getVirtualFile();
        if (file != null && isRelevantFile(file)) {
          dispatchChildAdded(event, file);
        }
      } else if (child instanceof PsiDirectory) {
        PsiDirectory directory = (PsiDirectory)child;
        dispatchChildAdded(event, directory.getVirtualFile());
      }
    } else if (isRelevantFile(psiFile)) {
      dispatchChildAdded(event, psiFile.getVirtualFile());
    } else if (isGradleFileEdit(psiFile)) {
      notifyGradleEdit(psiFile);
    }

    if (mySampleDataListener != null) {
      mySampleDataListener.childAdded(event);
    }
  }

  private void dispatchChildAdded(@NotNull PsiTreeChangeEvent event, @Nullable VirtualFile virtualFile) {
    dispatch(virtualFile, listener -> listener.childAdded(event));
  }

  @Override
  public void beforeChildRemoval(@NotNull PsiTreeChangeEvent event) {}

  @Override
  public void childRemoved(@NotNull PsiTreeChangeEvent event) {
    PsiFile psiFile = event.getFile();
    if (psiFile == null) {
      PsiElement child = event.getChild();
      if (child instanceof PsiFile) {
        VirtualFile file = ((PsiFile)child).getVirtualFile();
        if (file != null && isRelevantFile(file)) {
          dispatchChildRemoved(event, file);
        }
      } else if (child instanceof PsiDirectory) {
        PsiDirectory directory = (PsiDirectory)child;
        if (ResourceFolderType.getFolderType(directory.getName()) != null) {
          VirtualFile file = directory.getVirtualFile();
          dispatchChildRemoved(event, file);
        }
      }
    } else if (isRelevantFile(psiFile)) {
      VirtualFile file = psiFile.getVirtualFile();
      dispatchChildRemoved(event, file);
    } else if (isGradleFileEdit(psiFile)) {
      notifyGradleEdit(psiFile);
    }

    if (mySampleDataListener != null) {
      mySampleDataListener.childRemoved(event);
    }
  }

  private void dispatchChildRemoved(@NotNull PsiTreeChangeEvent event, @Nullable VirtualFile virtualFile) {
    dispatch(virtualFile, listener -> listener.childRemoved(event));
  }

  @Override
  public void beforeChildReplacement(@NotNull PsiTreeChangeEvent event) {
  }

  @Override
  public void childReplaced(@NotNull PsiTreeChangeEvent event) {
    PsiFile psiFile = event.getFile();
    if (psiFile != null) {
      if (isRelevantFile(psiFile)) {
        dispatchChildReplaced(event, psiFile.getVirtualFile());
      } else if (isGradleFileEdit(psiFile)) {
        notifyGradleEdit(psiFile);
      }

      if (mySampleDataListener != null) {
        mySampleDataListener.childReplaced(event);
      }
    } else {
      PsiElement parent = event.getParent();
      if (parent instanceof PsiDirectory) {
        PsiDirectory directory = (PsiDirectory)parent;
        dispatchChildReplaced(event, directory.getVirtualFile());
      }
    }
  }

  private void dispatchChildReplaced(@NotNull PsiTreeChangeEvent event, @Nullable VirtualFile virtualFile) {
    dispatch(virtualFile, listener -> listener.childReplaced(event));
  }

  private boolean isGradleFileEdit(@NotNull PsiFile psiFile) {
    return GradleFiles.getInstance(myProject).isGradleFile(psiFile);
  }

  private static void notifyGradleEdit(@NotNull PsiFile psiFile) {
    EditorNotifications.getInstance(psiFile.getProject()).updateAllNotifications();
  }

  @Override
  public void beforeChildrenChange(@NotNull PsiTreeChangeEvent event) {
    PsiFile psiFile = event.getFile();
    if (psiFile != null && isRelevantFile(psiFile)) {
      VirtualFile file = psiFile.getVirtualFile();
      dispatchBeforeChildrenChange(event, file);
    }
  }

  private void dispatchBeforeChildrenChange(@NotNull PsiTreeChangeEvent event, @Nullable VirtualFile virtualFile) {
    dispatch(virtualFile, listener -> listener.beforeChildrenChange(event));
  }

  @Override
  public void childrenChanged(@NotNull PsiTreeChangeEvent event) {
    PsiFile psiFile = event.getFile();
    if (psiFile != null) {
      if (isRelevantFile(psiFile)) {
        VirtualFile file = psiFile.getVirtualFile();
        dispatchChildrenChanged(event, file);
      }

      if (mySampleDataListener != null) {
        mySampleDataListener.childrenChanged(event);
      }
    }
  }

  private void dispatchChildrenChanged(@NotNull PsiTreeChangeEvent event, @Nullable VirtualFile virtualFile) {
    dispatch(virtualFile, listener -> listener.childrenChanged(event));
  }

  @Override
  public void beforeChildMovement(@NotNull PsiTreeChangeEvent event) {
  }

  @Override
  public void childMoved(@NotNull PsiTreeChangeEvent event) {
    PsiElement child = event.getChild();
    PsiFile psiFile = event.getFile();
    if (psiFile == null) {
      if (child instanceof PsiFile && isRelevantFile((PsiFile)child)) {
        VirtualFile file = ((PsiFile)child).getVirtualFile();
        if (file != null) {
          dispatchChildMoved(event, file);
          return;
        }

        PsiElement oldParent = event.getOldParent();
        if (oldParent instanceof PsiDirectory) {
          PsiDirectory directory = (PsiDirectory)oldParent;
          VirtualFile dir = directory.getVirtualFile();
          dispatchChildMoved(event, dir);
        }
      }
    } else {
      // Change inside a file
      VirtualFile file = psiFile.getVirtualFile();
      if (file != null) {
        if (isRelevantFile(file)) {
          dispatchChildMoved(event, file);
        }

        if (mySampleDataListener != null) {
          mySampleDataListener.childMoved(event);
        }
      }
    }
  }

  private void dispatchChildMoved(@NotNull PsiTreeChangeEvent event, @Nullable VirtualFile virtualFile) {
    dispatch(virtualFile, listener -> listener.childMoved(event));

    // If you moved the file between resource directories, potentially notify that previous repository as well
    if (event.getFile() == null) {
      PsiElement oldParent = event.getOldParent();
      if (oldParent instanceof PsiDirectory) {
        PsiDirectory sourceDir = (PsiDirectory)oldParent;
        dispatch(sourceDir.getVirtualFile(), listener -> listener.childMoved(event));
      }
    }
  }

  @Override
  public void beforePropertyChange(@NotNull PsiTreeChangeEvent event) {
    if (PsiTreeChangeEvent.PROP_FILE_NAME == event.getPropertyName()) {
      PsiElement child = event.getChild();
      if (child instanceof PsiFile) {
        PsiFile psiFile = (PsiFile)child;
        if (isRelevantFile(psiFile)) {
          VirtualFile file = psiFile.getVirtualFile();
          dispatchBeforePropertyChange(event, file);
        }
      }
    }
  }

  private void dispatchBeforePropertyChange(@NotNull PsiTreeChangeEvent event, @Nullable VirtualFile virtualFile) {
    dispatch(virtualFile, listener -> listener.beforePropertyChange(event));
  }

  @Override
  public void propertyChanged(@NotNull PsiTreeChangeEvent event) {
    if (PsiTreeChangeEvent.PROP_FILE_NAME == event.getPropertyName()) {
      PsiElement child = event.getElement();
      if (child instanceof PsiFile) {
        PsiFile psiFile = (PsiFile)child;
        if (isRelevantFile(psiFile)) {
          VirtualFile file = psiFile.getVirtualFile();
          dispatchPropertyChanged(event, file);
        }
      }
    }

    // TODO: Do we need to handle PROP_DIRECTORY_NAME for users renaming any of the resource folders?
    // and what about PROP_FILE_TYPES -- can users change the type of an XML File to something else?
  }

  private void dispatchPropertyChanged(@NotNull PsiTreeChangeEvent event, @Nullable VirtualFile virtualFile) {
    dispatch(virtualFile, listener -> listener.propertyChanged(event));
  }
}
<|MERGE_RESOLUTION|>--- conflicted
+++ resolved
@@ -18,11 +18,7 @@
 import com.android.resources.ResourceFolderType;
 import com.android.tools.idea.fileTypes.FontFileType;
 import com.android.tools.idea.gradle.project.sync.GradleFiles;
-<<<<<<< HEAD
-import com.google.common.collect.Maps;
-=======
 import com.intellij.openapi.components.AbstractProjectComponent;
->>>>>>> 2cd46877
 import com.intellij.openapi.fileTypes.FileType;
 import com.intellij.openapi.fileTypes.StdFileTypes;
 import com.intellij.openapi.project.Project;
@@ -36,23 +32,6 @@
 
 import static com.android.SdkConstants.FD_RES_RAW;
 
-<<<<<<< HEAD
-public class PsiProjectListener implements PsiTreeChangeListener {
-  @NotNull private final Map<VirtualFile, ResourceFolderRepository> myListeners = Maps.newHashMap();
-  @NotNull private final Project myProject;
-
-  public static void addRoot(@NotNull Project project, @NotNull VirtualFile root, @NotNull ResourceFolderRepository repository) {
-    synchronized (PsiProjectListener.class) {
-      getInstance(project).addRoot(root, repository);
-    }
-  }
-
-  public static void removeRoot(@NotNull Project project, @NotNull VirtualFile root, @NotNull ResourceFolderRepository repository) {
-    synchronized (PsiProjectListener.class) {
-      getInstance(project).removeRoot(root, repository);
-    }
-  }
-=======
 /**
  * A project-wide {@link PsiTreeChangeListener} that tracks events that are potentially relevant to
  * the {@link ResourceFolderRepository} and/or {@link SampleDataResourceRepository} corresponding to the
@@ -66,7 +45,6 @@
 public class PsiProjectListener extends AbstractProjectComponent implements PsiTreeChangeListener {
   private final ResourceFolderRegistry myRegistry;
   private SampleDataListener mySampleDataListener;
->>>>>>> 2cd46877
 
   @NotNull
   public static PsiProjectListener getInstance(@NotNull Project project) {
@@ -74,7 +52,7 @@
   }
 
   public PsiProjectListener(@NotNull Project project) {
-    myProject = project;
+    super(project);
     PsiManager.getInstance(project).addPsiTreeChangeListener(this);
     myRegistry = ResourceFolderRegistry.getInstance(project);
   }
