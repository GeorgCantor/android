--- conflicted
+++ resolved
@@ -38,15 +38,7 @@
 
 private const val CARET = "^"
 
-<<<<<<< HEAD
-private val PROJECT_FILES =
-  listOf(
-    "MainActivity.java",
-    "Activity.java",
-  )
-=======
 private val PROJECT_FILES = listOf("MainActivity.java", "Activity.java")
->>>>>>> 0d09370c
 
 /** Tests for [LogcatOccurrenceNavigator] */
 @RunsInEdt
@@ -61,16 +53,12 @@
     get() = logcatEditorRule.editor
 
   private val editorHyperlinkDetector by lazy {
-<<<<<<< HEAD
-    EditorHyperlinkDetector(projectRule.project, editor)
-=======
     EditorHyperlinkDetector(
       projectRule.project,
       editor,
       disposableRule.disposable,
       ModalityState.any(),
     )
->>>>>>> 0d09370c
   }
   private val editorHyperlinkSupport by lazy { EditorHyperlinkSupport.get(editor) }
 
@@ -79,11 +67,7 @@
     projectRule.project.replaceService(
       PsiShortNamesCache::class.java,
       FakePsiShortNamesCache(projectRule.project, PROJECT_FILES),
-<<<<<<< HEAD
-      disposableRule.disposable
-=======
       disposableRule.disposable,
->>>>>>> 0d09370c
     )
   }
 
@@ -92,11 +76,7 @@
     val navigator = logcatOccurrenceNavigator(editor)
     setEditorText(
       editor,
-<<<<<<< HEAD
-      " at com.example.myapplication.MainActivity.onCreate(MainActivity.java:19)"
-=======
       " at com.example.myapplication.MainActivity.onCreate(MainActivity.java:19)",
->>>>>>> 0d09370c
     )
 
     // Regardless of the caret, we should have both next & prev occurrences
@@ -126,11 +106,7 @@
           at com.example.myapplication.MainActivity.onCreate(MainActivity.java:19)
           at android.app.Activity.performCreate(Activity.java:8000)
       """
-<<<<<<< HEAD
-        .trimIndent()
-=======
-        .trimIndent(),
->>>>>>> 0d09370c
+        .trimIndent(),
     )
 
     val occurrenceInfo = navigator.goNextOccurence()
@@ -141,14 +117,7 @@
     assertThat(adapter).isNotNull()
     assertThat(adapter.occurrenceRange.getText()).isEqualTo("MainActivity.java:19")
     assertThat(adapter.allRanges.map(RangeHighlighter::getText))
-<<<<<<< HEAD
-      .containsExactly(
-        "MainActivity.java:19",
-        "Activity.java:8000",
-      )
-=======
-      .containsExactly("MainActivity.java:19", "Activity.java:8000")
->>>>>>> 0d09370c
+      .containsExactly("MainActivity.java:19", "Activity.java:8000")
       .inOrder()
   }
 
@@ -162,11 +131,7 @@
           at android.app.Activity.performCreate(Activity.java:8000)
         $CARET
       """
-<<<<<<< HEAD
-        .trimIndent()
-=======
-        .trimIndent(),
->>>>>>> 0d09370c
+        .trimIndent(),
     )
 
     val occurrenceInfo = navigator.goNextOccurence()
@@ -177,14 +142,7 @@
     assertThat(adapter).isNotNull()
     assertThat(adapter.occurrenceRange.getText()).isEqualTo("MainActivity.java:19")
     assertThat(adapter.allRanges.map(RangeHighlighter::getText))
-<<<<<<< HEAD
-      .containsExactly(
-        "MainActivity.java:19",
-        "Activity.java:8000",
-      )
-=======
-      .containsExactly("MainActivity.java:19", "Activity.java:8000")
->>>>>>> 0d09370c
+      .containsExactly("MainActivity.java:19", "Activity.java:8000")
       .inOrder()
   }
 
@@ -198,11 +156,7 @@
         $CARET
           at android.app.Activity.performCreate(Activity.java:8000)
       """
-<<<<<<< HEAD
-        .trimIndent()
-=======
-        .trimIndent(),
->>>>>>> 0d09370c
+        .trimIndent(),
     )
 
     val occurrenceInfo = navigator.goNextOccurence()
@@ -213,14 +167,7 @@
     assertThat(adapter).isNotNull()
     assertThat(adapter.occurrenceRange.getText()).isEqualTo("Activity.java:8000")
     assertThat(adapter.allRanges.map(RangeHighlighter::getText))
-<<<<<<< HEAD
-      .containsExactly(
-        "MainActivity.java:19",
-        "Activity.java:8000",
-      )
-=======
-      .containsExactly("MainActivity.java:19", "Activity.java:8000")
->>>>>>> 0d09370c
+      .containsExactly("MainActivity.java:19", "Activity.java:8000")
       .inOrder()
   }
 
@@ -233,11 +180,7 @@
           at com.example.myapplication.MainActivity.onCreate(MainActivity.java$CARET:19)
           at android.app.Activity.performCreate(Activity.java:8000)
       """
-<<<<<<< HEAD
-        .trimIndent()
-=======
-        .trimIndent(),
->>>>>>> 0d09370c
+        .trimIndent(),
     )
 
     val occurrenceInfo = navigator.goNextOccurence()
@@ -248,14 +191,7 @@
     assertThat(adapter).isNotNull()
     assertThat(adapter.occurrenceRange.getText()).isEqualTo("Activity.java:8000")
     assertThat(adapter.allRanges.map(RangeHighlighter::getText))
-<<<<<<< HEAD
-      .containsExactly(
-        "MainActivity.java:19",
-        "Activity.java:8000",
-      )
-=======
-      .containsExactly("MainActivity.java:19", "Activity.java:8000")
->>>>>>> 0d09370c
+      .containsExactly("MainActivity.java:19", "Activity.java:8000")
       .inOrder()
   }
 
@@ -269,11 +205,7 @@
           at com.example.myapplication.MainActivity.onCreate(MainActivity.java:19)
           at android.app.Activity.performCreate(Activity.java:8000)
       """
-<<<<<<< HEAD
-        .trimIndent()
-=======
-        .trimIndent(),
->>>>>>> 0d09370c
+        .trimIndent(),
     )
 
     val occurrenceInfo = navigator.goPreviousOccurence()
@@ -284,14 +216,7 @@
     assertThat(adapter).isNotNull()
     assertThat(adapter.occurrenceRange.getText()).isEqualTo("Activity.java:8000")
     assertThat(adapter.allRanges.map(RangeHighlighter::getText))
-<<<<<<< HEAD
-      .containsExactly(
-        "MainActivity.java:19",
-        "Activity.java:8000",
-      )
-=======
-      .containsExactly("MainActivity.java:19", "Activity.java:8000")
->>>>>>> 0d09370c
+      .containsExactly("MainActivity.java:19", "Activity.java:8000")
       .inOrder()
   }
 
@@ -305,11 +230,7 @@
           at android.app.Activity.performCreate(Activity.java:8000)
         $CARET
       """
-<<<<<<< HEAD
-        .trimIndent()
-=======
-        .trimIndent(),
->>>>>>> 0d09370c
+        .trimIndent(),
     )
 
     val occurrenceInfo = navigator.goPreviousOccurence()
@@ -320,14 +241,7 @@
     assertThat(adapter).isNotNull()
     assertThat(adapter.occurrenceRange.getText()).isEqualTo("Activity.java:8000")
     assertThat(adapter.allRanges.map(RangeHighlighter::getText))
-<<<<<<< HEAD
-      .containsExactly(
-        "MainActivity.java:19",
-        "Activity.java:8000",
-      )
-=======
-      .containsExactly("MainActivity.java:19", "Activity.java:8000")
->>>>>>> 0d09370c
+      .containsExactly("MainActivity.java:19", "Activity.java:8000")
       .inOrder()
   }
 
@@ -341,11 +255,7 @@
         $CARET
           at android.app.Activity.performCreate(Activity.java:8000)
       """
-<<<<<<< HEAD
-        .trimIndent()
-=======
-        .trimIndent(),
->>>>>>> 0d09370c
+        .trimIndent(),
     )
 
     val occurrenceInfo = navigator.goPreviousOccurence()
@@ -356,14 +266,7 @@
     assertThat(adapter).isNotNull()
     assertThat(adapter.occurrenceRange.getText()).isEqualTo("MainActivity.java:19")
     assertThat(adapter.allRanges.map(RangeHighlighter::getText))
-<<<<<<< HEAD
-      .containsExactly(
-        "MainActivity.java:19",
-        "Activity.java:8000",
-      )
-=======
-      .containsExactly("MainActivity.java:19", "Activity.java:8000")
->>>>>>> 0d09370c
+      .containsExactly("MainActivity.java:19", "Activity.java:8000")
       .inOrder()
   }
 
@@ -376,11 +279,7 @@
           at com.example.myapplication.MainActivity.onCreate(MainActivity.java$CARET:19)
           at android.app.Activity.performCreate(Activity.java:8000)
       """
-<<<<<<< HEAD
-        .trimIndent()
-=======
-        .trimIndent(),
->>>>>>> 0d09370c
+        .trimIndent(),
     )
 
     val occurrenceInfo = navigator.goPreviousOccurence()
@@ -391,14 +290,7 @@
     assertThat(adapter).isNotNull()
     assertThat(adapter.occurrenceRange.getText()).isEqualTo("Activity.java:8000")
     assertThat(adapter.allRanges.map(RangeHighlighter::getText))
-<<<<<<< HEAD
-      .containsExactly(
-        "MainActivity.java:19",
-        "Activity.java:8000",
-      )
-=======
-      .containsExactly("MainActivity.java:19", "Activity.java:8000")
->>>>>>> 0d09370c
+      .containsExactly("MainActivity.java:19", "Activity.java:8000")
       .inOrder()
   }
 
@@ -423,11 +315,7 @@
           at android.app.Activity.performCreate(Activity.java:4)
           $CARET
       """
-<<<<<<< HEAD
-        .trimIndent()
-=======
-        .trimIndent(),
->>>>>>> 0d09370c
+        .trimIndent(),
     )
 
     for (i in 0 until editor.document.textLength * 2) {
@@ -467,11 +355,7 @@
           at android.app.Activity.performCreate(Activity.java:4)
           $CARET
       """
-<<<<<<< HEAD
-        .trimIndent()
-=======
-        .trimIndent(),
->>>>>>> 0d09370c
+        .trimIndent(),
     )
 
     assertThat(navigator.navigateNext()?.occurenceNumber).isEqualTo(1)
