--- conflicted
+++ resolved
@@ -19,20 +19,8 @@
 import com.android.utils.reflection.qualifiedName
 import com.google.common.annotations.VisibleForTesting
 import com.google.common.collect.ImmutableList
-<<<<<<< HEAD
-import com.intellij.ProjectTopics
-import com.intellij.facet.Facet
-import com.intellij.facet.FacetManager
-import com.intellij.facet.FacetManagerAdapter
-import com.intellij.facet.ProjectFacetManager
-import com.intellij.openapi.Disposable
-import com.intellij.openapi.project.Project
-import com.intellij.openapi.roots.ModuleRootEvent
-import com.intellij.openapi.roots.ModuleRootListener
-=======
 import com.intellij.openapi.Disposable
 import com.intellij.openapi.roots.ProjectRootManager
->>>>>>> b5f40ffd
 import com.intellij.openapi.util.Disposer
 import com.intellij.openapi.util.Key
 import com.intellij.openapi.vfs.VfsUtilCore
@@ -265,61 +253,6 @@
 private val KEY: Key<CachedValue<SourceProviders>> = Key.create(::KEY.qualifiedName)
 private val KEY_FOR_TEST: Key<SourceProviders> = Key.create(::KEY_FOR_TEST.qualifiedName)
 
-<<<<<<< HEAD
-private fun createSourceProviderFor(facet: AndroidFacet): SourceProviders {
-  return facet.module.project.getProjectSystem().getSourceProvidersFactory().createSourceProvidersFor(facet)
-         ?: createSourceProvidersForLegacyModule(facet)
-}
-
-private fun onChanged(facet: AndroidFacet) {
-  facet.putUserData(KEY, createSourceProviderFor(facet))
-}
-
-private class SourceProviderManagerComponent(val project: Project) : Disposable {
-  private val connection = project.messageBus.connect()
-
-  init {
-    var subscribedToRootsChangedEvents = false
-
-    @Synchronized
-    fun ensureSubscribed() {
-      if (!subscribedToRootsChangedEvents) {
-        connection.subscribe(ProjectTopics.PROJECT_ROOTS, object : ModuleRootListener {
-          override fun rootsChanged(event: ModuleRootEvent) {
-            for (facet in ProjectFacetManager.getInstance(project).getFacets(AndroidFacet.ID)) {
-              onChanged(facet)
-            }
-          }
-        })
-        subscribedToRootsChangedEvents = true
-      }
-    }
-
-    // Temporarily subscribe the component to notifications when the ProjectSystemService is available only.  Many tests are still
-    // configured to run without ProjectSystemService.
-    if (project.getService(ProjectSystemService::class.java) != null) {
-      connection.subscribe(FacetManager.FACETS_TOPIC, object : FacetManagerAdapter() {
-        override fun facetConfigurationChanged(facet: Facet<*>) {
-          if (facet is AndroidFacet) {
-            ensureSubscribed()
-            onChanged(facet)
-          }
-        }
-
-        override fun facetAdded(facet: Facet<*>) {
-          if (facet is AndroidFacet) {
-            ensureSubscribed()
-            onChanged(facet)
-          }
-        }
-      })
-    }
-  }
-
-  override fun dispose() {
-    connection.disconnect()
-  }
-=======
 private fun getSourceProviderFor(facet: AndroidFacet): CachedValue<SourceProviders> {
   return facet.computeUserDataIfAbsent(KEY) {
     val project = facet.module.project
@@ -333,7 +266,6 @@
       )
     }
   }
->>>>>>> b5f40ffd
 }
 
 fun createMergedSourceProvider(scopeType: ScopeType, providers: List<NamedIdeaSourceProvider>): IdeaSourceProvider {
