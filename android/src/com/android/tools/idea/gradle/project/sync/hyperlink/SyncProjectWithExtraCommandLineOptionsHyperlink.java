/*
 * Copyright (C) 2014 The Android Open Source Project
 *
 * Licensed under the Apache License, Version 2.0 (the "License");
 * you may not use this file except in compliance with the License.
 * You may obtain a copy of the License at
 *
 *      http://www.apache.org/licenses/LICENSE-2.0
 *
 * Unless required by applicable law or agreed to in writing, software
 * distributed under the License is distributed on an "AS IS" BASIS,
 * WITHOUT WARRANTIES OR CONDITIONS OF ANY KIND, either express or implied.
 * See the License for the specific language governing permissions and
 * limitations under the License.
 */
package com.android.tools.idea.gradle.project.sync.hyperlink;

import com.android.tools.idea.gradle.project.sync.GradleSyncInvoker;
import com.android.tools.idea.project.hyperlink.NotificationHyperlink;
import com.intellij.openapi.project.Project;
import com.intellij.openapi.util.Key;
import org.jetbrains.annotations.NotNull;

import static com.google.wireless.android.sdk.stats.GradleSyncStats.Trigger.TRIGGER_USER_REQUEST;

public class SyncProjectWithExtraCommandLineOptionsHyperlink extends NotificationHyperlink {
  public static final Key<String[]> EXTRA_GRADLE_COMMAND_LINE_OPTIONS_KEY = Key.create("extra.gradle.command.line.options");

  @NotNull private final String[] myExtraOptions;

  @NotNull
  public static NotificationHyperlink syncProjectRefreshingDependencies() {
    return new SyncProjectWithExtraCommandLineOptionsHyperlink("Re-download dependencies and sync project (requires network)",
                                                               "--refresh-dependencies");
  }

  public SyncProjectWithExtraCommandLineOptionsHyperlink(@NotNull String text, @NotNull String... extraOptions) {
    super("syncProject", text);
    myExtraOptions = extraOptions;
  }

  @Override
  protected void execute(@NotNull Project project) {
    // This is the only way that we can pass extra command line options to the Gradle sync process.
    project.putUserData(EXTRA_GRADLE_COMMAND_LINE_OPTIONS_KEY, myExtraOptions);
<<<<<<< HEAD
    GradleSyncInvoker.getInstance().requestProjectSyncAndSourceGeneration(project, TRIGGER_USER_REQUEST, null);
=======
    GradleSyncInvoker.getInstance().requestProjectSyncAndSourceGeneration(project, TRIGGER_USER_REQUEST);
>>>>>>> 9e819fa1
  }
}<|MERGE_RESOLUTION|>--- conflicted
+++ resolved
@@ -43,10 +43,6 @@
   protected void execute(@NotNull Project project) {
     // This is the only way that we can pass extra command line options to the Gradle sync process.
     project.putUserData(EXTRA_GRADLE_COMMAND_LINE_OPTIONS_KEY, myExtraOptions);
-<<<<<<< HEAD
-    GradleSyncInvoker.getInstance().requestProjectSyncAndSourceGeneration(project, TRIGGER_USER_REQUEST, null);
-=======
     GradleSyncInvoker.getInstance().requestProjectSyncAndSourceGeneration(project, TRIGGER_USER_REQUEST);
->>>>>>> 9e819fa1
   }
 }