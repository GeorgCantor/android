/*
 * Copyright (C) 2016 The Android Open Source Project
 *
 * Licensed under the Apache License, Version 2.0 (the "License");
 * you may not use this file except in compliance with the License.
 * You may obtain a copy of the License at
 *
 *      http://www.apache.org/licenses/LICENSE-2.0
 *
 * Unless required by applicable law or agreed to in writing, software
 * distributed under the License is distributed on an "AS IS" BASIS,
 * WITHOUT WARRANTIES OR CONDITIONS OF ANY KIND, either express or implied.
 * See the License for the specific language governing permissions and
 * limitations under the License.
 */
package com.android.tools.idea.logcat;

<<<<<<< HEAD
import com.android.ddmlib.*;
=======
import com.android.ddmlib.AndroidDebugBridge;
import com.android.ddmlib.IDevice;
import com.android.ddmlib.IShellEnabledDevice;
import com.android.ddmlib.Log.LogLevel;
>>>>>>> 9e819fa1
import com.android.ddmlib.logcat.LogCatHeader;
import com.android.ddmlib.logcat.LogCatMessage;
import com.android.ddmlib.logcat.LogCatTimestamp;
import com.android.tools.idea.run.LoggingReceiver;
import com.google.common.util.concurrent.ThreadFactoryBuilder;
import com.intellij.execution.impl.ConsoleBuffer;
import com.intellij.openapi.Disposable;
import com.intellij.openapi.application.ApplicationManager;
import com.intellij.openapi.components.ServiceManager;
import com.intellij.openapi.diagnostic.Logger;
import com.intellij.openapi.project.Project;
import com.intellij.openapi.ui.Messages;
import com.intellij.openapi.util.Disposer;
import net.jcip.annotations.GuardedBy;
import net.jcip.annotations.ThreadSafe;
import org.jetbrains.android.util.AndroidBundle;
import org.jetbrains.android.util.AndroidOutputReceiver;
<<<<<<< HEAD
import org.jetbrains.android.util.AndroidUtils;
import org.jetbrains.annotations.NotNull;
import org.jetbrains.annotations.TestOnly;

import java.io.IOException;
=======
import org.jetbrains.annotations.NotNull;
import org.jetbrains.annotations.TestOnly;

import java.time.Duration;
>>>>>>> 9e819fa1
import java.util.*;
import java.util.concurrent.ExecutorService;
import java.util.concurrent.Executors;
import java.util.concurrent.ThreadFactory;
import java.util.concurrent.TimeUnit;

/**
 * {@link AndroidLogcatService} is the class that manages logs in all connected devices and emulators.
 * Other classes can call {@link AndroidLogcatService#addListener(IDevice, LogcatListener)} to listen for logs of specific device/emulator.
 * Listeners invoked in a pooled thread and this class is thread safe.
 */
@ThreadSafe
public final class AndroidLogcatService implements AndroidDebugBridge.IDeviceChangeListener, Disposable {
  private static Logger getLog() {
    return Logger.getInstance(AndroidLogcatService.class);
  }

  private static class LogcatBuffer {
    private int myBufferSize;
    private final LinkedList<LogCatMessage> myMessages = new LinkedList<>();

    public void addMessage(@NotNull LogCatMessage message) {
      myMessages.add(message);
      myBufferSize += message.getMessage().length();
      if (ConsoleBuffer.useCycleBuffer()) {
        while (myBufferSize > ConsoleBuffer.getCycleBufferSize()) {
          myBufferSize -= myMessages.removeFirst().getMessage().length();
        }
      }
    }

    @NotNull
    public List<LogCatMessage> getMessages() {
      return myMessages;
    }
  }

  public interface LogcatListener {
    default void onLogLineReceived(@NotNull LogCatMessage line) {
    }

    default void onCleared() {
    }
  }

  private final Object myLock = new Object();

  @GuardedBy("myLock")
  private final Map<IDevice, List<LogcatListener>> myListeners = new HashMap<>();

  @GuardedBy("myLock")
  private final Map<IDevice, LogcatBuffer> myLogBuffers = new HashMap<>();

  @GuardedBy("myLock")
  private final Map<IDevice, AndroidLogcatReceiver> myLogReceivers = new HashMap<>();

  /**
   * This is a list of commands to execute per device. We use a newSingleThreadExecutor
   * to model a single queue of tasks to run, but that is poorly reflected in the
   * type of the variable.
   */
  @GuardedBy("myLock")
  private final Map<IDevice, ExecutorService> myExecutors = new HashMap<>();

  @NotNull
  public static AndroidLogcatService getInstance() {
    return ServiceManager.getService(AndroidLogcatService.class);
  }

  @TestOnly
  AndroidLogcatService() {
    AndroidDebugBridge.addDeviceChangeListener(this);
  }

  private void startReceiving(@NotNull final IDevice device) {
    synchronized (myLock) {
      if (myLogReceivers.containsKey(device)) {
        return;
      }
      connect(device);
      final AndroidLogcatReceiver receiver = createReceiver(device);
      myLogReceivers.put(device, receiver);
      myLogBuffers.put(device, new LogcatBuffer());
<<<<<<< HEAD
      ExecutorService executor = myExecutors.get(device);
      executor.submit((() -> {
        try {
          executeCommandOnDevice(device, "logcat -v long", receiver, 0, true);
        }
        catch (Exception e) {
          getLog().info(String.format(
            "Caught exception when capturing logcat output from the device %1$s. Receiving logcat output from this device will be " +
            "stopped, and the listeners will be notified with this exception as the last message", device.getName()), e);
          LogCatHeader dummyHeader = new LogCatHeader(Log.LogLevel.ERROR, 0, 0, "?", "Internal", LogCatTimestamp.ZERO);
          receiver.notifyLine(dummyHeader, e.getMessage());
        }
      }));
=======
      myExecutors.get(device).submit(() -> executeLogcatWithLongOutputFormat(device, receiver));
    }
  }

  private static void executeLogcatWithLongOutputFormat(@NotNull IShellEnabledDevice device, @NotNull AndroidLogcatReceiver receiver) {
    try {
      execute(device, "logcat -v long", receiver, Duration.ZERO);
    }
    catch (Exception exception) {
      String message = "Caught an exception when capturing logcat output from the device " + device.getName() + ". Receiving output from " +
                       "the device will be stopped and the listeners will be notified with the exception message as the last message.";

      getLog().info(message, exception);
      receiver.notifyLine(new LogCatHeader(LogLevel.ERROR, 0, 0, "?", "Internal", LogCatTimestamp.ZERO), exception.getMessage());
>>>>>>> 9e819fa1
    }
  }

  @NotNull
  private AndroidLogcatReceiver createReceiver(@NotNull final IDevice device) {
    final LogcatListener logcatListener = new LogcatListener() {
      @Override
      public void onLogLineReceived(@NotNull LogCatMessage line) {
        synchronized (myLock) {
          if (myListeners.containsKey(device)) {
            for (LogcatListener listener : myListeners.get(device)) {
              listener.onLogLineReceived(line);
            }
          }
          if (myLogBuffers.containsKey(device)) {
            myLogBuffers.get(device).addMessage(line);
          }
        }
      }
    };
    return new AndroidLogcatReceiver(device, logcatListener);
  }

  private void connect(@NotNull IDevice device) {
    synchronized (myLock) {
      if (!myExecutors.containsKey(device)) {
        ThreadFactory factory = new ThreadFactoryBuilder()
          .setNameFormat("logcat-" + device.getName())
          .build();

        myExecutors.put(device, Executors.newSingleThreadExecutor(factory));
      }
    }
  }

  private void disconnect(@NotNull IDevice device) {
    synchronized (myLock) {
      stopReceiving(device);
      myExecutors.remove(device);
    }
  }

  private void stopReceiving(@NotNull IDevice device) {
    synchronized (myLock) {
      if (myLogReceivers.containsKey(device)) {
        myLogReceivers.get(device).cancel();
        myLogReceivers.remove(device);
        myLogBuffers.remove(device);
      }
    }
  }

  /**
   * Clears logs for the current device.
   */
  public void clearLogcat(@NotNull IDevice device, @NotNull Project project) {
    // In theory, we only need to clear the buffer. However, due to issues in the platform, clearing logcat via "logcat -c" could
    // end up blocking the current logcat readers. As a result, we need to issue a restart of the logging to work around the platform bug.
    // See https://code.google.com/p/android/issues/detail?id=81164 and https://android-review.googlesource.com/#/c/119673
    // NOTE: We can avoid this and just clear the console if we ever decide to stop issuing a "logcat -c" to the device or if we are
    // confident that https://android-review.googlesource.com/#/c/119673 doesn't happen anymore.
    synchronized (myLock) {
      ExecutorService executor = myExecutors.get(device);
      // If someone keeps a reference to a device that is disconnected, executor will be null.
      if (executor == null) {
        notifyThatLogcatWasCleared(device);
        return;
      }

<<<<<<< HEAD
        executor.submit(() -> {
          try {
            long timeoutMs = 5000; // should require less than a second to complete, 5s is just being very conservative
            executeCommandOnDevice(device, "logcat -c", new LoggingReceiver(getLog()), timeoutMs, false);
          }
          catch (final Exception e) {
            getLog().info(e);
            ApplicationManager.getApplication().invokeLater(() -> Messages
              .showErrorDialog(project, "Error: " + e.getMessage(), AndroidBundle.message("android.logcat.error.dialog.title")));
          }
=======
      stopReceiving(device);
>>>>>>> 9e819fa1

      executor.submit(() -> {
        try {
          execute(device, "logcat -c", new LoggingReceiver(getLog()), Duration.ofSeconds(5));
        }
        catch (final Exception e) {
          getLog().info(e);
          ApplicationManager.getApplication().invokeLater(() -> Messages
            .showErrorDialog(project, "Error: " + e.getMessage(), AndroidBundle.message("android.logcat.error.dialog.title")));
        }

        notifyThatLogcatWasCleared(device);
      });

      startReceiving(device);
    }
  }

  private void notifyThatLogcatWasCleared(@NotNull IDevice device) {
    synchronized (myLock) {
      Iterable<LogcatListener> listeners = myListeners.get(device);

      if (listeners == null) {
        return;
      }

      listeners.forEach(LogcatListener::onCleared);
    }
  }

  /**
   * Add a listener which receives each line, unfiltered, that comes from the specified device. If {@code addOldLogs} is true,
   * this will also notify the listener of every log message received so far.
   * Multi-line messages will be parsed into single lines and sent with the same header.
   * For example, Log.d(tag, "Line1\nLine2") will be sent to listeners in two iterations,
   * first: "Line1" with a header, second: "Line2" with the same header.
   * Listeners are invoked in a pooled thread, and they are triggered A LOT. You should be very careful if delegating this text
   * to a UI thread. For example, don't directly invoke a runnable on the UI thread per line, but consider batching many log lines first.
   */
  public void addListener(@NotNull IDevice device, @NotNull LogcatListener listener, boolean addOldLogs) {
    synchronized (myLock) {
      if (addOldLogs && myLogBuffers.containsKey(device)) {
        for (LogCatMessage line : myLogBuffers.get(device).getMessages()) {
          listener.onLogLineReceived(line);
        }
      }

      if (!myListeners.containsKey(device)) {
        myListeners.put(device, new ArrayList<>());
      }

      myListeners.get(device).add(listener);

      if (device.isOnline()) {
        startReceiving(device);
      }
    }
  }

  /**
   * @see #addListener(IDevice, LogcatListener, boolean)
   */
  public void addListener(@NotNull IDevice device, @NotNull LogcatListener listener) {
    addListener(device, listener, false);
  }

  public void removeListener(@NotNull IDevice device, @NotNull LogcatListener listener) {
    synchronized (myLock) {
      if (myListeners.containsKey(device)) {
        myListeners.get(device).remove(listener);

        if (myListeners.get(device).isEmpty()) {
          stopReceiving(device);
        }
      }
    }
  }

  @Override
  public void deviceConnected(@NotNull IDevice device) {
    if (device.isOnline()) {
      // TODO Evaluate if we really need to start getting logs as soon as we connect, or whether a connect would suffice.
      startReceiving(device);
    }
  }

  @Override
  public void deviceDisconnected(@NotNull IDevice device) {
    disconnect(device);
  }

  @Override
  public void deviceChanged(@NotNull IDevice device, int changeMask) {
    if (device.isOnline()) {
      startReceiving(device);
    }
    else {
      disconnect(device);
    }
  }

  @Override
  public void dispose() {
    AndroidDebugBridge.removeDeviceChangeListener(this);
    synchronized (myLock) {
      for (AndroidLogcatReceiver receiver : myLogReceivers.values()) {
        receiver.cancel();
      }
    }
  }

  /**
   * Same as {@link #dispose()} but waits for background threads to terminate
   * before returning to the caller. This is useful to prevent thread leaks
   * when running tests.
   */
  @TestOnly
  public void shutdown() {
<<<<<<< HEAD
    dispose();
=======
    Disposer.dispose(this);

>>>>>>> 9e819fa1
    synchronized (myLock) {
      myExecutors.values().forEach(executor -> {
        try {
          executor.shutdownNow();
          executor.awaitTermination(5_000, TimeUnit.MILLISECONDS);
        }
        catch (InterruptedException e) {
          getLog().info("Error shutting down executor", e);
        }
      });
    }
  }

<<<<<<< HEAD
  private static void executeCommandOnDevice(@NotNull IDevice device,
                                             @NotNull String command,
                                             @NotNull AndroidOutputReceiver receiver,
                                             long timeoutMs,
                                             boolean retry)
    throws IOException, TimeoutException, AdbCommandRejectedException, ShellCommandUnresponsiveException {
    final int MAX_RETRIES = 5;

    for (int attempt = 0; retry && attempt < MAX_RETRIES; attempt++) {
      device.executeShellCommand(command, receiver, timeoutMs, TimeUnit.MILLISECONDS);
      if (receiver.isCancelled()) break;
      receiver.invalidate();
    }
=======
  private static void execute(@NotNull IShellEnabledDevice device,
                              @NotNull String command,
                              @NotNull AndroidOutputReceiver receiver,
                              @NotNull Duration duration) throws Exception {
    device.executeShellCommand(command, receiver, duration.toMillis(), TimeUnit.MILLISECONDS);

    if (receiver.isCancelled()) {
      return;
    }

    receiver.invalidate();
>>>>>>> 9e819fa1
  }
}<|MERGE_RESOLUTION|>--- conflicted
+++ resolved
@@ -15,14 +15,10 @@
  */
 package com.android.tools.idea.logcat;
 
-<<<<<<< HEAD
-import com.android.ddmlib.*;
-=======
 import com.android.ddmlib.AndroidDebugBridge;
 import com.android.ddmlib.IDevice;
 import com.android.ddmlib.IShellEnabledDevice;
 import com.android.ddmlib.Log.LogLevel;
->>>>>>> 9e819fa1
 import com.android.ddmlib.logcat.LogCatHeader;
 import com.android.ddmlib.logcat.LogCatMessage;
 import com.android.ddmlib.logcat.LogCatTimestamp;
@@ -40,18 +36,10 @@
 import net.jcip.annotations.ThreadSafe;
 import org.jetbrains.android.util.AndroidBundle;
 import org.jetbrains.android.util.AndroidOutputReceiver;
-<<<<<<< HEAD
-import org.jetbrains.android.util.AndroidUtils;
 import org.jetbrains.annotations.NotNull;
 import org.jetbrains.annotations.TestOnly;
 
-import java.io.IOException;
-=======
-import org.jetbrains.annotations.NotNull;
-import org.jetbrains.annotations.TestOnly;
-
 import java.time.Duration;
->>>>>>> 9e819fa1
 import java.util.*;
 import java.util.concurrent.ExecutorService;
 import java.util.concurrent.Executors;
@@ -135,21 +123,6 @@
       final AndroidLogcatReceiver receiver = createReceiver(device);
       myLogReceivers.put(device, receiver);
       myLogBuffers.put(device, new LogcatBuffer());
-<<<<<<< HEAD
-      ExecutorService executor = myExecutors.get(device);
-      executor.submit((() -> {
-        try {
-          executeCommandOnDevice(device, "logcat -v long", receiver, 0, true);
-        }
-        catch (Exception e) {
-          getLog().info(String.format(
-            "Caught exception when capturing logcat output from the device %1$s. Receiving logcat output from this device will be " +
-            "stopped, and the listeners will be notified with this exception as the last message", device.getName()), e);
-          LogCatHeader dummyHeader = new LogCatHeader(Log.LogLevel.ERROR, 0, 0, "?", "Internal", LogCatTimestamp.ZERO);
-          receiver.notifyLine(dummyHeader, e.getMessage());
-        }
-      }));
-=======
       myExecutors.get(device).submit(() -> executeLogcatWithLongOutputFormat(device, receiver));
     }
   }
@@ -164,7 +137,6 @@
 
       getLog().info(message, exception);
       receiver.notifyLine(new LogCatHeader(LogLevel.ERROR, 0, 0, "?", "Internal", LogCatTimestamp.ZERO), exception.getMessage());
->>>>>>> 9e819fa1
     }
   }
 
@@ -234,20 +206,7 @@
         return;
       }
 
-<<<<<<< HEAD
-        executor.submit(() -> {
-          try {
-            long timeoutMs = 5000; // should require less than a second to complete, 5s is just being very conservative
-            executeCommandOnDevice(device, "logcat -c", new LoggingReceiver(getLog()), timeoutMs, false);
-          }
-          catch (final Exception e) {
-            getLog().info(e);
-            ApplicationManager.getApplication().invokeLater(() -> Messages
-              .showErrorDialog(project, "Error: " + e.getMessage(), AndroidBundle.message("android.logcat.error.dialog.title")));
-          }
-=======
       stopReceiving(device);
->>>>>>> 9e819fa1
 
       executor.submit(() -> {
         try {
@@ -366,12 +325,8 @@
    */
   @TestOnly
   public void shutdown() {
-<<<<<<< HEAD
-    dispose();
-=======
     Disposer.dispose(this);
 
->>>>>>> 9e819fa1
     synchronized (myLock) {
       myExecutors.values().forEach(executor -> {
         try {
@@ -385,21 +340,6 @@
     }
   }
 
-<<<<<<< HEAD
-  private static void executeCommandOnDevice(@NotNull IDevice device,
-                                             @NotNull String command,
-                                             @NotNull AndroidOutputReceiver receiver,
-                                             long timeoutMs,
-                                             boolean retry)
-    throws IOException, TimeoutException, AdbCommandRejectedException, ShellCommandUnresponsiveException {
-    final int MAX_RETRIES = 5;
-
-    for (int attempt = 0; retry && attempt < MAX_RETRIES; attempt++) {
-      device.executeShellCommand(command, receiver, timeoutMs, TimeUnit.MILLISECONDS);
-      if (receiver.isCancelled()) break;
-      receiver.invalidate();
-    }
-=======
   private static void execute(@NotNull IShellEnabledDevice device,
                               @NotNull String command,
                               @NotNull AndroidOutputReceiver receiver,
@@ -411,6 +351,5 @@
     }
 
     receiver.invalidate();
->>>>>>> 9e819fa1
   }
 }