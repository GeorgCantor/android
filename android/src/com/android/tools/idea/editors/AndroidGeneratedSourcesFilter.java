/*
 * Copyright (C) 2015 The Android Open Source Project
 *
 * Licensed under the Apache License, Version 2.0 (the "License");
 * you may not use this file except in compliance with the License.
 * You may obtain a copy of the License at
 *
 *      http://www.apache.org/licenses/LICENSE-2.0
 *
 * Unless required by applicable law or agreed to in writing, software
 * distributed under the License is distributed on an "AS IS" BASIS,
 * WITHOUT WARRANTIES OR CONDITIONS OF ANY KIND, either express or implied.
 * See the License for the specific language governing permissions and
 * limitations under the License.
 */
package com.android.tools.idea.editors;

import com.android.builder.model.AndroidProject;
import com.android.tools.idea.gradle.util.GradleUtil;
import com.android.tools.idea.gradle.util.Projects;
import com.intellij.openapi.project.Project;
import com.intellij.openapi.roots.GeneratedSourcesFilter;
import com.intellij.openapi.vfs.VirtualFile;
import org.jetbrains.annotations.NotNull;

import static com.intellij.openapi.vfs.VfsUtilCore.isAncestor;
import static com.intellij.openapi.vfs.VfsUtilCore.virtualToIoFile;

/**
 * Consider all files under gradle's build folder as generated source files so that search results under build folder will be
 * grouped into 'Generated Source' category.
 * Details: https://code.google.com/p/android/issues/detail?id=121156
 *
 * Alternative could be marking the entire build folder as generated source folder, but this have many side affects, e.g. a broken source
 * file (e.g. have some syntax error / warning) under build folder that is not actually used in the project would be marked as red too and
 * the user might be asked to fix it.
 */
public class AndroidGeneratedSourcesFilter extends GeneratedSourcesFilter {
  @Override
  public boolean isGeneratedSource(@NotNull VirtualFile file, @NotNull Project project) {
    AndroidProject androidProject = Projects.getAndroidModel(file, project);
    if (androidProject != null) {
      return isAncestor(androidProject.getBuildFolder(), virtualToIoFile(file), false);
    } else {
      // Gradle projects also sometimes create a "build" folder at the top level (where there
      // is no AndroidFacet module). Unfortunately, this folder is not available in the
      // Gradle project model so we have to look for it by hardcoded name.
      VirtualFile baseDir = project.getBaseDir();
      if (baseDir == null) return false;
      VirtualFile build = baseDir.findChild(GradleUtil.BUILD_DIR_DEFAULT_NAME);
      if (build != null && Projects.isBuildWithGradle(project)) {
        return isAncestor(build, file, false);
      }
    }
<<<<<<< HEAD

    // Gradle projects also sometimes create a "build" folder at the top level (where there
    // is no AndroidFacet module). Unfortunately, this folder is not available in the
    // Gradle project model so we have to look for it by hardcoded name.
    VirtualFile baseDir = project.getBaseDir();
    VirtualFile build = baseDir == null ? null : baseDir.findChild(GradleUtil.BUILD_DIR_DEFAULT_NAME);
    return build != null &&
           Projects.isBuildWithGradle(project) &&
           isAncestor(build, file, false);
=======
    return false;
>>>>>>> cf17ce69
  }
}<|MERGE_RESOLUTION|>--- conflicted
+++ resolved
@@ -20,6 +20,7 @@
 import com.android.tools.idea.gradle.util.Projects;
 import com.intellij.openapi.project.Project;
 import com.intellij.openapi.roots.GeneratedSourcesFilter;
+import com.intellij.openapi.vfs.VfsUtilCore;
 import com.intellij.openapi.vfs.VirtualFile;
 import org.jetbrains.annotations.NotNull;
 
@@ -41,29 +42,16 @@
     AndroidProject androidProject = Projects.getAndroidModel(file, project);
     if (androidProject != null) {
       return isAncestor(androidProject.getBuildFolder(), virtualToIoFile(file), false);
-    } else {
-      // Gradle projects also sometimes create a "build" folder at the top level (where there
-      // is no AndroidFacet module). Unfortunately, this folder is not available in the
-      // Gradle project model so we have to look for it by hardcoded name.
-      VirtualFile baseDir = project.getBaseDir();
-      if (baseDir == null) return false;
-      VirtualFile build = baseDir.findChild(GradleUtil.BUILD_DIR_DEFAULT_NAME);
-      if (build != null && Projects.isBuildWithGradle(project)) {
-        return isAncestor(build, file, false);
-      }
     }
-<<<<<<< HEAD
 
     // Gradle projects also sometimes create a "build" folder at the top level (where there
     // is no AndroidFacet module). Unfortunately, this folder is not available in the
     // Gradle project model so we have to look for it by hardcoded name.
     VirtualFile baseDir = project.getBaseDir();
-    VirtualFile build = baseDir == null ? null : baseDir.findChild(GradleUtil.BUILD_DIR_DEFAULT_NAME);
+    if (baseDir == null) return false;
+    VirtualFile build = baseDir.findChild(GradleUtil.BUILD_DIR_DEFAULT_NAME);
     return build != null &&
            Projects.isBuildWithGradle(project) &&
            isAncestor(build, file, false);
-=======
-    return false;
->>>>>>> cf17ce69
   }
 }