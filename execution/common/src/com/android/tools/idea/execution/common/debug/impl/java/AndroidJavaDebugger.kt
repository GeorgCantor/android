--- conflicted
+++ resolved
@@ -77,11 +77,7 @@
   override fun getDebugProcessStarterForExistingProcess(
     project: Project,
     client: Client,
-<<<<<<< HEAD
-    applicationContext: ApplicationProjectContext,
-=======
     applicationContext: ApplicationProjectContext?,
->>>>>>> 0d09370c
     state: AndroidDebuggerState?
   ): XDebugProcessStarter {
     try {
