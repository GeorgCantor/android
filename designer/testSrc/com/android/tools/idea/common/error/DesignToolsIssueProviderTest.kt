--- conflicted
+++ resolved
@@ -196,11 +196,6 @@
     `when`(fakeNlComponent.model).thenReturn(fakeNlModel)
 
     val ktFileIssues = listOf(TestIssue(source = IssueSourceWithFile(ktFile, "")))
-<<<<<<< HEAD
-    val visualLintIssues =
-      listOf(
-        createTestVisualLintRenderIssue(VisualLintErrorType.BOUNDS, listOf(fakeNlComponent), "")
-=======
     val issueProvider = ViewVisualLintIssueProvider(rule.testRootDisposable)
     val visualLintIssues =
       listOf(
@@ -210,7 +205,6 @@
           issueProvider,
           ""
         )
->>>>>>> 574fcae1
       )
 
     val ktSource = Any()
