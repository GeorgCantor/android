--- conflicted
+++ resolved
@@ -25,10 +25,7 @@
 import com.android.tools.idea.rendering.classloading.loaders.ProjectSystemClassLoader;
 import com.google.common.collect.ImmutableList;
 import com.intellij.openapi.Disposable;
-<<<<<<< HEAD
-=======
 import com.intellij.openapi.WeakReferenceDisposableWrapper;
->>>>>>> b5f40ffd
 import com.intellij.openapi.diagnostic.Logger;
 import com.intellij.openapi.module.Module;
 import com.intellij.openapi.util.Disposer;
@@ -48,13 +45,8 @@
 import java.util.List;
 import java.util.Set;
 import java.util.concurrent.ExecutorService;
-<<<<<<< HEAD
-import java.util.function.Supplier;
-import kotlin.Unit;
-=======
 import java.util.concurrent.atomic.AtomicBoolean;
 import java.util.function.Supplier;
->>>>>>> b5f40ffd
 import org.jetbrains.android.uipreview.classloading.LibraryResourceClassLoader;
 import org.jetbrains.annotations.NotNull;
 import org.jetbrains.annotations.Nullable;
@@ -145,11 +137,8 @@
    */
   private final ClassLoader myParentAtConstruction;
 
-<<<<<<< HEAD
-=======
   private final AtomicBoolean isDisposed = new AtomicBoolean(false);
 
->>>>>>> b5f40ffd
   ModuleClassLoader(@Nullable ClassLoader parent, @NotNull ModuleRenderContext renderContext,
                     @NotNull ClassTransform projectTransformations,
                     @NotNull ClassTransform nonProjectTransformations,
@@ -176,12 +165,7 @@
     myParentAtConstruction = parent;
     myImpl = loader;
     myModuleReference = new WeakReference<>(renderContext.getModule());
-<<<<<<< HEAD
-    Disposer.register(renderContext.getModule(), this);
-    Disposer.register(this, loader);
-=======
     Disposer.register(renderContext.getModule(), new WeakReferenceDisposableWrapper(this));
->>>>>>> b5f40ffd
     // Extracting the provider into a variable to avoid the lambda capturing a reference to renderContext
     myPsiFileProvider = renderContext.getFileProvider();
     myDiagnostics = diagnostics;
@@ -219,14 +203,7 @@
         projectTransformations,
         nonProjectTransformations,
         cache,
-<<<<<<< HEAD
-        (fqcn, timeMs, size) -> {
-          diagnostics.classRewritten(fqcn, size, timeMs);
-          return Unit.INSTANCE;
-        }),
-=======
         diagnostics),
->>>>>>> b5f40ffd
       diagnostics);
   }
 
@@ -429,20 +406,11 @@
   @Nullable
   ModuleClassLoader copy(@NotNull ModuleClassLoaderDiagnosticsWrite diagnostics) {
     ModuleRenderContext renderContext = getModuleContext();
-<<<<<<< HEAD
-    if (renderContext == null) return null;
-=======
     if (isDisposed() || renderContext == null || renderContext.isDisposed()) return null;
->>>>>>> b5f40ffd
     return new ModuleClassLoader(myParentAtConstruction, renderContext, getProjectClassesTransform(), getNonProjectClassesTransform(),
                                  diagnostics);
   }
 
-<<<<<<< HEAD
-  @Override
-  public void dispose() {
-    ourDisposeService.execute(() -> {
-=======
   public boolean isDisposed() {
     return isDisposed.get();
   }
@@ -451,8 +419,7 @@
   public void dispose() {
     isDisposed.set(true);
     myImpl.dispose();
-    ourDisposeService.submit(() -> {
->>>>>>> b5f40ffd
+    ourDisposeService.execute(() -> {
       waitForCoroutineThreadToStop();
 
       Set<ThreadLocal<?>> threadLocals = TrackingThreadLocal.clearThreadLocals(this);
