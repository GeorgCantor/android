--- conflicted
+++ resolved
@@ -17,8 +17,8 @@
 
 import com.google.wireless.android.sdk.stats.DynamicLayoutInspectorSnapshotInfo
 import com.intellij.openapi.application.ApplicationInfo
+import layoutinspector.snapshots.Metadata
 import java.awt.Dimension
-import layoutinspector.snapshots.Metadata
 
 /**
  * Metadata about a layout inspector snapshot that's included in the snapshot itself. Can be used
@@ -38,11 +38,7 @@
   var fontScale: Float? = null,
   var screenDimension: Dimension? = null,
   var folderConfig: String? = null,
-<<<<<<< HEAD
-  var theme: String? = null
-=======
   var theme: String? = null,
->>>>>>> 0d09370c
 ) {
   /** Convert to the proto used by metrics. */
   fun toSnapshotInfo(): DynamicLayoutInspectorSnapshotInfo? =
@@ -99,11 +95,7 @@
     screenDimension =
       if (screenWidth > 0 && screenHeight > 0) Dimension(screenWidth, screenHeight) else null,
     folderConfig = folderConfig,
-<<<<<<< HEAD
-    theme = theme
-=======
     theme = theme,
->>>>>>> 0d09370c
   )
 
 fun ProtocolVersion.toInt() =
