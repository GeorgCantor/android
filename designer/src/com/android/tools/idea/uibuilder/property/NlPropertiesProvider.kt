--- conflicted
+++ resolved
@@ -341,12 +341,7 @@
           psiClass.qualifiedName ?: "",
           model,
           components
-<<<<<<< HEAD
-        )
-          ?: return
-=======
         ) ?: return
->>>>>>> 574fcae1
       if (
         ANDROID_URI == namespace &&
           apiLookup != null &&
