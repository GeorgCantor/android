/*
 * Copyright (C) 2019 The Android Open Source Project
 *
 * Licensed under the Apache License, Version 2.0 (the "License");
 * you may not use this file except in compliance with the License.
 * You may obtain a copy of the License at
 *
 *      http://www.apache.org/licenses/LICENSE-2.0
 *
 * Unless required by applicable law or agreed to in writing, software
 * distributed under the License is distributed on an "AS IS" BASIS,
 * WITHOUT WARRANTIES OR CONDITIONS OF ANY KIND, either express or implied.
 * See the License for the specific language governing permissions and
 * limitations under the License.
 */
package com.android.tools.idea.compose.preview

import com.intellij.psi.PsiElement
import com.intellij.psi.util.parents
import org.jetbrains.kotlin.idea.intentions.isMethodCall
import org.jetbrains.kotlin.psi.KtCallExpression
import org.jetbrains.kotlin.psi.KtLambdaExpression
import org.jetbrains.uast.UCallExpression
import org.jetbrains.uast.UClass
import org.jetbrains.uast.UElement
import org.jetbrains.uast.UFile
import org.jetbrains.uast.ULiteralExpression
import org.jetbrains.uast.UMethod
import org.jetbrains.uast.getContainingUFile
import org.jetbrains.uast.getContainingUMethod
import org.jetbrains.uast.getParentOfType
import org.jetbrains.uast.resolveToUElement
import org.jetbrains.uast.visitor.UastVisitor

/**
 * Parses a method call from a [UCallExpression] and returns a map key -> value where the key is the
 * parameter name and the value is the value of it if it's a literal. If the value is another method call,
 * the method parses the call recursively.
 *
 * For example:
 * ```
 * DataClass1(name = "123", data = DataClass2(name = "456", anInt = 0))
 * ```
 *
 * will return a map containing:
 * ```
 *  name -> "123"
 *  data ->
 *          name -> "456"
 *          anInt -> 0
 * ```
 *
 * parameters with null values are not returned as part of the map.
 *
 * @param call the [UCallExpression] to be analyzed.
 * @param calledMethod if not null, it should point to the [UMethod] that [call] is calling. This allows to extract
 *  the formal parameters. If null, the method will obtain the method from the [call].
 */
private fun callExpressionToDataMap(call: UCallExpression, calledMethod: UMethod? = null): Map<String, Any> {
  val method = calledMethod ?: call.resolveToUElement() as? UMethod ?: throw IllegalArgumentException(
    "No calledMethod given and the UCallExpression can not be resolved to a UMethod")

  return method.uastParameters.mapIndexedNotNull { index, uParameter ->
    val name = uParameter.name ?: return@mapIndexedNotNull null

    val argumentValue: Any? = when (val argument = call.getArgumentForParameter(index)) {
      is ULiteralExpression -> argument.evaluate()
      is UCallExpression -> {
        val argumentValues = callExpressionToDataMap(argument)
        if (argumentValues.isNotEmpty()) argumentValues else null
      }
      else -> null
    }

    if (argumentValue != null) Pair(name, argumentValue) else null
  }.toMap()
}

/**
 * A [PreviewElementFinder] that obtains the [PreviewElement] from calls to a [PREVIEW_NAME] method. For example, for the following code:
 * ```
 * @Composable
 * fun ButtonPreview() {
 *  Preview(name = "Button Preview") {
 *    Button("Text")
 *   }
 * }
 * ```
 *
 * one [PreviewElement] with name "Button Preview" will be returned.
 */
object MethodPreviewElementFinder : PreviewElementFinder {
  override fun findPreviewMethods(uFile: UFile): Set<PreviewElement> {
    val previewElements = mutableSetOf<PreviewElement>()
    uFile.accept(object : UastVisitor {
      override fun visitElement(node: UElement) = false

      /**
       * Called when a Preview method call is found. The received node is guaranteed to be called "Preview"
       */
      private fun visitPreviewMethodCall(composableMethodName: String, previewName: String, configuration: Map<String, Any>) =
        previewElements.add(PreviewElement(previewName, composableMethodName,
                                           PreviewConfiguration(apiLevel = (configuration["apiLevel"] as? Int) ?: UNDEFINED_API_LEVEL,
                                                                theme = (configuration["theme"] as? String),
                                                                width = configuration["width"] as? Int ?: UNDEFINED_DIMENSION,
                                                                height = configuration["height"] as? Int ?: UNDEFINED_DIMENSION)))

      override fun visitCallExpression(node: UCallExpression): Boolean {
<<<<<<< HEAD
        if (node.methodName != PREVIEW_NAME) {
          // Keep looking for expressions in case there are other Prevew calls
          return false
        }

        val composableMethod = node.getParentOfType<UMethod>() ?: return false
        val composableMethodClass = composableMethod.uastParent as UClass
        val composableMethodName = "${composableMethodClass.qualifiedName}.${composableMethod.name}"

        val previewUMethod = node.resolveToUElement() as? UMethod ?: return false
        if (previewUMethod.getContainingUFile()?.packageName != PREVIEW_PACKAGE) {
          // This is not the Preview method we are looking for
          return false
        }

        val parameters = callExpressionToDataMap(node, previewUMethod)
        visitPreviewMethodCall(composableMethodName,
                               parameters["name"] as? String ?: "",
                               parameters["configuration"] as? Map<String, Any> ?: emptyMap())
=======
        val previewUMethod = getPreviewMethodCall(node) ?: return false
        val composableMethod = node.getContainingUMethod() ?: return false

        // The method must also be annotated with @Composable
        if (composableMethod.annotations.any { COMPOSABLE_ANNOTATION_FQN == it.qualifiedName }) {
          val composableMethodClass = composableMethod.uastParent as UClass
          val composableMethodName = "${composableMethodClass.qualifiedName}.${composableMethod.name}"

          val parameters = callExpressionToDataMap(node, previewUMethod)
          visitPreviewMethodCall(composableMethodName,
                                 parameters["name"] as? String ?: "",
                                 parameters["configuration"] as? Map<String, Any> ?: emptyMap())
        }
>>>>>>> 0f92368d

        return super.visitCallExpression(node)
      }
    })

    return previewElements
  }
<<<<<<< HEAD
=======

  override fun elementBelongsToPreviewElement(element: PsiElement): Boolean {
    // Find if element belongs to the Preview call. It can be any of the parameters but not part of the lambda call.
    // If we find a call expression, keep looking forward to see if any is the Preview method.
    return element.parents()
      .takeWhile { it !is KtLambdaExpression } // Stop at the first lambda
      .filterIsInstance<KtCallExpression>()
      .any { it.isMethodCall(PREVIEW_ANNOTATION_FQN) }
  }
>>>>>>> 0f92368d
}<|MERGE_RESOLUTION|>--- conflicted
+++ resolved
@@ -90,6 +90,24 @@
  * one [PreviewElement] with name "Button Preview" will be returned.
  */
 object MethodPreviewElementFinder : PreviewElementFinder {
+  /**
+   * If the given [UCallExpression] is a call to a Preview method, it returns the pointer to the Preview method definition or null
+   * otherwise.
+   */
+  private fun getPreviewMethodCall(call: UCallExpression): UMethod? {
+    if (PREVIEW_NAME != call.methodName) {
+      return null
+    }
+
+    val previewMethod = (call.resolveToUElement() as? UMethod) ?: return null
+    return if (PREVIEW_PACKAGE == previewMethod.getContainingUFile()?.packageName) {
+      previewMethod
+    }
+    else {
+      null
+    }
+  }
+
   override fun findPreviewMethods(uFile: UFile): Set<PreviewElement> {
     val previewElements = mutableSetOf<PreviewElement>()
     uFile.accept(object : UastVisitor {
@@ -106,27 +124,6 @@
                                                                 height = configuration["height"] as? Int ?: UNDEFINED_DIMENSION)))
 
       override fun visitCallExpression(node: UCallExpression): Boolean {
-<<<<<<< HEAD
-        if (node.methodName != PREVIEW_NAME) {
-          // Keep looking for expressions in case there are other Prevew calls
-          return false
-        }
-
-        val composableMethod = node.getParentOfType<UMethod>() ?: return false
-        val composableMethodClass = composableMethod.uastParent as UClass
-        val composableMethodName = "${composableMethodClass.qualifiedName}.${composableMethod.name}"
-
-        val previewUMethod = node.resolveToUElement() as? UMethod ?: return false
-        if (previewUMethod.getContainingUFile()?.packageName != PREVIEW_PACKAGE) {
-          // This is not the Preview method we are looking for
-          return false
-        }
-
-        val parameters = callExpressionToDataMap(node, previewUMethod)
-        visitPreviewMethodCall(composableMethodName,
-                               parameters["name"] as? String ?: "",
-                               parameters["configuration"] as? Map<String, Any> ?: emptyMap())
-=======
         val previewUMethod = getPreviewMethodCall(node) ?: return false
         val composableMethod = node.getContainingUMethod() ?: return false
 
@@ -140,7 +137,6 @@
                                  parameters["name"] as? String ?: "",
                                  parameters["configuration"] as? Map<String, Any> ?: emptyMap())
         }
->>>>>>> 0f92368d
 
         return super.visitCallExpression(node)
       }
@@ -148,8 +144,6 @@
 
     return previewElements
   }
-<<<<<<< HEAD
-=======
 
   override fun elementBelongsToPreviewElement(element: PsiElement): Boolean {
     // Find if element belongs to the Preview call. It can be any of the parameters but not part of the lambda call.
@@ -159,5 +153,4 @@
       .filterIsInstance<KtCallExpression>()
       .any { it.isMethodCall(PREVIEW_ANNOTATION_FQN) }
   }
->>>>>>> 0f92368d
 }