/*
 * Copyright (C) 2015 The Android Open Source Project
 *
 * Licensed under the Apache License, Version 2.0 (the "License");
 * you may not use this file except in compliance with the License.
 * You may obtain a copy of the License at
 *
 *      http://www.apache.org/licenses/LICENSE-2.0
 *
 * Unless required by applicable law or agreed to in writing, software
 * distributed under the License is distributed on an "AS IS" BASIS,
 * WITHOUT WARRANTIES OR CONDITIONS OF ANY KIND, either express or implied.
 * See the License for the specific language governing permissions and
 * limitations under the License.
 */
package com.android.tools.idea.run;

import com.android.ddmlib.IDevice;
import com.android.sdklib.AndroidVersion;
import com.android.sdklib.IAndroidTarget;
import com.android.sdklib.devices.Abi;
import com.google.common.util.concurrent.ListenableFuture;
import com.intellij.openapi.project.Project;
import com.intellij.ui.SimpleColoredComponent;
import org.jetbrains.annotations.NotNull;
import org.jetbrains.annotations.Nullable;

import java.util.EnumSet;
import java.util.List;
<<<<<<< HEAD
=======
import java.util.Set;
>>>>>>> a001a568

/**
 * An {@link AndroidDevice} represents either a connected {@link IDevice}, or the
 * {@link com.android.sdklib.internal.avd.AvdInfo} corresponding to an emulator that can be launched.
 */
public interface AndroidDevice {
  /** Returns whether the device is currently running. */
  boolean isRunning();

  /** Returns whether this is a virtual device. */
  boolean isVirtual();

  /** Returns the API level of the device. */
  @NotNull
  AndroidVersion getVersion();

  /** Returns the device display density. */
  int getDensity();

  /** Returns the list of (sorted by most preferred first) ABIs supported by this device. */
  @NotNull
  List<Abi> getAbis();

  /** Returns a unique serial number */
  @NotNull
  String getSerial();

  /** Returns whether this device supports the given hardware feature. */
  boolean supportsFeature(@NotNull IDevice.HardwareFeature feature);

  /** Returns the device name. */
  @NotNull
  String getName();

  /** Renders the device name and misc. info to the given component. */
  void renderName(@NotNull SimpleColoredComponent renderer, boolean isCompatible, @Nullable String searchPrefix);

  /** Returns the {@link IDevice} corresponding to this device, launching it if necessary. */
  @NotNull
  ListenableFuture<IDevice> launch(@NotNull Project project);

  /**
   * Returns the {@link IDevice} corresponding to this device if it is running or has been launched.
   * Throws {@link IllegalStateException} if the device is not running and hasn't been launched.
   */
  @NotNull
  ListenableFuture<IDevice> getLaunchedDevice();

  /** Check if this device can run an application with given requirements. */
  @NotNull
  LaunchCompatibility canRun(@NotNull AndroidVersion minSdkVersion,
                             @NotNull IAndroidTarget projectTarget,
<<<<<<< HEAD
                             @NotNull EnumSet<IDevice.HardwareFeature> requiredFeatures);
=======
                             @NotNull EnumSet<IDevice.HardwareFeature> requiredFeatures,
                             @Nullable Set<String> supportedAbis);
>>>>>>> a001a568
}<|MERGE_RESOLUTION|>--- conflicted
+++ resolved
@@ -27,10 +27,7 @@
 
 import java.util.EnumSet;
 import java.util.List;
-<<<<<<< HEAD
-=======
 import java.util.Set;
->>>>>>> a001a568
 
 /**
  * An {@link AndroidDevice} represents either a connected {@link IDevice}, or the
@@ -83,10 +80,6 @@
   @NotNull
   LaunchCompatibility canRun(@NotNull AndroidVersion minSdkVersion,
                              @NotNull IAndroidTarget projectTarget,
-<<<<<<< HEAD
-                             @NotNull EnumSet<IDevice.HardwareFeature> requiredFeatures);
-=======
                              @NotNull EnumSet<IDevice.HardwareFeature> requiredFeatures,
                              @Nullable Set<String> supportedAbis);
->>>>>>> a001a568
 }