/*
 * Copyright (C) 2019 The Android Open Source Project
 *
 * Licensed under the Apache License, Version 2.0 (the "License");
 * you may not use this file except in compliance with the License.
 * You may obtain a copy of the License at
 *
 *      http://www.apache.org/licenses/LICENSE-2.0
 *
 * Unless required by applicable law or agreed to in writing, software
 * distributed under the License is distributed on an "AS IS" BASIS,
 * WITHOUT WARRANTIES OR CONDITIONS OF ANY KIND, either express or implied.
 * See the License for the specific language governing permissions and
 * limitations under the License.
 */
package com.android.tools.idea.uibuilder.editor

import android.graphics.drawable.AnimationDrawable
import android.widget.ImageView
import com.android.SdkConstants
import com.android.tools.adtui.workbench.WorkBench
import com.android.tools.idea.actions.ANIMATION_TOOLBAR
import com.android.tools.idea.common.editor.DesignToolsSplitEditor
import com.android.tools.idea.common.editor.DesignerEditor
import com.android.tools.idea.common.editor.DesignerEditorPanel
import com.android.tools.idea.common.model.NlComponent
import com.android.tools.idea.common.model.NlModel
import com.android.tools.idea.common.surface.DesignSurface
import com.android.tools.idea.common.surface.DesignSurfaceSettings
import com.android.tools.idea.common.type.DesignerEditorFileType
import com.android.tools.idea.common.type.typeOf
import com.android.tools.idea.configurations.ConfigurationManager
import com.android.tools.idea.uibuilder.actions.DrawableScreenViewProvider
import com.android.tools.idea.uibuilder.model.NlComponentRegistrar
import com.android.tools.idea.uibuilder.scene.LayoutlibSceneManager
import com.android.tools.idea.uibuilder.surface.NlDesignSurface
import com.android.tools.idea.uibuilder.surface.NlScreenViewProvider
import com.android.tools.idea.uibuilder.type.AdaptiveIconFileType
import com.android.tools.idea.uibuilder.type.AnimatedStateListFileType
import com.android.tools.idea.uibuilder.type.AnimatedStateListTempFileType
import com.android.tools.idea.uibuilder.type.AnimatedVectorFileType
import com.android.tools.idea.uibuilder.type.AnimationListFileType
import com.android.tools.idea.uibuilder.type.DrawableFileType
import com.android.tools.idea.uibuilder.type.getPreviewConfig
import com.intellij.ide.DataManager
import com.intellij.openapi.Disposable
import com.intellij.openapi.actionSystem.AnAction
import com.intellij.openapi.command.WriteCommandAction
import com.intellij.openapi.fileEditor.FileEditorManagerEvent
import com.intellij.openapi.fileEditor.FileEditorManagerListener
import com.intellij.openapi.project.Project
import com.intellij.openapi.util.Computable
import com.intellij.openapi.vfs.VirtualFile
<<<<<<< HEAD
import org.jetbrains.android.facet.AndroidFacet
import org.jetbrains.android.uipreview.AndroidEditorSettings
import org.jetbrains.kotlin.idea.core.util.toPsiFile
=======
>>>>>>> 574fcae1
import java.awt.event.MouseAdapter
import java.awt.event.MouseEvent
import java.util.function.Consumer
import javax.swing.JPanel
import org.jetbrains.android.facet.AndroidFacet
import org.jetbrains.android.uipreview.AndroidEditorSettings
import org.jetbrains.kotlin.idea.core.util.toPsiFile

private const val WORKBENCH_NAME = "DESIGN_FILES_PREVIEW_EDITOR"

const val DESIGN_FILES_PREVIEW_EDITOR_ID = "android-preview-designer"

/**
 * [DesignerEditor] containing a [NlDesignSurface] without a border layer and a [WorkBench] without
 * any tool windows. It should be used as the preview portion of [DesignToolsSplitEditor] and to
 * open non-editable [DesignerEditorFileType] files, such as fonts and drawables.
 */
class DesignFilesPreviewEditor(file: VirtualFile, project: Project) :
  DesignerEditor(file, project) {

  // Used when previewing animated selector file, to provide the required data for
  // AnimatedSelectorToolbar.
  private var animatedSelectorModel: AnimatedSelectorModel? = null

  override fun getEditorId() = DESIGN_FILES_PREVIEW_EDITOR_ID

  override fun createEditorPanel(): DesignerEditorPanel {
    val workBench = WorkBench<DesignSurface<*>>(myProject, WORKBENCH_NAME, this, this)
    val surface: (panel: DesignerEditorPanel) -> DesignSurface<*> = {
      NlDesignSurface.builder(myProject, this)
        .setActionManagerProvider { surface ->
          PreviewEditorActionManagerProvider(
            surface as NlDesignSurface,
            file?.toPsiFile(myProject)?.typeOf()
          )
        }
        .build()
        .apply {
          val screenViewProvider =
            when (file?.toPsiFile(project)?.typeOf()) {
              is AdaptiveIconFileType,
              is DrawableFileType -> {
                val lastBackgroundType =
                  DesignSurfaceSettings.getInstance(project)
                    .surfaceState
                    .loadDrawableBackgroundType(project, file!!)
                DrawableScreenViewProvider(lastBackgroundType)
              }
              else -> NlScreenViewProvider.RENDER
            }
          setScreenViewProvider(screenViewProvider, false)
          // Make DesignSurface be focused when mouse clicked. This make the DataContext is provided
          // from it while user clicks it.
          interactionPane.addMouseListener(
            object : MouseAdapter() {
              override fun mousePressed(e: MouseEvent) {
                interactionPane.requestFocus()
              }
            }
          )
        }
    }

    val modelProvider =
      if ((myFile.toPsiFile(myProject)?.typeOf() is AnimatedStateListFileType))
        MyAnimatedSelectorModelProvider()
      else DesignerEditorPanel.ModelProvider.defaultModelProvider

    return DesignerEditorPanel(
      this,
      myProject,
      myFile,
      workBench,
      surface,
      NlComponentRegistrar,
      modelProvider,
      { emptyList() },
      { panel, model -> addAnimationToolbar(panel, model) },
      AndroidEditorSettings.getInstance().globalState.preferredDrawableSurfaceState()
    )
  }

  private inner class MyAnimatedSelectorModelProvider : DesignerEditorPanel.ModelProvider {
    override fun createModel(
      parentDisposable: Disposable,
      project: Project,
      facet: AndroidFacet,
      componentRegistrar: Consumer<NlComponent>,
      file: VirtualFile
    ): NlModel {
      val config = ConfigurationManager.getOrCreateInstance(facet.module).getPreviewConfig()
      animatedSelectorModel =
        WriteCommandAction.runWriteCommandAction(
          project,
          Computable {
            AnimatedSelectorModel(
              file,
              parentDisposable,
              project,
              facet,
              componentRegistrar,
              config
            )
          }
        )
      return animatedSelectorModel!!.getNlModel()
    }
  }

  private fun addAnimationToolbar(panel: DesignerEditorPanel, model: NlModel?): JPanel? {
    val surface = panel.surface
    val toolbar =
      if (model?.type is AnimatedStateListTempFileType) {
        AnimatedSelectorToolbar.createToolbar(
          this,
          animatedSelectorModel!!,
          AnimatedSelectorListener(surface),
          16,
          0L
        )
      } else if (model?.type is AnimatedVectorFileType) {
        // If opening an animated vector, add an unlimited animation bar
        AnimationToolbar.createUnlimitedAnimationToolbar(
          this,
          AnimatedVectorListener(surface),
          16,
          0L
        )
      } else if (model?.type is AnimationListFileType) {
        // If opening an animation list, add an animation bar with progress
        val animationDrawable =
          (surface.getSceneManager(model) as? LayoutlibSceneManager)?.let {
            findAnimationDrawable(it)
          }
        val maxTimeMs: Long =
          animationDrawable?.let { drawable ->
            (0 until drawable.numberOfFrames).sumOf { index ->
              drawable.getDuration(index).toLong()
            }
<<<<<<< HEAD
          }
            ?: 0L
=======
          } ?: 0L
>>>>>>> 574fcae1
        val oneShotString = animationDrawable?.isOneShot ?: false
        AnimationToolbar.createAnimationToolbar(
            this,
            AnimationListListener(surface),
            16,
            0,
            maxTimeMs
          )
          .apply { setLooping(!oneShotString) }
      } else {
        null
      }
    // Clear the existing provider first, which happens when another toolbar is created.
    DataManager.removeDataProvider(panel)
    DataManager.registerDataProvider(panel) { if (ANIMATION_TOOLBAR.`is`(it)) toolbar else null }
    if (toolbar != null) {
      myProject.messageBus
        .connect(toolbar)
        .subscribe(
          FileEditorManagerListener.FILE_EDITOR_MANAGER,
          object : FileEditorManagerListener {
            override fun selectionChanged(event: FileEditorManagerEvent) {
              if (
                (event.oldEditor as? DesignToolsSplitEditor)?.designerEditor ==
                  this@DesignFilesPreviewEditor
              ) {
                // pause the animation when this editor loses the focus.
                if (toolbar.getPlayStatus() == PlayStatus.PLAY) {
                  toolbar.pause()
                }
              } else if (
                (event.newEditor as? DesignToolsSplitEditor)?.designerEditor ==
                  this@DesignFilesPreviewEditor
              ) {
                // Needs to reinflate when grabbing the focus back. This makes sure the elapsed
                // frame time is correct when animation resuming.
                toolbar.forceElapsedReset = true
              }
            }
          }
        )
    }
    return toolbar
  }

  override fun getName() = "Design"
}

/**
 * The [com.android.tools.idea.common.editor.ActionManager] for [DesignFilesPreviewEditor]. This
 * gives the chance to have different actions depends on the give [fileType].
 */
class PreviewEditorActionManagerProvider(
  surface: NlDesignSurface,
  private val fileType: DesignerEditorFileType?
) : NlActionManager(surface) {
<<<<<<< HEAD
  override fun getSceneViewContextToolbar(sceneView: SceneView): JComponent? {
=======
  override fun getSceneViewContextToolbarActions(): List<AnAction> {
>>>>>>> 574fcae1
    return when (fileType) {
      is AnimatedStateListFileType,
      is AnimatedStateListTempFileType,
      is AnimatedVectorFileType,
<<<<<<< HEAD
      is AnimationListFileType -> null
      else -> super.getSceneViewContextToolbar(sceneView)
=======
      is AnimationListFileType -> emptyList()
      else -> super.getSceneViewContextToolbarActions()
>>>>>>> 574fcae1
    }
  }
}

/** Animation listener for <animated-vector>. */
private class AnimatedVectorListener(val surface: DesignSurface<*>) : AnimationListener {
  override fun animateTo(controller: AnimationController, framePositionMs: Long) {
    (surface.sceneManager as? LayoutlibSceneManager)?.let {
      if (framePositionMs <= 0L) {
        // This condition happens when animation is reset (stop and set elapsed frame to 0) or the
        // elapsed frame is backed to negative.

        // For performance reason, if there is a rendering task, the new render request will be
        // ignored and the callback of new request
        // will be triggered after the current rendering task is completed.
        // But the current rendering task may work on different elapsed frame time. We need to
        // request a new render with correct elapsed
        // frame time after the current rendering task is completed.
        // For now we don't have a good way to get the completion of current rendering task. Thus we
        // request a render first then request
        // another after the first one is completed. This makes sure the second request is not
        // ignored and have correct elapsed frame
        // time. Even the first request is not ignored, it is still fine because we just have an
        // additional render request. Having an
        // additional rendering doesn't cause the performance issue, because this condition only
        // happens when animation is not playing.
        it.setElapsedFrameTimeMs(0L)
        it.requestRenderAsync().whenComplete { _, _ ->
          // The shape may be changed if it is a vector drawable. Reinflate it.
          it.forceReinflate()
          // This rendering guarantees the elapsed frame time is 0 and it must re-inflates the
          // drawable to have the correct shape.
          it.requestRenderAsync()
        }
      } else {
        // In practise, this else branch happens when the animation is playing.
        // The new render request is ignored when the previous request is not completed yet. Some
        // frames are dropped when it happens.
        // We don't handle that case because dropping some frames for the playing animation is
        // acceptable.
        it.setElapsedFrameTimeMs(framePositionMs)
        if (controller.forceElapsedReset) {
          it.forceReinflate()
          controller.forceElapsedReset = false
        }
        it.requestRenderAsync()
      }
    }
  }
}

/** Animation listener for <animation-list>. */
private class AnimationListListener(val surface: DesignSurface<*>) : AnimationListener {
  private var currentAnimationDrawable: AnimationDrawable? = null
  private var modelTimeMap = listOf<Long>()

  override fun animateTo(controller: AnimationController, framePositionMs: Long) {
    (surface.sceneManager as? LayoutlibSceneManager)?.let { sceneManager ->
      val imageView =
        sceneManager.renderResult?.rootViews?.firstOrNull()?.viewObject as ImageView? ?: return
      val animationDrawable = imageView.drawable as? AnimationDrawable ?: return
      if (currentAnimationDrawable != animationDrawable) {
        updateAnimationDrawableInformation(controller, sceneManager)
        currentAnimationDrawable = animationDrawable
      }

      val targetImageIndex = findTargetDuration(animationDrawable, framePositionMs)
      animationDrawable.currentIndex = targetImageIndex
      sceneManager.requestRenderAsync()
    }
  }

  /**
   * Update the maximum time and repeating to toolbar. Pre-process a time map to find the target
   * Drawable Frame when playing animation.
   */
  private fun updateAnimationDrawableInformation(
    controller: AnimationController,
    manager: LayoutlibSceneManager
  ) {
    val animationDrawable = findAnimationDrawable(manager)
    modelTimeMap =
      if (animationDrawable != null) {
        val timeMap = mutableListOf<Long>()
        var durationSum = 0L
        repeat(animationDrawable.numberOfFrames) { index ->
          durationSum += animationDrawable.getDuration(index)
          timeMap.add(durationSum)
        }
        controller.setLooping(!animationDrawable.isOneShot)
        controller.setMaxTimeMs(durationSum)
        timeMap
      } else {
        emptyList()
      }
  }

  private fun findTargetDuration(animationDrawable: AnimationDrawable, framePositionMs: Long): Int {
    return binarySearch(modelTimeMap, framePositionMs, 0, animationDrawable.numberOfFrames - 1)
  }

  /**
   * Binary search to find an index which [modelTimeMap].get(index - 1) <= [target] <
   * [modelTimeMap].get(index)`. If [target] is larger than [modelTimeMap].get([modelTimeMap].size -
   * 1), then we return [modelTimeMap].size - 1, because AnimationDrawable stays at last image when
   * animation ends.
   */
  private fun binarySearch(map: List<Long>, target: Long, start: Int, end: Int): Int {
    if (end <= start) {
      return end
    }
    val mid = (start + end) / 2
    return when {
      map[mid] < target -> binarySearch(map, target, mid + 1, end)
      target < map[mid] -> binarySearch(map, target, start, mid)
      else -> mid + 1 // map[mid] == target
    }
  }
}

/**
 * Animation listener for <animated-selector> file. <animated-selector> may have embedded
 * <animated-vector> and/or <animation-list>.
 */
private class AnimatedSelectorListener(val surface: DesignSurface<*>) : AnimationListener {
  private val animatedVectorDelegate = AnimatedVectorListener(surface)
  private val animationListDelegate = AnimationListListener(surface)

  override fun animateTo(controller: AnimationController, framePositionMs: Long) {
    (surface.sceneManager as? LayoutlibSceneManager)?.let {
      when (it.model.file.rootTag?.name) {
        SdkConstants.TAG_ANIMATED_VECTOR -> {
          animatedVectorDelegate.animateTo(controller, framePositionMs)
        }
        SdkConstants.TAG_ANIMATION_LIST ->
          animationListDelegate.animateTo(controller, framePositionMs)
        else -> {
          it.setElapsedFrameTimeMs(framePositionMs)
          it.requestRenderAsync()
        }
      }
    }
  }
}

private fun findAnimationDrawable(sceneManager: LayoutlibSceneManager): AnimationDrawable? {
  return (sceneManager.renderResult?.rootViews?.firstOrNull()?.viewObject as ImageView?)?.drawable
    as? AnimationDrawable
}

fun AndroidEditorSettings.GlobalState.preferredDrawableSurfaceState() =
  when (preferredDrawableEditorMode) {
    AndroidEditorSettings.EditorMode.CODE -> DesignerEditorPanel.State.DEACTIVATED
    AndroidEditorSettings.EditorMode.SPLIT -> DesignerEditorPanel.State.SPLIT
    AndroidEditorSettings.EditorMode.DESIGN -> DesignerEditorPanel.State.FULL
    else -> DesignerEditorPanel.State.SPLIT // default
  }<|MERGE_RESOLUTION|>--- conflicted
+++ resolved
@@ -51,12 +51,6 @@
 import com.intellij.openapi.project.Project
 import com.intellij.openapi.util.Computable
 import com.intellij.openapi.vfs.VirtualFile
-<<<<<<< HEAD
-import org.jetbrains.android.facet.AndroidFacet
-import org.jetbrains.android.uipreview.AndroidEditorSettings
-import org.jetbrains.kotlin.idea.core.util.toPsiFile
-=======
->>>>>>> 574fcae1
 import java.awt.event.MouseAdapter
 import java.awt.event.MouseEvent
 import java.util.function.Consumer
@@ -196,12 +190,7 @@
             (0 until drawable.numberOfFrames).sumOf { index ->
               drawable.getDuration(index).toLong()
             }
-<<<<<<< HEAD
-          }
-            ?: 0L
-=======
           } ?: 0L
->>>>>>> 574fcae1
         val oneShotString = animationDrawable?.isOneShot ?: false
         AnimationToolbar.createAnimationToolbar(
             this,
@@ -258,22 +247,13 @@
   surface: NlDesignSurface,
   private val fileType: DesignerEditorFileType?
 ) : NlActionManager(surface) {
-<<<<<<< HEAD
-  override fun getSceneViewContextToolbar(sceneView: SceneView): JComponent? {
-=======
   override fun getSceneViewContextToolbarActions(): List<AnAction> {
->>>>>>> 574fcae1
     return when (fileType) {
       is AnimatedStateListFileType,
       is AnimatedStateListTempFileType,
       is AnimatedVectorFileType,
-<<<<<<< HEAD
-      is AnimationListFileType -> null
-      else -> super.getSceneViewContextToolbar(sceneView)
-=======
       is AnimationListFileType -> emptyList()
       else -> super.getSceneViewContextToolbarActions()
->>>>>>> 574fcae1
     }
   }
 }
