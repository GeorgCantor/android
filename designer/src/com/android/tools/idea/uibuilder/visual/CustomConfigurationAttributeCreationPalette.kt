/*
 * Copyright (C) 2019 The Android Open Source Project
 *
 * Licensed under the Apache License, Version 2.0 (the "License");
 * you may not use this file except in compliance with the License.
 * You may obtain a copy of the License at
 *
 *      http://www.apache.org/licenses/LICENSE-2.0
 *
 * Unless required by applicable law or agreed to in writing, software
 * distributed under the License is distributed on an "AS IS" BASIS,
 * WITHOUT WARRANTIES OR CONDITIONS OF ANY KIND, either express or implied.
 * See the License for the specific language governing permissions and
 * limitations under the License.
 */
package com.android.tools.idea.uibuilder.visual

import com.android.ide.common.resources.Locale
import com.android.resources.NightMode
import com.android.resources.ScreenOrientation
import com.android.resources.UiMode
import com.android.sdklib.IAndroidTarget
import com.android.sdklib.devices.Device
import com.android.tools.adtui.common.AdtPrimaryPanel
import com.android.tools.adtui.model.stdui.CommonComboBoxModel
import com.android.tools.adtui.model.stdui.ValueChangedListener
import com.android.tools.adtui.stdui.CommonComboBox
import com.android.tools.idea.actions.createFilter
import com.android.tools.idea.actions.getFrameworkThemeNames
import com.android.tools.idea.actions.getProjectThemeNames
import com.android.tools.idea.actions.getRecommendedThemeNames
import com.android.tools.idea.configurations.ConfigurationManager
import com.android.tools.idea.configurations.DeviceGroup
import com.android.tools.idea.configurations.groupDevices
import com.android.tools.idea.editors.theme.ThemeResolver
<<<<<<< HEAD
import com.intellij.psi.PsiFile
=======
import com.intellij.openapi.module.Module
import com.intellij.openapi.vfs.VirtualFile
>>>>>>> 574fcae1
import com.intellij.ui.DocumentAdapter
import com.intellij.ui.components.JBLabel
import com.intellij.ui.components.JBTextField
import com.intellij.util.ui.JBDimension
import com.intellij.util.ui.JBUI
import java.awt.BorderLayout
import java.awt.DefaultFocusTraversalPolicy
import java.awt.GridLayout
import java.awt.event.ActionEvent
import javax.swing.AbstractAction
import javax.swing.DefaultComboBoxModel
import javax.swing.JButton
import javax.swing.JComponent
import javax.swing.JSeparator
import javax.swing.border.Border
import javax.swing.event.DocumentEvent

private const val PALETTE_TITLE = "ADD NEW CONFIGURATION"

private const val DEFAULT_CUSTOM_PREVIEW_NAME = "Preview"

private const val HORIZONTAL_BORDER = 12
private const val FIELD_VERTICAL_BORDER = 3

/**
 * The panel for creating a [CustomConfigurationAttribute]. When a [CustomConfigurationAttribute] is
 * created the [createdCallback] is triggered.
 */
class CustomConfigurationAttributeCreationPalette(
<<<<<<< HEAD
  private val file: PsiFile,
  private val facet: AndroidFacet,
=======
  private val file: VirtualFile,
  private val module: Module,
>>>>>>> 574fcae1
  private val createdCallback: (CustomConfigurationAttribute) -> Unit
) : AdtPrimaryPanel(BorderLayout()) {

  private var configurationName: String = DEFAULT_CUSTOM_PREVIEW_NAME
  private var selectedDevice: Device? = null
  private var selectedApiTarget: IAndroidTarget? = null
  private var selectedOrientation: ScreenOrientation? = null
  private var selectedLocale: Locale? = null
  private var selectedTheme: String? = null
  private var selectedUiMode: UiMode? = null
  private var selectedNightMode: NightMode? = null

  private var defaultFocusComponent: JComponent? = null

  private val createAction =
    object : AbstractAction() {
      override fun actionPerformed(e: ActionEvent?) {
        createdCallback(
          CustomConfigurationAttribute(
            configurationName,
            selectedDevice?.id,
            selectedApiTarget?.version?.apiLevel,
            selectedOrientation,
            selectedLocale?.toString(),
            selectedTheme,
            selectedUiMode,
            selectedNightMode
          )
        )
      }
    }

  init {
    add(createHeader(), BorderLayout.NORTH)

    val optionPanel = AdtPrimaryPanel()
    optionPanel.preferredSize = JBDimension(280, 280)
    optionPanel.layout = GridLayout(8, 2)
    optionPanel.border = JBUI.Borders.empty(FIELD_VERTICAL_BORDER, 0, 0, 0)
    add(optionPanel, BorderLayout.CENTER)

    optionPanel.add(JBLabel("Name").apply { border = createFieldNameBorder() })
    optionPanel.add(createNameOptionPanel().apply { border = createFieldComponentBorder() })

    optionPanel.add(JBLabel("Device").apply { border = createFieldNameBorder() })
    optionPanel.add(createDeviceOptionPanel().apply { border = createFieldComponentBorder() })

    optionPanel.add(JBLabel("API").apply { border = createFieldNameBorder() })
    optionPanel.add(createApiOptionPanel().apply { border = createFieldComponentBorder() })

    optionPanel.add(JBLabel("Orientation").apply { border = createFieldNameBorder() })
    optionPanel.add(createOrientationOptionPanel().apply { border = createFieldComponentBorder() })

    optionPanel.add(JBLabel("Language").apply { border = createFieldNameBorder() })
    optionPanel.add(createLocaleOptionPanel().apply { border = createFieldComponentBorder() })

    optionPanel.add(JBLabel("Theme").apply { border = createFieldNameBorder() })
    optionPanel.add(createThemeOptionPanel().apply { border = createFieldComponentBorder() })

    optionPanel.add(JBLabel("UI Mode").apply { border = createFieldNameBorder() })
    optionPanel.add(createUiModeOptionPanel().apply { border = createFieldComponentBorder() })

    optionPanel.add(JBLabel("Night Mode").apply { border = createFieldNameBorder() })
    optionPanel.add(createNightModeOptionPanel().apply { border = createFieldComponentBorder() })

    add(createAddButtonPanel(), BorderLayout.SOUTH)

    isFocusCycleRoot = true
    isFocusTraversalPolicyProvider = true
    focusTraversalPolicy = DefaultFocusTraversalPolicy()
  }

  private fun createHeader(): JComponent {
    val panel = AdtPrimaryPanel(BorderLayout())
    val label = JBLabel(PALETTE_TITLE)
    label.border = JBUI.Borders.empty(HORIZONTAL_BORDER)
    panel.add(label, BorderLayout.CENTER)
    panel.add(JSeparator(), BorderLayout.SOUTH)
    return panel
  }

  private fun createNameOptionPanel(): JComponent {
    val panel = AdtPrimaryPanel(BorderLayout())
    // It is okay to have duplicated name
    val editTextField = JBTextField(configurationName)
    editTextField.document.addDocumentListener(
      object : DocumentAdapter() {
        override fun textChanged(e: DocumentEvent) {
          configurationName = e.document.getText(0, e.document.length) ?: ""
        }
      }
    )

    editTextField.isFocusable = true
    panel.add(editTextField, BorderLayout.CENTER)

    defaultFocusComponent = editTextField

    return panel
  }

  private fun createDeviceOptionPanel(): JComponent {
    val panel = AdtPrimaryPanel(BorderLayout())

    val groupedDevices =
      groupDevices(
<<<<<<< HEAD
        ConfigurationManager.getOrCreateInstance(facet.module).devices.filter { !it.isDeprecated }
=======
        ConfigurationManager.getOrCreateInstance(module).devices.filter { !it.isDeprecated }
>>>>>>> 574fcae1
      )
    val devices =
      groupedDevices
        .toSortedMap(Comparator { d1, d2 -> d1.orderOfOption - d2.orderOfOption })
        .flatMap { it.value }
    val boxModel = MyComboBoxModel(devices, { it.displayName })
    val box = CommonComboBox(boxModel)
    box.addActionListener { selectedDevice = boxModel.selectedValue }
    selectedDevice = boxModel.selectedValue

    box.isFocusable = true
    panel.add(box, BorderLayout.CENTER)

    return panel
  }

  private fun createApiOptionPanel(): JComponent {
    val panel = AdtPrimaryPanel(BorderLayout())
    val apiLevels = ConfigurationManager.getOrCreateInstance(module).targets.reversed()
    if (apiLevels.isEmpty()) {
      val noApiLevelLabel = JBLabel("No available API Level")
      panel.add(noApiLevelLabel, BorderLayout.CENTER)
    } else {
<<<<<<< HEAD
      val boxModel = MyComboBoxModel(apiLevels, { it.version.apiLevel.toString() })
=======
      val boxModel = MyComboBoxModel<IAndroidTarget>(apiLevels, { it.version.apiLevel.toString() })
>>>>>>> 574fcae1
      val box = CommonComboBox(boxModel)
      box.addActionListener { selectedApiTarget = boxModel.selectedValue }
      selectedApiTarget = boxModel.selectedValue

      box.isFocusable = true
      panel.add(box, BorderLayout.CENTER)
    }

    return panel
  }

  private fun createOrientationOptionPanel(): JComponent {
    val panel = AdtPrimaryPanel(BorderLayout())

    val boxModel = MyComboBoxModel(ScreenOrientation.values().toList(), { it.name })
    val box = CommonComboBox(boxModel)
    box.addActionListener { selectedOrientation = boxModel.selectedValue }
    selectedOrientation = boxModel.selectedValue

    box.isFocusable = true
    panel.add(box, BorderLayout.CENTER)

    return panel
  }

  private fun createLocaleOptionPanel(): JComponent {
    val panel = AdtPrimaryPanel(BorderLayout())

<<<<<<< HEAD
    val locales =
      listOf(null) + ConfigurationManager.getOrCreateInstance(facet.module).localesInProject
=======
    val locales = listOf(null) + ConfigurationManager.getOrCreateInstance(module).localesInProject
>>>>>>> 574fcae1
    val boxModel =
      MyComboBoxModel(
        locales,
        { it?.toLocaleId() ?: Locale.getLocaleLabel(it, false) },
        { Locale.getLocaleLabel(it, false)!! }
      )
    val box = CommonComboBox(boxModel)
    box.addActionListener { selectedLocale = boxModel.selectedValue }
    selectedLocale = boxModel.selectedValue

    box.isFocusable = true
    panel.add(box, BorderLayout.CENTER)

    return panel
  }

  private fun createThemeOptionPanel(): JComponent {
    val panel = AdtPrimaryPanel(BorderLayout())

    val themeResolver =
<<<<<<< HEAD
      ThemeResolver(
        ConfigurationManager.getOrCreateInstance(facet.module).getConfiguration(file.virtualFile)
      )
=======
      ThemeResolver(ConfigurationManager.getOrCreateInstance(module).getConfiguration(file))
>>>>>>> 574fcae1
    val filter = createFilter(themeResolver, emptySet())

    val projectTheme = getProjectThemeNames(themeResolver, filter)
    val recommendedThemes = getRecommendedThemeNames(themeResolver, filter)
    val frameworkTheme = getFrameworkThemeNames(themeResolver, filter)
    val allThemes = projectTheme + recommendedThemes + frameworkTheme

    val boxModel = MyComboBoxModel(allThemes, { it })
    val box = CommonComboBox(boxModel)
    box.addActionListener { selectedTheme = boxModel.selectedValue }
    selectedTheme = boxModel.selectedValue

    box.isFocusable = true
    panel.add(box, BorderLayout.CENTER)

    return panel
  }

  private fun createUiModeOptionPanel(): JComponent {
    val panel = AdtPrimaryPanel(BorderLayout())
    val legalUiModes =
      UiMode.values().filter { (selectedApiTarget?.version?.apiLevel ?: 1) >= it.since() }
    val modes = if (legalUiModes.isEmpty()) listOf(UiMode.NORMAL) else legalUiModes

    val boxModel = MyComboBoxModel(modes, { it.longDisplayValue!! })
    val box = CommonComboBox(boxModel)
    box.addActionListener { selectedUiMode = boxModel.selectedValue }
    selectedUiMode = boxModel.selectedValue

    box.isFocusable = true
    panel.add(box, BorderLayout.CENTER)

    return panel
  }

  private fun createNightModeOptionPanel(): JComponent {
    val panel = AdtPrimaryPanel(BorderLayout())
    val modes = NightMode.values().toList()

    val boxModel = MyComboBoxModel(modes, { it.longDisplayValue!! })
    val box = CommonComboBox(boxModel)
    box.addActionListener { selectedNightMode = boxModel.selectedValue }
    selectedNightMode = boxModel.selectedValue

    box.isFocusable = true
    panel.add(box, BorderLayout.CENTER)

    return panel
  }

  private fun createFieldNameBorder(): Border =
    JBUI.Borders.empty(FIELD_VERTICAL_BORDER, HORIZONTAL_BORDER, FIELD_VERTICAL_BORDER, 0)

  private fun createFieldComponentBorder(): Border =
    JBUI.Borders.empty(FIELD_VERTICAL_BORDER, 0, FIELD_VERTICAL_BORDER, HORIZONTAL_BORDER)

  private fun createAddButtonPanel(): JComponent {
    val panel = AdtPrimaryPanel(BorderLayout())
    panel.border = JBUI.Borders.empty(FIELD_VERTICAL_BORDER, 50, FIELD_VERTICAL_BORDER * 3, 50)
    val addButton = JButton(createAction)

    addButton.text = "Add"

    addButton.isFocusable = true
    panel.add(addButton, BorderLayout.CENTER)

    return panel
  }

  override fun requestFocusInWindow(): Boolean {
    return defaultFocusComponent?.requestFocusInWindow() ?: false
  }

  override fun addNotify() {
    super.addNotify()
    requestFocusInWindow()
  }
}

@Suppress("UNCHECKED_CAST")
private class MyComboBoxModel<T>(
  items: List<T>,
  selectedNameFunc: (T) -> String,
  optionNameFunc: (T) -> String = selectedNameFunc
) : DefaultComboBoxModel<MyBoxItemWrapper<T>>(), CommonComboBoxModel<MyBoxItemWrapper<T>> {
  init {
    items.forEach { addElement(MyBoxItemWrapper(it, optionNameFunc)) }
  }

  val selectedValue: T?
    get() = (selectedItem as? MyBoxItemWrapper<T>)?.item

  override var value = selectedNameFunc((selectedItem as MyBoxItemWrapper<T>).item)

  override var text = selectedNameFunc((selectedItem as MyBoxItemWrapper<T>).item)

  override var editable = false
    private set

  override fun addListener(listener: ValueChangedListener) = Unit

  override fun removeListener(listener: ValueChangedListener) = Unit
}

/** Wrapper the given item to have better display name. */
private class MyBoxItemWrapper<T>(val item: T, private val optionNameFunc: (T) -> String) {
  override fun toString(): String = optionNameFunc(item)
}

// The order of options in device dropdown button.
private val DeviceGroup?.orderOfOption: Int
  get() =
    when (this) {
      DeviceGroup.NEXUS_XL -> 0
      DeviceGroup.NEXUS_TABLET -> 1
      DeviceGroup.WEAR -> 2
      DeviceGroup.TV -> 3
      DeviceGroup.AUTOMOTIVE -> 4
      DeviceGroup.GENERIC -> 5
      DeviceGroup.NEXUS -> 6
      DeviceGroup.OTHER -> 7
      else -> 8
    }<|MERGE_RESOLUTION|>--- conflicted
+++ resolved
@@ -33,12 +33,8 @@
 import com.android.tools.idea.configurations.DeviceGroup
 import com.android.tools.idea.configurations.groupDevices
 import com.android.tools.idea.editors.theme.ThemeResolver
-<<<<<<< HEAD
-import com.intellij.psi.PsiFile
-=======
 import com.intellij.openapi.module.Module
 import com.intellij.openapi.vfs.VirtualFile
->>>>>>> 574fcae1
 import com.intellij.ui.DocumentAdapter
 import com.intellij.ui.components.JBLabel
 import com.intellij.ui.components.JBTextField
@@ -68,13 +64,8 @@
  * created the [createdCallback] is triggered.
  */
 class CustomConfigurationAttributeCreationPalette(
-<<<<<<< HEAD
-  private val file: PsiFile,
-  private val facet: AndroidFacet,
-=======
   private val file: VirtualFile,
   private val module: Module,
->>>>>>> 574fcae1
   private val createdCallback: (CustomConfigurationAttribute) -> Unit
 ) : AdtPrimaryPanel(BorderLayout()) {
 
@@ -181,11 +172,7 @@
 
     val groupedDevices =
       groupDevices(
-<<<<<<< HEAD
-        ConfigurationManager.getOrCreateInstance(facet.module).devices.filter { !it.isDeprecated }
-=======
         ConfigurationManager.getOrCreateInstance(module).devices.filter { !it.isDeprecated }
->>>>>>> 574fcae1
       )
     val devices =
       groupedDevices
@@ -209,11 +196,7 @@
       val noApiLevelLabel = JBLabel("No available API Level")
       panel.add(noApiLevelLabel, BorderLayout.CENTER)
     } else {
-<<<<<<< HEAD
-      val boxModel = MyComboBoxModel(apiLevels, { it.version.apiLevel.toString() })
-=======
       val boxModel = MyComboBoxModel<IAndroidTarget>(apiLevels, { it.version.apiLevel.toString() })
->>>>>>> 574fcae1
       val box = CommonComboBox(boxModel)
       box.addActionListener { selectedApiTarget = boxModel.selectedValue }
       selectedApiTarget = boxModel.selectedValue
@@ -242,12 +225,7 @@
   private fun createLocaleOptionPanel(): JComponent {
     val panel = AdtPrimaryPanel(BorderLayout())
 
-<<<<<<< HEAD
-    val locales =
-      listOf(null) + ConfigurationManager.getOrCreateInstance(facet.module).localesInProject
-=======
     val locales = listOf(null) + ConfigurationManager.getOrCreateInstance(module).localesInProject
->>>>>>> 574fcae1
     val boxModel =
       MyComboBoxModel(
         locales,
@@ -268,13 +246,7 @@
     val panel = AdtPrimaryPanel(BorderLayout())
 
     val themeResolver =
-<<<<<<< HEAD
-      ThemeResolver(
-        ConfigurationManager.getOrCreateInstance(facet.module).getConfiguration(file.virtualFile)
-      )
-=======
       ThemeResolver(ConfigurationManager.getOrCreateInstance(module).getConfiguration(file))
->>>>>>> 574fcae1
     val filter = createFilter(themeResolver, emptySet())
 
     val projectTheme = getProjectThemeNames(themeResolver, filter)
