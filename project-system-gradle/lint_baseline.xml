--- conflicted
+++ resolved
@@ -1,24 +1,4 @@
 <?xml version="1.0" encoding="UTF-8"?>
-<<<<<<< HEAD
-<issues format="5" by="lint 8.2.0-dev">
-
-    <issue
-        id="AvoidByLazy"
-        message="Avoid `by lazy` for simple lazy initialization">
-        <location
-            file="src/com/android/tools/idea/projectsystem/gradle/GradleProjectSystemProvider.kt"
-            line="37"/>
-    </issue>
-
-    <issue
-        id="AvoidByLazy"
-        message="Avoid `by lazy` for simple lazy initialization">
-        <location
-            file="src/org/jetbrains/android/refactoring/namespaces/NamespacesRefactoringsUtil.kt"
-            line="65"/>
-    </issue>
-=======
 <issues format="6" by="lint 8.3.0-dev" type="baseline" client="" dependencies="true" name="" variant="all" version="8.3.0-dev">
->>>>>>> 574fcae1
 
 </issues>