/*
 * Copyright (C) 2021 The Android Open Source Project
 *
 * Licensed under the Apache License, Version 2.0 (the "License");
 * you may not use this file except in compliance with the License.
 * You may obtain a copy of the License at
 *
 *      http://www.apache.org/licenses/LICENSE-2.0
 *
 * Unless required by applicable law or agreed to in writing, software
 * distributed under the License is distributed on an "AS IS" BASIS,
 * WITHOUT WARRANTIES OR CONDITIONS OF ANY KIND, either express or implied.
 * See the License for the specific language governing permissions and
 * limitations under the License.
 */
package com.android.tools.idea.layoutinspector.snapshots

import com.android.ddmlib.Client
import com.android.ddmlib.DebugViewDumpHandler
import com.android.testutils.ImageDiffUtil
import com.android.testutils.MockitoKt.any
import com.android.testutils.MockitoKt.mock
import com.android.testutils.MockitoKt.whenever
import com.android.testutils.TestUtils
import com.android.testutils.file.createInMemoryFileSystemAndFolder
import com.android.testutils.waitForCondition
import com.android.tools.idea.layoutinspector.metrics.statistics.SessionStatisticsImpl
import com.android.tools.idea.layoutinspector.model.DrawViewImage
import com.android.tools.idea.layoutinspector.model.InspectorModel
import com.android.tools.idea.layoutinspector.model.NotificationModel
import com.android.tools.idea.layoutinspector.model.ViewNode
import com.android.tools.idea.layoutinspector.pipeline.legacy.LegacyClient
import com.android.tools.idea.layoutinspector.pipeline.legacy.LegacyDeviceRule
import com.google.common.truth.Truth.assertThat
import com.google.wireless.android.sdk.stats.DynamicLayoutInspectorAttachToProcess.ClientType.SNAPSHOT_CLIENT
<<<<<<< HEAD
import org.junit.Rule
import org.junit.Test
import org.mockito.ArgumentMatchers
=======
import com.intellij.util.io.readBytes
>>>>>>> 574fcae1
import java.awt.image.BufferedImage
import java.nio.ByteBuffer
import java.nio.file.Path
import java.util.concurrent.TimeUnit
<<<<<<< HEAD
import kotlin.io.path.readBytes
=======
import org.junit.Rule
import org.junit.Test
import org.mockito.ArgumentMatchers
>>>>>>> 574fcae1

private const val TEST_DATA_PATH = "tools/adt/idea/layout-inspector/testData"

class LegacySnapshotSupportTest {

  @get:Rule val legacyRule = LegacyDeviceRule()

  private val savePath = createInMemoryFileSystemAndFolder("snapshot").resolve("snapshot.li")

  private val treeSample =
    """
com.android.internal.policy.DecorView@41673e3 mID=5,NO_ID layout:getHeight()=4,1920 layout:getLocationOnScreen_x()=1,0 layout:getLocationOnScreen_y()=1,0 layout:getWidth()=4,1080
 android.widget.LinearLayout@8dc1681 mID=5,NO_ID layout:getHeight()=4,1794 layout:getLocationOnScreen_x()=1,0 layout:getLocationOnScreen_y()=1,0 layout:getWidth()=4,1080
  androidx.appcompat.widget.FitWindowsLinearLayout@d0e237b mID=18,id/action_bar_root layout:getHeight()=4,1794 layout:getLocationOnScreen_x()=1,0 layout:getLocationOnScreen_y()=1,0 layout:getWidth()=4,1080
  androidx.coordinatorlayout.widget.CoordinatorLayout@1d72495 mID=5,NO_ID layout:getHeight()=4,1794 layout:getLocationOnScreen_x()=1,0 layout:getLocationOnScreen_y()=1,0 layout:getWidth()=4,1080
   com.google.android.material.appbar.AppBarLayout@51a200b mID=9,id/appbar layout:getHeight()=3,730 layout:getLocationOnScreen_x()=1,0 layout:getLocationOnScreen_y()=1,0 layout:getWidth()=4,1080
   androidx.appcompat.widget.Toolbar@fbf7138 mID=10,id/toolbar layout:getHeight()=3,147 layout:getLocationOnScreen_x()=1,0 layout:getLocationOnScreen_y()=2,63 layout:getWidth()=4,1080
    androidx.appcompat.widget.AppCompatImageButton@2527511 mID=5,NO_ID layout:getHeight()=3,147 layout:getLocationOnScreen_x()=1,0 layout:getLocationOnScreen_y()=2,63 layout:getWidth()=3,147
    androidx.appcompat.widget.ActionMenuView@29668e4 mID=5,id/actionMenu layout:getHeight()=3,147 layout:getLocationOnScreen_x()=3,932 layout:getLocationOnScreen_y()=2,63 layout:getWidth()=3,148
   androidx.core.widget.NestedScrollView@5652ee8 mID=26,id/plant_detail_scrollview layout:getHeight()=4,1584 layout:getLocationOnScreen_x()=1,0 layout:getLocationOnScreen_y()=3,730 layout:getWidth()=4,1080
    com.google.android.material.textview.MaterialTextView@2d35b6f mID=20,id/plant_detail_name layout:getHeight()=2,85 layout:getLocationOnScreen_x()=2,63 layout:getLocationOnScreen_y()=3,772 layout:getWidth()=3,954
    com.google.android.material.textview.MaterialTextView@b3f07c needs mID=24,id/plant_watering_header layout:getHeight()=2,51 layout:getLocationOnScreen_x()=2,63 layout:getLocationOnScreen_y()=3,899 layout:getWidth()=3,954
   com.google.android.material.floatingactionbutton.FloatingActionButton@fcfd901 mID=6,id/fab layout:getHeight()=3,147 layout:getLocationOnScreen_x()=4,1856 layout:getLocationOnScreen_y()=4,1388 layout:getWidth()=3,147
 android.view.View@3d2ff9c mID=22,id/statusBarBackground layout:getHeight()=2,63 layout:getLocationOnScreen_x()=1,0 layout:getLocationOnScreen_y()=1,0 layout:getWidth()=4,1080
DONE.
"""
      .trim()

  @Test
  fun saveAndLoadSnapshot() {
    val imageFile = TestUtils.resolveWorkspacePathUnchecked("${TEST_DATA_PATH}/image1.png")
    val legacyClient = legacyRule.client

    val windowName = "window1"
    setUpDdmClient(treeSample, windowName, imageFile, legacyClient)

    legacyClient.refresh()
    waitForCondition(5, TimeUnit.SECONDS) { !legacyClient.model.isEmpty }
    legacyClient.saveSnapshot(savePath)
    val snapshotLoader = SnapshotLoader.createSnapshotLoader(savePath)!!
    val newModel = InspectorModel(legacyRule.project)
    val newNotificationModel = NotificationModel(legacyRule.project)
    val stats = SessionStatisticsImpl(SNAPSHOT_CLIENT)
    snapshotLoader.loadFile(savePath, newModel, newNotificationModel, stats)

    val window = newModel.windows[windowName]!!
    window.refreshImages(1.0)
    val root = window.root
    assertThat(root.drawId).isEqualTo(0x41673e3)
    assertThat(root.layoutBounds.x).isEqualTo(0)
    assertThat(root.layoutBounds.y).isEqualTo(0)
    assertThat(root.layoutBounds.width).isEqualTo(1080)
    assertThat(root.layoutBounds.height).isEqualTo(1920)
    assertThat(root.viewId).isNull()
    assertThat(printTree(root).trim())
      .isEqualTo(
        """
          0x41673e3
           0x8dc1681
            0xd0e237b
            0x1d72495
             0x51a200b
             0xfbf7138
              0x2527511
              0x29668e4
             0x5652ee8
              0x2d35b6f
              0xb3f07c
             0xfcfd901
           0x3d2ff9c
           """
          .trimIndent()
      )
    val actionMenuView = newModel[0x29668e4]!!
    assertThat(actionMenuView.drawId).isEqualTo(0x29668e4)
    assertThat(actionMenuView.layoutBounds.x).isEqualTo(932)
    assertThat(actionMenuView.layoutBounds.y).isEqualTo(63)
    assertThat(actionMenuView.layoutBounds.width).isEqualTo(148)
    assertThat(actionMenuView.layoutBounds.height).isEqualTo(147)
    assertThat(actionMenuView.viewId.toString())
      .isEqualTo("ResourceReference{namespace=apk/res-auto, type=id, name=ac}")
    val actualImage =
      ViewNode.readAccess {
        window.root.drawChildren.filterIsInstance<DrawViewImage>().first().image
      }
    ImageDiffUtil.assertImageSimilar(imageFile, actualImage as BufferedImage, 0.0)
    assertThat(newModel.resourceLookup.hasResolver).isTrue()
    assertThat(newModel.resourceLookup.defaultTheme?.resourceUrl?.toString())
      .isEqualTo("@style/Login.Dark.Theme")
    assertThat(newModel.resourceLookup.dpi).isEqualTo(420)
    assertThat(newModel.resourceLookup.fontScale).isEqualTo(1f)
    assertThat(newModel.resourceLookup.screenDimension).isNull()
  }

  @Suppress("SameParameterValue")
  private fun setUpDdmClient(
    treeSample: String,
    windowName: String,
    imageFile: Path,
    legacyClient: LegacyClient
  ) {
    val client = mock<Client>()
    whenever(client.device).thenReturn(mock())
    whenever(
        client.dumpViewHierarchy(
          ArgumentMatchers.eq(windowName),
          ArgumentMatchers.anyBoolean(),
          ArgumentMatchers.anyBoolean(),
          ArgumentMatchers.anyBoolean(),
          ArgumentMatchers.any(DebugViewDumpHandler::class.java)
        )
      )
      .thenAnswer { invocation ->
        invocation
          .getArgument<DebugViewDumpHandler>(4)
          .handleChunkData(ByteBuffer.wrap(treeSample.toByteArray(Charsets.UTF_8)))
      }
    whenever(client.listViewRoots(any())).thenAnswer { invocation ->
      val bytes =
        ByteBuffer.allocate(windowName.length * 2 + Int.SIZE_BYTES * 2).apply {
          putInt(1)
          putInt(windowName.length)
          put(windowName.toByteArray(Charsets.UTF_16BE))
          rewind()
        }
      invocation
        .getArgument(0, DebugViewDumpHandler::class.java)
        .handleChunk(client, DebugViewDumpHandler.CHUNK_VULW, bytes, true, 1)
    }

    whenever(
        client.captureView(
          ArgumentMatchers.eq(windowName),
          ArgumentMatchers.any(),
          ArgumentMatchers.any()
        )
      )
      .thenAnswer { invocation ->
        invocation
          .getArgument<DebugViewDumpHandler>(2)
          .handleChunk(
            client,
            DebugViewDumpHandler.CHUNK_VUOP,
            ByteBuffer.wrap(imageFile.readBytes()),
            true,
            1234
          )
      }
    whenever(client.device.density).thenReturn(560)
    legacyClient.treeLoader.ddmClientOverride = client
  }

  private fun printTree(node: ViewNode, indent: Int = 0): String {
    val children = ViewNode.readAccess { node.children }
    return " ".repeat(indent) +
      "0x${node.drawId.toString(16)}\n${children.joinToString("") { printTree(it, indent + 1) }}"
  }
}<|MERGE_RESOLUTION|>--- conflicted
+++ resolved
@@ -21,7 +21,7 @@
 import com.android.testutils.MockitoKt.any
 import com.android.testutils.MockitoKt.mock
 import com.android.testutils.MockitoKt.whenever
-import com.android.testutils.TestUtils
+import com.android.test.testutils.TestUtils
 import com.android.testutils.file.createInMemoryFileSystemAndFolder
 import com.android.testutils.waitForCondition
 import com.android.tools.idea.layoutinspector.metrics.statistics.SessionStatisticsImpl
@@ -33,24 +33,14 @@
 import com.android.tools.idea.layoutinspector.pipeline.legacy.LegacyDeviceRule
 import com.google.common.truth.Truth.assertThat
 import com.google.wireless.android.sdk.stats.DynamicLayoutInspectorAttachToProcess.ClientType.SNAPSHOT_CLIENT
-<<<<<<< HEAD
 import org.junit.Rule
 import org.junit.Test
-import org.mockito.ArgumentMatchers
-=======
-import com.intellij.util.io.readBytes
->>>>>>> 574fcae1
+import org.mockito.Mockito
 import java.awt.image.BufferedImage
 import java.nio.ByteBuffer
 import java.nio.file.Path
 import java.util.concurrent.TimeUnit
-<<<<<<< HEAD
 import kotlin.io.path.readBytes
-=======
-import org.junit.Rule
-import org.junit.Test
-import org.mockito.ArgumentMatchers
->>>>>>> 574fcae1
 
 private const val TEST_DATA_PATH = "tools/adt/idea/layout-inspector/testData"
 
@@ -156,11 +146,11 @@
     whenever(client.device).thenReturn(mock())
     whenever(
         client.dumpViewHierarchy(
-          ArgumentMatchers.eq(windowName),
-          ArgumentMatchers.anyBoolean(),
-          ArgumentMatchers.anyBoolean(),
-          ArgumentMatchers.anyBoolean(),
-          ArgumentMatchers.any(DebugViewDumpHandler::class.java)
+          Mockito.eq(windowName),
+          Mockito.anyBoolean(),
+          Mockito.anyBoolean(),
+          Mockito.anyBoolean(),
+          Mockito.any(DebugViewDumpHandler::class.java)
         )
       )
       .thenAnswer { invocation ->
@@ -183,9 +173,9 @@
 
     whenever(
         client.captureView(
-          ArgumentMatchers.eq(windowName),
-          ArgumentMatchers.any(),
-          ArgumentMatchers.any()
+          Mockito.eq(windowName),
+          Mockito.any(),
+          Mockito.any()
         )
       )
       .thenAnswer { invocation ->
