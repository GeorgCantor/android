--- conflicted
+++ resolved
@@ -17,11 +17,6 @@
 
 import com.android.tools.adtui.TabularLayout
 import com.android.tools.adtui.validation.ValidatorPanel
-<<<<<<< HEAD
-import com.android.tools.idea.flags.StudioFlags
-import com.android.tools.idea.npw.bindExpression
-=======
->>>>>>> cdc83e4e
 import com.android.tools.idea.npw.invokeLater
 import com.android.tools.idea.npw.model.RenderTemplateModel
 import com.android.tools.idea.npw.project.getSourceProvider
@@ -88,14 +83,6 @@
 import com.intellij.ui.components.Label
 import com.intellij.ui.layout.CCFlags
 import com.intellij.ui.layout.panel
-<<<<<<< HEAD
-import com.intellij.uiDesigner.core.GridConstraints
-import com.intellij.uiDesigner.core.GridConstraints.ANCHOR_CENTER
-import com.intellij.uiDesigner.core.GridConstraints.FILL_BOTH
-import com.intellij.uiDesigner.core.GridConstraints.FILL_NONE
-import com.intellij.uiDesigner.core.GridLayoutManager
-=======
->>>>>>> cdc83e4e
 import com.intellij.util.ui.JBUI
 import org.jetbrains.android.util.AndroidBundle.message
 import org.jetbrains.kotlin.utils.addToStdlib.firstNotNullResult
@@ -109,10 +96,6 @@
 import javax.swing.JLabel
 import javax.swing.JPanel
 import javax.swing.JScrollPane
-<<<<<<< HEAD
-import javax.swing.SwingConstants
-=======
->>>>>>> cdc83e4e
 
 val TYPE_CONSTRAINTS: EnumSet<Constraint> = EnumSet.of(
   ACTIVITY, CLASS, PACKAGE, APP_PACKAGE, MODULE, LAYOUT, DRAWABLE, SOURCE_SET_FOLDER, STRING, URI_AUTHORITY
@@ -147,46 +130,6 @@
     font = Font("Default", Font.PLAIN, 11)
   }
   private val templateTitleLabel: JLabel = Label("", bold = true)
-<<<<<<< HEAD
-  // TODO: When StudioFlags.NPW_NEW_MODULE_WITH_SIDE_BAR is removed, this field can be removed.
-  private val templateThumbLabel = JLabel().apply {
-    horizontalTextPosition = SwingConstants.CENTER
-    verticalAlignment = SwingConstants.TOP
-    verticalTextPosition = SwingConstants.BOTTOM
-    font = Font("Default", Font.PLAIN, 16)
-  }
-  private var parametersPanel = JPanel(TabularLayout("Fit-,*").setVGap(10))
-
-  private val mainPanel = if (StudioFlags.NPW_NEW_MODULE_WITH_SIDE_BAR.get()) {
-    panel {
-      row {
-        templateTitleLabel()
-      }
-      row {
-        cell(isVerticalFlow = true, isFullWidth = true) {
-          templateDescriptionLabel()
-        }
-      }
-      row {
-        cell(isFullWidth = true) {
-          parametersPanel(constraints = arrayOf(CCFlags.growX))
-        }
-      }
-    }.apply {
-      border = JBUI.Borders.emptyTop(32)
-    }
-  } else {
-    // TODO(b/142107543) Replace it with TabularLayout for more readability
-    JBPanel<JBPanel<*>>(GridLayoutManager(2, 2)).apply {
-      val anySize = Dimension(-1, -1)
-      val defaultSizePolicy = GridConstraints.SIZEPOLICY_CAN_GROW or GridConstraints.SIZEPOLICY_CAN_SHRINK
-      add(templateThumbLabel, GridConstraints(0, 0, 1, 1, ANCHOR_CENTER, FILL_NONE, 0, 0, anySize, anySize, anySize))
-      add(parametersPanel,
-          GridConstraints(0, 1, 1, 1, ANCHOR_CENTER, FILL_BOTH, defaultSizePolicy, defaultSizePolicy or GridConstraints.SIZEPOLICY_WANT_GROW,
-                          anySize, anySize, anySize))
-      add(templateDescriptionLabel, GridConstraints(1, 0, 1, 1, ANCHOR_CENTER, FILL_NONE, defaultSizePolicy, 0, anySize, anySize, anySize))
-    }
-=======
 
   private var parametersPanel = JPanel(TabularLayout("Fit-,*").setVGap(10))
 
@@ -206,7 +149,6 @@
     }
   }.apply {
     border = JBUI.Borders.emptyTop(32)
->>>>>>> cdc83e4e
   }
 
   private val validatorPanel: ValidatorPanel = ValidatorPanel(this, mainPanel)
@@ -238,23 +180,7 @@
 
     icon = newTemplate.formFactor.toWizardFormFactor().icon
 
-<<<<<<< HEAD
-    val thumb = IconProperty(templateThumbLabel)
-    val thumbVisibility = VisibleProperty(templateThumbLabel)
-    bindings.apply {
-      bindExpression(thumb, thumbPath) { thumbnailsCache.getUnchecked(newTemplate.thumb().path()) }
-      bindExpression(thumbVisibility, thumb) { thumb.get().isPresent }
-    }
-    thumbPath.set(thumbnailPath)
-    if (StudioFlags.NPW_NEW_MODULE_WITH_SIDE_BAR.get()) {
-      templateTitleLabel.text = newTemplate.name
-    }
-    else {
-      templateThumbLabel.text = newTemplate.name
-    }
-=======
     templateTitleLabel.text = newTemplate.name
->>>>>>> cdc83e4e
 
     for (widget in model.newTemplate.widgets) {
       if (widget is LanguageWidget && (model.moduleTemplateDataBuilder.isNewModule || model.projectTemplateDataBuilder.isNewProject)) {
