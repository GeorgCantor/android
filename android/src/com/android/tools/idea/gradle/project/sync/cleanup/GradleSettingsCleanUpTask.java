/*
 * Copyright (C) 2016 The Android Open Source Project
 *
 * Licensed under the Apache License, Version 2.0 (the "License");
 * you may not use this file except in compliance with the License.
 * You may obtain a copy of the License at
 *
 *      http://www.apache.org/licenses/LICENSE-2.0
 *
 * Unless required by applicable law or agreed to in writing, software
 * distributed under the License is distributed on an "AS IS" BASIS,
 * WITHOUT WARRANTIES OR CONDITIONS OF ANY KIND, either express or implied.
 * See the License for the specific language governing permissions and
 * limitations under the License.
 */
package com.android.tools.idea.gradle.project.sync.cleanup;

import com.android.tools.idea.IdeInfo;
import com.android.tools.idea.sdk.IdeSdks;
import com.intellij.openapi.application.ApplicationManager;
import com.intellij.openapi.extensions.Extensions;
import com.intellij.openapi.externalSystem.util.ExternalSystemApiUtil;
import com.intellij.openapi.project.Project;
import com.intellij.openapi.projectRoots.Sdk;
import com.intellij.openapi.util.io.FileUtil;
import com.intellij.openapi.vfs.VirtualFile;
import com.intellij.projectImport.ProjectOpenProcessor;
import com.intellij.util.containers.HashSet;
import one.util.streamex.StreamEx;
import org.jetbrains.annotations.NotNull;
import org.jetbrains.annotations.SystemIndependent;
import org.jetbrains.plugins.gradle.service.project.wizard.GradleJavaProjectOpenProcessor;
import org.jetbrains.plugins.gradle.settings.GradleProjectSettings;
import org.jetbrains.plugins.gradle.settings.GradleSettings;
import org.jetbrains.plugins.gradle.util.GradleConstants;

import java.util.Collection;
import java.util.Optional;

import static com.intellij.openapi.externalSystem.util.ExternalSystemApiUtil.getSettings;

class GradleSettingsCleanUpTask extends ProjectCleanUpTask {
  @Override
  void cleanUp(@NotNull Project project) {
    // auto-discovery of the gradle project located in the IDE Project.basePath can not be applied to IntelliJ IDEA
    // because IDEA still supports working with gradle projects w/o built-in gradle integration (e.g. using generated project by 'idea' gradle plugin)
    if (IdeInfo.getInstance().isAndroidStudio()) {
      @SystemIndependent String projectBasePath = project.getBasePath();
      if (projectBasePath == null) {
        return;
      }

      String externalProjectPath = ExternalSystemApiUtil.toCanonicalPath(projectBasePath);
      GradleSettings gradleSettings = (GradleSettings)getSettings(project, GradleConstants.SYSTEM_ID);
      Collection<GradleProjectSettings> projectsSettings = new HashSet<>(gradleSettings.getLinkedProjectsSettings());
      GradleProjectSettings rootProjectCandidate = null;

      if (!projectsSettings.isEmpty()) {
        Optional<GradleProjectSettings> existingRootProjectSettings = StreamEx.of(projectsSettings)
          .findFirst(projectSettings -> FileUtil.pathsEqual(externalProjectPath, projectSettings.getExternalProjectPath()));
        if (existingRootProjectSettings.isPresent()) {
          rootProjectCandidate = existingRootProjectSettings.get();
        }
      }
      if (rootProjectCandidate == null) {
<<<<<<< HEAD
        GradleJavaProjectOpenProcessor gradleProjectOpenProcessor =
          Extensions.findExtension(ProjectOpenProcessor.EXTENSION_POINT_NAME, GradleJavaProjectOpenProcessor.class);
        if (gradleProjectOpenProcessor.canOpenProject(project.getBaseDir())) {
=======
        GradleProjectOpenProcessor gradleProjectOpenProcessor =
          Extensions.findExtension(ProjectOpenProcessor.EXTENSION_POINT_NAME, GradleProjectOpenProcessor.class);

        VirtualFile projectRootFolder = project.getBaseDir();
        projectRootFolder.refresh(false /* synchronous */, true /* recursive */);

        if (gradleProjectOpenProcessor.canOpenProject(projectRootFolder)) {
>>>>>>> abbea60e
          rootProjectCandidate = new GradleProjectSettings();
          rootProjectCandidate.setExternalProjectPath(externalProjectPath);
          projectsSettings.add(rootProjectCandidate);
          gradleSettings.setLinkedProjectsSettings(projectsSettings);
        }
      }
      if (rootProjectCandidate != null) {
        setUpGradleProjectSettings(project, rootProjectCandidate);
      }
    }
  }

  private static void setUpGradleProjectSettings(@NotNull Project project, @NotNull GradleProjectSettings settings) {
    settings.setUseAutoImport(false);

    // Workaround to make integration (non-UI) tests pass.
    if (ApplicationManager.getApplication().isUnitTestMode()) {
      Sdk jdk = IdeSdks.getInstance().getJdk();
      if (jdk != null) {
        settings.setGradleJvm(jdk.getName());
      }
    }

    // should be set when linking
    //String basePath = project.getBasePath();
    //if (basePath != null) {
    //  settings.setExternalProjectPath(basePath);
    //}
  }
}<|MERGE_RESOLUTION|>--- conflicted
+++ resolved
@@ -63,19 +63,13 @@
         }
       }
       if (rootProjectCandidate == null) {
-<<<<<<< HEAD
         GradleJavaProjectOpenProcessor gradleProjectOpenProcessor =
           Extensions.findExtension(ProjectOpenProcessor.EXTENSION_POINT_NAME, GradleJavaProjectOpenProcessor.class);
-        if (gradleProjectOpenProcessor.canOpenProject(project.getBaseDir())) {
-=======
-        GradleProjectOpenProcessor gradleProjectOpenProcessor =
-          Extensions.findExtension(ProjectOpenProcessor.EXTENSION_POINT_NAME, GradleProjectOpenProcessor.class);
 
         VirtualFile projectRootFolder = project.getBaseDir();
         projectRootFolder.refresh(false /* synchronous */, true /* recursive */);
 
         if (gradleProjectOpenProcessor.canOpenProject(projectRootFolder)) {
->>>>>>> abbea60e
           rootProjectCandidate = new GradleProjectSettings();
           rootProjectCandidate.setExternalProjectPath(externalProjectPath);
           projectsSettings.add(rootProjectCandidate);
