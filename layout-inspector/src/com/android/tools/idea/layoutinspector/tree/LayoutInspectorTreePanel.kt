--- conflicted
+++ resolved
@@ -29,7 +29,6 @@
 import com.android.tools.idea.layoutinspector.model.ComposeViewNode
 import com.android.tools.idea.layoutinspector.model.IconProvider
 import com.android.tools.idea.layoutinspector.model.InspectorModel
-import com.android.tools.idea.layoutinspector.model.InspectorModelModificationListener
 import com.android.tools.idea.layoutinspector.model.SelectionOrigin
 import com.android.tools.idea.layoutinspector.model.ViewNode
 import com.android.tools.idea.layoutinspector.model.ViewNode.Companion.readAccess
@@ -111,11 +110,7 @@
   private var toolWindowCallback: ToolWindowCallback? = null
   private var filter = ""
   private val modelModifiedListener =
-<<<<<<< HEAD
-    InspectorModelModificationListener { oldWindow, newWindow, isStructuralChange ->
-=======
     InspectorModel.ModificationListener { oldWindow, newWindow, isStructuralChange ->
->>>>>>> 574fcae1
       modelModified(oldWindow, newWindow, isStructuralChange)
       componentTreePanel.repaint()
     }
@@ -244,22 +239,14 @@
 
   private fun createCountsHeader(): TableCellRenderer {
     return createIconHeader(
-<<<<<<< HEAD
-      StudioIcons.LayoutInspector.RECOMPOSITION_COUNT,
-=======
       StudioIcons.LayoutInspector.Toolbar.RECOMPOSITION_COUNT,
->>>>>>> 574fcae1
       toolTipText = "Number of times this composable has been recomposed"
     )
   }
 
   private fun createSkipsHeader(): TableCellRenderer {
     return createIconHeader(
-<<<<<<< HEAD
-      StudioIcons.LayoutInspector.RECOMPOSITION_SKIPPED,
-=======
       StudioIcons.LayoutInspector.Toolbar.RECOMPOSITION_SKIPPED,
->>>>>>> 574fcae1
       toolTipText = "Number of times recomposition for this component has been skipped"
     )
   }
@@ -307,13 +294,8 @@
   fun updateRecompositionColumnVisibility() {
     invokeLater {
       val show =
-<<<<<<< HEAD
-        layoutInspector?.treeSettings?.showRecompositions
-          ?: false && layoutInspector?.currentClient?.isConnected ?: false
-=======
         layoutInspector?.treeSettings?.showRecompositions ?: false &&
           layoutInspector?.currentClient?.isConnected ?: false
->>>>>>> 574fcae1
       interactions.setHeaderVisibility(show)
       interactions.setColumnVisibility(1, show)
       interactions.setColumnVisibility(2, show)
@@ -342,15 +324,9 @@
     // register listeners on new layout inspector
     nodeType.model = inspectorModel
     componentTreeModel.treeRoot = root
-<<<<<<< HEAD
-    inspectorModel?.modificationListeners?.add(modelModifiedListener)
-    inspectorModel?.selectionListeners?.add(selectionChangedListener)
-    inspectorModel?.connectionListeners?.add(connectionListener)
-=======
     inspectorModel?.addModificationListener(modelModifiedListener)
     inspectorModel?.addSelectionListener(selectionChangedListener)
     inspectorModel?.addConnectionListener(connectionListener)
->>>>>>> 574fcae1
     inspectorModel?.windows?.values?.forEach { modelModified(null, it, true) }
     rootPanel.layoutInspector = toolContext
 
@@ -359,15 +335,9 @@
 
   /** Remove all listeners registered on Layout Inspector */
   private fun cleanUp() {
-<<<<<<< HEAD
-    inspectorModel?.modificationListeners?.remove(modelModifiedListener)
-    inspectorModel?.selectionListeners?.remove(selectionChangedListener)
-    inspectorModel?.connectionListeners?.remove(connectionListener)
-=======
     inspectorModel?.removeModificationListener(modelModifiedListener)
     inspectorModel?.removeSelectionListener(selectionChangedListener)
     inspectorModel?.removeConnectionListener(connectionListener)
->>>>>>> 574fcae1
   }
 
   override fun getAdditionalActions() = additionalActions
