--- conflicted
+++ resolved
@@ -52,12 +52,8 @@
     if (myTestClassName != null) {
       testSuiteFinished();
     }
-<<<<<<< HEAD
-    myLaunchStatus.terminateLaunch("Tests ran to completion.\n");
-=======
     myPrinter.stdout("Tests ran to completion.\n");
     myLaunchStatus.terminateLaunch("");
->>>>>>> 50d6ab60
   }
 
   @Override
@@ -67,11 +63,7 @@
 
   @Override
   public void testRunStarted(String runName, int testCount) {
-<<<<<<< HEAD
-    myPrinter.stdout("Test running started\n");
-=======
     myPrinter.stdout("\nStarted running tests\n");
->>>>>>> 50d6ab60
 
     final ServiceMessageBuilder builder = new ServiceMessageBuilder("enteredTheMatrix");
     myPrinter.stdout(builder.toString());
