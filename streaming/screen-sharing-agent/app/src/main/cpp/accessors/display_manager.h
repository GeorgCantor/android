--- conflicted
+++ resolved
@@ -71,10 +71,7 @@
   static jfieldID rotation_field_;
   static jfieldID layer_stack_field_;
   static jfieldID flags_field_;
-<<<<<<< HEAD
-=======
   static jfieldID type_field_;
->>>>>>> 574fcae1
   static jfieldID state_field_;
   // DisplayManager class.
   static JClass display_manager_class_;
