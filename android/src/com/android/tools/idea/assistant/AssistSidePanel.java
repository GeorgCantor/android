/*
 * Copyright (C) 2016 The Android Open Source Project
 *
 * Licensed under the Apache License, Version 2.0 (the "License");
 * you may not use this file except in compliance with the License.
 * You may obtain a copy of the License at
 *
 *      http://www.apache.org/licenses/LICENSE-2.0
 *
 * Unless required by applicable law or agreed to in writing, software
 * distributed under the License is distributed on an "AS IS" BASIS,
 * WITHOUT WARRANTIES OR CONDITIONS OF ANY KIND, either express or implied.
 * See the License for the specific language governing permissions and
 * limitations under the License.
 */
package com.android.tools.idea.assistant;

import com.android.tools.idea.assistant.datamodel.AnalyticsProvider;
import com.android.tools.idea.assistant.datamodel.FeatureData;
import com.android.tools.idea.assistant.datamodel.TutorialBundleData;
import com.android.tools.idea.assistant.view.FeaturesPanel;
import com.intellij.openapi.diagnostic.Logger;
import com.intellij.openapi.project.Project;
import org.jetbrains.annotations.NotNull;

import javax.swing.*;
import javax.xml.bind.JAXBException;
import java.awt.*;
import java.io.FileNotFoundException;
import java.io.IOException;
import java.io.InputStream;
import java.net.URL;

/**
 * Panel for "assistant" flows such as tutorials, domain specific tools, etc.
 */
public final class AssistSidePanel extends JPanel {

  public AssistSidePanel(@NotNull String actionId, @NotNull Project project) {
    super(new BorderLayout());
    setBorder(BorderFactory.createEmptyBorder());
    setOpaque(false);

    Component assistContents = null;

    for (AssistantBundleCreator creator : AssistantBundleCreator.EP_NAME.getExtensions()) {
      if (creator.getBundleId().equals(actionId)) {
        TutorialBundleData bundle;

        // Instantiate the bundle from a configuration file using the default bundle mapping.
        // If null, creator must provide the bundle instance themselves.
        URL config = null;
        try {
          config = creator.getConfig();
        }
        catch (FileNotFoundException e) {
          getLog().warn(e);
        }
        // Config provided, use that with the default bundle.
        if (config != null) {
          bundle = getBundle(config);
        }
        else {
          bundle = creator.getBundle(project);
        }

        if (bundle == null) {
          getLog().error("Unable to get Assistant configuration for action: " + actionId);
          return;
        }

        // Provide the creator's class for classloading purposes.
        bundle.setResourceClass(creator.getClass());
        for (FeatureData feature : bundle.getFeatures()) {
          feature.setResourceClass(creator.getClass());
        }

        AnalyticsProvider analyticsProvider = creator.getAnalyticsProvider();
        analyticsProvider.trackPanelOpened(project);

        assistContents = new FeaturesPanel(bundle, project, analyticsProvider);
        break;
      }
    }

    if (assistContents == null) {
      throw new RuntimeException("Unable to find configuration for the selected action: " + actionId);
    }
    add(assistContents);
  }

  private static Logger getLog() {
    return Logger.getInstance(AssistSidePanel.class);
  }

  private static TutorialBundleData getBundle(@NotNull URL config) {
    InputStream inputStream = null;
<<<<<<< HEAD
    TutorialBundleData bundle = null;
=======
    TutorialBundleData bundle;
>>>>>>> 1e5b25b8
    try {
      inputStream = config.openStream();
      bundle = DefaultTutorialBundle.parse(inputStream);
    }
    catch (IOException e) {
      throw new RuntimeException("Unable to parse " + config.toString() +
                                 " to read services configuration.", e);
    }
    catch (JAXBException e) {
      throw new RuntimeException(e);
    }
    finally {
      try {
        if (inputStream != null) inputStream.close();
      }
      catch (Exception e) {
        getLog().warn(e);
      }
    }
    return bundle;
  }
}<|MERGE_RESOLUTION|>--- conflicted
+++ resolved
@@ -95,11 +95,7 @@
 
   private static TutorialBundleData getBundle(@NotNull URL config) {
     InputStream inputStream = null;
-<<<<<<< HEAD
-    TutorialBundleData bundle = null;
-=======
     TutorialBundleData bundle;
->>>>>>> 1e5b25b8
     try {
       inputStream = config.openStream();
       bundle = DefaultTutorialBundle.parse(inputStream);
