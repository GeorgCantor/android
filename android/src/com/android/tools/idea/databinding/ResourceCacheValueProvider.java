--- conflicted
+++ resolved
@@ -58,11 +58,7 @@
   @NotNull
   @Override
   public final Result<T> compute() {
-<<<<<<< HEAD
-    if (myFacet.getModuleResources(false) == null) {
-=======
     if (ModuleResourceRepository.findExistingInstance(myFacet) == null) {
->>>>>>> b13afab4
       return Result.create(defaultValue(), myTracker, myAdditionalTrackers);
     }
     return Result.create(doCompute(), myTracker, myAdditionalTrackers);
