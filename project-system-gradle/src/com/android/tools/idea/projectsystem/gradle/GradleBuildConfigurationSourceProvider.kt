--- conflicted
+++ resolved
@@ -26,7 +26,6 @@
 import com.intellij.openapi.module.ModuleManager
 import com.intellij.openapi.project.Project
 import com.intellij.openapi.util.io.FileUtilRt
-import com.intellij.openapi.util.registry.Registry
 import com.intellij.openapi.vfs.VfsUtil
 import com.intellij.openapi.vfs.VirtualFile
 import org.jetbrains.android.facet.AndroidRootUtil
@@ -61,12 +60,7 @@
 
     companion object {
       val CONFIG_FILE_GROUP_COMPARATOR: Comparator<ModuleDesc> =
-<<<<<<< HEAD
-        compareBy<ModuleDesc> { it.projectPath.buildRootDir }
-          .thenBy { it.projectPath.path }
-=======
         compareBy<ModuleDesc> { it.projectPath.buildRootDir }.thenBy { it.projectPath.path }
->>>>>>> 574fcae1
     }
   }
 
@@ -91,7 +85,7 @@
     override val groupOrder: Int
   ) : BuildConfigurationSourceProvider.ConfigurationFile
 
-  private fun VirtualFile.describe(displayName: String, legacyOrder: Int): ConfigurationFileImpl {
+  private fun VirtualFile.describe(displayName: String, legacyOrder: Int):ConfigurationFileImpl {
     return ConfigurationFileImpl(this, displayName, legacyOrder)
   }
 
@@ -120,8 +114,7 @@
           file.describe(
             if (file.fileType === proguardFileType) {
               "ProGuard Rules for \"${module.displayPath}\""
-            }
-            else {
+            } else {
               module.projectDisplayName
             },
             (module.orderBase + index) + if (file.fileType === proguardFileType) MODULE_SECONDARY_OFFSET else 0
@@ -150,11 +143,7 @@
           ?.describe("Project Settings", BUILD_WIDE_ORDER_BASE)
       )
 
-<<<<<<< HEAD
-      if (Registry.`is`("android.gradle.declarative.plugin.studio.support")) {
-=======
       if(DECLARATIVE_PLUGIN_STUDIO_SUPPORT.get()) {
->>>>>>> 574fcae1
         yieldIfNotNull(
           projectRootFolder.findChild(SdkConstants.FN_SETTINGS_GRADLE_TOML)
             ?.describe("Declarative Project Settings", BUILD_WIDE_ORDER_BASE)
@@ -194,9 +183,9 @@
     val files = mutableListOf<VirtualFile>()
     for (child in moduleRootFolder.children) {
       if (!child.isValid ||
-          child.isDirectory ||
-          (
-            !child.name.endsWith(SdkConstants.EXT_GRADLE) &&
+        child.isDirectory ||
+        (
+          !child.name.endsWith(SdkConstants.EXT_GRADLE) &&
             !child.name.endsWith(SdkConstants.EXT_GRADLE_KTS) &&
             !child.isDeclarativeBuildFile() &&
             child.fileType !== proguardFileType
@@ -207,7 +196,7 @@
 
       // When a project is imported via unit tests, there is a ijinitXXXX.gradle file created somehow, exclude that.
       if (ApplicationManager.getApplication().isUnitTestMode &&
-          (child.name.startsWith("ijinit") || child.name.startsWith("asLocalRepo"))
+        (child.name.startsWith("ijinit") || child.name.startsWith("asLocalRepo"))
       ) {
         continue
       }
@@ -217,11 +206,7 @@
   }
 
   private fun VirtualFile.isDeclarativeBuildFile() =
-<<<<<<< HEAD
-    Registry.`is`("android.gradle.declarative.plugin.studio.support") && name.endsWith(SdkConstants.EXT_GRADLE_TOML)
-=======
     DECLARATIVE_PLUGIN_STUDIO_SUPPORT.get() && name.endsWith(SdkConstants.EXT_GRADLE_TOML)
->>>>>>> 574fcae1
 
   private val proguardFileType: FileType = FileTypeRegistry.getInstance().findFileTypeByName("Shrinker Config File")
 }
