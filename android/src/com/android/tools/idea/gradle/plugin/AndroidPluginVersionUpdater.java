/*
 * Copyright (C) 2016 The Android Open Source Project
 *
 * Licensed under the Apache License, Version 2.0 (the "License");
 * you may not use this file except in compliance with the License.
 * You may obtain a copy of the License at
 *
 *      http://www.apache.org/licenses/LICENSE-2.0
 *
 * Unless required by applicable law or agreed to in writing, software
 * distributed under the License is distributed on an "AS IS" BASIS,
 * WITHOUT WARRANTIES OR CONDITIONS OF ANY KIND, either express or implied.
 * See the License for the specific language governing permissions and
 * limitations under the License.
 */
package com.android.tools.idea.gradle.plugin;

import com.android.ide.common.repository.GradleVersion;
import com.android.tools.idea.gradle.dsl.api.GradleBuildModel;
import com.android.tools.idea.gradle.dsl.api.dependencies.ArtifactDependencyModel;
import com.android.tools.idea.gradle.dsl.api.dependencies.DependenciesModel;
import com.android.tools.idea.gradle.project.sync.GradleSyncInvoker;
import com.android.tools.idea.gradle.project.sync.GradleSyncState;
import com.android.tools.idea.gradle.util.BuildFileProcessor;
import com.android.tools.idea.gradle.util.GradleWrapper;
import com.google.common.annotations.VisibleForTesting;
import com.intellij.openapi.application.ApplicationManager;
import com.intellij.openapi.components.ServiceManager;
import com.intellij.openapi.diagnostic.Logger;
import com.intellij.openapi.project.Project;
import com.intellij.openapi.ui.Messages;
import com.intellij.openapi.vfs.VirtualFileManager;
import org.jetbrains.annotations.NotNull;
import org.jetbrains.annotations.Nullable;

import java.io.File;
import java.util.ArrayList;
import java.util.List;

import static com.android.tools.idea.gradle.dsl.api.dependencies.CommonConfigurationNames.CLASSPATH;
import static com.android.tools.idea.gradle.project.sync.hyperlink.SearchInBuildFilesHyperlink.searchInBuildFiles;
import static com.android.tools.idea.gradle.util.BuildFileProcessor.getCompositeBuildFolderPaths;
import static com.android.tools.idea.gradle.util.GradleUtil.isSupportedGradleVersion;
import static com.android.tools.idea.gradle.util.GradleWrapper.getDefaultPropertiesFilePath;
<<<<<<< HEAD
import static com.google.wireless.android.sdk.stats.GradleSyncStats.Trigger.TRIGGER_PROJECT_MODIFIED;
=======
import static com.android.utils.FileUtils.toSystemDependentPath;
>>>>>>> 9e819fa1
import static com.intellij.openapi.command.WriteCommandAction.runWriteCommandAction;
import static com.intellij.openapi.util.text.StringUtil.isEmpty;
import static com.intellij.openapi.util.text.StringUtil.isNotEmpty;

public class AndroidPluginVersionUpdater {
  @NotNull private final Project myProject;
  @NotNull private final GradleSyncState mySyncState;
  @NotNull private final GradleSyncInvoker mySyncInvoker;
  @NotNull private final TextSearch myTextSearch;

  @NotNull
  public static AndroidPluginVersionUpdater getInstance(@NotNull Project project) {
    return ServiceManager.getService(project, AndroidPluginVersionUpdater.class);
  }

  public AndroidPluginVersionUpdater(@NotNull Project project, @NotNull GradleSyncState syncState) {
    this(project, syncState, GradleSyncInvoker.getInstance(), new TextSearch(project));
  }

  @VisibleForTesting
  AndroidPluginVersionUpdater(@NotNull Project project,
                              @NotNull GradleSyncState syncState,
                              @NotNull GradleSyncInvoker syncInvoker,
                              @NotNull TextSearch textSearch) {
    myProject = project;
    mySyncState = syncState;
    mySyncInvoker = syncInvoker;
    myTextSearch = textSearch;
  }

  public UpdateResult updatePluginVersionAndSync(@NotNull GradleVersion pluginVersion,
                                                 @Nullable GradleVersion gradleVersion,
                                                 boolean invalidateLastSyncOnFailure) {
    UpdateResult result = updatePluginVersion(pluginVersion, gradleVersion);

    Throwable pluginVersionUpdateError = result.getPluginVersionUpdateError();
    Throwable gradleVersionUpdateError = result.getGradleVersionUpdateError();

    if (pluginVersionUpdateError != null) {
      String msg = String.format("Failed to update Android plugin to version '%1$s'", pluginVersion);
      logUpdateError(msg, pluginVersionUpdateError);
    }
    if (gradleVersionUpdateError != null) {
      String msg = String.format("Failed to update Gradle to version '%1$s'", gradleVersion);
      logUpdateError(msg, gradleVersionUpdateError);
    }

    handleUpdateResult(result, invalidateLastSyncOnFailure);
    return result;
  }

  @VisibleForTesting
  void handleUpdateResult(@NotNull UpdateResult result, boolean invalidateLastSyncOnFailure) {
    Throwable pluginVersionUpdateError = result.getPluginVersionUpdateError();
    if (pluginVersionUpdateError != null || result.getGradleVersionUpdateError() != null) {
      if (invalidateLastSyncOnFailure) {
        mySyncState.invalidateLastSync("Failed to update either Android plugin version or Gradle version");
      }

      if (pluginVersionUpdateError != null) {
        myTextSearch.execute();
      }
    }
    else if (result.isPluginVersionUpdated() || result.isGradleVersionUpdated()) {
      // Update successful. Sync project.
      if (!mySyncState.lastSyncFailedOrHasIssues()) {
        mySyncState.syncEnded();
      }

      // TODO add a trigger when the plug-in version changed (right now let as something changed in the project)
<<<<<<< HEAD
      GradleSyncInvoker.Request request = new GradleSyncInvoker.Request().setCleanProject().setTrigger(TRIGGER_PROJECT_MODIFIED);
      mySyncInvoker.requestProjectSync(myProject, request, null);
=======
      GradleSyncInvoker.Request request = GradleSyncInvoker.Request.projectModified();
      request.cleanProject = true;
      mySyncInvoker.requestProjectSync(myProject, request);
>>>>>>> 9e819fa1
    }
  }

  private static void logUpdateError(@NotNull String msg, @NotNull Throwable error) {
    String cause = error.getMessage();
    if (isNotEmpty(cause)) {
      msg += ": " + cause;
    }
    Logger.getInstance(AndroidPluginVersionUpdater.class).warn(msg);
  }

  /**
   * Updates the plugin version and, optionally, the Gradle version used by the project.
   *
   * @param pluginVersion the plugin version to update to.
   * @param gradleVersion the version of Gradle to update to (optional.)
   * @return the result of the update operation.
   */
  @NotNull
  public UpdateResult updatePluginVersion(@NotNull GradleVersion pluginVersion, @Nullable GradleVersion gradleVersion) {
    UpdateResult result = new UpdateResult();
    runWriteCommandAction(myProject, () -> updateAndroidPluginVersion(pluginVersion, gradleVersion, result));

    // Update Gradle version only if plugin is successful updated, to avoid leaving the project
    // in a inconsistent state.
    if (result.isPluginVersionUpdated() && gradleVersion != null) {
      runWriteCommandAction(myProject, () -> updateGradleWrapperVersion(gradleVersion, result));
    }
    return result;
  }

  /**
   * Updates android plugin version.
   *
   * @param pluginVersion the plugin version to update to.
   * @param gradleVersion the Gradle version that the project will use (or null if it will not change)
   * @param result        result of the update operation.
   */
  private void updateAndroidPluginVersion(@NotNull GradleVersion pluginVersion, @Nullable GradleVersion gradleVersion, @NotNull UpdateResult result) {
    List<GradleBuildModel> modelsToUpdate = new ArrayList<>();

    // Refresh the file system to avoid reading stale cached virtual files.
    VirtualFileManager.getInstance().refreshWithoutFileWatcher(false /* synchronous */);

    BuildFileProcessor.getInstance().processRecursively(myProject, buildModel -> {
      DependenciesModel dependencies = buildModel.buildscript().dependencies();
      for (ArtifactDependencyModel dependency : dependencies.artifacts(CLASSPATH)) {
        String artifactId = dependency.name().value();
        String groupId = dependency.group().value();
        if (AndroidPluginGeneration.find(artifactId, groupId) != null) {
          String versionValue = dependency.version().value();
          if (isEmpty(versionValue) || pluginVersion.compareTo(versionValue) != 0) {
            dependency.setVersion(pluginVersion.toString());
            // Add Google Maven repository to buildscript (b/69977310)
            if (gradleVersion != null) {
              buildModel.buildscript().repositories().addGoogleMavenRepository(gradleVersion);
            }
            else {
              // Gradle version will *not* change, use project version
              buildModel.buildscript().repositories().addGoogleMavenRepository(myProject);
            }
            modelsToUpdate.add(buildModel);
          }
          break;
        }
      }
      return true;
    }, true /* process composite builds */);

    boolean updateModels = !modelsToUpdate.isEmpty();
    if (updateModels) {
      try {
<<<<<<< HEAD
        runWriteCommandAction(myProject, (ThrowableComputable<Void, RuntimeException>)() -> {
          for (GradleBuildModel buildModel : modelsToUpdate) {
            buildModel.applyChanges();
          }
          result.pluginVersionUpdated();
          return null;
        });
=======
        for (GradleBuildModel buildModel : modelsToUpdate) {
          buildModel.applyChanges();
        }
        result.pluginVersionUpdated();
>>>>>>> 9e819fa1
      }
      catch (Throwable e) {
        result.setPluginVersionUpdateError(e);
      }
    }
    else {
      result.setPluginVersionUpdateError(new RuntimeException("Failed to find gradle build models to update."));
    }
  }

  /**
   * Updates Gradle version in wrapper.
   *
   * @param gradleVersion the gradle version to update to.
   * @param result        the result of the update operation.
   */
  private void updateGradleWrapperVersion(@NotNull GradleVersion gradleVersion, @NotNull UpdateResult result) {
    String basePath = myProject.getBasePath();
    if (basePath == null) {
      return;
    }
    List<File> projectRootFolders = new ArrayList<>();
    projectRootFolders.add(new File(toSystemDependentPath(basePath)));
    projectRootFolders.addAll(getCompositeBuildFolderPaths(myProject));
    for (File rootFolder : projectRootFolders) {
      if (rootFolder != null) {
        try {
          File wrapperPropertiesFilePath = getDefaultPropertiesFilePath(rootFolder);
          GradleWrapper gradleWrapper = GradleWrapper.get(wrapperPropertiesFilePath);
          String current = gradleWrapper.getGradleVersion();
          GradleVersion parsedCurrent = null;
          if (current != null) {
            parsedCurrent = GradleVersion.tryParse(current);
          }
          if (parsedCurrent != null && !isSupportedGradleVersion(parsedCurrent)) {
            gradleWrapper.updateDistributionUrl(gradleVersion.toString());
            result.gradleVersionUpdated();
          }
        }
        catch (Throwable e) {
          result.setGradleVersionUpdateError(e);
        }
      }
    }
  }

  public static class UpdateResult {
    @Nullable private Throwable myPluginVersionUpdateError;
    @Nullable private Throwable myGradleVersionUpdateError;

    private boolean myPluginVersionUpdated;
    private boolean myGradleVersionUpdated;

    @VisibleForTesting
    public UpdateResult() {
    }

    @Nullable
    public Throwable getPluginVersionUpdateError() {
      return myPluginVersionUpdateError;
    }

    void setPluginVersionUpdateError(@NotNull Throwable error) {
      myPluginVersionUpdateError = error;
    }

    @Nullable
    public Throwable getGradleVersionUpdateError() {
      return myGradleVersionUpdateError;
    }

    void setGradleVersionUpdateError(@NotNull Throwable error) {
      myGradleVersionUpdateError = error;
    }

    public boolean isPluginVersionUpdated() {
      return myPluginVersionUpdated;
    }

    void pluginVersionUpdated() {
      myPluginVersionUpdated = true;
    }

    public boolean isGradleVersionUpdated() {
      return myGradleVersionUpdated;
    }

    void gradleVersionUpdated() {
      myGradleVersionUpdated = true;
    }

    public boolean versionUpdateSuccess() {
      return (myPluginVersionUpdated || myGradleVersionUpdated) && myPluginVersionUpdateError == null && myGradleVersionUpdateError == null;
    }
  }

  @VisibleForTesting
  static class TextSearch {
    @NotNull private final Project myProject;

    TextSearch(@NotNull Project project) {
      myProject = project;
    }

    void execute() {
      String msg = "Failed to update the version of the Android Gradle plugin.\n\n" +
                   "Please click 'OK' to perform a textual search and then update the build files manually.";
      ApplicationManager.getApplication().invokeLater(() -> {
        Messages.showErrorDialog(myProject, msg, "Unexpected Error");
        String textToFind = AndroidPluginGeneration.getGroupId() + ":" + AndroidPluginGeneration.ORIGINAL.getArtifactId();
        searchInBuildFiles(textToFind, myProject);
      });
    }
  }
}<|MERGE_RESOLUTION|>--- conflicted
+++ resolved
@@ -42,11 +42,7 @@
 import static com.android.tools.idea.gradle.util.BuildFileProcessor.getCompositeBuildFolderPaths;
 import static com.android.tools.idea.gradle.util.GradleUtil.isSupportedGradleVersion;
 import static com.android.tools.idea.gradle.util.GradleWrapper.getDefaultPropertiesFilePath;
-<<<<<<< HEAD
-import static com.google.wireless.android.sdk.stats.GradleSyncStats.Trigger.TRIGGER_PROJECT_MODIFIED;
-=======
 import static com.android.utils.FileUtils.toSystemDependentPath;
->>>>>>> 9e819fa1
 import static com.intellij.openapi.command.WriteCommandAction.runWriteCommandAction;
 import static com.intellij.openapi.util.text.StringUtil.isEmpty;
 import static com.intellij.openapi.util.text.StringUtil.isNotEmpty;
@@ -117,14 +113,9 @@
       }
 
       // TODO add a trigger when the plug-in version changed (right now let as something changed in the project)
-<<<<<<< HEAD
-      GradleSyncInvoker.Request request = new GradleSyncInvoker.Request().setCleanProject().setTrigger(TRIGGER_PROJECT_MODIFIED);
-      mySyncInvoker.requestProjectSync(myProject, request, null);
-=======
       GradleSyncInvoker.Request request = GradleSyncInvoker.Request.projectModified();
       request.cleanProject = true;
       mySyncInvoker.requestProjectSync(myProject, request);
->>>>>>> 9e819fa1
     }
   }
 
@@ -197,20 +188,10 @@
     boolean updateModels = !modelsToUpdate.isEmpty();
     if (updateModels) {
       try {
-<<<<<<< HEAD
-        runWriteCommandAction(myProject, (ThrowableComputable<Void, RuntimeException>)() -> {
-          for (GradleBuildModel buildModel : modelsToUpdate) {
-            buildModel.applyChanges();
-          }
-          result.pluginVersionUpdated();
-          return null;
-        });
-=======
         for (GradleBuildModel buildModel : modelsToUpdate) {
           buildModel.applyChanges();
         }
         result.pluginVersionUpdated();
->>>>>>> 9e819fa1
       }
       catch (Throwable e) {
         result.setPluginVersionUpdateError(e);
