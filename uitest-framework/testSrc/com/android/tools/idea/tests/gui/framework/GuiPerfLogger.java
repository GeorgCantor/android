/*
 * Copyright (C) 2017 The Android Open Source Project
 *
 * Licensed under the Apache License, Version 2.0 (the "License");
 * you may not use this file except in compliance with the License.
 * You may obtain a copy of the License at
 *
 *      http://www.apache.org/licenses/LICENSE-2.0
 *
 * Unless required by applicable law or agreed to in writing, software
 * distributed under the License is distributed on an "AS IS" BASIS,
 * WITHOUT WARRANTIES OR CONDITIONS OF ANY KIND, either express or implied.
 * See the License for the specific language governing permissions and
 * limitations under the License.
 */
package com.android.tools.idea.tests.gui.framework;

import com.android.tools.perflogger.Metric;
import com.android.tools.perflogger.Benchmark;
import com.android.tools.perflogger.Metric.MetricSample;
import org.jetbrains.annotations.NotNull;
import org.junit.rules.TestWatcher;
import org.junit.runner.Description;

import javax.swing.*;
import java.lang.management.ManagementFactory;
import java.lang.management.MemoryMXBean;
import java.time.Instant;

/**
 * Helper class for logging UI test benchmark data.
 */
final class GuiPerfLogger extends TestWatcher {
  // TODO move these to a common location
  @NotNull private static final String UI_TEST_TIME_BENCHMARK = "Studio UI Tests Runtime";
  @NotNull private static final String UI_TEST_MEMORY_BENCHMARK = "Studio UI Tests Memory Usage";

  private final MemoryMXBean myMemoryMXBean = ManagementFactory.getMemoryMXBean();

  @NotNull private final Metric myMetric;
  private long myElapsedTime;
  @NotNull private Timer myTimer;

  @NotNull private final Benchmark myTimeBenchmark;
  @NotNull private final Benchmark myMemoryBenchmark;

<<<<<<< HEAD
  GuiPerfLogger(@NotNull Description description) {
    myBenchmarkLogger = new BenchmarkLogger(description.getDisplayName());
=======
  public GuiPerfLogger(@NotNull Description description) {
    myMetric = new Metric(description.getDisplayName());
>>>>>>> 2660b5e5

    myTimeBenchmark = new Benchmark.Builder(UI_TEST_TIME_BENCHMARK).build();
    myMemoryBenchmark = new Benchmark.Builder(UI_TEST_MEMORY_BENCHMARK).build();
  }

  @Override
  protected void starting(Description description) {
    // log the approximate baseline memory before starting the test.
    System.gc();
    logHeapUsageSample();

    // log a sample every half a sec
    myTimer = new Timer(500, e -> logHeapUsageSample());
    myTimer.start();
    myElapsedTime = System.currentTimeMillis();
  }

  @Override
  protected void finished(Description description) {
    myTimer.stop();
    myElapsedTime = System.currentTimeMillis() - myElapsedTime;

    // log the approximate "after" memory.
    System.gc();
    logHeapUsageSample();

    // log the total run time of the test.
    myMetric.addSamples(myTimeBenchmark, new MetricSample(Instant.now().toEpochMilli(), myElapsedTime));

    myMetric.commit();
  }

  private void logHeapUsageSample() {
    myMetric
      .addSamples(myMemoryBenchmark, new MetricSample(Instant.now().toEpochMilli(), myMemoryMXBean.getHeapMemoryUsage().getUsed()));
  }
}<|MERGE_RESOLUTION|>--- conflicted
+++ resolved
@@ -44,13 +44,8 @@
   @NotNull private final Benchmark myTimeBenchmark;
   @NotNull private final Benchmark myMemoryBenchmark;
 
-<<<<<<< HEAD
-  GuiPerfLogger(@NotNull Description description) {
-    myBenchmarkLogger = new BenchmarkLogger(description.getDisplayName());
-=======
   public GuiPerfLogger(@NotNull Description description) {
     myMetric = new Metric(description.getDisplayName());
->>>>>>> 2660b5e5
 
     myTimeBenchmark = new Benchmark.Builder(UI_TEST_TIME_BENCHMARK).build();
     myMemoryBenchmark = new Benchmark.Builder(UI_TEST_MEMORY_BENCHMARK).build();
