/*
 * Copyright (C) 2016 The Android Open Source Project
 *
 * Licensed under the Apache License, Version 2.0 (the "License");
 * you may not use this file except in compliance with the License.
 * You may obtain a copy of the License at
 *
 *      http://www.apache.org/licenses/LICENSE-2.0
 *
 * Unless required by applicable law or agreed to in writing, software
 * distributed under the License is distributed on an "AS IS" BASIS,
 * WITHOUT WARRANTIES OR CONDITIONS OF ANY KIND, either express or implied.
 * See the License for the specific language governing permissions and
 * limitations under the License.
 */
package com.android.tools.profilers.memory;

import static com.android.tools.adtui.common.AdtUiUtils.DEFAULT_TOP_BORDER;
import static com.android.tools.profilers.ProfilerLayout.ROW_HEIGHT_PADDING;
import static com.android.tools.profilers.ProfilerLayout.TABLE_ROW_BORDER;
import static com.android.tools.profilers.memory.ClassGrouping.ARRANGE_BY_CLASS;
import static com.intellij.ui.ExperimentalUI.isNewUI;

import com.android.tools.adtui.common.ColoredIconGenerator;
import com.android.tools.adtui.common.ColumnTreeBuilder;
import com.android.tools.adtui.instructions.InstructionsPanel;
import com.android.tools.adtui.instructions.NewRowInstruction;
import com.android.tools.adtui.instructions.TextInstruction;
import com.android.tools.adtui.model.AspectObserver;
import com.android.tools.adtui.model.formatter.NumberFormatter;
import com.android.tools.adtui.stdui.StandardColors;
import com.android.tools.idea.codenavigation.CodeLocation;
import com.android.tools.inspectors.common.ui.ContextMenuInstaller;
import com.android.tools.profilers.IdeProfilerComponents;
import com.android.tools.profilers.ProfilerColors;
import com.android.tools.profilers.ProfilerFonts;
import com.android.tools.profilers.memory.adapters.CaptureObject;
import com.android.tools.profilers.memory.adapters.CaptureObject.ClassifierAttribute;
import com.android.tools.profilers.memory.adapters.FieldObject;
import com.android.tools.profilers.memory.adapters.InstanceObject;
import com.android.tools.profilers.memory.adapters.MemoryObject;
import com.android.tools.profilers.memory.adapters.classifiers.AllHeapSet;
import com.android.tools.profilers.memory.adapters.classifiers.ClassSet;
import com.android.tools.profilers.memory.adapters.classifiers.ClassifierSet;
import com.android.tools.profilers.memory.adapters.classifiers.HeapSet;
import com.android.tools.profilers.memory.adapters.classifiers.MethodSet;
import com.android.tools.profilers.memory.adapters.classifiers.NativeAllocationMethodSet;
import com.android.tools.profilers.memory.adapters.classifiers.NativeCallStackSet;
import com.android.tools.profilers.memory.adapters.classifiers.PackageSet;
import com.android.tools.profilers.memory.adapters.classifiers.ThreadSet;
import com.android.tools.profilers.memory.adapters.instancefilters.CaptureObjectInstanceFilter;
import com.android.tools.profilers.stacktrace.LoadingPanel;
import com.google.common.annotations.VisibleForTesting;
import com.google.common.base.Strings;
import com.intellij.icons.AllIcons;
import com.intellij.ui.ColoredTreeCellRenderer;
import com.intellij.ui.IconManager;
<<<<<<< HEAD
import com.intellij.ui.JBColor;
import com.intellij.ui.PlatformIcons;
import com.intellij.ui.SimpleTextAttributes;
=======
import com.intellij.ui.PlatformIcons;
import com.intellij.ui.SimpleTextAttributes;
import com.intellij.util.ui.NamedColorUtil;
>>>>>>> de127946
import com.intellij.util.ui.UIUtilities;
import icons.StudioIcons;
import java.awt.BorderLayout;
import java.awt.Dimension;
import java.awt.Graphics;
import java.awt.Graphics2D;
import java.awt.RenderingHints;
import java.awt.event.FocusAdapter;
import java.awt.event.FocusEvent;
import java.util.Collections;
import java.util.Comparator;
import java.util.HashMap;
import java.util.List;
import java.util.Map;
import java.util.Set;
import java.util.function.Function;
import java.util.function.Supplier;
import java.util.function.ToLongFunction;
import java.util.stream.Collectors;
import javax.swing.Icon;
import javax.swing.JComponent;
import javax.swing.JPanel;
import javax.swing.JTree;
import javax.swing.SortOrder;
import javax.swing.SwingConstants;
import javax.swing.table.DefaultTableColumnModel;
import javax.swing.table.TableColumnModel;
import javax.swing.tree.DefaultTreeModel;
import javax.swing.tree.MutableTreeNode;
import javax.swing.tree.TreePath;
import javax.swing.tree.TreeSelectionModel;
import org.jetbrains.annotations.NotNull;
import org.jetbrains.annotations.Nullable;

public final class MemoryClassifierView extends AspectObserver implements CapturePanelTabContainer {
  private static final int LABEL_COLUMN_WIDTH = 800;
  private static final int MODULE_COLUMN_WIDTH = 100;
  private static final int HEAP_UPDATING_DELAY_MS = 250;
  private static final int MIN_COLUMN_WIDTH = 16;

  private static final String HELP_TIP_HEADER_LIVE_ALLOCATION = "Selected range has no allocations or deallocations";
  private static final String HELP_TIP_DESCRIPTION_LIVE_ALLOCATION =
    "Select a valid range in the timeline where the Java memory is changing to view allocations and deallocations.";
  private static final String HELP_TIP_HEADER_EXPLICIT_CAPTURE = "Selected capture has no contents";
  private static final String HELP_TIP_DESCRIPTION_EXPLICIT_CAPTURE = "There are no allocations in the selected capture.";
  private static final String HELP_TIP_HEADER_FILTER_NO_MATCH = "Selected filters have no match";
  private static final String HELP_TIP_HEADER_FILTER_NO_RESULTS = "The filter term provided returned no results";
  private static final String HELP_TIP_DESCRIPTION_FILTER_NO_RESULTS = "You can modify your filter term or filter settings to try again.";

  @NotNull private final MemoryCaptureSelection mySelection;

  @NotNull private final ContextMenuInstaller myContextMenuInstaller;

  @NotNull private final Map<ClassifierAttribute, AttributeColumn<ClassifierSet>> myAttributeColumns = new HashMap<>();

  @Nullable private CaptureObject myCaptureObject = null;

  @Nullable private HeapSet myHeapSet = null;

  @Nullable private ClassSet myClassSet = null;

  @Nullable private ClassifierSet mySelectedClassifierSet = null;

  @NotNull private final JPanel myPanel = new JPanel(new BorderLayout());

  @NotNull private final JPanel myClassifierPanel = new JPanel(new BorderLayout());

  @NotNull private final LoadingPanel myLoadingPanel;

  @Nullable private InstructionsPanel myHelpTipPanel; // Panel to let user know to select a range with allocations in it.

  @Nullable private JComponent myColumnTree;

  @Nullable private JTree myTree;

  @Nullable private DefaultTreeModel myTreeModel;

  @Nullable private TableColumnModel myTableColumnModel;

  @Nullable private MemoryClassifierTreeNode myTreeRoot;

  @Nullable private Comparator<MemoryObjectTreeNode<ClassifierSet>> myInitialComparator;

  private final CsvExporter myCsvExporter;

  public MemoryClassifierView(@NotNull MemoryCaptureSelection selection, @NotNull IdeProfilerComponents ideProfilerComponents) {
    mySelection = selection;
    myCsvExporter = new CsvExporter(() -> myTree, () -> myCaptureObject, ideProfilerComponents, selection.getIdeServices());
    myContextMenuInstaller = ideProfilerComponents.createContextMenuInstaller();
    myLoadingPanel = ideProfilerComponents.createLoadingPanel(HEAP_UPDATING_DELAY_MS);
    myLoadingPanel.setLoadingText("");

    mySelection.getAspect().addDependency(this)
      .onChange(CaptureSelectionAspect.CURRENT_LOADING_CAPTURE, this::loadCapture)
      .onChange(CaptureSelectionAspect.CURRENT_LOADED_CAPTURE, this::refreshCapture)
      .onChange(CaptureSelectionAspect.CURRENT_HEAP, this::refreshHeapSet)
      .onChange(CaptureSelectionAspect.CURRENT_HEAP_UPDATING, this::startHeapLoadingUi)
      .onChange(CaptureSelectionAspect.CURRENT_HEAP_UPDATED, this::stopHeapLoadingUi)
      .onChange(CaptureSelectionAspect.CURRENT_HEAP_CONTENTS, this::refreshTree)
      .onChange(CaptureSelectionAspect.CURRENT_CLASS, this::refreshClassSet)
      .onChange(CaptureSelectionAspect.CLASS_GROUPING, this::refreshGrouping)
      .onChange(CaptureSelectionAspect.CURRENT_FILTER, this::refreshFilter);

    myAttributeColumns.put(
      ClassifierAttribute.LABEL,
      new AttributeColumn<>(
        "Class Name", this::getNameColumnRenderer, SwingConstants.LEFT, LABEL_COLUMN_WIDTH, SortOrder.ASCENDING,
        createTreeNodeComparator(Comparator.comparing(ClassifierSet::getName), Comparator.comparing(ClassSet::getName))));
    myAttributeColumns.put(
      ClassifierAttribute.MODULE,
      new AttributeColumn<>(
        "Module Name", this::getModuleColumnRenderer, SwingConstants.LEFT, MODULE_COLUMN_WIDTH, SortOrder.ASCENDING,
        createTreeNodeComparator(Comparator.comparing(NativeCallStackSet::getModuleName))));
    myAttributeColumns.put(
      ClassifierAttribute.ALLOCATIONS,
      makeColumn("Allocations", 110, ClassifierSet::getDeltaAllocationCount));
    myAttributeColumns.put(
      ClassifierAttribute.DEALLOCATIONS,
      makeColumn("Deallocations", 130, ClassifierSet::getDeltaDeallocationCount));
    myAttributeColumns.put(
      ClassifierAttribute.TOTAL_COUNT,
      makeColumn("Total Count", 110, ClassifierSet::getTotalObjectCount));
    myAttributeColumns.put(
      ClassifierAttribute.NATIVE_SIZE,
      makeColumn("Native Size", 110, ClassifierSet::getTotalNativeSize, Comparator.comparing(ClassifierSet::getName)));
    myAttributeColumns.put(
      ClassifierAttribute.SHALLOW_SIZE,
      makeColumn("Shallow Size", 120, ClassifierSet::getTotalShallowSize, Comparator.comparing(ClassifierSet::getName)));
    myAttributeColumns.put(
      ClassifierAttribute.RETAINED_SIZE,
      makeColumn("Retained Size", 130, ClassifierSet::getTotalRetainedSize));
    myAttributeColumns.put(
      ClassifierAttribute.ALLOCATIONS_SIZE,
      makeColumn("Allocations Size", 160, ClassifierSet::getAllocationSize));
    myAttributeColumns.put(
      ClassifierAttribute.DEALLOCATIONS_SIZE,
      makeColumn("Deallocations Size", 180, ClassifierSet::getDeallocationSize));
    myAttributeColumns.put(
      ClassifierAttribute.REMAINING_SIZE,
      makeColumn("Remaining Size", 140, ClassifierSet::getTotalRemainingSize));
    myAttributeColumns.put(
      ClassifierAttribute.SHALLOW_DIFFERENCE,
      makeColumn("Shallow Size Change", 110, ClassifierSet::getDeltaShallowSize));
  }

  /**
   * Make right-aligned, descending column displaying integer property with custom order for non-ClassSet values
   */
  private AttributeColumn<ClassifierSet> makeColumn(@NotNull String name,
                                                    int width,
                                                    @NotNull ToLongFunction<ClassifierSet> prop,
                                                    @NotNull Comparator<ClassifierSet> comp) {

    Function<MemoryObjectTreeNode<ClassifierSet>, String> textGetter = node ->
      NumberFormatter.formatInteger(prop.applyAsLong(node.getAdapter()));
    // Progress-bar style background that reflects percentage contribution
    final Supplier<ColoredTreeCellRenderer> renderer = () -> new PercentColumnRenderer<>(
      textGetter, v -> null, SwingConstants.RIGHT,
      node -> {
        MemoryObjectTreeNode<ClassifierSet> parent = node.myParent;
        if (parent == null) {
          return 0;
        }
        else {
          assert myTreeRoot != null;
          // Compute relative contribution with respect to top-most parent
          long myVal = prop.applyAsLong(node.getAdapter());
          ClassifierSet root = myTreeRoot.getAdapter();
          long parentVal = prop.applyAsLong(root);
          return parentVal == 0 ? 0 : (int)(myVal * 100 / parentVal);
        }
      }
    );

    int preferredWidth = Math.max(SimpleColumnRenderer.DEFAULT_COLUMN_WIDTH, width);
    int maxWidth = preferredWidth * 4;

    return new AttributeColumn<>(
      name,
      renderer,
      SwingConstants.RIGHT,
      preferredWidth,
      maxWidth,
      SortOrder.DESCENDING,
      createTreeNodeComparator(comp, Comparator.comparingLong(prop))
    );
  }

  /**
   * Make right-aligned, descending column displaying integer property
   */
  private AttributeColumn<ClassifierSet> makeColumn(String name, int width, ToLongFunction<ClassifierSet> prop) {
    return makeColumn(name, width, prop, Comparator.comparingLong(prop));
  }

  @NotNull
  @Override
  public JComponent getComponent() {
    return myPanel;
  }

  @Override
  public void onSelectionChanged(boolean selected) {
    // Default
  }

  @VisibleForTesting
  @Nullable
  public JTree getTree() {
    return myTree;
  }

  @VisibleForTesting
  @Nullable
  JComponent getColumnTree() {
    return myColumnTree;
  }

  @VisibleForTesting
  @Nullable
  TableColumnModel getTableColumnModel() {
    return myTableColumnModel;
  }

  @VisibleForTesting
  @NotNull
  JPanel getClassifierPanel() {
    return myClassifierPanel;
  }

  /**
   * Must manually remove from parent container!
   */
  private void reset() {
    myCaptureObject = null;
    myHeapSet = null;
    myClassSet = null;
    myClassifierPanel.removeAll();
    myHelpTipPanel = null;
    myColumnTree = null;
    myTree = null;
    myTreeRoot = null;
    myTreeModel = null;
    myTableColumnModel = null;
    myPanel.removeAll();
    mySelection.selectClassSet(null);
  }

  private void loadCapture() {
    if (mySelection.getSelectedCapture() == null || myCaptureObject != mySelection.getSelectedCapture()) {
      reset();
    }
  }

  private void refreshFilter() {
    if (myHeapSet != null) {
      refreshTree();
    }
  }

  @VisibleForTesting
  public void refreshCapture() {
    myCaptureObject = mySelection.getSelectedCapture();
    if (myCaptureObject == null) {
      reset();
      return;
    }

    assert myColumnTree == null && myTreeModel == null && myTreeRoot == null && myTree == null;

    // Use JTree instead of IJ's tree, because IJ's tree does not happen border's Insets.
    //noinspection UndesirableClassUsage
    myTree = new JTree();
    int defaultFontHeight = myTree.getFontMetrics(myTree.getFont()).getHeight();
    myTree.setRowHeight(defaultFontHeight + ROW_HEIGHT_PADDING);
    myTree.setBorder(TABLE_ROW_BORDER);
    myTree.setRootVisible(true);
    myTree.setShowsRootHandles(false);
    myTree.getSelectionModel().setSelectionMode(TreeSelectionModel.SINGLE_TREE_SELECTION);
    myTree.addFocusListener(new FocusAdapter() {
      @Override
      public void focusGained(FocusEvent e) {
        if (myTree.getSelectionCount() == 0) {
          myTree.setSelectionRow(0);
        }
      }
    });

    myTree.addTreeSelectionListener(e -> {
      TreePath path = e.getPath();
      if (!e.isAddedPath()) {
        return;
      }

      assert path.getLastPathComponent() instanceof MemoryClassifierTreeNode;
      MemoryClassifierTreeNode classifierNode = (MemoryClassifierTreeNode)path.getLastPathComponent();

      mySelectedClassifierSet = classifierNode.getAdapter();

      if (classifierNode.getAdapter() instanceof ClassSet && myClassSet != classifierNode.getAdapter()) {
        myClassSet = (ClassSet)classifierNode.getAdapter();
        mySelection.selectClassSet(myClassSet);
      }
    });

    myContextMenuInstaller.installNavigationContextMenu(myTree, mySelection.getIdeServices().getCodeNavigator(), () -> {
      TreePath selection = myTree.getSelectionPath();
      if (selection == null || !(selection.getLastPathComponent() instanceof MemoryObjectTreeNode)) {
        return null;
      }

      MemoryObject treeNodeAdapter = ((MemoryObjectTreeNode<?>)selection.getLastPathComponent()).getAdapter();
      if (treeNodeAdapter instanceof ClassSet) {
        ClassSet classSet = (ClassSet)treeNodeAdapter;
        return new CodeLocation.Builder(classSet.getClassEntry().getClassName()).build();
      }
      if (treeNodeAdapter instanceof NativeCallStackSet) {
        NativeCallStackSet nativeSet = (NativeCallStackSet)treeNodeAdapter;
        if (!Strings.isNullOrEmpty(nativeSet.getFileName())) {
          return new CodeLocation.Builder(nativeSet.getName()) // Expects class name but we don't have that so we use the function.
            .setMethodName(nativeSet.getName())
            .setFileName(nativeSet.getFileName())
            .setLineNumber(nativeSet.getLineNumber() - 1) // Line numbers from symbolizer are 1 based UI is 0 based.
            .build();
        }
      }
      return null;
    });

    if (mySelection.getIdeServices().getFeatureConfig().isMemoryCSVExportEnabled()) {
      myContextMenuInstaller.installGenericContextMenu(myTree, myCsvExporter.makeClassExportItem());
      myContextMenuInstaller.installGenericContextMenu(myTree, myCsvExporter.makeInstanceExportItem());
    }

    List<ClassifierAttribute> attributes = myCaptureObject.getClassifierAttributes();
    myTableColumnModel = new DefaultTableColumnModel();
    ColumnTreeBuilder builder = new ColumnTreeBuilder(myTree, myTableColumnModel);
    ClassifierAttribute sortAttribute = Collections.max(attributes, Comparator.comparingInt(ClassifierAttribute::getWeight));
    for (ClassifierAttribute attribute : attributes) {
      AttributeColumn<ClassifierSet> column = myAttributeColumns.get(attribute);
      ColumnTreeBuilder.ColumnBuilder columnBuilder = column.getBuilder();
      columnBuilder.setMinWidth(MIN_COLUMN_WIDTH);
      if (sortAttribute == attribute) {
        columnBuilder.setInitialOrder(attribute.getSortOrder());
        myInitialComparator =
          attribute.getSortOrder() == SortOrder.ASCENDING ? column.getComparator() : Collections.reverseOrder(column.getComparator());
      }
      builder.addColumn(columnBuilder);
    }
    builder.setTreeSorter((Comparator<MemoryObjectTreeNode<ClassifierSet>> comparator, SortOrder sortOrder) -> {
      if (myTreeRoot != null && myTreeModel != null) {
        TreePath selectionPath = myTree.getSelectionPath();
        myTreeRoot.sort(comparator);
        myTreeModel.nodeStructureChanged(myTreeRoot);
        if (selectionPath != null) {
          myTree.expandPath(selectionPath.getParentPath());
          myTree.setSelectionPath(selectionPath);
          myTree.scrollPathToVisible(selectionPath);
        }
      }
    });
    builder.setHoverColor(StandardColors.HOVER_COLOR);
    builder.setBackground(ProfilerColors.DEFAULT_BACKGROUND);
    builder.setBorder(DEFAULT_TOP_BORDER);
    builder.setShowVerticalLines(true);
    builder.setTableIntercellSpacing(new Dimension());
    myColumnTree = builder.build();

    myHelpTipPanel = mySelection.getSelectedCapture().isExportable() ?
                     makeInstructionsPanel(HELP_TIP_HEADER_EXPLICIT_CAPTURE, HELP_TIP_DESCRIPTION_EXPLICIT_CAPTURE) :
                     makeInstructionsPanel(HELP_TIP_HEADER_LIVE_ALLOCATION, HELP_TIP_DESCRIPTION_LIVE_ALLOCATION);
    myPanel.add(myClassifierPanel, BorderLayout.CENTER);
  }

  private InstructionsPanel makeInstructionsPanel(String header, String desc) {
    return new InstructionsPanel.Builder(
      new TextInstruction(UIUtilities.getFontMetrics(myClassifierPanel, ProfilerFonts.H3_FONT), header),
      new NewRowInstruction(NewRowInstruction.DEFAULT_ROW_MARGIN),
      new TextInstruction(UIUtilities.getFontMetrics(myClassifierPanel, ProfilerFonts.STANDARD_FONT), desc))
      .setColors(NamedColorUtil.getInactiveTextColor(), null)
      .build();
  }

  private void startHeapLoadingUi() {
    if (myColumnTree == null) {
      return;
    }
    myPanel.remove(myClassifierPanel);
    myPanel.add(myLoadingPanel.getComponent(), BorderLayout.CENTER);
    myLoadingPanel.setChildComponent(myClassifierPanel);
    myLoadingPanel.startLoading();
  }

  private void stopHeapLoadingUi() {
    if (myColumnTree == null) {
      return;
    }

    myPanel.remove(myLoadingPanel.getComponent());
    myPanel.add(myClassifierPanel, BorderLayout.CENTER);
    // Loading panel is registered with the project. Be extra careful not have it reference anything when we are done with it.
    myLoadingPanel.setChildComponent(null);
    myLoadingPanel.stopLoading();
  }

  private void refreshClassifierPanel() {
    assert myTreeRoot != null && myColumnTree != null && myHelpTipPanel != null;
    myClassifierPanel.removeAll();
    if (myTreeRoot.getAdapter().isEmpty()) {
      if (myCaptureObject != null && !myCaptureObject.getSelectedInstanceFilters().isEmpty()) {
        List<String> filterNames = myCaptureObject.getSelectedInstanceFilters().stream()
          .map(CaptureObjectInstanceFilter::getDisplayName)
          .collect(Collectors.toList());
        String msg = String.format("There are no allocations satisfying selected filter%s: %s",
                                   filterNames.size() > 1 ? "s" : "",
                                   String.join(", ", filterNames));
        myClassifierPanel.add(makeInstructionsPanel(HELP_TIP_HEADER_FILTER_NO_MATCH, msg), BorderLayout.CENTER);
      }
      else if (myHeapSet != null && myHeapSet.isFiltered()) {
        myClassifierPanel.add(makeInstructionsPanel(HELP_TIP_HEADER_FILTER_NO_RESULTS, HELP_TIP_DESCRIPTION_FILTER_NO_RESULTS),
                              BorderLayout.CENTER);
      }
      else {
        myClassifierPanel.add(myHelpTipPanel, BorderLayout.CENTER);
      }
    }
    else {
      myClassifierPanel.add(myColumnTree, BorderLayout.CENTER);
    }
    myClassifierPanel.revalidate();
    myClassifierPanel.repaint();
  }

  private void refreshTree() {
    if (myHeapSet == null) {
      return;
    }

    assert myTreeRoot != null && myTreeModel != null && myTree != null;
    refreshClassifierPanel();

    myTreeRoot.reset();
    myTreeRoot.expandNode();
    myTreeModel.nodeStructureChanged(myTreeRoot);

    // re-select ClassifierSet
    if (mySelectedClassifierSet != null) {
      if (!mySelectedClassifierSet.isEmpty()) {
        MemoryObjectTreeNode nodeToSelect = findSmallestSuperSetNode(myTreeRoot, mySelectedClassifierSet);
        if (nodeToSelect != null && nodeToSelect.getAdapter().equals(mySelectedClassifierSet)) {
          TreePath treePath = new TreePath(nodeToSelect.getPathToRoot().toArray());
          myTree.expandPath(treePath.getParentPath());
          myTree.setSelectionPath(treePath);
          myTree.scrollPathToVisible(treePath);
        }
        else {
          mySelectedClassifierSet = null;
        }
      }
      else {
        mySelectedClassifierSet = null;
      }
    }

    if (!mySelection.getFilterHandler().getFilter().isEmpty()) {
      MemoryClassifierTreeNode treeNode = myTreeRoot;
      while (treeNode != null) {
        if (treeNode.getAdapter().isMatched()) {
          TreePath treePath = new TreePath(treeNode.getPathToRoot().toArray());
          myTree.expandPath(treePath.getParentPath());
          break;
        }

        treeNode.expandNode();
        myTreeModel.nodeStructureChanged(treeNode);
        MemoryClassifierTreeNode nextNode = null;
        for (MemoryObjectTreeNode<ClassifierSet> child : treeNode.getChildren()) {
          assert !child.getAdapter().isFiltered();
          assert child instanceof MemoryClassifierTreeNode;
          nextNode = (MemoryClassifierTreeNode)child;
          break;
        }
        treeNode = nextNode;
      }
    }
  }

  private void refreshHeapSet() {
    assert myCaptureObject != null && myTree != null;

    HeapSet heapSet = mySelection.getSelectedHeapSet();
    if (heapSet == myHeapSet) {
      return;
    }

    myHeapSet = heapSet;

    if (myHeapSet != null) {
      refreshGrouping();
    }

    // When the root is "all"-heap, hide it
    if (myHeapSet instanceof AllHeapSet) {
      myTree.setRootVisible(false);
      myTree.setShowsRootHandles(true);
    }
    else {
      myTree.setRootVisible(true);
      myTree.setShowsRootHandles(false);
    }
  }

  /**
   * Refreshes the view based on the "group by" selection from the user.
   */
  @VisibleForTesting
  public void refreshGrouping() {
    HeapSet heapSet = mySelection.getSelectedHeapSet();
    // This gets called when a capture is loading, or we change the profiler configuration.
    // During a loading capture we adjust which configurations are available and reset set the selection to the first one.
    // This triggers this callback to be fired before we have a heapset. In this scenario we just early exit.
    if (heapSet == null || myCaptureObject == null || myTree == null) {
      return;
    }

    Comparator<MemoryObjectTreeNode<ClassifierSet>> comparator = myTreeRoot == null ? myInitialComparator : myTreeRoot.getComparator();

    heapSet.setClassGrouping(mySelection.getClassGrouping());
    myTreeRoot = new MemoryClassifierTreeNode(heapSet);
    myTreeRoot.expandNode(); // Expand it once to get all the children, since we won't display the tree root (HeapSet) by default.
    if (comparator != null) {
      myTreeRoot.sort(comparator);
    }

    myTreeModel = new DefaultTreeModel(myTreeRoot);
    myTree.setModel(myTreeModel);

    // Rename class column depending on group by mechanism
    assert myColumnTree != null;
    String headerName = null;
    switch (mySelection.getClassGrouping()) {
      case ARRANGE_BY_CLASS:
        headerName = "Class Name";
        break;
      case ARRANGE_BY_CALLSTACK:
      case NATIVE_ARRANGE_BY_CALLSTACK:
        headerName = "Callstack Name";
        break;
      case ARRANGE_BY_PACKAGE:
        headerName = "Package Name";
        break;
      case NATIVE_ARRANGE_BY_ALLOCATION_METHOD:
        headerName = "Allocation function";
        break;
    }
    assert myTableColumnModel != null;
    myTableColumnModel.getColumn(0).setHeaderValue(headerName);

    // Attempt to reselect the previously selected ClassSet node or FieldPath.
    ClassSet selectedClassSet = mySelection.getSelectedClassSet();
    InstanceObject selectedInstance = mySelection.getSelectedInstanceObject();
    List<FieldObject> fieldPath = mySelection.getSelectedFieldObjectPath();

    refreshClassifierPanel();

    if (selectedClassSet == null) {
      return;
    }

    MemoryObjectTreeNode<ClassifierSet> nodeToSelect = findSmallestSuperSetNode(myTreeRoot, selectedClassSet);
    if ((nodeToSelect == null || !(nodeToSelect.getAdapter() instanceof ClassSet)) && selectedInstance != null) {
      ClassifierSet classifierSet = myTreeRoot.getAdapter().findContainingClassifierSet(selectedInstance);
      if (classifierSet != null) {
        nodeToSelect = findSmallestSuperSetNode(myTreeRoot, classifierSet);
      }
    }

    if (nodeToSelect == null || !(nodeToSelect.getAdapter() instanceof ClassSet)) {
      mySelection.selectClassSet(null);
      return;
    }

    assert myTree != null;
    TreePath treePath = new TreePath(nodeToSelect.getPathToRoot().toArray());
    myClassSet = (ClassSet)nodeToSelect.getAdapter();
    myTree.expandPath(treePath.getParentPath());
    myTree.setSelectionPath(treePath);
    myTree.scrollPathToVisible(treePath);
    mySelection.selectClassSet(myClassSet);
    mySelection.selectInstanceObject(selectedInstance);
    mySelection.selectFieldObjectPath(fieldPath);
  }

  /**
   * Scan through child {@link ClassifierSet}s for the given {@link InstanceObject}s and return the "path" containing all the target instances.
   *
   * @param rootNode  the root from where to start the search
   * @param targetSet target set of {@link InstanceObject}s to search for
   * @return the path of chained {@link ClassifierSet} that leads to the given instanceObjects, or throws an exception if not found.
   */
  @VisibleForTesting
  @Nullable
  public static MemoryObjectTreeNode<ClassifierSet> findSmallestSuperSetNode(@NotNull MemoryObjectTreeNode<ClassifierSet> rootNode,
                                                                             @NotNull ClassifierSet targetSet) {
    Set<InstanceObject> target = targetSet.getInstancesStream().collect(Collectors.toSet());
    // When `targetSet` is empty, if `rootNode` isn't empty, many of its leaves (if any) trivially count as smallest super-set nodes.
    // Because the result isn't interesting, we arbitrarily return `rootNode` itself for this special case to save some work.
    return targetSet.isEmpty() ? rootNode
         : rootNode.getAdapter().isSupersetOf(target) ? findSmallestSuperSetNode(rootNode, target)
         : null;
  }

  @NotNull
  private static MemoryObjectTreeNode<ClassifierSet> findSmallestSuperSetNode(@NotNull MemoryObjectTreeNode<ClassifierSet> rootNode,
                                                                              @NotNull Set<InstanceObject> targetSet) {
    // At any point, we maintain that `rootNode` is the only subtree that can cover non-empty `targetSet`.
    // Given that nodes' immediate instances don't overlap:
    // - If `rootNode`'s immediate instances overlap with `targetSet`, then it's also the smallest superset.
    // - If `rootNode` doesn't immediately overlap with `targetSet` but it has 2+ children that overlap with `targetSet`, it must
    //   also be the smallest superset

    // Get children first for the side-effect of possibly pushing down the node's instances to its children
    List<MemoryObjectTreeNode<ClassifierSet>> childNodes = rootNode.getChildren();

    if (rootNode.getAdapter().immediateInstancesOverlapWith(targetSet)) {
      return rootNode;
    }

    List<MemoryObjectTreeNode<ClassifierSet>> subResults = childNodes.stream()
      .filter(node -> node.getAdapter().overlapsWith(targetSet))
      .collect(Collectors.toList());
    return subResults.size() == 1 ? findSmallestSuperSetNode(subResults.get(0), targetSet) : rootNode;
  }

  /**
   * Refreshes the view based on the selected {@link ClassSet}.
   */
  private void refreshClassSet() {
    if (myTreeRoot == null || myTreeModel == null || myTree == null || myClassSet == mySelection.getSelectedClassSet()) {
      return;
    }

    myClassSet = mySelection.getSelectedClassSet();
    if (myClassSet != null && !myClassSet.isEmpty()) {
      MemoryObjectTreeNode<ClassifierSet> node = findSmallestSuperSetNode(myTreeRoot, myClassSet);
      if (node != null) {
        TreePath treePath = new TreePath(node.getPathToRoot().toArray());
        myTree.expandPath(treePath.getParentPath());
        myTree.setSelectionPath(treePath);
        myTree.scrollPathToVisible(treePath);
      }
      else {
        myClassSet = null;
        mySelection.selectClassSet(null);
      }
    }

    if (myClassSet == null) {
      mySelectedClassifierSet = null;
      myTree.clearSelection();
    }
  }

  @NotNull
  @VisibleForTesting
  ColoredTreeCellRenderer getModuleColumnRenderer() {
    return new ColoredTreeCellRenderer() {
      @Override
      public void customizeCellRenderer(@NotNull JTree tree,
                                        Object value,
                                        boolean selected,
                                        boolean expanded,
                                        boolean leaf,
                                        int row,
                                        boolean hasFocus) {
        if (!(value instanceof MemoryObjectTreeNode)) {
          return;
        }
        MemoryObjectTreeNode node = (MemoryObjectTreeNode)value;
        if (node.getAdapter() instanceof NativeCallStackSet) {
          NativeCallStackSet set = (NativeCallStackSet)node.getAdapter();
          String name = set.getModuleName();
          if (!Strings.isNullOrEmpty(name) && name.contains("/")) {
            name = name.substring(name.lastIndexOf("/") + 1);
            append(name, SimpleTextAttributes.REGULAR_ATTRIBUTES, name);
          }
        }
        setTextAlign(SwingConstants.LEFT);
      }
    };
  }

  @NotNull
  @VisibleForTesting
  ColoredTreeCellRenderer getNameColumnRenderer() {
    return new ColoredTreeCellRenderer() {
      private long myLeakCount = 0;

      @Override
      protected void paintComponent(Graphics g) {
        if (myLeakCount > 0) {
          int width = getWidth();
          int height = getHeight();

          String text = String.valueOf(myLeakCount);
          ((Graphics2D)g).setRenderingHint(RenderingHints.KEY_TEXT_ANTIALIASING, RenderingHints.VALUE_TEXT_ANTIALIAS_ON);
          int textWidth = g.getFontMetrics().stringWidth(text);

          Icon i = mySelected && isFocused() && !isNewUI()
                   ? ColoredIconGenerator.generateWhiteIcon(StudioIcons.Common.WARNING)
                   : StudioIcons.Common.WARNING;
          int iconWidth = i.getIconWidth();
          int iconHeight = i.getIconHeight();
          i.paintIcon(this, g, width - iconWidth - textWidth - 6, (height - iconHeight) / 2);

          g.drawString(text, width - textWidth - 4, (height + iconHeight) / 2 - 2);
        }
        // paint real content last
        super.paintComponent(g);
      }

      private void setIconColorized(Icon icon) {
        setIcon(mySelected && isFocused() && !isNewUI() ? ColoredIconGenerator.generateWhiteIcon(icon) : icon);
      }

      @Override
      public void customizeCellRenderer(@NotNull JTree tree,
                                        Object value,
                                        boolean selected,
                                        boolean expanded,
                                        boolean leaf,
                                        int row,
                                        boolean hasFocus) {
        if (!(value instanceof MemoryObjectTreeNode)) {
          return;
        }

        MemoryObjectTreeNode node = (MemoryObjectTreeNode)value;
        if (node.getAdapter() instanceof ClassSet) {
          ClassSet classSet = (ClassSet)node.getAdapter();

          setIconColorized(((ClassSet)node.getAdapter()).hasStackInfo()
                           ? StudioIcons.Profiler.Overlays.CLASS_STACK
<<<<<<< HEAD
                           : IconManager.getInstance().getPlatformIcon(com.intellij.ui.PlatformIcons.Class));
=======
                           : IconManager.getInstance().getPlatformIcon(PlatformIcons.Class));
>>>>>>> de127946

          String className = classSet.getClassEntry().getSimpleClassName();
          String packageName = classSet.getClassEntry().getPackageName();
          append(className, SimpleTextAttributes.REGULAR_ATTRIBUTES, className);
          if (mySelection.getClassGrouping() == ARRANGE_BY_CLASS) {
            if (!packageName.isEmpty()) {
              String packageText = " (" + packageName + ")";
              append(packageText, SimpleTextAttributes.GRAY_ATTRIBUTES, packageText);
            }
          }
        }
        else if (node.getAdapter() instanceof PackageSet) {
          ClassifierSet set = (ClassifierSet)node.getAdapter();
<<<<<<< HEAD
          setIconColorized(set.hasStackInfo() ? StudioIcons.Profiler.Overlays.PACKAGE_STACK : IconManager.getInstance().getPlatformIcon(
                      PlatformIcons.Package));
=======
          setIconColorized(set.hasStackInfo() ? StudioIcons.Profiler.Overlays.PACKAGE_STACK : IconManager.getInstance().getPlatformIcon(PlatformIcons.Package));
>>>>>>> de127946
          String name = set.getName();
          append(name, SimpleTextAttributes.REGULAR_ATTRIBUTES, name);
        }
        else if (node.getAdapter() instanceof MethodSet) {
<<<<<<< HEAD
          setIconColorized(IconManager.getInstance().getPlatformIcon(com.intellij.ui.PlatformIcons.Method));
=======
          setIconColorized(IconManager.getInstance().getPlatformIcon(PlatformIcons.Method));
>>>>>>> de127946

          MethodSet methodObject = (MethodSet)node.getAdapter();
          String name = methodObject.getMethodName();
          String className = methodObject.getClassName();

          String nameAndLine = name + "()";
          append(nameAndLine, SimpleTextAttributes.REGULAR_ATTRIBUTES, nameAndLine);

          if (!Strings.isNullOrEmpty(className)) {
            String classNameText = " (" + className + ")";
            append(classNameText, SimpleTextAttributes.GRAY_ATTRIBUTES, classNameText);
          }
        }
        else if (node.getAdapter() instanceof ThreadSet) {
          setIconColorized(AllIcons.Debugger.ThreadSuspended);
          String threadName = node.getAdapter().getName();
          append(threadName, SimpleTextAttributes.REGULAR_ATTRIBUTES, threadName);
        }
        else if (node.getAdapter() instanceof HeapSet) {
          ClassifierSet set = (ClassifierSet)node.getAdapter();
          setIconColorized(set.hasStackInfo() ? StudioIcons.Profiler.Overlays.PACKAGE_STACK : IconManager.getInstance().getPlatformIcon(PlatformIcons.Package));
          String name = set.getName() + " heap";
          append(name, SimpleTextAttributes.REGULAR_ATTRIBUTES, name);
        }
        else if (node.getAdapter() instanceof NativeCallStackSet) {
          ClassifierSet set = (ClassifierSet)node.getAdapter();
          setIconColorized(StudioIcons.Profiler.Overlays.METHOD_STACK);
          String name = set.getName();
          append(name, SimpleTextAttributes.REGULAR_ATTRIBUTES, name);
        }
        else if (node.getAdapter() instanceof NativeAllocationMethodSet) {
          ClassifierSet set = (ClassifierSet)node.getAdapter();
          setIconColorized(StudioIcons.Profiler.Overlays.ARRAY_STACK);
          String name = set.getName();
          append(name, SimpleTextAttributes.REGULAR_ATTRIBUTES, name);
        }

        if (node.getAdapter() instanceof ClassifierSet) {
          CaptureObjectInstanceFilter leakFilter = myCaptureObject != null ? myCaptureObject.getActivityFragmentLeakFilter() : null;
          myLeakCount = leakFilter != null ?
                        ((ClassifierSet)node.getAdapter()).getInstanceFilterMatchCount(leakFilter) :
                        0;
          setToolTipText(myLeakCount > 1 ? "There are " + myLeakCount + " leaks" :
                         myLeakCount > 0 ? "There is 1 leak" :
                         null);
        }
        setTextAlign(SwingConstants.LEFT);
      }
    };
  }

  private static Comparator<MemoryObjectTreeNode<ClassifierSet>> createTreeNodeComparator(
    @NotNull Comparator<NativeCallStackSet> comparator) {
    return (o1, o2) -> {
      ClassifierSet firstArg = o1.getAdapter();
      ClassifierSet secondArg = o2.getAdapter();
      if (firstArg instanceof NativeCallStackSet && secondArg instanceof NativeCallStackSet) {
        return comparator.compare((NativeCallStackSet)firstArg, (NativeCallStackSet)secondArg);
      }
      else {
        return 0;
      }
    };
  }

  /**
   * Creates a comparator function for the given {@link ClassifierSet}-specific and {@link ClassSet}-specific comparators.
   *
   * @param classifierSetComparator is a comparator for {@link ClassifierSet} objects, and not {@link ClassSet}
   * @return a {@link Comparator} that order all non-{@link ClassSet}s before {@link ClassSet}s, and orders according to the given
   * two params when the base class is the same
   */
  private static Comparator<MemoryObjectTreeNode<ClassifierSet>> createTreeNodeComparator(
    @NotNull Comparator<ClassifierSet> classifierSetComparator, @NotNull Comparator<ClassSet> classSetComparator) {
    return (o1, o2) -> {
      int compareResult;
      ClassifierSet firstArg = o1.getAdapter();
      ClassifierSet secondArg = o2.getAdapter();
      if (firstArg instanceof ClassSet && secondArg instanceof ClassSet) {
        compareResult = classSetComparator.compare((ClassSet)firstArg, (ClassSet)secondArg);
      }
      else if (firstArg instanceof ClassSet) {
        compareResult = 1;
      }
      else if (secondArg instanceof ClassSet) {
        compareResult = -1;
      }
      else {
        compareResult = classifierSetComparator.compare(firstArg, secondArg);
      }
      return compareResult;
    };
  }

  private static class MemoryClassifierTreeNode extends LazyMemoryObjectTreeNode<ClassifierSet> {
    private MemoryClassifierTreeNode(@NotNull ClassifierSet classifierSet) {
      super(classifierSet, false);
    }

    @Override
    public void add(@NotNull MemoryObjectTreeNode child) {
      if (myMemoizedChildrenCount == myChildren.size()) {
        super.add(child);
        myMemoizedChildrenCount++;
      }
    }

    @Override
    public void remove(@NotNull MutableTreeNode child) {
      if (myMemoizedChildrenCount == myChildren.size()) {
        super.remove(child);
        myMemoizedChildrenCount--;
      }
    }

    @Override
    public int computeChildrenCount() {
      return getAdapter().getChildrenClassifierSets().size();
    }

    @Override
    public void expandNode() {
      if (myMemoizedChildrenCount == myChildren.size()) {
        return;
      }

      getChildCount();
      getAdapter().getChildrenClassifierSets().forEach(set -> {
        MemoryClassifierTreeNode node = new MemoryClassifierTreeNode(set);
        node.setTreeModel(getTreeModel());
        insert(node, myChildren.size());
      });
    }
  }
}<|MERGE_RESOLUTION|>--- conflicted
+++ resolved
@@ -55,15 +55,9 @@
 import com.intellij.icons.AllIcons;
 import com.intellij.ui.ColoredTreeCellRenderer;
 import com.intellij.ui.IconManager;
-<<<<<<< HEAD
-import com.intellij.ui.JBColor;
-import com.intellij.ui.PlatformIcons;
-import com.intellij.ui.SimpleTextAttributes;
-=======
 import com.intellij.ui.PlatformIcons;
 import com.intellij.ui.SimpleTextAttributes;
 import com.intellij.util.ui.NamedColorUtil;
->>>>>>> de127946
 import com.intellij.util.ui.UIUtilities;
 import icons.StudioIcons;
 import java.awt.BorderLayout;
@@ -807,11 +801,7 @@
 
           setIconColorized(((ClassSet)node.getAdapter()).hasStackInfo()
                            ? StudioIcons.Profiler.Overlays.CLASS_STACK
-<<<<<<< HEAD
-                           : IconManager.getInstance().getPlatformIcon(com.intellij.ui.PlatformIcons.Class));
-=======
                            : IconManager.getInstance().getPlatformIcon(PlatformIcons.Class));
->>>>>>> de127946
 
           String className = classSet.getClassEntry().getSimpleClassName();
           String packageName = classSet.getClassEntry().getPackageName();
@@ -825,21 +815,12 @@
         }
         else if (node.getAdapter() instanceof PackageSet) {
           ClassifierSet set = (ClassifierSet)node.getAdapter();
-<<<<<<< HEAD
-          setIconColorized(set.hasStackInfo() ? StudioIcons.Profiler.Overlays.PACKAGE_STACK : IconManager.getInstance().getPlatformIcon(
-                      PlatformIcons.Package));
-=======
           setIconColorized(set.hasStackInfo() ? StudioIcons.Profiler.Overlays.PACKAGE_STACK : IconManager.getInstance().getPlatformIcon(PlatformIcons.Package));
->>>>>>> de127946
           String name = set.getName();
           append(name, SimpleTextAttributes.REGULAR_ATTRIBUTES, name);
         }
         else if (node.getAdapter() instanceof MethodSet) {
-<<<<<<< HEAD
-          setIconColorized(IconManager.getInstance().getPlatformIcon(com.intellij.ui.PlatformIcons.Method));
-=======
           setIconColorized(IconManager.getInstance().getPlatformIcon(PlatformIcons.Method));
->>>>>>> de127946
 
           MethodSet methodObject = (MethodSet)node.getAdapter();
           String name = methodObject.getMethodName();
