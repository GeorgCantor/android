load("//tools/base/bazel:bazel.bzl", "iml_module")

# managed by go/iml_to_build
iml_module(
    name = "intellij.android.adt.testutils",
    data = [
        ":test-log.properties",  # Used for idea.log.config.properties.file.
        "//prebuilts/studio/jdk:mock-jdk17",  # Used by test descriptors.
        "//tools/adt/idea/studio:required_jvm_args",  # Used to compute JNA path
    ],
    iml_files = ["intellij.android.adt.testutils.iml"],
    test_srcs = ["src/main/java"],
    visibility = ["//visibility:public"],
    exports = ["@intellij//:test-framework"],
    # do not sort: must match IML order
    runtime_deps = [
        "//tools/adt/idea/design-plugin/descriptor:intellij.android.design-plugin.descriptor",
        "//tools/adt/idea/android-plugin/descriptor:intellij.android.plugin.descriptor",
    ],
    # do not sort: must match IML order
    runtime_deps = [
        "//tools/adt/idea/design-plugin/descriptor:intellij.android.design-plugin.descriptor",
        "//tools/adt/idea/android-plugin/descriptor:intellij.android.plugin.descriptor",
    ],
    # do not sort: must match IML order
    deps = [
<<<<<<< HEAD
        "//prebuilts/studio/intellij-sdk:studio-sdk",
        "//prebuilts/studio/intellij-sdk:studio-sdk-plugin-gradle",
        "//prebuilts/studio/intellij-sdk:studio-sdk-plugin-Kotlin",
=======
        "@intellij//:intellij-sdk",
        "@intellij//:com.intellij.java",
        "@intellij//:com.intellij.gradle",
        "@intellij//:org.jetbrains.kotlin",
>>>>>>> 0d09370c
        "//tools/base/testutils:studio.android.sdktools.testutils[module, test]",
        "//tools/base/repository:studio.android.sdktools.repository[module, test]",
        "//tools/adt/idea/.idea/libraries:truth[test]",
        "@intellij//:org.toml.lang[test]",
        "@intellij//:test-framework[test]",
    ],
)<|MERGE_RESOLUTION|>--- conflicted
+++ resolved
@@ -18,22 +18,11 @@
         "//tools/adt/idea/android-plugin/descriptor:intellij.android.plugin.descriptor",
     ],
     # do not sort: must match IML order
-    runtime_deps = [
-        "//tools/adt/idea/design-plugin/descriptor:intellij.android.design-plugin.descriptor",
-        "//tools/adt/idea/android-plugin/descriptor:intellij.android.plugin.descriptor",
-    ],
-    # do not sort: must match IML order
     deps = [
-<<<<<<< HEAD
-        "//prebuilts/studio/intellij-sdk:studio-sdk",
-        "//prebuilts/studio/intellij-sdk:studio-sdk-plugin-gradle",
-        "//prebuilts/studio/intellij-sdk:studio-sdk-plugin-Kotlin",
-=======
         "@intellij//:intellij-sdk",
         "@intellij//:com.intellij.java",
         "@intellij//:com.intellij.gradle",
         "@intellij//:org.jetbrains.kotlin",
->>>>>>> 0d09370c
         "//tools/base/testutils:studio.android.sdktools.testutils[module, test]",
         "//tools/base/repository:studio.android.sdktools.repository[module, test]",
         "//tools/adt/idea/.idea/libraries:truth[test]",
