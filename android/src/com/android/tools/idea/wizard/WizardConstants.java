--- conflicted
+++ resolved
@@ -42,13 +42,7 @@
 public class WizardConstants {
 
   // Colors
-<<<<<<< HEAD
-  public static final JBColor ANDROID_NPW_TITLE_COLOR = new JBColor(0x689F38, 0xFFFFFF);
   public static final JBColor ANDROID_NPW_HEADER_COLOR = new JBColor(0x616161, 0x4B4B4B);
-  public static final JBColor ANDROID_NPW_HEADER_TEXT_COLOR = new JBColor(0xFFFFFF, 0xAAAAAA);
-=======
-  public static final JBColor ANDROID_NPW_HEADER_COLOR = new JBColor(0x616161, 0x4B4B4B);
->>>>>>> 8c64fd27
 
   // Dimensions
   public static final int STUDIO_WIZARD_INSET_SIZE = JBUI.scale(12);
