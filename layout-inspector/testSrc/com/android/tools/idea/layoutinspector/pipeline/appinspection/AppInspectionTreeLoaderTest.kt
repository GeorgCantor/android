--- conflicted
+++ resolved
@@ -20,12 +20,8 @@
 import com.android.testutils.MockitoKt.argThat
 import com.android.testutils.MockitoKt.eq
 import com.android.testutils.MockitoKt.mock
-<<<<<<< HEAD
 import com.android.tools.idea.layoutinspector.MODERN_DEVICE
 import com.android.tools.idea.layoutinspector.createProcess
-=======
-import com.android.testutils.TestUtils.resolveWorkspacePath
->>>>>>> 44b500f2
 import com.android.tools.idea.layoutinspector.model.DrawViewImage
 import com.android.tools.idea.layoutinspector.model.ViewNode
 import com.android.tools.idea.layoutinspector.pipeline.appinspection.dsl.ComposableNode
@@ -48,7 +44,9 @@
 import com.android.tools.layoutinspector.SkiaViewNode
 import com.google.common.truth.Truth.assertThat
 import com.google.wireless.android.sdk.stats.DynamicLayoutInspectorEvent.DynamicLayoutInspectorEventType
+import com.intellij.openapi.application.invokeAndWaitIfNeeded
 import com.intellij.testFramework.ProjectRule
+import com.intellij.util.ui.UIUtil
 import layoutinspector.view.inspection.LayoutInspectorViewProtocol.Screenshot.Type.BITMAP
 import org.junit.Assert.fail
 import org.junit.Rule
@@ -61,30 +59,6 @@
 
 class AppInspectionTreeLoaderTest {
 
-<<<<<<< HEAD
-=======
-  /**
-   * Process a target image png file and create the data that normally would have been generated on a target device.
-   */
-  private class Screenshot(filename: String) {
-    val image: BufferedImage
-    val bytes: ByteArray
-
-    init {
-      val origImage = resolveWorkspacePath("$TEST_DATA_PATH/$filename").readImage()
-      image = LayoutInspectorUtils.createImage565(ByteBuffer.allocate(origImage.width * origImage.height * 2), origImage.width,
-                                                  origImage.height)
-      val graphics = image.graphics
-      graphics.drawImage(origImage, 0, 0, null)
-      val dataElements = image.raster.getDataElements(0, 0, image.width, image.height,
-                                                      ShortArray(image.width * image.height)) as ShortArray
-      val imageBytes = ArrayList<Byte>(image.width * image.height * 2 + 8)
-      dataElements.flatMapTo(imageBytes) { listOf((it.toInt() and 0xFF).toByte(), (it.toInt() ushr 8).toByte()) }
-      bytes = (image.width.toBytes().asList() + image.height.toBytes().asList() + imageBytes).toByteArray().compress()
-    }
-  }
-
->>>>>>> 44b500f2
   @get:Rule
   val projectRule = ProjectRule()
 
@@ -320,6 +294,9 @@
     )
     val (window, _) = treeLoader.loadComponentTree(createFakeData(), ResourceLookup(projectRule.project), MODERN_DEVICE.createProcess())!!
     window!!.refreshImages(1.0)
+    invokeAndWaitIfNeeded {
+      UIUtil.dispatchAllInvocationEvents()
+    }
 
     assertThat(banner.text.text).isEqualTo(msg)
   }
