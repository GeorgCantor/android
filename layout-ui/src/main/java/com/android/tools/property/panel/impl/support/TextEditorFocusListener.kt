--- conflicted
+++ resolved
@@ -24,11 +24,7 @@
 class TextEditorFocusListener(
   private val editor: CommonTextField<*>,
   private val scrollTo: JComponent,
-<<<<<<< HEAD
-  private val model: BasePropertyEditorModel
-=======
   private val model: BasePropertyEditorModel,
->>>>>>> 0d09370c
 ) : FocusListener {
 
   override fun focusGained(event: FocusEvent) {
