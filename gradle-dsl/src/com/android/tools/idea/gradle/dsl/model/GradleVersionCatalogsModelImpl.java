/*
 * Copyright (C) 2021 The Android Open Source Project
 *
 * Licensed under the Apache License, Version 2.0 (the "License");
 * you may not use this file except in compliance with the License.
 * You may obtain a copy of the License at
 *
 *      http://www.apache.org/licenses/LICENSE-2.0
 *
 * Unless required by applicable law or agreed to in writing, software
 * distributed under the License is distributed on an "AS IS" BASIS,
 * WITHOUT WARRANTIES OR CONDITIONS OF ANY KIND, either express or implied.
 * See the License for the specific language governing permissions and
 * limitations under the License.
 */
package com.android.tools.idea.gradle.dsl.model;

import static java.util.function.Function.identity;
import static org.apache.commons.lang3.StringUtils.substringAfter;

import com.android.tools.idea.gradle.dsl.api.GradleVersionCatalogModel;
import com.android.tools.idea.gradle.dsl.api.GradleVersionCatalogsModel;
import com.android.tools.idea.gradle.dsl.api.ext.ExtModel;
import com.android.tools.idea.gradle.dsl.api.ext.GradlePropertyModel;
import com.android.tools.idea.gradle.dsl.model.ext.ExtModelImpl;
import com.android.tools.idea.gradle.dsl.parser.elements.GradleDslElement;
import com.android.tools.idea.gradle.dsl.parser.elements.GradleDslExpressionMap;
import com.android.tools.idea.gradle.dsl.parser.files.GradleVersionCatalogFile;
import com.android.tools.idea.gradle.dsl.parser.semantics.PropertiesElementDescription;
import java.util.Collection;
import java.util.List;
import java.util.Map;
import java.util.Set;
import java.util.stream.Collectors;
import org.apache.commons.lang3.StringUtils;
import org.jetbrains.annotations.NotNull;
import org.jetbrains.annotations.Nullable;

public class GradleVersionCatalogsModelImpl implements GradleVersionCatalogsModel {
  private Map<String, GradleVersionCatalogFile> versionCatalogFiles;

  GradleVersionCatalogsModelImpl(@NotNull Collection<GradleVersionCatalogFile> versionCatalogFile) {
    this.versionCatalogFiles = versionCatalogFile.stream().collect(Collectors.toMap(
      GradleVersionCatalogFile::getCatalogName,
      identity()));
  }

  private Map<String, ExtModel> extractByName(String sectionName) {
    return versionCatalogFiles.entrySet().stream().collect(Collectors.toMap(Map.Entry::getKey, keyValue -> {
      GradleDslExpressionMap librariesDslElement = keyValue.getValue().ensurePropertyElement(
        new PropertiesElementDescription<>(sectionName, GradleDslExpressionMap.class, GradleDslExpressionMap::new)
      );
      return new ExtModelImpl(librariesDslElement, GradleVersionCatalogPropertyModel::new, GradleVersionCatalogPropertyModel::new);
    }));
  }

  @Nullable
  @Override
  public ExtModel libraries(String catalogName) {
    return extractByName("libraries").get(catalogName);
  }

  @Nullable
  @Override
  public ExtModel plugins(String catalogName) {
    return extractByName("plugins").get(catalogName);
  }

  @Nullable
  @Override
  public ExtModel versions(String catalogName) {
    return extractByName("versions").get(catalogName);
  }

  @Nullable
  @Override
  public ExtModel bundles(String catalogName) {
    return extractByName("bundles").get(catalogName);
  }

  @NotNull
  @Override
  public Set<String> catalogNames(){
    return versionCatalogFiles.keySet();
  }

  @Nullable
  @Override
  public GradleVersionCatalogModel getVersionCatalogModel(String catalogName) {
    GradleVersionCatalogFile file = versionCatalogFiles.get(catalogName);
    if(file == null) return null;
    return new GradleVersionCatalogModelImpl(file);
  }
<<<<<<< HEAD

  @Nullable
  //@Override
  public GradleDslElement findElementByReference(String reference) {
    GradleVersionCatalogFile file = versionCatalogFiles.get(reference.substring(0, reference.indexOf(".")));
    if(file == null) return null;
    GradleVersionCatalogModel model = new GradleVersionCatalogModelImpl(file);
    String alias = substringAfter(reference, ".");
    String prefix = substringAfter(alias, ".");
    if(StringUtils.isNoneEmpty(alias)){
      switch(prefix){
        case "bundles": findByName(model.bundles().getProperties(), substringAfter(prefix, "."));
        case "plugins": findByName(model.plugins().getProperties(), substringAfter(prefix, "."));
        case "versions": findByName(model.versions().getProperties(), substringAfter(prefix, "."));
        default: findByName(model.libraries().getProperties(), prefix);
      }
    }
    return null;
  }

  @Nullable
  private static GradleDslElement findByName(List<GradlePropertyModel> elements, String dottedAlias) {
    for (GradlePropertyModel element : elements) {
      String safeString = element.getName().replace("_", ".").replace("-", "");
      if (safeString.equals(dottedAlias)) return element.getRawElement();
    }
    return null;
  }

=======
>>>>>>> 0d09370c
}<|MERGE_RESOLUTION|>--- conflicted
+++ resolved
@@ -16,23 +16,18 @@
 package com.android.tools.idea.gradle.dsl.model;
 
 import static java.util.function.Function.identity;
-import static org.apache.commons.lang3.StringUtils.substringAfter;
 
 import com.android.tools.idea.gradle.dsl.api.GradleVersionCatalogModel;
 import com.android.tools.idea.gradle.dsl.api.GradleVersionCatalogsModel;
 import com.android.tools.idea.gradle.dsl.api.ext.ExtModel;
-import com.android.tools.idea.gradle.dsl.api.ext.GradlePropertyModel;
 import com.android.tools.idea.gradle.dsl.model.ext.ExtModelImpl;
-import com.android.tools.idea.gradle.dsl.parser.elements.GradleDslElement;
 import com.android.tools.idea.gradle.dsl.parser.elements.GradleDslExpressionMap;
 import com.android.tools.idea.gradle.dsl.parser.files.GradleVersionCatalogFile;
 import com.android.tools.idea.gradle.dsl.parser.semantics.PropertiesElementDescription;
 import java.util.Collection;
-import java.util.List;
 import java.util.Map;
 import java.util.Set;
 import java.util.stream.Collectors;
-import org.apache.commons.lang3.StringUtils;
 import org.jetbrains.annotations.NotNull;
 import org.jetbrains.annotations.Nullable;
 
@@ -91,36 +86,4 @@
     if(file == null) return null;
     return new GradleVersionCatalogModelImpl(file);
   }
-<<<<<<< HEAD
-
-  @Nullable
-  //@Override
-  public GradleDslElement findElementByReference(String reference) {
-    GradleVersionCatalogFile file = versionCatalogFiles.get(reference.substring(0, reference.indexOf(".")));
-    if(file == null) return null;
-    GradleVersionCatalogModel model = new GradleVersionCatalogModelImpl(file);
-    String alias = substringAfter(reference, ".");
-    String prefix = substringAfter(alias, ".");
-    if(StringUtils.isNoneEmpty(alias)){
-      switch(prefix){
-        case "bundles": findByName(model.bundles().getProperties(), substringAfter(prefix, "."));
-        case "plugins": findByName(model.plugins().getProperties(), substringAfter(prefix, "."));
-        case "versions": findByName(model.versions().getProperties(), substringAfter(prefix, "."));
-        default: findByName(model.libraries().getProperties(), prefix);
-      }
-    }
-    return null;
-  }
-
-  @Nullable
-  private static GradleDslElement findByName(List<GradlePropertyModel> elements, String dottedAlias) {
-    for (GradlePropertyModel element : elements) {
-      String safeString = element.getName().replace("_", ".").replace("-", "");
-      if (safeString.equals(dottedAlias)) return element.getRawElement();
-    }
-    return null;
-  }
-
-=======
->>>>>>> 0d09370c
 }