--- conflicted
+++ resolved
@@ -155,11 +155,8 @@
 import com.android.tools.idea.gradle.dsl.model.GradleFileModelTestCase
 import com.google.common.collect.ImmutableMap
 import com.intellij.openapi.application.ApplicationManager
-<<<<<<< HEAD
-=======
 import com.intellij.openapi.vfs.VfsUtil
 import com.intellij.testFramework.PlatformTestUtil
->>>>>>> 12e77d2e
 import com.intellij.testFramework.UsefulTestCase
 import org.hamcrest.CoreMatchers.equalTo
 import org.hamcrest.CoreMatchers.instanceOf
@@ -2386,11 +2383,7 @@
 
       // TODO: Order of statements is wrong so this model does not get correctly parsed.
       /*val secondModel = buildModel.ext().findProperty("prop2")
-<<<<<<< HEAD
 verifyPropertyModel(secondModel, STRING_TYPE, "var1[0]", REFERENCE, REGULAR, 1)
-=======
-verifyPropertyModel(secondModel, STRING_TYPE, "var[0]", REFERENCE, REGULAR, 1)
->>>>>>> 12e77d2e
 val depModel = secondModel.dependencies[0]!!
 verifyPropertyModel(depModel, STRING_TYPE, "goodbye", STRING, DERIVED, 0)*/
 
@@ -2504,11 +2497,7 @@
       proguardFiles.addListValueAt(2).setValue("proguard-rules.txt")
       verifyListProperty(
         proguardFiles,
-<<<<<<< HEAD
         listOf("z.txt", "getDefaultProguardFile(${quoteChar}proguard-android.txt${quoteChar})", "proguard-rules.txt", "proguard-rules2.txt"),
-=======
-        listOf("z.txt", "getDefaultProguardFile('proguard-android.txt')", "proguard-rules.txt", "proguard-rules2.txt"),
->>>>>>> 12e77d2e
         DERIVED,
         0
       )
@@ -2520,11 +2509,7 @@
       val proguardFiles = buildModel.android().defaultConfig().proguardFiles()
       verifyListProperty(
         proguardFiles,
-<<<<<<< HEAD
         listOf("z.txt", "getDefaultProguardFile(${quoteChar}proguard-android.txt${quoteChar})", "proguard-rules.txt", "proguard-rules2.txt"),
-=======
-        listOf("z.txt", "getDefaultProguardFile('proguard-android.txt')", "proguard-rules.txt", "proguard-rules2.txt"),
->>>>>>> 12e77d2e
         DERIVED,
         0
       )
@@ -2834,11 +2819,7 @@
   @Test
   fun testInScopeElement() {
     val childProperties = "prop3 = chickadee"
-<<<<<<< HEAD
     val parentProperties = "prop4 = ferret\nnested.prop5 = narwhal"
-=======
-    val parentProperties = "prop4 = ferret"
->>>>>>> 12e77d2e
     writeToBuildFile(GRADLE_PROPERTY_MODEL_IN_SCOPE_ELEMENT)
     writeToSubModuleBuildFile(GRADLE_PROPERTY_MODEL_IN_SCOPE_ELEMENT_SUB)
     writeToSettingsFile(subModuleSettingsText)
@@ -2850,7 +2831,7 @@
     run {
       val defaultConfig = buildModel.android().defaultConfig()
       val properties = defaultConfig.inScopeProperties
-      assertEquals(5, properties.entries.size)
+      assertEquals(7, properties.entries.size)
 
       // Check all the properties that we expect are present.
       verifyPropertyModel(properties["var3"], STRING_TYPE, "goldeneye", STRING, VARIABLE, 0)
@@ -2858,19 +2839,17 @@
       verifyPropertyModel(properties["var5"], STRING_TYPE, "curlew", STRING, VARIABLE, 0)
       verifyPropertyModel(properties["prop1"], STRING_TYPE, "baboon", STRING, REGULAR, 0)
       verifyPropertyModel(properties["prop2"], STRING_TYPE, "kite", STRING, REGULAR, 0)
-      // TODO: Uncomment when inScopeProperties from properties files is fixed
-      //verifyPropertyModel(properties["prop3"], STRING_TYPE, "chickadee", STRING, PROPERTIES_FILE, 0)
-      //verifyPropertyModel(properties["prop4"], STRING_TYPE, "ferret", STRING, PROPERTIES_FILE, 0)
+      verifyPropertyModel(properties["prop3"], STRING_TYPE, "chickadee", STRING, PROPERTIES_FILE, 0)
+      verifyPropertyModel(properties["prop4"], STRING_TYPE, "ferret", STRING, PROPERTIES_FILE, 0)
     }
 
     run {
       val properties = buildModel.ext().inScopeProperties
-      assertEquals(4, properties.entries.size)
+      assertEquals(6, properties.entries.size)
       verifyPropertyModel(properties["prop1"], STRING_TYPE, "baboon", STRING, REGULAR, 0)
       verifyPropertyModel(properties["prop2"], STRING_TYPE, "kite", STRING, REGULAR, 0)
-      // TODO: Uncomment when inScopeProperties from properties files is fixed
-      //verifyPropertyModel(properties["prop3"], STRING_TYPE, "chickadee", STRING, PROPERTIES_FILE, 0)
-      //verifyPropertyModel(properties["prop4"], STRING_TYPE, "ferret", STRING, PROPERTIES_FILE, 0)
+      verifyPropertyModel(properties["prop3"], STRING_TYPE, "chickadee", STRING, PROPERTIES_FILE, 0)
+      verifyPropertyModel(properties["prop4"], STRING_TYPE, "ferret", STRING, PROPERTIES_FILE, 0)
       verifyPropertyModel(properties["var6"], STRING_TYPE, "swan", STRING, VARIABLE, 0)
       // TODO: Should not be visible, this needs line number support to correctly hide itself.
       verifyPropertyModel(properties["var3"], STRING_TYPE, "goldeneye", STRING, VARIABLE, 0)
@@ -2879,13 +2858,8 @@
 
   @Test
   fun testVariablesFromNestedApply() {
-<<<<<<< HEAD
     val b = writeToNewProjectFile("b", GRADLE_PROPERTY_MODEL_VARIABLES_FROM_NESTED_APPLY_APPLIED_FILE_ONE)
     val a = writeToNewProjectFile("a", GRADLE_PROPERTY_MODEL_VARIABLES_FROM_NESTED_APPLY_APPLIED_FILE_TWO)
-=======
-    writeToNewProjectFile("b.gradle", GRADLE_PROPERTY_MODEL_VARIABLES_FROM_NESTED_APPLY_APPLIED_FILE_ONE)
-    writeToNewProjectFile("a.gradle", GRADLE_PROPERTY_MODEL_VARIABLES_FROM_NESTED_APPLY_APPLIED_FILE_TWO)
->>>>>>> 12e77d2e
     writeToBuildFile(GRADLE_PROPERTY_MODEL_VARIABLES_FROM_NESTED_APPLY)
 
     val buildModel = gradleBuildModel
@@ -2894,7 +2868,6 @@
       val properties = buildModel.ext().inScopeProperties
       assertSize(5, properties.values)
       verifyPropertyModel(properties["prop2"], BOOLEAN_TYPE, true, BOOLEAN, REGULAR, 0, "prop2", "ext.prop2")
-<<<<<<< HEAD
       verifyFilePathsAreEqual(myProjectBasePath.findChild(b)!!, properties["prop2"]!!.gradleFile)
       verifyListProperty(properties["prop1"], listOf("var1", "var2", "var3"), false)
       verifyListProperty(properties["prop1"], listOf("1", true, 1), REGULAR, 3)
@@ -2903,16 +2876,6 @@
       verifyFilePathsAreEqual(myProjectBasePath.findChild(myBuildFile.name)!!, properties["prop4"]!!.gradleFile)
       verifyPropertyModel(properties["prop3"], STRING_TYPE, "hello", STRING, REGULAR, 0, "prop3", "ext.prop3")
       verifyFilePathsAreEqual(myProjectBasePath.findChild(a)!!, properties["prop3"]!!.gradleFile)
-=======
-      verifyFilePathsAreEqual(myProjectBasePath.findChild("b.gradle")!!, properties["prop2"]!!.gradleFile)
-      verifyListProperty(properties["prop1"], listOf("var1", "var2", "var3"), false)
-      verifyListProperty(properties["prop1"], listOf("1", true, 1), REGULAR, 3)
-      verifyFilePathsAreEqual(myProjectBasePath.findChild("b.gradle")!!, properties["prop1"]!!.gradleFile)
-      verifyPropertyModel(properties["prop4"], STRING_TYPE, "prop1[0]", REFERENCE, REGULAR, 1, "prop4", "ext.prop4")
-      verifyFilePathsAreEqual(myProjectBasePath.findChild("build.gradle")!!, properties["prop4"]!!.gradleFile)
-      verifyPropertyModel(properties["prop3"], STRING_TYPE, "hello", STRING, REGULAR, 0, "prop3", "ext.prop3")
-      verifyFilePathsAreEqual(myProjectBasePath.findChild("a.gradle")!!, properties["prop3"]!!.gradleFile)
->>>>>>> 12e77d2e
       verifyPropertyModel(properties["prop5"], INTEGER_TYPE, 5, INTEGER, REGULAR, 0, "prop5", "ext.prop5")
 
       // Check we can actually make changes to all the files.
@@ -2922,17 +2885,10 @@
       properties["prop2"]!!.setValue("true")
 
       verifyPropertyModel(properties["prop2"], STRING_TYPE, "true", STRING, REGULAR, 0, "prop2", "ext.prop2")
-<<<<<<< HEAD
       verifyFilePathsAreEqual(myProjectBasePath.findChild(b)!!, properties["prop2"]!!.gradleFile)
       verifyListProperty(properties["prop1"], listOf(2, "var2", "var3"), false)
       verifyListProperty(properties["prop1"], listOf(2, false, 1), REGULAR, 2)
       verifyFilePathsAreEqual(myProjectBasePath.findChild(b)!!, properties["prop1"]!!.gradleFile)
-=======
-      verifyFilePathsAreEqual(myProjectBasePath.findChild("b.gradle")!!, properties["prop2"]!!.gradleFile)
-      verifyListProperty(properties["prop1"], listOf(2, "var2", "var3"), false)
-      verifyListProperty(properties["prop1"], listOf(2, false, 1), REGULAR, 2)
-      verifyFilePathsAreEqual(myProjectBasePath.findChild("b.gradle")!!, properties["prop1"]!!.gradleFile)
->>>>>>> 12e77d2e
     }
 
     applyChangesAndReparse(buildModel)
@@ -2940,7 +2896,6 @@
     run {
       val properties = buildModel.ext().inScopeProperties
       verifyPropertyModel(properties["prop2"], STRING_TYPE, "true", STRING, REGULAR, 0, "prop2", "ext.prop2")
-<<<<<<< HEAD
       verifyFilePathsAreEqual(myProjectBasePath.findChild(b)!!, properties["prop2"]!!.gradleFile)
       verifyListProperty(properties["prop1"], listOf(2, "var2", "var3"), false)
       verifyListProperty(properties["prop1"], listOf(2, false, 1), REGULAR, 2)
@@ -2949,27 +2904,13 @@
       verifyFilePathsAreEqual(myProjectBasePath.findChild(myBuildFile.name)!!, properties["prop4"]!!.gradleFile)
       verifyPropertyModel(properties["prop3"], STRING_TYPE, "hello", STRING, REGULAR, 0, "prop3", "ext.prop3")
       verifyFilePathsAreEqual(myProjectBasePath.findChild(a)!!, properties["prop3"]!!.gradleFile)
-=======
-      verifyFilePathsAreEqual(myProjectBasePath.findChild("b.gradle")!!, properties["prop2"]!!.gradleFile)
-      verifyListProperty(properties["prop1"], listOf(2, "var2", "var3"), false)
-      verifyListProperty(properties["prop1"], listOf(2, false, 1), REGULAR, 2)
-      verifyFilePathsAreEqual(myProjectBasePath.findChild("b.gradle")!!, properties["prop1"]!!.gradleFile)
-      verifyPropertyModel(properties["prop4"], STRING_TYPE, "prop1[0]", REFERENCE, REGULAR, 1, "prop4", "ext.prop4")
-      verifyFilePathsAreEqual(myProjectBasePath.findChild("build.gradle")!!, properties["prop4"]!!.gradleFile)
-      verifyPropertyModel(properties["prop3"], STRING_TYPE, "hello", STRING, REGULAR, 0, "prop3", "ext.prop3")
-      verifyFilePathsAreEqual(myProjectBasePath.findChild("a.gradle")!!, properties["prop3"]!!.gradleFile)
->>>>>>> 12e77d2e
     }
   }
 
   @Ignore
   @Test
   fun testApplicationCycle() {
-<<<<<<< HEAD
     writeToNewProjectFile("a", GRADLE_PROPERTY_MODEL_APPLICATION_CYCLE_APPLIED)
-=======
-    writeToNewProjectFile("a.gradle", GRADLE_PROPERTY_MODEL_APPLICATION_CYCLE_APPLIED)
->>>>>>> 12e77d2e
     writeToBuildFile(GRADLE_PROPERTY_MODEL_APPLICATION_CYCLE)
 
     // Make sure we don't blow up.
@@ -2983,11 +2924,7 @@
 
   @Test
   fun testVariablesFromApply() {
-<<<<<<< HEAD
     writeToNewProjectFile("vars", GRADLE_PROPERTY_MODEL_VARIABLES_FROM_APPLY_APPLIED)
-=======
-    writeToNewProjectFile("vars.gradle", GRADLE_PROPERTY_MODEL_VARIABLES_FROM_APPLY_APPLIED)
->>>>>>> 12e77d2e
     writeToBuildFile(GRADLE_PROPERTY_MODEL_VARIABLES_FROM_APPLY)
 
     val buildModel = gradleBuildModel
@@ -3343,10 +3280,7 @@
 
   @Test
   fun testAddVariableCycle() {
-<<<<<<< HEAD
     assumeTrue(isGroovy())
-=======
->>>>>>> 12e77d2e
     writeToBuildFile("")
 
     val buildModel = gradleBuildModel
@@ -3409,38 +3343,4 @@
   fun assertSize(expectedSize: Int, list: MutableList<*>?) {
     UsefulTestCase.assertSize(expectedSize, list!!)  // second param is @NotNull as of commit 8bd1b49
   }
-
-  @Test
-  fun testSetBigDecimal() {
-    writeToBuildFile(GRADLE_PROPERTY_MODEL_SET_REFERENCE_VALUE)
-
-    val buildModel = gradleBuildModel
-    buildModel.ext().findProperty("prop1").setValue(BigDecimal(2.343))
-    buildModel.ext().findProperty("prop3").setValue(BigDecimal(4.2))
-    buildModel.ext().findProperty("newProp").setValue(BigDecimal(3))
-
-    applyChangesAndReparse(buildModel)
-
-    val firstProperty = buildModel.ext().findProperty("prop1")
-    verifyPropertyModel(firstProperty, BIG_DECIMAL_TYPE, BigDecimal(2.343), BIG_DECIMAL, REGULAR, 0)
-    val secondProperty = buildModel.ext().findProperty("prop3")
-    verifyPropertyModel(secondProperty, BIG_DECIMAL_TYPE, BigDecimal(4.2), BIG_DECIMAL, REGULAR, 0)
-    val thirdProperty = buildModel.ext().findProperty("newProp")
-    verifyPropertyModel(thirdProperty, INTEGER_TYPE, 3, INTEGER, REGULAR, 0)
-
-  }
-
-  @Test
-  fun testDuplicateMapKey() {
-    writeToBuildFile(GRADLE_PROPERTY_MODEL_DUPLICATE_MAP_KEY)
-
-    val buildModel = gradleBuildModel
-    val map = buildModel.ext().findProperty("versions").toMap()!!
-    assertSize(1, map.keys)
-    assertThat(map["firebasePlugins"]!!.forceString(), equalTo("2.1.5"))
-  }
-
-  fun assertSize(expectedSize: Int, list: MutableList<*>?) {
-    UsefulTestCase.assertSize(expectedSize, list!!)  // second param is @NotNull as of commit 8bd1b49
-  }
 }