/*
 * Copyright (C) 2013 The Android Open Source Project
 *
 * Licensed under the Apache License, Version 2.0 (the "License");
 * you may not use this file except in compliance with the License.
 * You may obtain a copy of the License at
 *
 *      http://www.apache.org/licenses/LICENSE-2.0
 *
 * Unless required by applicable law or agreed to in writing, software
 * distributed under the License is distributed on an "AS IS" BASIS,
 * WITHOUT WARRANTIES OR CONDITIONS OF ANY KIND, either express or implied.
 * See the License for the specific language governing permissions and
 * limitations under the License.
 */
package com.android.tools.idea.editors.navigation.macros;

import com.android.annotations.NonNull;
import com.android.tools.idea.editors.navigation.Listener;
<<<<<<< HEAD
import com.android.tools.idea.editors.navigation.Utilities;
=======
import com.android.tools.idea.editors.navigation.NavigationEditorUtils;
>>>>>>> 2d94ae1a
import com.android.tools.idea.editors.navigation.model.*;
import com.intellij.openapi.application.Result;
import com.intellij.openapi.command.WriteCommandAction;
import com.intellij.openapi.diagnostic.Logger;
import com.intellij.openapi.module.Module;
import com.intellij.psi.*;
import com.intellij.psi.codeStyle.CodeStyleManager;
import com.intellij.psi.codeStyle.CodeStyleSettingsManager;
import com.intellij.psi.impl.source.codeStyle.ImportHelper;
import com.intellij.util.Function;
import org.jetbrains.annotations.NotNull;

public class CodeGenerator {
  private static final Logger LOG = Logger.getInstance(CodeGenerator.class.getName());
  private static final String[] FRAMEWORK_IMPORTS = new String[]{"android.content.Intent"};
  public static final String TRANSITION_ADDED = "Transition added";
  private static final String LIST_POSITION_EXTRA_NAME = "position";
  private static final boolean PREPEND_PACKAGE_NAME_TO_EXTRA_NAME = false;
<<<<<<< HEAD

  private static class Template {
    public String[] imports;
    public String signature;
    public String body;
    public boolean insertCodeBeforeLastStatement;
    public Function<Transition, String> code;

    private void installTransition(CodeGenerator codeGenerator, PsiClass psiClass, Transition transition) {
      codeGenerator.createAddCodeAction(psiClass, this, transition).execute();
    }
  }

  private static final Template SHOW_MENU = new Template() {
    {
      imports = new String[]{"android.view.Menu"};
      signature = "boolean onCreateOptionsMenu(Menu menu)";
      body = "@Override " +
             "public boolean onCreateOptionsMenu(Menu menu) { " +
             "    return true;" +
             "}";
      insertCodeBeforeLastStatement = true;
      code = new Function<Transition, String>() {
        @Override
        public String fun(Transition transition) {
          String destinationResourceName = ((MenuState)transition.getDestination().getState()).getXmlResourceName();
          return "getMenuInflater().inflate(R.menu." + destinationResourceName + ", $0);";
        }
      };
    }
  };

  private static final Template MENU_ACTION = new Template() {
    {
      imports = new String[]{"android.view.Menu", "android.view.MenuItem"};
      signature = "boolean onPrepareOptionsMenu(Menu menu)";
      body = "@Override " +
             "public boolean onPrepareOptionsMenu(Menu menu) { " +
             "    boolean result = super.onPrepareOptionsMenu(menu); " +
             "    return result;" +
             "}";
      insertCodeBeforeLastStatement = true;
      code = new Function<Transition, String>() {
        @Override
        public String fun(Transition transition) {
          Locator source = transition.getSource();
          String viewName = source.getViewId();
          String sourceClassName = source.getState().getClassName();
          String destinationClassName = transition.getDestination().getState().getClassName();
          String activity = sourceClassName + ".this";

          return "$0.findItem(R.id." + viewName + ").setOnMenuItemClickListener(new MenuItem.OnMenuItemClickListener() {" +
                        "    @Override" +
                        "    public boolean onMenuItemClick(MenuItem menuItem) {" +
                        "        startActivity(new Intent(" + activity + ", " + destinationClassName + ".class));" +
                        "        return true;" +
                        "    }" +
                        "});";
        }
      };
    }
  };

  private static Template setOnClickListener(final boolean isFragment) {
    return new Template() {
      {
        imports = new String[]{"android.view.View", "android.os.Bundle"};
        signature = isFragment ? "void onViewCreated(View view, Bundle savedInstanceState)" : "void onCreate(Bundle savedInstanceState)";
        body = "@Override\n" +
               "public " + signature + " { " +
               "    super.onCreate(savedInstanceState);" +
               "}";
        insertCodeBeforeLastStatement = false;
        code = new Function<Transition, String>() {
          @Override
          public String fun(Transition transition) {
            Locator source = transition.getSource();
            String viewName = source.getViewId();
            String sourceClassName = source.getState().getClassName();
            Locator destination = transition.getDestination();
            String destinationClassName = destination.getState().getClassName();
            String finder = isFragment ? "view." : "";
            String activity = isFragment ? "getActivity()" : sourceClassName + ".this";

            return finder + "findViewById(R.id." + viewName + ").setOnClickListener(new View.OnClickListener() { " +
                   "    @Override" +
                   "    public void onClick(View v) {" +
                   "        startActivity(new Intent(" + activity + ", " + destinationClassName + ".class));" +
                   "    }" +
                   "});";
          }
        };
      }
    };
  }

  private static Template overrideOnItemClickInList(final boolean isFragment) {
    return new Template() {
      {
        imports = new String[]{"android.view.View", "android.widget.ListView"};
        signature = "void onListItemClick(ListView l, View v, int position, long id)";
        body = "@Override\n" +
               (isFragment ? "public" : "protected") + " " + signature + " {" +
               "    super.onListItemClick(l, v, position, id);\n" +
               "}";
        insertCodeBeforeLastStatement = false;
        code = new Function<Transition, String>() {
          @Override
          public String fun(Transition transition) {
            Locator source = transition.getSource();
            String sourceClassName = source.getState().getClassName();
            String sourcePackageName = sourceClassName.substring(0, sourceClassName.lastIndexOf('.'));
            Locator destination = transition.getDestination();
            String destinationClassName = destination.getState().getClassName();
            String activity = isFragment ? "getActivity()" : sourceClassName + ".this";

            //noinspection ConstantConditions
            return "startActivity(new Intent(" + activity + ", " + destinationClassName +
                   ".class).putExtra(\"" +
                   (PREPEND_PACKAGE_NAME_TO_EXTRA_NAME ? sourcePackageName + "." + LIST_POSITION_EXTRA_NAME : LIST_POSITION_EXTRA_NAME) +
                   "\", position));";
          }
        };
      }
    };
  }

  public final Module module;
  public final NavigationModel navigationModel;
  public final Listener<String> listener;
=======
>>>>>>> 2d94ae1a

  private static class Template {
    public String[] imports;
    public String signature;
    public String body;
    public boolean insertCodeBeforeLastStatement;
    public Function<Transition, String> code;

    private void installTransition(CodeGenerator codeGenerator, PsiClass psiClass, Transition transition) {
      codeGenerator.createAddCodeAction(psiClass, this, transition).execute();
    }
  }

<<<<<<< HEAD
=======
  private static final Template SHOW_MENU = new Template() {
    {
      imports = new String[]{"android.view.Menu"};
      signature = "boolean onCreateOptionsMenu(Menu menu)";
      body = "@Override " +
             "public boolean onCreateOptionsMenu(Menu menu) { " +
             "    return true;" +
             "}";
      insertCodeBeforeLastStatement = true;
      code = new Function<Transition, String>() {
        @Override
        public String fun(Transition transition) {
          String destinationResourceName = ((MenuState)transition.getDestination().getState()).getXmlResourceName();
          return "getMenuInflater().inflate(R.menu." + destinationResourceName + ", $0);";
        }
      };
    }
  };

  private static final Template MENU_ACTION = new Template() {
    {
      imports = new String[]{"android.view.Menu", "android.view.MenuItem"};
      signature = "boolean onPrepareOptionsMenu(Menu menu)";
      body = "@Override " +
             "public boolean onPrepareOptionsMenu(Menu menu) { " +
             "    boolean result = super.onPrepareOptionsMenu(menu); " +
             "    return result;" +
             "}";
      insertCodeBeforeLastStatement = true;
      code = new Function<Transition, String>() {
        @Override
        public String fun(Transition transition) {
          Locator source = transition.getSource();
          String viewName = source.getViewId();
          String sourceClassName = source.getState().getClassName();
          String destinationClassName = transition.getDestination().getState().getClassName();
          String activity = sourceClassName + ".this";

          return "$0.findItem(R.id." + viewName + ").setOnMenuItemClickListener(new MenuItem.OnMenuItemClickListener() {" +
                        "    @Override" +
                        "    public boolean onMenuItemClick(MenuItem menuItem) {" +
                        "        startActivity(new Intent(" + activity + ", " + destinationClassName + ".class));" +
                        "        return true;" +
                        "    }" +
                        "});";
        }
      };
    }
  };

  private static Template setOnClickListener(final boolean isFragment) {
    return new Template() {
      {
        imports = new String[]{"android.view.View", "android.os.Bundle"};
        signature = isFragment ? "void onViewCreated(View view, Bundle savedInstanceState)" : "void onCreate(Bundle savedInstanceState)";
        body = "@Override\n" +
               "public " + signature + " { " +
               "    super.onCreate(savedInstanceState);" +
               "}";
        insertCodeBeforeLastStatement = false;
        code = new Function<Transition, String>() {
          @Override
          public String fun(Transition transition) {
            Locator source = transition.getSource();
            String viewName = source.getViewId();
            String sourceClassName = source.getState().getClassName();
            Locator destination = transition.getDestination();
            String destinationClassName = destination.getState().getClassName();
            String finder = isFragment ? "view." : "";
            String activity = isFragment ? "getActivity()" : sourceClassName + ".this";

            return finder + "findViewById(R.id." + viewName + ").setOnClickListener(new View.OnClickListener() { " +
                   "    @Override" +
                   "    public void onClick(View v) {" +
                   "        startActivity(new Intent(" + activity + ", " + destinationClassName + ".class));" +
                   "    }" +
                   "});";
          }
        };
      }
    };
  }

  private static Template overrideOnItemClickInList(final boolean isFragment) {
    return new Template() {
      {
        imports = new String[]{"android.view.View", "android.widget.ListView"};
        signature = "void onListItemClick(ListView l, View v, int position, long id)";
        body = "@Override\n" +
               (isFragment ? "public" : "protected") + " " + signature + " {" +
               "    super.onListItemClick(l, v, position, id);\n" +
               "}";
        insertCodeBeforeLastStatement = false;
        code = new Function<Transition, String>() {
          @Override
          public String fun(Transition transition) {
            Locator source = transition.getSource();
            String sourceClassName = source.getState().getClassName();
            String sourcePackageName = sourceClassName.substring(0, sourceClassName.lastIndexOf('.'));
            Locator destination = transition.getDestination();
            String destinationClassName = destination.getState().getClassName();
            String activity = isFragment ? "getActivity()" : sourceClassName + ".this";

            //noinspection ConstantConditions
            return "startActivity(new Intent(" + activity + ", " + destinationClassName +
                   ".class).putExtra(\"" +
                   (PREPEND_PACKAGE_NAME_TO_EXTRA_NAME ? sourcePackageName + "." + LIST_POSITION_EXTRA_NAME : LIST_POSITION_EXTRA_NAME) +
                   "\", position));";
          }
        };
      }
    };
  }

  public final Module module;
  public final Listener<String> listener;

  public CodeGenerator(Module module, Listener<String> listener) {
    this.module = module;
    this.listener = listener;
  }

>>>>>>> 2d94ae1a
  private static void addImports(Module module, ImportHelper importHelper, PsiJavaFile file, String[] classNames) {
    for (String className : classNames) {
      PsiClass psiClass = NavigationEditorUtils.getPsiClass(module, className);
      if (psiClass != null) {
        importHelper.addImport(file, psiClass);
      } else {
        LOG.warn("Class not found: " + className);
      }
    }
  }

  private static void addImportsAsNecessary(Module module, PsiClass psiClass, @NonNull String... classNames) {
    PsiJavaFile file = (PsiJavaFile)psiClass.getContainingFile();
    ImportHelper importHelper = new ImportHelper(CodeStyleSettingsManager.getSettings(module.getProject()));
    addImports(module, importHelper, file, FRAMEWORK_IMPORTS);
    addImports(module, importHelper, file, classNames);
  }

  @SuppressWarnings("UnusedParameters")
  private void notifyListeners(PsiClass psiClass) {
    listener.notify(TRANSITION_ADDED);
  }

  private CodeStyleManager getCodeStyleManager() {
    return CodeStyleManager.getInstance(module.getProject());
  }

  private static String substituteArgs(PsiMethod method, String code) {
    if (code.contains("$0")) {
      code = code.replace("$0", method.getParameterList().getParameters()[0].getName());
    }
    return code;
  }


  private WriteCommandAction<Void> createAddCodeAction(final PsiClass psiClass,
                                                       final String signatureText,
                                                       final String templateText,
                                                       final String codeToInsert,
                                                       final boolean addBeforeLastStatement,
                                                       final String... imports) {
    final PsiElementFactory factory = JavaPsiFacade.getInstance(module.getProject()).getElementFactory();
    return new WriteCommandAction<Void>(module.getProject(), "Add navigation transition", psiClass.getContainingFile()) {
      @Override
      protected void run(@NotNull Result<Void> result) {
        PsiMethod signature = factory.createMethodFromText(signatureText + "{}", psiClass);
        PsiMethod method = psiClass.findMethodBySignature(signature, false);
        if (method == null) {
          method = factory.createMethodFromText(templateText, psiClass);
          psiClass.add(method);
          method = psiClass.findMethodBySignature(signature, false); // the previously assigned method is not resolved somehow
          assert method != null;
        }
        PsiCodeBlock body = method.getBody();
        assert body != null;
        PsiStatement[] statements = body.getStatements();
        PsiStatement lastStatement = statements[statements.length - 1];
        PsiStatement newStatement = factory.createStatementFromText(substituteArgs(method, codeToInsert), body);
        if (addBeforeLastStatement) {
          body.addBefore(newStatement, lastStatement);
        }
        else {
          body.addAfter(newStatement, lastStatement);
        }
        addImportsAsNecessary(module, psiClass, imports);
        getCodeStyleManager().reformat(method);
        notifyListeners(psiClass);
      }
    };
  }

  private WriteCommandAction<Void> createAddCodeAction(PsiClass psiClass, Template template, Transition t) {
    return createAddCodeAction(psiClass, template.signature, template.body, template.code.fun(t), template.insertCodeBeforeLastStatement,
                               template.imports);
  }

  public void implementTransition(final Transition transition) {
    Locator source = transition.getSource();
    State sourceState = source.getState();
    String fragmentClassName = source.getFragmentClassName();
    final boolean targetIsFragment = fragmentClassName != null;
    String targetClassName = targetIsFragment ? fragmentClassName : sourceState.getClassName();
<<<<<<< HEAD
    final PsiClass hostClass = Utilities.getPsiClass(module, targetClassName);
=======
    final PsiClass hostClass = NavigationEditorUtils.getPsiClass(module, targetClassName);
>>>>>>> 2d94ae1a
    if (hostClass == null) {
      return;
    }
    final State destinationState = transition.getDestination().getState();
    sourceState.accept(new State.Visitor() {
      @Override
      public void visit(final ActivityState sourceState) {
        destinationState.accept(new State.Visitor() {
          @Override
          public void visit(ActivityState destinationState) {
<<<<<<< HEAD
            PsiClass listClass = Utilities.getPsiClass(module, targetIsFragment ? "android.app.ListFragment" : "android.app.ListActivity");
=======
            PsiClass listClass = NavigationEditorUtils
              .getPsiClass(module, targetIsFragment ? "android.app.ListFragment" : "android.app.ListActivity");
>>>>>>> 2d94ae1a
            assert listClass != null;
            Template t =
              hostClass.isInheritor(listClass, true) ? overrideOnItemClickInList(targetIsFragment) : setOnClickListener(targetIsFragment);
            t.installTransition(CodeGenerator.this, hostClass, transition);
          }

          @Override
          public void visit(MenuState destinationState) {
            SHOW_MENU.installTransition(CodeGenerator.this, hostClass, transition);
          }
        });
      }

      @Override
      public void visit(final MenuState sourceState) {
        destinationState.accept(new State.BaseVisitor() {
          @Override
          public void visit(ActivityState destinationState) {
            MENU_ACTION.installTransition(CodeGenerator.this, hostClass, transition);
          }
        });
      }
    });
  }
}<|MERGE_RESOLUTION|>--- conflicted
+++ resolved
@@ -17,11 +17,7 @@
 
 import com.android.annotations.NonNull;
 import com.android.tools.idea.editors.navigation.Listener;
-<<<<<<< HEAD
-import com.android.tools.idea.editors.navigation.Utilities;
-=======
 import com.android.tools.idea.editors.navigation.NavigationEditorUtils;
->>>>>>> 2d94ae1a
 import com.android.tools.idea.editors.navigation.model.*;
 import com.intellij.openapi.application.Result;
 import com.intellij.openapi.command.WriteCommandAction;
@@ -40,7 +36,6 @@
   public static final String TRANSITION_ADDED = "Transition added";
   private static final String LIST_POSITION_EXTRA_NAME = "position";
   private static final boolean PREPEND_PACKAGE_NAME_TO_EXTRA_NAME = false;
-<<<<<<< HEAD
 
   private static class Template {
     public String[] imports;
@@ -169,140 +164,6 @@
   }
 
   public final Module module;
-  public final NavigationModel navigationModel;
-  public final Listener<String> listener;
-=======
->>>>>>> 2d94ae1a
-
-  private static class Template {
-    public String[] imports;
-    public String signature;
-    public String body;
-    public boolean insertCodeBeforeLastStatement;
-    public Function<Transition, String> code;
-
-    private void installTransition(CodeGenerator codeGenerator, PsiClass psiClass, Transition transition) {
-      codeGenerator.createAddCodeAction(psiClass, this, transition).execute();
-    }
-  }
-
-<<<<<<< HEAD
-=======
-  private static final Template SHOW_MENU = new Template() {
-    {
-      imports = new String[]{"android.view.Menu"};
-      signature = "boolean onCreateOptionsMenu(Menu menu)";
-      body = "@Override " +
-             "public boolean onCreateOptionsMenu(Menu menu) { " +
-             "    return true;" +
-             "}";
-      insertCodeBeforeLastStatement = true;
-      code = new Function<Transition, String>() {
-        @Override
-        public String fun(Transition transition) {
-          String destinationResourceName = ((MenuState)transition.getDestination().getState()).getXmlResourceName();
-          return "getMenuInflater().inflate(R.menu." + destinationResourceName + ", $0);";
-        }
-      };
-    }
-  };
-
-  private static final Template MENU_ACTION = new Template() {
-    {
-      imports = new String[]{"android.view.Menu", "android.view.MenuItem"};
-      signature = "boolean onPrepareOptionsMenu(Menu menu)";
-      body = "@Override " +
-             "public boolean onPrepareOptionsMenu(Menu menu) { " +
-             "    boolean result = super.onPrepareOptionsMenu(menu); " +
-             "    return result;" +
-             "}";
-      insertCodeBeforeLastStatement = true;
-      code = new Function<Transition, String>() {
-        @Override
-        public String fun(Transition transition) {
-          Locator source = transition.getSource();
-          String viewName = source.getViewId();
-          String sourceClassName = source.getState().getClassName();
-          String destinationClassName = transition.getDestination().getState().getClassName();
-          String activity = sourceClassName + ".this";
-
-          return "$0.findItem(R.id." + viewName + ").setOnMenuItemClickListener(new MenuItem.OnMenuItemClickListener() {" +
-                        "    @Override" +
-                        "    public boolean onMenuItemClick(MenuItem menuItem) {" +
-                        "        startActivity(new Intent(" + activity + ", " + destinationClassName + ".class));" +
-                        "        return true;" +
-                        "    }" +
-                        "});";
-        }
-      };
-    }
-  };
-
-  private static Template setOnClickListener(final boolean isFragment) {
-    return new Template() {
-      {
-        imports = new String[]{"android.view.View", "android.os.Bundle"};
-        signature = isFragment ? "void onViewCreated(View view, Bundle savedInstanceState)" : "void onCreate(Bundle savedInstanceState)";
-        body = "@Override\n" +
-               "public " + signature + " { " +
-               "    super.onCreate(savedInstanceState);" +
-               "}";
-        insertCodeBeforeLastStatement = false;
-        code = new Function<Transition, String>() {
-          @Override
-          public String fun(Transition transition) {
-            Locator source = transition.getSource();
-            String viewName = source.getViewId();
-            String sourceClassName = source.getState().getClassName();
-            Locator destination = transition.getDestination();
-            String destinationClassName = destination.getState().getClassName();
-            String finder = isFragment ? "view." : "";
-            String activity = isFragment ? "getActivity()" : sourceClassName + ".this";
-
-            return finder + "findViewById(R.id." + viewName + ").setOnClickListener(new View.OnClickListener() { " +
-                   "    @Override" +
-                   "    public void onClick(View v) {" +
-                   "        startActivity(new Intent(" + activity + ", " + destinationClassName + ".class));" +
-                   "    }" +
-                   "});";
-          }
-        };
-      }
-    };
-  }
-
-  private static Template overrideOnItemClickInList(final boolean isFragment) {
-    return new Template() {
-      {
-        imports = new String[]{"android.view.View", "android.widget.ListView"};
-        signature = "void onListItemClick(ListView l, View v, int position, long id)";
-        body = "@Override\n" +
-               (isFragment ? "public" : "protected") + " " + signature + " {" +
-               "    super.onListItemClick(l, v, position, id);\n" +
-               "}";
-        insertCodeBeforeLastStatement = false;
-        code = new Function<Transition, String>() {
-          @Override
-          public String fun(Transition transition) {
-            Locator source = transition.getSource();
-            String sourceClassName = source.getState().getClassName();
-            String sourcePackageName = sourceClassName.substring(0, sourceClassName.lastIndexOf('.'));
-            Locator destination = transition.getDestination();
-            String destinationClassName = destination.getState().getClassName();
-            String activity = isFragment ? "getActivity()" : sourceClassName + ".this";
-
-            //noinspection ConstantConditions
-            return "startActivity(new Intent(" + activity + ", " + destinationClassName +
-                   ".class).putExtra(\"" +
-                   (PREPEND_PACKAGE_NAME_TO_EXTRA_NAME ? sourcePackageName + "." + LIST_POSITION_EXTRA_NAME : LIST_POSITION_EXTRA_NAME) +
-                   "\", position));";
-          }
-        };
-      }
-    };
-  }
-
-  public final Module module;
   public final Listener<String> listener;
 
   public CodeGenerator(Module module, Listener<String> listener) {
@@ -310,7 +171,6 @@
     this.listener = listener;
   }
 
->>>>>>> 2d94ae1a
   private static void addImports(Module module, ImportHelper importHelper, PsiJavaFile file, String[] classNames) {
     for (String className : classNames) {
       PsiClass psiClass = NavigationEditorUtils.getPsiClass(module, className);
@@ -393,11 +253,7 @@
     String fragmentClassName = source.getFragmentClassName();
     final boolean targetIsFragment = fragmentClassName != null;
     String targetClassName = targetIsFragment ? fragmentClassName : sourceState.getClassName();
-<<<<<<< HEAD
-    final PsiClass hostClass = Utilities.getPsiClass(module, targetClassName);
-=======
     final PsiClass hostClass = NavigationEditorUtils.getPsiClass(module, targetClassName);
->>>>>>> 2d94ae1a
     if (hostClass == null) {
       return;
     }
@@ -408,12 +264,8 @@
         destinationState.accept(new State.Visitor() {
           @Override
           public void visit(ActivityState destinationState) {
-<<<<<<< HEAD
-            PsiClass listClass = Utilities.getPsiClass(module, targetIsFragment ? "android.app.ListFragment" : "android.app.ListActivity");
-=======
             PsiClass listClass = NavigationEditorUtils
               .getPsiClass(module, targetIsFragment ? "android.app.ListFragment" : "android.app.ListActivity");
->>>>>>> 2d94ae1a
             assert listClass != null;
             Template t =
               hostClass.isInheritor(listClass, true) ? overrideOnItemClickInList(targetIsFragment) : setOnClickListener(targetIsFragment);
