--- conflicted
+++ resolved
@@ -29,19 +29,6 @@
       e.dataContext.getData(PlatformDataKeys.SELECTED_ITEM) as? IssueNode != null
 
   override fun update(e: AnActionEvent) {
-<<<<<<< HEAD
-    e.presentation.text = "Show Issue Detail"
-    e.presentation.isVisible = true
-    val issuePanel =
-      e.project?.let { IssuePanelService.getInstance(it).getSelectedSharedIssuePanel() }
-    if (issuePanel == null) {
-      e.presentation.isEnabled = false
-      return
-    }
-    val node = e.dataContext.getData(PlatformDataKeys.SELECTED_ITEM) as? IssueNode
-    e.presentation.isEnabled = node != null
-=======
->>>>>>> 574fcae1
     super.update(e)
 
     with(e.presentation) {
@@ -53,24 +40,14 @@
   }
 
   override fun isSelected(e: AnActionEvent): Boolean {
-<<<<<<< HEAD
-    val issuePanel =
-      e.project?.let { IssuePanelService.getInstance(it).getSelectedSharedIssuePanel() }
-=======
     if (!isEnabled(e)) return false
 
     val issuePanel = e.dataContext.getData(DESIGNER_COMMON_ISSUE_PANEL)
->>>>>>> 574fcae1
     return issuePanel?.sidePanelVisible ?: false
   }
 
   override fun setSelected(e: AnActionEvent, state: Boolean) {
-<<<<<<< HEAD
-    val issuePanel =
-      e.project?.let { IssuePanelService.getInstance(it).getSelectedSharedIssuePanel() } ?: return
-=======
     val issuePanel = e.dataContext.getData(DESIGNER_COMMON_ISSUE_PANEL) ?: return
->>>>>>> 574fcae1
     issuePanel.sidePanelVisible = state
   }
 }