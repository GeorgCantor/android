/*
 * Copyright (C) 2019 The Android Open Source Project
 *
 * Licensed under the Apache License, Version 2.0 (the "License");
 * you may not use this file except in compliance with the License.
 * You may obtain a copy of the License at
 *
 *      http://www.apache.org/licenses/LICENSE-2.0
 *
 * Unless required by applicable law or agreed to in writing, software
 * distributed under the License is distributed on an "AS IS" BASIS,
 * WITHOUT WARRANTIES OR CONDITIONS OF ANY KIND, either express or implied.
 * See the License for the specific language governing permissions and
 * limitations under the License.
 */
package com.android.tools.idea.res

import java.nio.file.Path
import java.util.concurrent.Executor

/**
 * Caching parameters used by [ResourceFolderRepository]
 *
 * @param cacheFile The location of the cache file.
 * @param cacheIsInvalidated The cache is invalidated and should not be used for loading.
 * @param codeVersion The version of the Android plugin, used to make sure that the cache file is
 *   updated when the code changes. This version is an additional safety measure on top of
 *   [ResourceFolderRepository.CACHE_FILE_FORMAT_VERSION].
 * @param cacheCreationExecutor The executor used for creating a cache file, or null if the cache
 *   file should not be created if it doesn't exist or is out of date.
 */
class ResourceFolderRepositoryCachingData(
  val cacheFile: Path,
  val cacheIsInvalidated: Boolean,
  val codeVersion: String,
<<<<<<< HEAD
  val cacheCreationExecutor: Executor? = null
=======
  val cacheCreationExecutor: Executor? = null,
>>>>>>> 0d09370c
)<|MERGE_RESOLUTION|>--- conflicted
+++ resolved
@@ -33,9 +33,5 @@
   val cacheFile: Path,
   val cacheIsInvalidated: Boolean,
   val codeVersion: String,
-<<<<<<< HEAD
-  val cacheCreationExecutor: Executor? = null
-=======
   val cacheCreationExecutor: Executor? = null,
->>>>>>> 0d09370c
 )