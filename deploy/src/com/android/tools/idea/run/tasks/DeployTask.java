--- conflicted
+++ resolved
@@ -23,15 +23,11 @@
 import com.intellij.openapi.diagnostic.Logger;
 import com.intellij.openapi.project.Project;
 import com.intellij.openapi.util.Computable;
-<<<<<<< HEAD
-import org.jetbrains.annotations.NotNull;
-
-=======
->>>>>>> c50c8b87
 import java.io.File;
 import java.util.List;
 import java.util.Map;
 import java.util.stream.Collectors;
+import org.jetbrains.annotations.NotNull;
 
 public class DeployTask extends AbstractDeployTask {
 
@@ -51,16 +47,12 @@
                     String userInstallOptions,
                     Computable<String> installPathProvider) {
     super(project, packages, false, installPathProvider);
-<<<<<<< HEAD
-    this.userInstallOptions = userInstallOptions;
-=======
     if (userInstallOptions != null && !userInstallOptions.isEmpty()) {
       userInstallOptions = userInstallOptions.trim();
       this.userInstallOptions = userInstallOptions.split("\\s");
     } else {
       this.userInstallOptions = new String[0];
     }
->>>>>>> c50c8b87
   }
 
   @NotNull
