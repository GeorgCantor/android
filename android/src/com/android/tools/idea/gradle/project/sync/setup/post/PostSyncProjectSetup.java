--- conflicted
+++ resolved
@@ -15,7 +15,6 @@
  */
 package com.android.tools.idea.gradle.project.sync.setup.post;
 
-<<<<<<< HEAD
 import static com.android.tools.idea.Projects.getBaseDirPath;
 import static com.android.tools.idea.gradle.project.build.BuildStatus.SKIPPED;
 import static com.android.tools.idea.gradle.project.sync.ModuleSetupContext.removeSyncContextDataFrom;
@@ -26,8 +25,6 @@
 import static com.intellij.openapi.util.io.FileUtil.toCanonicalPath;
 import static java.lang.System.currentTimeMillis;
 
-=======
->>>>>>> 12e77d2e
 import com.android.annotations.concurrency.Slow;
 import com.android.builder.model.SyncIssue;
 import com.android.tools.idea.IdeInfo;
@@ -49,10 +46,6 @@
 import com.android.tools.idea.gradle.project.sync.setup.module.common.DependencySetupIssues;
 import com.android.tools.idea.gradle.project.sync.setup.post.project.DisposedModules;
 import com.android.tools.idea.gradle.project.sync.setup.post.upgrade.RecommendedPluginVersionUpgrade;
-<<<<<<< HEAD
-=======
-import com.android.tools.idea.gradle.project.sync.validation.common.CommonModuleValidator;
->>>>>>> 12e77d2e
 import com.android.tools.idea.gradle.run.MakeBeforeRunTaskProvider;
 import com.android.tools.idea.gradle.variant.conflict.Conflict;
 import com.android.tools.idea.gradle.variant.conflict.ConflictSet;
@@ -79,10 +72,6 @@
 import com.intellij.execution.configurations.RunConfiguration;
 import com.intellij.openapi.application.ApplicationManager;
 import com.intellij.openapi.components.ServiceManager;
-<<<<<<< HEAD
-=======
-import com.intellij.openapi.diagnostic.Logger;
->>>>>>> 12e77d2e
 import com.intellij.openapi.externalSystem.model.task.ExternalSystemTaskId;
 import com.intellij.openapi.externalSystem.model.task.ExternalSystemTaskType;
 import com.intellij.openapi.externalSystem.util.DisposeAwareProjectChange;
@@ -92,7 +81,7 @@
 import com.intellij.openapi.roots.LanguageLevelProjectExtension;
 import com.intellij.openapi.util.Key;
 import com.intellij.pom.java.LanguageLevel;
-<<<<<<< HEAD
+import com.intellij.serviceContainer.NonInjectable;
 import com.intellij.util.SystemProperties;
 import java.util.ArrayList;
 import java.util.Collection;
@@ -101,33 +90,12 @@
 import java.util.List;
 import java.util.Map;
 import java.util.Objects;
-=======
-import com.intellij.serviceContainer.NonInjectable;
-import com.intellij.util.SystemProperties;
->>>>>>> 12e77d2e
 import org.jetbrains.android.facet.AndroidFacet;
 import org.jetbrains.annotations.NotNull;
 import org.jetbrains.annotations.Nullable;
 import org.jetbrains.jps.model.serialization.PathMacroUtil;
 
-<<<<<<< HEAD
-public class PostSyncProjectSetup {
-=======
-import java.util.*;
-
-import static com.android.tools.idea.Projects.getBaseDirPath;
-import static com.android.tools.idea.gradle.project.build.BuildStatus.SKIPPED;
-import static com.android.tools.idea.gradle.project.sync.ModuleSetupContext.removeSyncContextDataFrom;
-import static com.android.tools.idea.gradle.project.sync.setup.post.EnableDisableSingleVariantSyncStep.setSingleVariantSyncState;
-import static com.android.tools.idea.gradle.util.GradleUtil.GRADLE_SYSTEM_ID;
-import static com.android.tools.idea.gradle.variant.conflict.ConflictSet.findConflicts;
-import static com.google.wireless.android.sdk.stats.GradleSyncStats.Trigger.TRIGGER_PROJECT_CACHED_SETUP_FAILED;
-import static com.intellij.openapi.externalSystem.util.ExternalSystemApiUtil.executeProjectChangeAction;
-import static com.intellij.openapi.util.io.FileUtil.toCanonicalPath;
-import static java.lang.System.currentTimeMillis;
-
 public final class PostSyncProjectSetup {
->>>>>>> 12e77d2e
   @NotNull private final Project myProject;
   @NotNull private final IdeInfo myIdeInfo;
   @NotNull private final ProjectStructure myProjectStructure;
@@ -140,11 +108,7 @@
   @NotNull private final PluginVersionUpgrade myPluginVersionUpgrade;
   @NotNull private final VersionCompatibilityChecker myVersionCompatibilityChecker;
   @NotNull private final GradleProjectBuilder myProjectBuilder;
-<<<<<<< HEAD
   @NotNull private final RunManagerEx myRunManager;
-=======
-  @NotNull private final CommonModuleValidator.Factory myModuleValidatorFactory;
->>>>>>> 12e77d2e
 
   @NotNull
   public static PostSyncProjectSetup getInstance(@NotNull Project project) {
@@ -152,25 +116,10 @@
   }
 
   @SuppressWarnings("unused") // Instantiated by IDEA
-<<<<<<< HEAD
-  public PostSyncProjectSetup(@NotNull Project project,
-                              @NotNull IdeInfo ideInfo,
-                              @NotNull ProjectStructure projectStructure,
-                              @NotNull GradleProjectInfo gradleProjectInfo,
-                              @NotNull GradleSyncInvoker syncInvoker,
-                              @NotNull GradleSyncState syncState,
-                              @NotNull GradleSyncMessages syncMessages,
-                              @NotNull DependencySetupIssues dependencySetupIssues,
-                              @NotNull PluginVersionUpgrade pluginVersionUpgrade,
-                              @NotNull VersionCompatibilityChecker versionCompatibilityChecker,
-                              @NotNull GradleProjectBuilder projectBuilder) {
-    this(project, ideInfo, projectStructure, gradleProjectInfo, syncInvoker, syncState, dependencySetupIssues, new ProjectSetup(project),
-         new ModuleSetup(project), pluginVersionUpgrade, versionCompatibilityChecker, projectBuilder, RunManagerEx.getInstanceEx(project));
-=======
   public PostSyncProjectSetup(@NotNull Project project) {
     this(project, IdeInfo.getInstance(), ProjectStructure.getInstance(project), GradleProjectInfo.getInstance(project), GradleSyncInvoker.getInstance(), GradleSyncState.getInstance(project), DependencySetupIssues.getInstance(project), new ProjectSetup(project),
-         new ModuleSetup(project), PluginVersionUpgrade.getInstance(project), VersionCompatibilityChecker.getInstance(), GradleProjectBuilder.getInstance(project), new CommonModuleValidator.Factory());
->>>>>>> 12e77d2e
+         new ModuleSetup(project), PluginVersionUpgrade.getInstance(project), VersionCompatibilityChecker.getInstance(), GradleProjectBuilder.getInstance(project),
+         RunManagerEx.getInstanceEx(project));
   }
 
   @VisibleForTesting
@@ -187,11 +136,7 @@
                        @NotNull PluginVersionUpgrade pluginVersionUpgrade,
                        @NotNull VersionCompatibilityChecker versionCompatibilityChecker,
                        @NotNull GradleProjectBuilder projectBuilder,
-<<<<<<< HEAD
                        @NotNull RunManagerEx runManager) {
-=======
-                       @NotNull CommonModuleValidator.Factory moduleValidatorFactory) {
->>>>>>> 12e77d2e
     myProject = project;
     myIdeInfo = ideInfo;
     myProjectStructure = projectStructure;
@@ -204,24 +149,16 @@
     myPluginVersionUpgrade = pluginVersionUpgrade;
     myVersionCompatibilityChecker = versionCompatibilityChecker;
     myProjectBuilder = projectBuilder;
-<<<<<<< HEAD
     myRunManager = runManager;
-=======
-    myModuleValidatorFactory = moduleValidatorFactory;
->>>>>>> 12e77d2e
   }
 
   /**
    * Invoked after a project has been synced with Gradle.
    */
   @Slow
-<<<<<<< HEAD
   public void setUpProject(@NotNull Request request,
                            @Nullable ExternalSystemTaskId taskId,
                            @Nullable GradleSyncListener syncListener) {
-=======
-  public void setUpProject(@NotNull Request request, @NotNull ProgressIndicator progressIndicator, @Nullable ExternalSystemTaskId taskId) {
->>>>>>> 12e77d2e
     try {
       removeSyncContextDataFrom(myProject);
 
@@ -274,11 +211,7 @@
         }
       }
 
-<<<<<<< HEAD
-      if (StudioFlags.RECOMMENDATION_ENABLED.get()) {
-=======
       if (IdeInfo.getInstance().isAndroidStudio() && StudioFlags.RECOMMENDATION_ENABLED.get()) {
->>>>>>> 12e77d2e
         MemorySettingsPostSyncChecker.checkSettings(myProject, new TimeBasedMemorySettingsCheckerReminder());
       }
 
@@ -317,10 +250,6 @@
       @Override
       public void execute() {
         if (myProject.isOpen()) {
-<<<<<<< HEAD
-=======
-          //noinspection TestOnlyProblems
->>>>>>> 12e77d2e
           LanguageLevel langLevel = getMaxJavaLanguageLevel(myProject);
           if (langLevel != null) {
             LanguageLevelProjectExtension ext = LanguageLevelProjectExtension.getInstance(myProject);
@@ -399,11 +328,7 @@
     }
     mySyncState.syncSkipped(syncTimestamp, null);
     // TODO add a new trigger for this?
-<<<<<<< HEAD
     mySyncInvoker.requestProjectSync(myProject, TRIGGER_PROJECT_CACHED_SETUP_FAILED);
-=======
-    mySyncInvoker.requestProjectSyncAndSourceGeneration(myProject, TRIGGER_PROJECT_CACHED_SETUP_FAILED);
->>>>>>> 12e77d2e
   }
 
   private void failTestsIfSyncIssuesPresent() {
@@ -476,13 +401,13 @@
     if (targetProvider != null) {
       // Store current before run tasks in each configuration to reset them after modifying the template, since modifying
       Map<RunConfiguration, List<BeforeRunTask>> currentTasks = new HashMap<>();
-      for (RunConfiguration runConfiguration : RunManagerEx.getInstanceEx(myProject).getConfigurationsList(junitConfigurationType)) {
+      for (RunConfiguration runConfiguration : myRunManager.getConfigurationsList(junitConfigurationType)) {
         currentTasks.put(runConfiguration, new ArrayList<>(runManager.getBeforeRunTasks(runConfiguration)));
       }
 
       // Fix the "JUnit Run Configuration" templates.
       for (ConfigurationFactory configurationFactory : junitConfigurationType.getConfigurationFactories()) {
-        RunnerAndConfigurationSettings template = RunManagerEx.getInstanceEx(myProject).getConfigurationTemplate(configurationFactory);
+        RunnerAndConfigurationSettings template = myRunManager.getConfigurationTemplate(configurationFactory);
         AndroidJUnitConfiguration runConfiguration = (AndroidJUnitConfiguration)template.getConfiguration();
         // Set the correct "Make step" in the "JUnit Run Configuration" template.
         setMakeStepInJUnitConfiguration(targetProvider, runConfiguration);
@@ -490,7 +415,7 @@
       }
 
       // Fix existing JUnit Configurations.
-      for (RunConfiguration runConfiguration : RunManagerEx.getInstanceEx(myProject).getConfigurationsList(junitConfigurationType)) {
+      for (RunConfiguration runConfiguration : myRunManager.getConfigurationsList(junitConfigurationType)) {
         // Keep the previous configurations in existing run configurations
         runManager.setBeforeRunTasks(runConfiguration, currentTasks.get(runConfiguration));
       }
@@ -544,15 +469,7 @@
     String workingDir = toCanonicalPath(getBaseDirPath(project).getPath());
     DefaultBuildDescriptor buildDescriptor = new DefaultBuildDescriptor(taskId, "Project setup", workingDir, currentTimeMillis());
     SyncViewManager syncManager = ServiceManager.getService(project, SyncViewManager.class);
-<<<<<<< HEAD
     syncManager.onEvent(taskId, new StartBuildEventImpl(buildDescriptor, "reading from cache..."));
-=======
-    syncManager.onEvent(taskId, new StartBuildEventImpl(buildDescriptor, "reading from cache...").withContentDescriptorSupplier(
-      () -> {
-        AndroidGradleSyncTextConsoleView consoleView = new AndroidGradleSyncTextConsoleView(project);
-        return new RunContentDescriptor(consoleView, null, consoleView.getComponent(), "Gradle Sync");
-      }));
->>>>>>> 12e77d2e
     return taskId;
   }
 
