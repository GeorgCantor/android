--- conflicted
+++ resolved
@@ -15,18 +15,12 @@
  */
 package com.android.tools.idea.compose.pickers.preview.property
 
-<<<<<<< HEAD
-import com.android.tools.idea.flags.StudioFlags
-import org.junit.After
-=======
 import com.android.tools.preview.config.DeviceConfig
 import com.android.tools.preview.config.DimUnit
 import com.android.tools.preview.config.MutableDeviceConfig
 import com.android.tools.preview.config.Orientation
 import com.android.tools.preview.config.Shape
 import com.android.tools.preview.config.toMutableConfig
-import kotlin.test.assertNotNull
->>>>>>> 574fcae1
 import org.junit.Assert.assertEquals
 import org.junit.Assert.assertFalse
 import org.junit.Assert.assertNull
@@ -129,7 +123,7 @@
 
     // We change the dpi, which should result in different dimensions in dp (half pixel density =
     // twice as the length on each dimension)
-    config.dpi /= 2
+    config.dpi = config.dpi / 2
     config.dimUnit = DimUnit.dp
     assertEquals(822f, config.width)
     assertEquals(1782f, config.height)
