--- conflicted
+++ resolved
@@ -41,11 +41,7 @@
   override fun addSubTitle(
     title: String,
     initiallyExpanded: Boolean,
-<<<<<<< HEAD
-    parent: InspectorLineModel?
-=======
     parent: InspectorLineModel?,
->>>>>>> 0d09370c
   ): InspectorLineModel {
     val line = FakeInspectorLineModel(FakeLineType.SUBTITLE)
     line.title = title
@@ -56,11 +52,7 @@
   override fun addCustomEditor(
     editorModel: PropertyEditorModel,
     editor: JComponent,
-<<<<<<< HEAD
-    parent: InspectorLineModel?
-=======
     parent: InspectorLineModel?,
->>>>>>> 0d09370c
   ): InspectorLineModel {
     val line = FakeInspectorLineModel(FakeLineType.PROPERTY)
     editorModel.lineModel = line
@@ -75,11 +67,7 @@
     searchable: Boolean,
     tableUI: TableUIProvider,
     actions: List<AnAction>,
-<<<<<<< HEAD
-    parent: InspectorLineModel?
-=======
     parent: InspectorLineModel?,
->>>>>>> 0d09370c
   ): TableLineModel {
     val line = FakeTableLineModel(tableModel, tableUI, searchable)
     lines.add(line)
@@ -89,11 +77,7 @@
 
   override fun addComponent(
     component: JComponent,
-<<<<<<< HEAD
-    parent: InspectorLineModel?
-=======
     parent: InspectorLineModel?,
->>>>>>> 0d09370c
   ): InspectorLineModel {
     val line = FakeComponentLineModel(component)
     lines.add(line)
