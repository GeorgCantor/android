buildscript {
    dependencies {
        classpath 'com.android.tools.build:gradle:7.1.0'
<<<<<<< HEAD
        classpath "org.jetbrains.kotlin:kotlin-gradle-plugin:1.9.0"
=======
        classpath "org.jetbrains.kotlin:kotlin-gradle-plugin:1.9.20-Beta"
>>>>>>> 574fcae1
     }
}

apply plugin: 'com.android.application'
apply plugin: 'org.jetbrains.kotlin.android'

android {
    compileSdk 33
    defaultConfig {
        applicationId "com.example.minapp"
        minSdk 26
    }
}<|MERGE_RESOLUTION|>--- conflicted
+++ resolved
@@ -1,11 +1,7 @@
 buildscript {
     dependencies {
         classpath 'com.android.tools.build:gradle:7.1.0'
-<<<<<<< HEAD
-        classpath "org.jetbrains.kotlin:kotlin-gradle-plugin:1.9.0"
-=======
         classpath "org.jetbrains.kotlin:kotlin-gradle-plugin:1.9.20-Beta"
->>>>>>> 574fcae1
      }
 }
 
