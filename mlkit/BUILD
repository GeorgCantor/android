--- conflicted
+++ resolved
@@ -52,10 +52,6 @@
         "//tools/base/build-system:android_gradle_plugin.zip",
         "//tools/base/build-system:android_gradle_plugin_runtime_dependencies",
         "//tools/base/build-system:gradle-distrib",
-<<<<<<< HEAD
-        "//tools/base/build-system:studio_repo",
-=======
->>>>>>> b5f40ffd
     ],
     test_resources = ["testData"],
     test_srcs = ["testSrc"],
