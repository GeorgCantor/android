--- conflicted
+++ resolved
@@ -34,11 +34,7 @@
         sceneManager.triggerTouchEventAsync(
           RenderSession.TouchEventType.RELEASE,
           androidX,
-<<<<<<< HEAD
-          androidY
-=======
           androidY,
->>>>>>> 0d09370c
         )
     }
     sceneView.surface.repaint()
@@ -46,10 +42,6 @@
 
   override fun begin(event: InteractionEvent) {
     when (event) {
-<<<<<<< HEAD
-      is MousePressedEvent ->
-        begin(event.eventObject.x, event.eventObject.y, event.eventObject.modifiersEx)
-=======
       is MousePressedEvent -> {
         val androidX = Coordinates.getAndroidX(sceneView, event.eventObject.x)
         val androidY = Coordinates.getAndroidY(sceneView, event.eventObject.y)
@@ -62,26 +54,12 @@
             )
         }
       }
->>>>>>> 0d09370c
       is KeyPressedEvent ->
         (sceneView.sceneManager as? LayoutlibSceneManager)?.triggerKeyEventAsync(event.eventObject)
       else -> {}
     }
   }
 
-<<<<<<< HEAD
-  override fun begin(x: Int, y: Int, modifiersEx: Int) {
-    super.begin(x, y, modifiersEx)
-    val androidX = Coordinates.getAndroidX(sceneView, myStartX)
-    val androidY = Coordinates.getAndroidY(sceneView, myStartY)
-    when (val sceneManager = sceneView.sceneManager) {
-      is LayoutlibSceneManager ->
-        sceneManager.triggerTouchEventAsync(RenderSession.TouchEventType.PRESS, androidX, androidY)
-    }
-  }
-
-=======
->>>>>>> 0d09370c
   override fun cancel(event: InteractionEvent) {
     sceneView.scene.mouseCancel()
     sceneView.surface.repaint()
@@ -102,11 +80,7 @@
             sceneManager.triggerTouchEventAsync(
               RenderSession.TouchEventType.DRAG,
               androidX,
-<<<<<<< HEAD
-              androidY
-=======
               androidY,
->>>>>>> 0d09370c
             )
         }
         sceneView.surface.repaint()
