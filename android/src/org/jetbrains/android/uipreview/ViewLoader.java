/*
 * Copyright (C) 2013 The Android Open Source Project
 *
 * Licensed under the Apache License, Version 2.0 (the "License");
 * you may not use this file except in compliance with the License.
 * You may obtain a copy of the License at
 *
 *      http://www.apache.org/licenses/LICENSE-2.0
 *
 * Unless required by applicable law or agreed to in writing, software
 * distributed under the License is distributed on an "AS IS" BASIS,
 * WITHOUT WARRANTIES OR CONDITIONS OF ANY KIND, either express or implied.
 * See the License for the specific language governing permissions and
 * limitations under the License.
 */
package org.jetbrains.android.uipreview;

import static com.android.SdkConstants.ANDROID_PKG_PREFIX;
import static com.android.SdkConstants.CLASS_ATTRIBUTE_SET;
import static com.android.AndroidXConstants.CLASS_RECYCLER_VIEW_ADAPTER;
import static com.android.SdkConstants.R_CLASS;
import static com.android.SdkConstants.VIEW_FRAGMENT;
import static com.android.tools.idea.LogAnonymizerUtil.anonymize;
import static com.android.tools.idea.LogAnonymizerUtil.anonymizeClassName;

import com.android.annotations.NonNull;
import com.android.ide.common.rendering.api.ILayoutLog;
<<<<<<< HEAD
import com.android.tools.idea.layoutlib.LayoutLibrary;
import com.android.tools.idea.projectsystem.ProjectSystemUtil;
import com.android.tools.idea.rendering.IRenderLogger;
import com.android.tools.idea.rendering.RenderSecurityManager;
import com.android.tools.idea.rendering.classloading.InconvertibleClassError;
=======
import com.android.ide.common.resources.AndroidManifestPackageNameUtils;
import com.android.ide.common.util.PathString;
import com.android.projectmodel.ExternalAndroidLibrary;
import com.android.tools.idea.layoutlib.LayoutLibrary;
import com.android.tools.idea.projectsystem.DependencyScopeType;
import com.android.tools.idea.projectsystem.ProjectSystemUtil;
import com.android.tools.idea.rendering.IRenderLogger;
import com.android.tools.idea.rendering.RenderSecurityManager;
>>>>>>> b5f40ffd
import com.android.tools.idea.res.AndroidDependenciesCache;
import com.android.tools.idea.res.ResourceIdManager;
import com.google.common.annotations.VisibleForTesting;
import com.google.common.collect.HashMultiset;
import com.google.common.collect.Multiset;
import com.google.common.collect.Sets;
import com.intellij.facet.Facet;
import com.intellij.openapi.diagnostic.Logger;
<<<<<<< HEAD
import com.intellij.openapi.extensions.ExtensionPoint;
=======
>>>>>>> b5f40ffd
import com.intellij.openapi.extensions.ExtensionsArea;
import com.intellij.openapi.module.Module;
import com.intellij.openapi.project.DumbService;
import com.intellij.openapi.util.Ref;
import com.intellij.psi.JavaPsiFacade;
import com.intellij.psi.PsiClass;
<<<<<<< HEAD
import com.intellij.util.ArrayUtilRt;
=======
import com.intellij.util.ArrayUtil;
import java.io.IOException;
>>>>>>> b5f40ffd
import java.lang.reflect.Constructor;
import java.lang.reflect.InvocationTargetException;
import java.util.Collections;
import java.util.HashMap;
import java.util.HashSet;
import java.util.List;
import java.util.Map;
import java.util.Set;
import java.util.stream.Stream;
import org.jetbrains.android.facet.AndroidFacet;
import org.jetbrains.android.util.AndroidUtils;
import org.jetbrains.annotations.NotNull;
import org.jetbrains.annotations.Nullable;

/**
 * Handler for loading views for the layout editor on demand, and reporting issues with class
 * loading, instance creation, etc.
 * If the project is indexing, the ViewLoader will not be able to detect the modification times
 * in the project so it will not report outdated classes.
 */
public class ViewLoader {
  private static final Logger LOG = Logger.getInstance(ViewLoader.class);
  /** Number of instances of a custom view that are allowed to nest inside itself. */
  private static final int ALLOWED_NESTED_VIEWS = 100;

  @NotNull private final Module myModule;
  @NotNull private final Map<String, Class<?>> myLoadedClasses = new HashMap<>();
  /** Classes that are being loaded currently. */
  @NotNull private final Multiset<Class<?>> myLoadingClasses = HashMultiset.create(5);
  /** Classes that have been modified after compilation. */
  @NotNull private final Set<String> myRecentlyModifiedClasses = Sets.newHashSetWithExpectedSize(5);
  @Nullable private final Object myCredential;
  @NotNull private final LayoutLibrary myLayoutLibrary;
  /** {@link IRenderLogger} used to log loading problems. */
  @NotNull private IRenderLogger myLogger;
  @NotNull private final ClassLoader myClassLoader;

  public ViewLoader(@NotNull LayoutLibrary layoutLib, @NotNull AndroidFacet facet, @NotNull IRenderLogger logger,
                    @Nullable Object credential,
                    @NotNull ClassLoader classLoader) {
    myLayoutLibrary = layoutLib;
    myModule = facet.getModule();
    myLogger = logger;
    myCredential = credential;
    myClassLoader = classLoader;
  }

  /**
   * Sets the {@link ILayoutLog} logger to use for error messages during problems.
   *
   * @param logger the new logger to use
   */
  public void setLogger(@NotNull IRenderLogger logger) {
    myLogger = logger;
  }

  @Nullable
  private static String getRClassName(@NotNull final Module module) {
    String packageName = ProjectSystemUtil.getModuleSystem(module).getPackageName();
    return packageName == null ? null : packageName + '.' + R_CLASS;
<<<<<<< HEAD
=======
  }

  @Nullable
  private static String getPackageName(ExternalAndroidLibrary library) {
    String packageName = library.getPackageName();
    if (packageName == null) {
      // Try the manifest if the package name is not directly set.
      PathString manifest = library.getManifestFile();
      if (manifest != null) {
        try {
          packageName = AndroidManifestPackageNameUtils.getPackageNameFromManifestFile(manifest);
        }
        catch (IOException e) {
          LOG.info(String.format("getPackageName: failed to find packageName for library %1$s", library.libraryName()));
        }
      }
      if (packageName == null) {
        return null;
      }
    }
    return packageName + '.' + R_CLASS;
>>>>>>> b5f40ffd
  }

  /**
   * Like loadView, but doesn't log  exceptions if failed and doesn't try to create a mock view.
   */
  @Nullable
  public Object loadClass(String className, Class<?>[] constructorSignature, Object[] constructorArgs) {
    // RecyclerView.Adapter is an abstract class, but its instance is needed for RecyclerView to work correctly. So, when LayoutLib asks for
    // its instance, we define a new class which extends the Adapter class.
    // We check whether the class being loaded is the support or the androidx one and use the appropiate adapter that references to the
    // right namespace.
    if (CLASS_RECYCLER_VIEW_ADAPTER.newName().equals(className)) {
      className = RecyclerViewHelper.CN_ANDROIDX_CUSTOM_ADAPTER;
<<<<<<< HEAD
      constructorSignature = ArrayUtilRt.EMPTY_CLASS_ARRAY;
      constructorArgs = ArrayUtilRt.EMPTY_OBJECT_ARRAY;
    }
    else if (CLASS_RECYCLER_VIEW_ADAPTER.oldName().equals(className)) {
      className = RecyclerViewHelper.CN_SUPPORT_CUSTOM_ADAPTER;
      constructorSignature = ArrayUtilRt.EMPTY_CLASS_ARRAY;
      constructorArgs = ArrayUtilRt.EMPTY_OBJECT_ARRAY;
=======
      constructorSignature = ArrayUtil.EMPTY_CLASS_ARRAY;
      constructorArgs = ArrayUtil.EMPTY_OBJECT_ARRAY;
    }
    else if (CLASS_RECYCLER_VIEW_ADAPTER.oldName().equals(className)) {
      className = RecyclerViewHelper.CN_SUPPORT_CUSTOM_ADAPTER;
      constructorSignature = ArrayUtil.EMPTY_CLASS_ARRAY;
      constructorArgs = ArrayUtil.EMPTY_OBJECT_ARRAY;
>>>>>>> b5f40ffd
    }
    return loadClass(className, constructorSignature, constructorArgs, false);
  }

  @Nullable
  public Object loadView(@NotNull String className, @Nullable Class<?>[] constructorSignature, @Nullable Object[] constructorArgs)
    throws ClassNotFoundException {

    Object aClass = loadClass(className, constructorSignature, constructorArgs, true);
    if (aClass != null) {
      return aClass;
    }

    try {
      final Object o = createViewFromSuperclass(className, constructorSignature, constructorArgs);

      if (o != null) {
        return o;
      }
      return myLayoutLibrary.createMockView(getShortClassName(className), constructorSignature, constructorArgs);
    }
    catch (InvocationTargetException | IllegalAccessException | InstantiationException | NoSuchMethodException e) {
      throw new ClassNotFoundException(className, e);
    }
  }

  @Nullable
  private Object loadClass(@NotNull String className, @Nullable Class<?>[] constructorSignature, @Nullable Object[] constructorArgs, boolean isView) {
    Class<?> aClass = myLoadedClasses.get(className);

    if (LOG.isDebugEnabled()) {
      LOG.debug(String.format("loadClassA(%s)", anonymizeClassName(className)));
    }

    try {
      if (aClass != null) {
        return createNewInstance(aClass, constructorSignature, constructorArgs, isView);
      }
      aClass = loadClass(className, isView);

      if (aClass != null) {
        if (myLoadingClasses.count(aClass) > ALLOWED_NESTED_VIEWS) {
          throw new InstantiationException(
            "The layout involves creation of " + className + " over " + ALLOWED_NESTED_VIEWS + " levels deep. Infinite recursion?");
        }
        myLoadingClasses.add(aClass);
        try {
          final Object viewObject = createNewInstance(aClass, constructorSignature, constructorArgs, isView);
          myLoadedClasses.put(className, aClass);
          if (LOG.isDebugEnabled()) {
            LOG.debug("  instance created");
          }
          return viewObject;
        }
        finally {
          myLoadingClasses.remove(aClass);
        }
      }
    }
    catch (LinkageError | IllegalAccessException | ClassNotFoundException | NoSuchMethodException | InstantiationException e) {
      if (LOG.isDebugEnabled()) {
        LOG.debug(e);
      }
      myLogger.addBrokenClass(className, e);
    }
    catch (InvocationTargetException e) {
      if (LOG.isDebugEnabled()) {
        LOG.debug(e);
      }
      final Throwable cause = e.getCause();
      myLogger.addBrokenClass(className, cause);
    }
    return null;
  }

  /**
   * Checks if a class with this name was loaded by this loader.
   * @param name binary name of a class, see {@link ClassLoader}
   * @return true if a class with this name was loaded, false otherwise
   */
  public boolean isClassLoaded(@NonNull String name) {
    return myLoadedClasses.containsKey(name);
  }

  @NotNull
<<<<<<< HEAD
  private List<ViewLoaderExtension> getExtensions() {
    ExtensionsArea area = myModule.getProject().getExtensionArea();
    ExtensionPoint<ViewLoaderExtension> point = area.getExtensionPointIfRegistered(ViewLoaderExtension.EP_NAME.getName());
    return point == null ? Collections.emptyList() : point.getExtensionList();
=======
  private ViewLoaderExtension[] getExtensions() {
    ExtensionsArea area = myModule.getProject().getExtensionArea();
    if (!area.hasExtensionPoint(ViewLoaderExtension.EP_NAME.getName())) {
      return EMPTY_EXTENSION_LIST;
    }
    return area.getExtensionPoint(ViewLoaderExtension.EP_NAME).getExtensions();
>>>>>>> b5f40ffd
  }

  @NotNull
  public Module getModule() {
    return myModule;
  }

  @VisibleForTesting
  @NotNull
  static String getShortClassName(@NotNull String fqcn) {
    int first = fqcn.indexOf('.');
    int last = fqcn.lastIndexOf('.');
    if (fqcn.startsWith(ANDROID_PKG_PREFIX)) {
      // android.foo.Name -> android...Name
      if (last > first) {
        return fqcn.substring(0, first) + ".." + fqcn.substring(last);
      }
    }
    else {
      // com.example.p1.p2.MyClass -> com.example...MyClass
      first = fqcn.indexOf('.', first + 1);
      if (last > first && first >= 0) {
        return fqcn.substring(0, first) + ".." + fqcn.substring(last);
      }
    }

    return fqcn;
  }

  @NotNull
  private Object createNewInstance(@NotNull Class<?> clazz,
                                   @Nullable Class<?>[] constructorSignature,
                                   @Nullable Object[] constructorParameters,
                                   boolean isView)
    throws NoSuchMethodException, ClassNotFoundException, InvocationTargetException, IllegalAccessException, InstantiationException {
    Constructor<?> constructor = null;

    try {
      constructor = clazz.getConstructor(constructorSignature);
    }
    catch (NoSuchMethodException e) {
      if (!isView) {
        throw e;
      }

      // View class has 1-parameter, 2-parameter and 3-parameter constructors

      final int paramsCount = constructorSignature != null ? constructorSignature.length : 0;
      if (paramsCount == 0) {
        throw e;
      }
      assert constructorParameters != null;

      for (int i = 3; i >= 1; i--) {
        if (i == paramsCount) {
          continue;
        }

        final int k = paramsCount < i ? paramsCount : i;

        final Class[] sig = new Class[i];
        System.arraycopy(constructorSignature, 0, sig, 0, k);

        final Object[] params = new Object[i];
        System.arraycopy(constructorParameters, 0, params, 0, k);

        for (int j = k + 1; j <= i; j++) {
          if (j == 2) {
            sig[j - 1] = myLayoutLibrary.getClassLoader().loadClass(CLASS_ATTRIBUTE_SET);
            params[j - 1] = null;
          }
          else if (j == 3) {
            // parameter 3: int defstyle
            sig[j - 1] = int.class;
            params[j - 1] = 0;
          }
        }

        constructorSignature = sig;
        constructorParameters = params;

        try {
          constructor = clazz.getConstructor(constructorSignature);
          if (constructor != null) {
            if (constructorSignature.length < 2) {
              LOG.info("wrong_constructor: Custom view " +
                       clazz.getSimpleName() +
                       " is not using the 2- or 3-argument " +
                       "View constructors; XML attributes will not work");
              myLogger.warning("wrongconstructor", //$NON-NLS-1$
                               String.format(
                                "Custom view %1$s is not using the 2- or 3-argument View constructors; XML attributes will not work",
                                clazz.getSimpleName()), null, null);
            }
            break;
          }
        }
        catch (NoSuchMethodException ignored) {
        }
      }

      if (constructor == null) {
        throw e;
      }
    }

    constructor.setAccessible(true);
    return constructor.newInstance(constructorParameters);
  }

  @Nullable
  public Class<?> loadClass(@NotNull String className, boolean logError) {
    if (LOG.isDebugEnabled()) {
      LOG.debug(String.format("loadClassB(%s)", anonymizeClassName(className)));
    }

    try {
      for (ViewLoaderExtension extension : getExtensions()) {
        Class<?> loadedClass = extension.loadClass(className, myClassLoader);
        if (loadedClass != null) {
          return loadedClass;
        }
      }

      return myClassLoader.loadClass(className);
    }
    catch (ClassNotFoundException e) {
      if (logError && !className.equals(VIEW_FRAGMENT)) {
        myLogger.addMissingClass(className);
      }
      return null;
    }
  }

  @Nullable
  private Object createViewFromSuperclass(@NotNull final String className,
                                          @Nullable final Class<?>[] constructorSignature,
                                          @Nullable final Object[] constructorArgs) {
    if (LOG.isDebugEnabled()) {
      LOG.debug(String.format("createViewFromSuperClass(%s)", anonymizeClassName(className)));
    }

    // Creating views from the superclass calls into PSI which may need
    // I/O access (for example when it consults the Java class index
    // and that index needs to be lazily updated.)
    // We run most of the method as a safe region, but we exit the
    // safe region before calling {@link #createNewInstance} (which can
    // call user code), and enter it again upon return.
    final Ref<Boolean> token = new Ref<>();
    token.set(RenderSecurityManager.enterSafeRegion(myCredential));
    try {
      return DumbService.getInstance(myModule.getProject()).runReadActionInSmartMode(() -> {
        final JavaPsiFacade facade = JavaPsiFacade.getInstance(myModule.getProject());
        PsiClass psiClass = facade.findClass(className, myModule.getModuleWithDependenciesAndLibrariesScope(false));

        if (psiClass == null) {
          return null;
        }
        psiClass = psiClass.getSuperClass();
        final Set<String> visited = new HashSet<>();

        while (psiClass != null) {
          final String qName = psiClass.getQualifiedName();
          if (LOG.isDebugEnabled()) {
            LOG.debug("  parent " + anonymizeClassName(qName));
          }

          if (qName == null ||
              !visited.add(qName) ||
              AndroidUtils.VIEW_CLASS_NAME.equals(psiClass.getQualifiedName())) {
            break;
          }

          if (!AndroidUtils.isAbstract(psiClass)) {
            try {
              Class<?> aClass = myLoadedClasses.get(qName);
              if (aClass == null) {
                aClass = myLayoutLibrary.getClassLoader().loadClass(qName);
                if (aClass != null) {
                  myLoadedClasses.put(qName, aClass);
                }
              }
              if (aClass != null) {
                try {
                  RenderSecurityManager.exitSafeRegion(token.get());
                  return createNewInstance(aClass, constructorSignature, constructorArgs, true);
                }
                finally {
                  token.set(RenderSecurityManager.enterSafeRegion(myCredential));
                }
              }
            }
            catch (Throwable e) {
              LOG.debug(e);
            }
          }
          psiClass = psiClass.getSuperClass();
        }
        return null;
      });
    }
    finally {
      RenderSecurityManager.exitSafeRegion(token.get());
    }
  }

  /**
   * Load and parse the R class such that resource references in the layout rendering can refer
   * to local resources properly. Only needed if views are compiled against an R class with
   * final fields.
   *
   * @see ResourceIdManager#getFinalIdsUsed()
   */
  public void loadAndParseRClassSilently() {
    // All the ids are loaded into the idManager for the "app module".
    ResourceIdManager idManager = ResourceIdManager.get(myModule);
    idManager.resetCompiledIds();
    Stream.concat(
<<<<<<< HEAD
        Stream.of(myModule),
        // Get all project (not external libraries) dependencies
        AndroidDependenciesCache.getAllAndroidDependencies(myModule, false).stream().map(Facet::getModule))
      .map(ViewLoader::getRClassName)
      .forEach((rClassName) -> {
=======
        Stream.concat(
            Stream.of(myModule),
            // Get all project (not external libraries) dependencies
            AndroidDependenciesCache.getAllAndroidDependencies(myModule, false).stream().map(Facet::getModule)
          )
          .map(ViewLoader::getRClassName),
        // Get all external (libraries) dependencies
        ProjectSystemUtil.getModuleSystem(myModule).getAndroidLibraryDependencies(DependencyScopeType.MAIN).stream()
          .map(ViewLoader::getPackageName)
      ).forEach((rClassName) -> {
>>>>>>> b5f40ffd
        try {
          if (rClassName == null) {
            LOG.info(
              String.format("loadAndParseRClass: failed to find manifest package for project %1$s", myModule.getProject().getName()));
            return;
          }
          myLogger.setResourceClass(rClassName);
          loadAndParseRClass(rClassName, idManager);
        }
        catch (ClassNotFoundException | NoClassDefFoundError e) {
          myLogger.setMissingResourceClass();
        }
<<<<<<< HEAD
        catch (InconvertibleClassError e) {
          assert rClassName != null;
          myLogger.addIncorrectFormatClass(rClassName, e);
        }
=======
>>>>>>> b5f40ffd
      });
  }

  @VisibleForTesting
<<<<<<< HEAD
  void loadAndParseRClass(@NotNull String className, @NotNull ResourceIdManager idManager) throws ClassNotFoundException, InconvertibleClassError {
=======
  void loadAndParseRClass(@NotNull String className, @NotNull ResourceIdManager idManager) throws ClassNotFoundException {
>>>>>>> b5f40ffd
    if (LOG.isDebugEnabled()) {
      LOG.debug(String.format("loadAndParseRClass(%s)", anonymizeClassName(className)));
    }

    Class<?> aClass = myLoadedClasses.get(className);

    if (aClass == null) {
      if (LOG.isDebugEnabled()) {
        LOG.debug("  The R class is not loaded.");
      }

      final boolean isClassLoaded = hasLoadedClass(className);
      aClass = myClassLoader.loadClass(className);

      if (!isClassLoaded) {
        if (LOG.isDebugEnabled()) {
          LOG.debug(String.format("  Class found in module %s, first time load.", anonymize(myModule)));
        }
      }
      else {
        if (LOG.isDebugEnabled()) {
          LOG.debug(String.format("  Class already loaded in module %s.", anonymize(myModule)));
        }
      }

      if (LOG.isDebugEnabled()) {
        LOG.debug("  Class loaded");
      }

      myLoadedClasses.put(className, aClass);
      myLogger.setHasLoadedClasses();
    }

    idManager.loadCompiledIds(aClass);

    if (LOG.isDebugEnabled()) {
      LOG.debug(String.format("END loadAndParseRClass(%s)", anonymizeClassName(className)));
    }
  }

  /**
   * Returns true if this ViewLoaded has loaded the given class.
   */
  public boolean hasLoadedClass(@NotNull String classFqn) {
    return myLoadedClasses.containsKey(classFqn);
  }
}<|MERGE_RESOLUTION|>--- conflicted
+++ resolved
@@ -15,9 +15,9 @@
  */
 package org.jetbrains.android.uipreview;
 
+import static com.android.AndroidXConstants.CLASS_RECYCLER_VIEW_ADAPTER;
 import static com.android.SdkConstants.ANDROID_PKG_PREFIX;
 import static com.android.SdkConstants.CLASS_ATTRIBUTE_SET;
-import static com.android.AndroidXConstants.CLASS_RECYCLER_VIEW_ADAPTER;
 import static com.android.SdkConstants.R_CLASS;
 import static com.android.SdkConstants.VIEW_FRAGMENT;
 import static com.android.tools.idea.LogAnonymizerUtil.anonymize;
@@ -25,13 +25,6 @@
 
 import com.android.annotations.NonNull;
 import com.android.ide.common.rendering.api.ILayoutLog;
-<<<<<<< HEAD
-import com.android.tools.idea.layoutlib.LayoutLibrary;
-import com.android.tools.idea.projectsystem.ProjectSystemUtil;
-import com.android.tools.idea.rendering.IRenderLogger;
-import com.android.tools.idea.rendering.RenderSecurityManager;
-import com.android.tools.idea.rendering.classloading.InconvertibleClassError;
-=======
 import com.android.ide.common.resources.AndroidManifestPackageNameUtils;
 import com.android.ide.common.util.PathString;
 import com.android.projectmodel.ExternalAndroidLibrary;
@@ -40,7 +33,6 @@
 import com.android.tools.idea.projectsystem.ProjectSystemUtil;
 import com.android.tools.idea.rendering.IRenderLogger;
 import com.android.tools.idea.rendering.RenderSecurityManager;
->>>>>>> b5f40ffd
 import com.android.tools.idea.res.AndroidDependenciesCache;
 import com.android.tools.idea.res.ResourceIdManager;
 import com.google.common.annotations.VisibleForTesting;
@@ -49,22 +41,15 @@
 import com.google.common.collect.Sets;
 import com.intellij.facet.Facet;
 import com.intellij.openapi.diagnostic.Logger;
-<<<<<<< HEAD
 import com.intellij.openapi.extensions.ExtensionPoint;
-=======
->>>>>>> b5f40ffd
 import com.intellij.openapi.extensions.ExtensionsArea;
 import com.intellij.openapi.module.Module;
 import com.intellij.openapi.project.DumbService;
 import com.intellij.openapi.util.Ref;
 import com.intellij.psi.JavaPsiFacade;
 import com.intellij.psi.PsiClass;
-<<<<<<< HEAD
 import com.intellij.util.ArrayUtilRt;
-=======
-import com.intellij.util.ArrayUtil;
 import java.io.IOException;
->>>>>>> b5f40ffd
 import java.lang.reflect.Constructor;
 import java.lang.reflect.InvocationTargetException;
 import java.util.Collections;
@@ -125,8 +110,6 @@
   private static String getRClassName(@NotNull final Module module) {
     String packageName = ProjectSystemUtil.getModuleSystem(module).getPackageName();
     return packageName == null ? null : packageName + '.' + R_CLASS;
-<<<<<<< HEAD
-=======
   }
 
   @Nullable
@@ -148,7 +131,6 @@
       }
     }
     return packageName + '.' + R_CLASS;
->>>>>>> b5f40ffd
   }
 
   /**
@@ -162,7 +144,6 @@
     // right namespace.
     if (CLASS_RECYCLER_VIEW_ADAPTER.newName().equals(className)) {
       className = RecyclerViewHelper.CN_ANDROIDX_CUSTOM_ADAPTER;
-<<<<<<< HEAD
       constructorSignature = ArrayUtilRt.EMPTY_CLASS_ARRAY;
       constructorArgs = ArrayUtilRt.EMPTY_OBJECT_ARRAY;
     }
@@ -170,15 +151,6 @@
       className = RecyclerViewHelper.CN_SUPPORT_CUSTOM_ADAPTER;
       constructorSignature = ArrayUtilRt.EMPTY_CLASS_ARRAY;
       constructorArgs = ArrayUtilRt.EMPTY_OBJECT_ARRAY;
-=======
-      constructorSignature = ArrayUtil.EMPTY_CLASS_ARRAY;
-      constructorArgs = ArrayUtil.EMPTY_OBJECT_ARRAY;
-    }
-    else if (CLASS_RECYCLER_VIEW_ADAPTER.oldName().equals(className)) {
-      className = RecyclerViewHelper.CN_SUPPORT_CUSTOM_ADAPTER;
-      constructorSignature = ArrayUtil.EMPTY_CLASS_ARRAY;
-      constructorArgs = ArrayUtil.EMPTY_OBJECT_ARRAY;
->>>>>>> b5f40ffd
     }
     return loadClass(className, constructorSignature, constructorArgs, false);
   }
@@ -264,19 +236,10 @@
   }
 
   @NotNull
-<<<<<<< HEAD
   private List<ViewLoaderExtension> getExtensions() {
     ExtensionsArea area = myModule.getProject().getExtensionArea();
     ExtensionPoint<ViewLoaderExtension> point = area.getExtensionPointIfRegistered(ViewLoaderExtension.EP_NAME.getName());
     return point == null ? Collections.emptyList() : point.getExtensionList();
-=======
-  private ViewLoaderExtension[] getExtensions() {
-    ExtensionsArea area = myModule.getProject().getExtensionArea();
-    if (!area.hasExtensionPoint(ViewLoaderExtension.EP_NAME.getName())) {
-      return EMPTY_EXTENSION_LIST;
-    }
-    return area.getExtensionPoint(ViewLoaderExtension.EP_NAME).getExtensions();
->>>>>>> b5f40ffd
   }
 
   @NotNull
@@ -495,13 +458,6 @@
     ResourceIdManager idManager = ResourceIdManager.get(myModule);
     idManager.resetCompiledIds();
     Stream.concat(
-<<<<<<< HEAD
-        Stream.of(myModule),
-        // Get all project (not external libraries) dependencies
-        AndroidDependenciesCache.getAllAndroidDependencies(myModule, false).stream().map(Facet::getModule))
-      .map(ViewLoader::getRClassName)
-      .forEach((rClassName) -> {
-=======
         Stream.concat(
             Stream.of(myModule),
             // Get all project (not external libraries) dependencies
@@ -512,7 +468,6 @@
         ProjectSystemUtil.getModuleSystem(myModule).getAndroidLibraryDependencies(DependencyScopeType.MAIN).stream()
           .map(ViewLoader::getPackageName)
       ).forEach((rClassName) -> {
->>>>>>> b5f40ffd
         try {
           if (rClassName == null) {
             LOG.info(
@@ -525,22 +480,11 @@
         catch (ClassNotFoundException | NoClassDefFoundError e) {
           myLogger.setMissingResourceClass();
         }
-<<<<<<< HEAD
-        catch (InconvertibleClassError e) {
-          assert rClassName != null;
-          myLogger.addIncorrectFormatClass(rClassName, e);
-        }
-=======
->>>>>>> b5f40ffd
       });
   }
 
   @VisibleForTesting
-<<<<<<< HEAD
-  void loadAndParseRClass(@NotNull String className, @NotNull ResourceIdManager idManager) throws ClassNotFoundException, InconvertibleClassError {
-=======
   void loadAndParseRClass(@NotNull String className, @NotNull ResourceIdManager idManager) throws ClassNotFoundException {
->>>>>>> b5f40ffd
     if (LOG.isDebugEnabled()) {
       LOG.debug(String.format("loadAndParseRClass(%s)", anonymizeClassName(className)));
     }
