/*
 * Copyright (C) 2021 The Android Open Source Project
 *
 * Licensed under the Apache License, Version 2.0 (the "License");
 * you may not use this file except in compliance with the License.
 * You may obtain a copy of the License at
 *
 *      http://www.apache.org/licenses/LICENSE-2.0
 *
 * Unless required by applicable law or agreed to in writing, software
 * distributed under the License is distributed on an "AS IS" BASIS,
 * WITHOUT WARRANTIES OR CONDITIONS OF ANY KIND, either express or implied.
 * See the License for the specific language governing permissions and
 * limitations under the License.
 */
package com.android.tools.idea.layoutinspector.snapshots

import com.android.testutils.file.createInMemoryFileSystemAndFolder
import com.android.testutils.waitForCondition
import com.android.tools.idea.appinspection.test.DEFAULT_TEST_INSPECTION_STREAM
<<<<<<< HEAD
=======
import com.android.tools.idea.concurrency.AndroidCoroutineScope
>>>>>>> 0d09370c
import com.android.tools.idea.layoutinspector.LayoutInspectorRule
import com.android.tools.idea.layoutinspector.MODERN_DEVICE
import com.android.tools.idea.layoutinspector.createProcess
import com.android.tools.idea.layoutinspector.model.InspectorModel
import com.android.tools.idea.layoutinspector.model.NotificationModel
import com.android.tools.idea.layoutinspector.model.ROOT
import com.android.tools.idea.layoutinspector.model.VIEW1
import com.android.tools.idea.layoutinspector.model.VIEW2
import com.android.tools.idea.layoutinspector.model.VIEW3
import com.android.tools.idea.layoutinspector.model.VIEW4
import com.android.tools.idea.layoutinspector.model.ViewNode
import com.android.tools.idea.layoutinspector.pipeline.InspectorClientSettings
import com.android.tools.idea.layoutinspector.pipeline.appinspection.AppInspectionInspectorRule
import com.android.tools.idea.layoutinspector.pipeline.appinspection.FakeInspectorState
import com.android.tools.idea.layoutinspector.pipeline.appinspection.dsl.Root
import com.android.tools.idea.layoutinspector.pipeline.appinspection.dsl.ViewNode
import com.android.tools.idea.layoutinspector.pipeline.appinspection.dsl.ViewResource
import com.android.tools.idea.layoutinspector.pipeline.appinspection.dsl.ViewString
import com.android.tools.idea.layoutinspector.pipeline.appinspection.inspectors.sendEvent
import com.android.tools.idea.layoutinspector.pipeline.appinspection.view.GRAMMATICAL_GENDER_FEMININE
import com.android.tools.idea.layoutinspector.properties.PropertyType.INT32
import com.android.tools.idea.layoutinspector.resource.COLOR_MODE_HDR_YES
import com.android.tools.idea.layoutinspector.resource.COLOR_MODE_WIDE_COLOR_GAMUT_YES
import com.android.tools.idea.layoutinspector.resource.KEYBOARDHIDDEN_NO
import com.android.tools.idea.layoutinspector.resource.KEYBOARD_QWERTY
import com.android.tools.idea.layoutinspector.resource.NAVIGATIONHIDDEN_NO
import com.android.tools.idea.layoutinspector.resource.NAVIGATION_WHEEL
import com.android.tools.idea.layoutinspector.resource.ORIENTATION_PORTRAIT
import com.android.tools.idea.layoutinspector.resource.SCREENLAYOUT_LAYOUTDIR_RTL
import com.android.tools.idea.layoutinspector.resource.SCREENLAYOUT_LONG_YES
import com.android.tools.idea.layoutinspector.resource.SCREENLAYOUT_ROUND_YES
import com.android.tools.idea.layoutinspector.resource.SCREENLAYOUT_SIZE_SMALL
import com.android.tools.idea.layoutinspector.resource.TOUCHSCREEN_STYLUS
import com.android.tools.idea.layoutinspector.resource.UI_MODE_NIGHT_NO
import com.android.tools.idea.layoutinspector.resource.UI_MODE_TYPE_NORMAL
import com.android.tools.idea.layoutinspector.view
import com.android.tools.idea.layoutinspector.view.inspection.LayoutInspectorViewProtocol
import com.android.tools.idea.testing.AndroidProjectRule
import com.google.common.truth.Truth.assertThat
import java.awt.Dimension
import java.util.concurrent.CountDownLatch
import java.util.concurrent.TimeUnit
import kotlin.concurrent.thread
import kotlinx.coroutines.runBlocking
import org.junit.Before
import org.junit.Rule
import org.junit.Test
import org.junit.rules.RuleChain

private val PROCESS =
  MODERN_DEVICE.createProcess(streamId = DEFAULT_TEST_INSPECTION_STREAM.streamId)

class AppInspectionSnapshotSupportTest {
  private val projectRule = AndroidProjectRule.withSdk()
  private val appInspectorRule = AppInspectionInspectorRule(projectRule)
  private lateinit var inspectorClientSettings: InspectorClientSettings
  private val inspectorRule =
    LayoutInspectorRule(
      listOf(
        appInspectorRule.createInspectorClientProvider(
          getClientSettings = { inspectorClientSettings }
        )
      ),
<<<<<<< HEAD
      projectRule
=======
      projectRule,
>>>>>>> 0d09370c
    ) {
      it.name == PROCESS.name
    }

  @get:Rule
  val ruleChain = RuleChain.outerRule(projectRule).around(appInspectorRule).around(inspectorRule)!!

  @Before
  fun setUp() {
    inspectorClientSettings = InspectorClientSettings(projectRule.project)
    inspectorRule.attachDevice(MODERN_DEVICE)
  }

  private val savePath = createInMemoryFileSystemAndFolder("snapshot").resolve("snapshot.li")

  @Test
  fun saveAndLoadLiveSnapshot() {
<<<<<<< HEAD
    inspectorClientSettings.isCapturingModeOn = false
=======
    inspectorClientSettings.inLiveMode = false
>>>>>>> 0d09370c
    runBlocking { inspectorRule.inspectorClient.stopFetching() }
    appInspectorRule.viewInspector.interceptWhen({ it.hasStartFetchCommand() }) {
      appInspectorRule.viewInspector.connection.sendEvent { rootsEventBuilder.apply { addIds(1L) } }

      appInspectorRule.viewInspector.connection.sendEvent { createLayoutEvent(layoutEventBuilder) }
      appInspectorRule.viewInspector.connection.sendEvent {
        createPropertiesEvent(propertiesEventBuilder)
      }

      LayoutInspectorViewProtocol.Response.newBuilder()
        .setStartFetchResponse(LayoutInspectorViewProtocol.StartFetchResponse.getDefaultInstance())
        .build()
    }

    inspectorRule.processNotifier.fireConnected(PROCESS)
    inspectorRule.processes.selectedProcess = PROCESS
    waitForCondition(20, TimeUnit.SECONDS) { inspectorRule.inspectorModel.windows.isNotEmpty() }

    inspectorRule.inspectorClient.saveSnapshot(savePath)
    val snapshotLoader = SnapshotLoader.createSnapshotLoader(savePath)!!
<<<<<<< HEAD
    val newModel = InspectorModel(inspectorRule.project)
=======
    val newModel =
      InspectorModel(inspectorRule.project, AndroidCoroutineScope(inspectorRule.disposable))
>>>>>>> 0d09370c
    snapshotLoader.loadFile(
      savePath,
      newModel,
      inspectorRule.notificationModel,
<<<<<<< HEAD
      inspectorRule.inspectorClient.stats
=======
      inspectorRule.inspectorClient.stats,
>>>>>>> 0d09370c
    )
    checkSnapshot(newModel, snapshotLoader)
    assertThat(newModel.resourceLookup.dpi).isEqualTo(640)
    assertThat(newModel.resourceLookup.fontScale).isEqualTo(1.2f)
    assertThat(newModel.resourceLookup.screenDimension).isEqualTo(Dimension(800, 1600))
    assertThat(newModel.resourceLookup.hasResolver).isTrue()
  }

  @Test
  fun saveAndLoadLiveSnapshotWithDeepComposeNesting() {
<<<<<<< HEAD
    inspectorClientSettings.isCapturingModeOn = true
=======
    inspectorClientSettings.inLiveMode = true
>>>>>>> 0d09370c
    val inspectorState =
      FakeInspectorState(appInspectorRule.viewInspector, appInspectorRule.composeInspector)
    inspectorState.createFakeViewTree()
    inspectorState.createFakeViewTreeAsSnapshot()
    inspectorState.createFakeLargeComposeTree()
    inspectorRule.processNotifier.fireConnected(PROCESS)
    inspectorRule.processes.selectedProcess = PROCESS
    waitForCondition(20, TimeUnit.SECONDS) { inspectorRule.inspectorModel.windows.isNotEmpty() }

    inspectorRule.inspectorClient.saveSnapshot(savePath)
    inspectorRule.inspectorModel.resourceLookup.updateConfiguration(null, null, null)

    val snapshotLoader = SnapshotLoader.createSnapshotLoader(savePath)!!
<<<<<<< HEAD
    val newModel = InspectorModel(inspectorRule.project)
=======
    val newModel =
      InspectorModel(inspectorRule.project, AndroidCoroutineScope(inspectorRule.disposable))
>>>>>>> 0d09370c
    val newNotificationModel = NotificationModel(inspectorRule.project)
    snapshotLoader.loadFile(
      savePath,
      newModel,
      newNotificationModel,
<<<<<<< HEAD
      inspectorRule.inspectorClient.stats
=======
      inspectorRule.inspectorClient.stats,
>>>>>>> 0d09370c
    )

    // Verify we have all 126 composables
    for (id in -300L downTo -425L) {
      assertThat(newModel[id]).isNotNull()
    }

    assertThat(newModel.resourceLookup.dpi).isEqualTo(240)
    assertThat(newModel.resourceLookup.fontScale).isEqualTo(1.5f)
    assertThat(newModel.resourceLookup.screenDimension).isEqualTo(Dimension(800, 1600))
  }

  @Test
  fun saveAndLoadNonLiveSnapshot() {
    inspectorClientSettings.inLiveMode = false
    runBlocking { inspectorRule.inspectorClient.stopFetching() }
    appInspectorRule.viewInspector.interceptWhen({ it.hasStartFetchCommand() }) {
      appInspectorRule.viewInspector.connection.sendEvent { rootsEventBuilder.apply { addIds(1L) } }

      appInspectorRule.viewInspector.connection.sendEvent { createLayoutEvent(layoutEventBuilder) }
      appInspectorRule.viewInspector.connection.sendEvent {
        createPropertiesEvent(propertiesEventBuilder)
      }

      LayoutInspectorViewProtocol.Response.newBuilder()
        .setStartFetchResponse(LayoutInspectorViewProtocol.StartFetchResponse.getDefaultInstance())
        .build()
    }

    inspectorRule.processNotifier.fireConnected(PROCESS)
    inspectorRule.processes.selectedProcess = PROCESS
    waitForCondition(20, TimeUnit.SECONDS) { inspectorRule.inspectorModel.windows.isNotEmpty() }

    inspectorRule.inspectorClient.saveSnapshot(savePath)
    val snapshotLoader = SnapshotLoader.createSnapshotLoader(savePath)!!
<<<<<<< HEAD
    val newModel = InspectorModel(inspectorRule.project)
=======
    val newModel =
      InspectorModel(inspectorRule.project, AndroidCoroutineScope(inspectorRule.disposable))
>>>>>>> 0d09370c
    val newNotificationModel = NotificationModel(inspectorRule.project)
    snapshotLoader.loadFile(
      savePath,
      newModel,
      newNotificationModel,
<<<<<<< HEAD
      inspectorRule.inspectorClient.stats
=======
      inspectorRule.inspectorClient.stats,
>>>>>>> 0d09370c
    )
    checkSnapshot(newModel, snapshotLoader)
    assertThat(newModel.resourceLookup.dpi).isEqualTo(640)
    assertThat(newModel.resourceLookup.fontScale).isEqualTo(1.2f)
    assertThat(newModel.resourceLookup.screenDimension).isEqualTo(Dimension(800, 1600))
    assertThat(newModel.resourceLookup.hasResolver).isTrue()
  }

  @Test
  fun saveNonLiveSnapshotImmediately() {
    // Connect initially in live mode
    inspectorClientSettings.inLiveMode = true
    appInspectorRule.viewInspector.interceptWhen({ it.hasStartFetchCommand() }) {
      appInspectorRule.viewInspector.connection.sendEvent { rootsEventBuilder.apply { addIds(2L) } }

      appInspectorRule.viewInspector.connection.sendEvent {
        layoutEventBuilder.apply {
          ViewString(1, "com.android.internal.policy")
          ViewString(2, "DecorView")
          ViewString(3, "demo")
          ViewString(4, "layout")
          ViewString(5, "android.widget")
          ViewString(6, "RelativeLayout")
          ViewString(12, "http://schemas.android.com/apk/res/myapp")

          Root {
            id = 2
            packageName = 1
            className = 2
            ViewNode {
              id = VIEW1
              packageName = 5
              className = 6
              layoutResource = ViewResource(4, 12, 3)
            }
          }
        }
      }
      LayoutInspectorViewProtocol.Response.newBuilder()
        .setStartFetchResponse(LayoutInspectorViewProtocol.StartFetchResponse.getDefaultInstance())
        .build()
    }

    appInspectorRule.viewInspector.interceptWhen({ it.hasStopFetchCommand() }) {
      LayoutInspectorViewProtocol.Response.newBuilder()
        .setStopFetchResponse(LayoutInspectorViewProtocol.StopFetchResponse.getDefaultInstance())
        .build()
    }

    inspectorRule.processNotifier.fireConnected(PROCESS)
    inspectorRule.processes.selectedProcess = PROCESS

    // Now switch to non-live
    inspectorClientSettings.inLiveMode = false
    runBlocking { inspectorRule.inspectorClient.stopFetching() }

    val startedLatch = CountDownLatch(1)
    // Try to save the snapshot right away, before we've gotten any events
    val snapshotThread = thread {
      startedLatch.countDown()
      inspectorRule.inspectorClient.saveSnapshot(savePath)
    }

    // Now send the events
    startedLatch.await()
    appInspectorRule.viewInspector.connection.sendEvent { rootsEventBuilder.apply { addIds(1L) } }

    appInspectorRule.viewInspector.connection.sendEvent { createLayoutEvent(layoutEventBuilder) }
    appInspectorRule.viewInspector.connection.sendEvent {
      createPropertiesEvent(propertiesEventBuilder)
    }

    // Wait for saving to complete
    snapshotThread.join()

    // Ensure the snapshot was saved correctly
    val snapshotLoader = SnapshotLoader.createSnapshotLoader(savePath)!!
<<<<<<< HEAD
    val newModel = InspectorModel(inspectorRule.project)
=======
    val newModel =
      InspectorModel(inspectorRule.project, AndroidCoroutineScope(inspectorRule.disposable))
>>>>>>> 0d09370c
    val newNotificationModel = NotificationModel(inspectorRule.project)
    snapshotLoader.loadFile(
      savePath,
      newModel,
      newNotificationModel,
<<<<<<< HEAD
      inspectorRule.inspectorClient.stats
=======
      inspectorRule.inspectorClient.stats,
>>>>>>> 0d09370c
    )
    checkSnapshot(newModel, snapshotLoader)
  }

  private fun checkSnapshot(newModel: InspectorModel, snapshotLoader: SnapshotLoader) {
    assertTreeStructure(
      newModel.windows[ROOT]!!.root,
      view(ROOT, qualifiedName = "com.android.internal.policy.DecorView") {
        view(VIEW1, qualifiedName = "android.widget.RelativeLayout") {
          view(VIEW2, qualifiedName = "android.widget.TextView")
          view(VIEW3, qualifiedName = "android.widget.RelativeLayout") {
            view(VIEW4, qualifiedName = "android.widget.TextView")
          }
        }
<<<<<<< HEAD
      }
=======
      },
>>>>>>> 0d09370c
    )
    var checkedProperties = false
    snapshotLoader.propertiesProvider.addResultListener { _, node, table ->
      assertThat(node.drawId).isEqualTo(VIEW2)
      val item = table["http://schemas.android.com/apk/res/myapp", "myInt"]
      assertThat(item.value).isEqualTo("12345")
      assertThat(item.type).isEqualTo(INT32)
      checkedProperties = true
    }
    snapshotLoader.propertiesProvider.requestProperties(newModel[VIEW2]!!).get()
    assertThat(checkedProperties).isTrue()
  }

  private fun createPropertiesEvent(builder: LayoutInspectorViewProtocol.PropertiesEvent.Builder) {
    builder.apply {
      rootId = ROOT
      addAllStrings(
        listOf(
          ViewString(1, "myInt"),
          ViewString(3, "demo"),
          ViewString(4, "layout"),
          ViewString(12, "myapp"),
        )
      )
      addAllPropertyGroups(
        listOf(
          LayoutInspectorViewProtocol.PropertyGroup.newBuilder()
            .apply {
              viewId = VIEW2
              layout = ViewResource(4, 12, 3)
              addAllProperty(
                listOf(
                  LayoutInspectorViewProtocol.Property.newBuilder()
                    .apply {
                      type = LayoutInspectorViewProtocol.Property.Type.INT32
                      name = 1
                      namespace = 12
                      int32Value = 12345
                    }
                    .build()
                )
              )
            }
            .build(),
          LayoutInspectorViewProtocol.PropertyGroup.newBuilder().apply { viewId = VIEW1 }.build(),
          LayoutInspectorViewProtocol.PropertyGroup.newBuilder().apply { viewId = VIEW3 }.build(),
          LayoutInspectorViewProtocol.PropertyGroup.newBuilder().apply { viewId = VIEW4 }.build(),
<<<<<<< HEAD
          LayoutInspectorViewProtocol.PropertyGroup.newBuilder().apply { viewId = ROOT }.build()
=======
          LayoutInspectorViewProtocol.PropertyGroup.newBuilder().apply { viewId = ROOT }.build(),
>>>>>>> 0d09370c
        )
      )
    }
  }

  private fun createLayoutEvent(builder: LayoutInspectorViewProtocol.LayoutEvent.Builder) {
    builder.apply {
      ViewString(1, "com.android.internal.policy")
      ViewString(2, "DecorView")
      ViewString(3, "demo")
      ViewString(4, "layout")
      ViewString(5, "android.widget")
      ViewString(6, "RelativeLayout")
      ViewString(7, "TextView")
      ViewString(8, "id")
      ViewString(9, "title")
      ViewString(10, "android")
      ViewString(11, "AppTheme")
      ViewString(12, "com.example")
      ViewString(13, "style")

      Root {
        id = ROOT
        packageName = 1
        className = 2
        ViewNode {
          id = VIEW1
          packageName = 5
          className = 6
          layoutResource = ViewResource(4, 12, 3)
          ViewNode {
            id = VIEW2
            packageName = 5
            className = 7
            resource = ViewResource(8, 10, 9)
            layoutResource = ViewResource(4, 12, 3)
          }
          ViewNode {
            id = VIEW3
            packageName = 5
            className = 6
            layoutResource = ViewResource(4, 12, 3)
            ViewNode {
              id = VIEW4
              packageName = 5
              className = 7
              layoutResource = ViewResource(4, 12, 3)
            }
          }
        }
      }

      appContextBuilder.apply {
        configurationBuilder.apply {
          fontScale = 1.2f
          countryCode = 310
          networkCode = 410
          screenLayout =
            SCREENLAYOUT_SIZE_SMALL or
              SCREENLAYOUT_LONG_YES or
              SCREENLAYOUT_LAYOUTDIR_RTL or
              SCREENLAYOUT_ROUND_YES
          colorMode = COLOR_MODE_WIDE_COLOR_GAMUT_YES or COLOR_MODE_HDR_YES
          touchScreen = TOUCHSCREEN_STYLUS
          keyboard = KEYBOARD_QWERTY
          keyboardHidden = KEYBOARDHIDDEN_NO
          hardKeyboardHidden = KEYBOARDHIDDEN_NO
          navigation = NAVIGATION_WHEEL
          navigationHidden = NAVIGATIONHIDDEN_NO
          uiMode = UI_MODE_TYPE_NORMAL or UI_MODE_NIGHT_NO
          smallestScreenWidthDp = 200
          density = 640
          orientation = ORIENTATION_PORTRAIT
          screenWidthDp = 480
          screenHeightDp = 800
          grammaticalGender = GRAMMATICAL_GENDER_FEMININE
        }
        mainDisplayWidth = 800
        mainDisplayHeight = 1600
        theme = ViewResource(13, 12, 11)
      }
    }
  }

  private fun assertTreeStructure(node: ViewNode, expected: ViewNode) {
    assertThat(node.qualifiedName).isEqualTo(expected.qualifiedName)
    assertThat(node.drawId).isEqualTo(expected.drawId)
    ViewNode.readAccess {
      assertThat(node.children.size).isEqualTo(expected.children.size)
      for (index in node.children.indices) {
        assertTreeStructure(node.children[index], expected.children[index])
      }
    }
  }
}<|MERGE_RESOLUTION|>--- conflicted
+++ resolved
@@ -18,10 +18,7 @@
 import com.android.testutils.file.createInMemoryFileSystemAndFolder
 import com.android.testutils.waitForCondition
 import com.android.tools.idea.appinspection.test.DEFAULT_TEST_INSPECTION_STREAM
-<<<<<<< HEAD
-=======
 import com.android.tools.idea.concurrency.AndroidCoroutineScope
->>>>>>> 0d09370c
 import com.android.tools.idea.layoutinspector.LayoutInspectorRule
 import com.android.tools.idea.layoutinspector.MODERN_DEVICE
 import com.android.tools.idea.layoutinspector.createProcess
@@ -61,15 +58,15 @@
 import com.android.tools.idea.layoutinspector.view.inspection.LayoutInspectorViewProtocol
 import com.android.tools.idea.testing.AndroidProjectRule
 import com.google.common.truth.Truth.assertThat
-import java.awt.Dimension
-import java.util.concurrent.CountDownLatch
-import java.util.concurrent.TimeUnit
-import kotlin.concurrent.thread
 import kotlinx.coroutines.runBlocking
 import org.junit.Before
 import org.junit.Rule
 import org.junit.Test
 import org.junit.rules.RuleChain
+import java.awt.Dimension
+import java.util.concurrent.CountDownLatch
+import java.util.concurrent.TimeUnit
+import kotlin.concurrent.thread
 
 private val PROCESS =
   MODERN_DEVICE.createProcess(streamId = DEFAULT_TEST_INSPECTION_STREAM.streamId)
@@ -85,11 +82,7 @@
           getClientSettings = { inspectorClientSettings }
         )
       ),
-<<<<<<< HEAD
-      projectRule
-=======
       projectRule,
->>>>>>> 0d09370c
     ) {
       it.name == PROCESS.name
     }
@@ -107,11 +100,7 @@
 
   @Test
   fun saveAndLoadLiveSnapshot() {
-<<<<<<< HEAD
-    inspectorClientSettings.isCapturingModeOn = false
-=======
     inspectorClientSettings.inLiveMode = false
->>>>>>> 0d09370c
     runBlocking { inspectorRule.inspectorClient.stopFetching() }
     appInspectorRule.viewInspector.interceptWhen({ it.hasStartFetchCommand() }) {
       appInspectorRule.viewInspector.connection.sendEvent { rootsEventBuilder.apply { addIds(1L) } }
@@ -132,21 +121,13 @@
 
     inspectorRule.inspectorClient.saveSnapshot(savePath)
     val snapshotLoader = SnapshotLoader.createSnapshotLoader(savePath)!!
-<<<<<<< HEAD
-    val newModel = InspectorModel(inspectorRule.project)
-=======
     val newModel =
       InspectorModel(inspectorRule.project, AndroidCoroutineScope(inspectorRule.disposable))
->>>>>>> 0d09370c
     snapshotLoader.loadFile(
       savePath,
       newModel,
       inspectorRule.notificationModel,
-<<<<<<< HEAD
-      inspectorRule.inspectorClient.stats
-=======
       inspectorRule.inspectorClient.stats,
->>>>>>> 0d09370c
     )
     checkSnapshot(newModel, snapshotLoader)
     assertThat(newModel.resourceLookup.dpi).isEqualTo(640)
@@ -157,11 +138,7 @@
 
   @Test
   fun saveAndLoadLiveSnapshotWithDeepComposeNesting() {
-<<<<<<< HEAD
-    inspectorClientSettings.isCapturingModeOn = true
-=======
     inspectorClientSettings.inLiveMode = true
->>>>>>> 0d09370c
     val inspectorState =
       FakeInspectorState(appInspectorRule.viewInspector, appInspectorRule.composeInspector)
     inspectorState.createFakeViewTree()
@@ -175,22 +152,14 @@
     inspectorRule.inspectorModel.resourceLookup.updateConfiguration(null, null, null)
 
     val snapshotLoader = SnapshotLoader.createSnapshotLoader(savePath)!!
-<<<<<<< HEAD
-    val newModel = InspectorModel(inspectorRule.project)
-=======
     val newModel =
       InspectorModel(inspectorRule.project, AndroidCoroutineScope(inspectorRule.disposable))
->>>>>>> 0d09370c
     val newNotificationModel = NotificationModel(inspectorRule.project)
     snapshotLoader.loadFile(
       savePath,
       newModel,
       newNotificationModel,
-<<<<<<< HEAD
-      inspectorRule.inspectorClient.stats
-=======
       inspectorRule.inspectorClient.stats,
->>>>>>> 0d09370c
     )
 
     // Verify we have all 126 composables
@@ -226,22 +195,14 @@
 
     inspectorRule.inspectorClient.saveSnapshot(savePath)
     val snapshotLoader = SnapshotLoader.createSnapshotLoader(savePath)!!
-<<<<<<< HEAD
-    val newModel = InspectorModel(inspectorRule.project)
-=======
     val newModel =
       InspectorModel(inspectorRule.project, AndroidCoroutineScope(inspectorRule.disposable))
->>>>>>> 0d09370c
     val newNotificationModel = NotificationModel(inspectorRule.project)
     snapshotLoader.loadFile(
       savePath,
       newModel,
       newNotificationModel,
-<<<<<<< HEAD
-      inspectorRule.inspectorClient.stats
-=======
       inspectorRule.inspectorClient.stats,
->>>>>>> 0d09370c
     )
     checkSnapshot(newModel, snapshotLoader)
     assertThat(newModel.resourceLookup.dpi).isEqualTo(640)
@@ -319,22 +280,14 @@
 
     // Ensure the snapshot was saved correctly
     val snapshotLoader = SnapshotLoader.createSnapshotLoader(savePath)!!
-<<<<<<< HEAD
-    val newModel = InspectorModel(inspectorRule.project)
-=======
     val newModel =
       InspectorModel(inspectorRule.project, AndroidCoroutineScope(inspectorRule.disposable))
->>>>>>> 0d09370c
     val newNotificationModel = NotificationModel(inspectorRule.project)
     snapshotLoader.loadFile(
       savePath,
       newModel,
       newNotificationModel,
-<<<<<<< HEAD
-      inspectorRule.inspectorClient.stats
-=======
       inspectorRule.inspectorClient.stats,
->>>>>>> 0d09370c
     )
     checkSnapshot(newModel, snapshotLoader)
   }
@@ -349,11 +302,7 @@
             view(VIEW4, qualifiedName = "android.widget.TextView")
           }
         }
-<<<<<<< HEAD
-      }
-=======
       },
->>>>>>> 0d09370c
     )
     var checkedProperties = false
     snapshotLoader.propertiesProvider.addResultListener { _, node, table ->
@@ -401,11 +350,7 @@
           LayoutInspectorViewProtocol.PropertyGroup.newBuilder().apply { viewId = VIEW1 }.build(),
           LayoutInspectorViewProtocol.PropertyGroup.newBuilder().apply { viewId = VIEW3 }.build(),
           LayoutInspectorViewProtocol.PropertyGroup.newBuilder().apply { viewId = VIEW4 }.build(),
-<<<<<<< HEAD
-          LayoutInspectorViewProtocol.PropertyGroup.newBuilder().apply { viewId = ROOT }.build()
-=======
           LayoutInspectorViewProtocol.PropertyGroup.newBuilder().apply { viewId = ROOT }.build(),
->>>>>>> 0d09370c
         )
       )
     }
