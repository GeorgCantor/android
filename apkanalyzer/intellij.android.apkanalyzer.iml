<?xml version="1.0" encoding="UTF-8"?>
<module relativePaths="true" type="JAVA_MODULE" version="4">
  <component name="NewModuleRootManager" inherit-compiler-output="true">
    <exclude-output />
    <content url="file://$MODULE_DIR$">
      <sourceFolder url="file://$MODULE_DIR$/src" isTestSource="false" />
      <sourceFolder url="file://$MODULE_DIR$/testSrc/java" isTestSource="true" />
      <sourceFolder url="file://$MODULE_DIR$/testSrc/resources" type="java-test-resource" />
    </content>
    <orderEntry type="inheritedJdk" />
    <orderEntry type="sourceFolder" forTests="false" />
    <orderEntry type="module" module-name="intellij.platform.editor" />
    <orderEntry type="module" module-name="intellij.platform.ide" />
    <orderEntry type="library" name="Guava" level="project" />
    <orderEntry type="library" name="aapt-proto" level="project" />
    <orderEntry type="module" module-name="intellij.platform.ide.impl" />
<<<<<<< HEAD
    <orderEntry type="module" module-name="android.sdktools.analyzer" />
    <orderEntry type="module" module-name="android.sdktools.common" />
    <orderEntry type="module" module-name="android.sdktools.testutils" scope="TEST" />
    <orderEntry type="module" module-name="android.sdktools.binary-resources" />
=======
>>>>>>> e549e917
    <orderEntry type="module" module-name="intellij.android.adt.ui" />
    <orderEntry type="module" module-name="analytics-tracker" />
    <orderEntry type="module" module-name="intellij.android.common" />
    <orderEntry type="module" module-name="intellij.android.artwork" />
    <orderEntry type="module" module-name="android.sdktools.sdk-common" />
    <orderEntry type="library" name="dexlib2" level="project" />
    <orderEntry type="module" module-name="intellij.java.debugger.impl" />
    <orderEntry type="module" module-name="intellij.android.projectSystem" />
    <orderEntry type="module" module-name="intellij.android.smali" />
    <orderEntry type="module" module-name="intellij.android.lang" />
    <orderEntry type="library" name="protobuf" level="project" />
<<<<<<< HEAD
    <orderEntry type="library" name="studio-analytics-proto" level="project" />
=======
    <orderEntry type="library" name="com.android.tools:common" level="project" />
    <orderEntry type="library" name="com.android.tools.apkparser:apkanalyzer" level="project" />
    <orderEntry type="library" name="com.android.tools:annotations" level="project" />
    <orderEntry type="library" name="com.android.tools:sdk-common" level="project" />
    <orderEntry type="library" name="aapt-proto-jarjar" level="project" />
    <orderEntry type="library" name="com.android.tools:sdklib" level="project" />
    <orderEntry type="library" scope="TEST" name="JUnit4" level="project" />
    <orderEntry type="library" scope="TEST" name="commons-compress" level="project" />
    <orderEntry type="library" scope="TEST" name="com.android.tools:testutils" level="project" />
    <orderEntry type="library" name="com.android.tools.apkparser:binary-resources" level="project" />
>>>>>>> e549e917
  </component>
</module><|MERGE_RESOLUTION|>--- conflicted
+++ resolved
@@ -14,15 +14,12 @@
     <orderEntry type="library" name="Guava" level="project" />
     <orderEntry type="library" name="aapt-proto" level="project" />
     <orderEntry type="module" module-name="intellij.platform.ide.impl" />
-<<<<<<< HEAD
     <orderEntry type="module" module-name="android.sdktools.analyzer" />
     <orderEntry type="module" module-name="android.sdktools.common" />
     <orderEntry type="module" module-name="android.sdktools.testutils" scope="TEST" />
     <orderEntry type="module" module-name="android.sdktools.binary-resources" />
-=======
->>>>>>> e549e917
     <orderEntry type="module" module-name="intellij.android.adt.ui" />
-    <orderEntry type="module" module-name="analytics-tracker" />
+    <orderEntry type="module" module-name="android.sdktools.analytics-tracker" />
     <orderEntry type="module" module-name="intellij.android.common" />
     <orderEntry type="module" module-name="intellij.android.artwork" />
     <orderEntry type="module" module-name="android.sdktools.sdk-common" />
@@ -32,19 +29,6 @@
     <orderEntry type="module" module-name="intellij.android.smali" />
     <orderEntry type="module" module-name="intellij.android.lang" />
     <orderEntry type="library" name="protobuf" level="project" />
-<<<<<<< HEAD
-    <orderEntry type="library" name="studio-analytics-proto" level="project" />
-=======
-    <orderEntry type="library" name="com.android.tools:common" level="project" />
-    <orderEntry type="library" name="com.android.tools.apkparser:apkanalyzer" level="project" />
-    <orderEntry type="library" name="com.android.tools:annotations" level="project" />
-    <orderEntry type="library" name="com.android.tools:sdk-common" level="project" />
-    <orderEntry type="library" name="aapt-proto-jarjar" level="project" />
-    <orderEntry type="library" name="com.android.tools:sdklib" level="project" />
-    <orderEntry type="library" scope="TEST" name="JUnit4" level="project" />
-    <orderEntry type="library" scope="TEST" name="commons-compress" level="project" />
-    <orderEntry type="library" scope="TEST" name="com.android.tools:testutils" level="project" />
-    <orderEntry type="library" name="com.android.tools.apkparser:binary-resources" level="project" />
->>>>>>> e549e917
+    <orderEntry type="library" name="analytics-proto" level="project" />
   </component>
 </module>