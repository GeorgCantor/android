/*
 * Copyright (C) 2017 The Android Open Source Project
 *
 * Licensed under the Apache License, Version 2.0 (the "License");
 * you may not use this file except in compliance with the License.
 * You may obtain a copy of the License at
 *
 *      http://www.apache.org/licenses/LICENSE-2.0
 *
 * Unless required by applicable law or agreed to in writing, software
 * distributed under the License is distributed on an "AS IS" BASIS,
 * WITHOUT WARRANTIES OR CONDITIONS OF ANY KIND, either express or implied.
 * See the License for the specific language governing permissions and
 * limitations under the License.
 */
package com.android.tools.idea.profilers

import com.android.tools.idea.flags.StudioFlags
import com.android.tools.idea.projectsystem.getProjectSystem
import com.android.tools.idea.util.CommonAndroidUtil
import com.intellij.execution.Executor
import com.intellij.execution.ExecutorRegistry
import com.intellij.execution.executors.DefaultRunExecutor
import com.intellij.openapi.project.Project
import icons.StudioIcons
import javax.swing.Icon

class ProfileRunExecutor : DefaultRunExecutor() {
  override fun getIcon(): Icon = StudioIcons.Shell.Toolbar.PROFILER

  override fun getDisabledIcon(): Icon = StudioIcons.Shell.ToolWindows.ANDROID_PROFILER

  override fun getDescription(): String = AndroidProfilerBundle.message("android.profiler.action.profile.description")

  override fun getActionName(): String = AndroidProfilerBundle.message("android.profiler.action.profile")

  override fun getId(): String = EXECUTOR_ID

  override fun getStartActionText(): String = AndroidProfilerBundle.message("android.profiler.action.profile")

  override fun getContextActionId(): String = "ProfileRunClass"

  override fun getHelpId(): String? = null

<<<<<<< HEAD
  override fun isApplicable(project: Project): Boolean {
    val isProfilingModeSupported = project.getProjectSystem().supportsProfilingMode() == true
    if (isProfilingModeSupported && StudioFlags.PROFILEABLE_BUILDS.get()) return false
    return AndroidUtils.hasAndroidFacets(project)
=======
  override fun isApplicable(project: Project): Boolean = CommonAndroidUtil.getInstance().isAndroidProject(project)

  /**
   * Wraps the original action so that it's only visible when the feature flag is true or if the project's system doesn't support profiling
   * mode (e.g. Blaze).
   */
  override fun runnerActionsGroupExecutorActionCustomizer() = ActionWrapper { original ->
    object : EmptyAction.MyDelegatingAction(original) {
      override fun update(e: AnActionEvent) {
        val isProfilingModeSupported = e.project?.getProjectSystem()?.supportsProfilingMode() ?: false
        if (isProfilingModeSupported && StudioFlags.PROFILEABLE_BUILDS.get()) {
          e.presentation.isEnabledAndVisible = false
        }
        else {
          super.update(e)
        }
      }
    }
>>>>>>> 0d09370c
  }

  companion object {
    const val EXECUTOR_ID = AndroidProfilerToolWindowFactory.ID

    fun getInstance(): Executor? {
      return ExecutorRegistry.getInstance().getExecutorById(EXECUTOR_ID)
    }
  }
}<|MERGE_RESOLUTION|>--- conflicted
+++ resolved
@@ -23,6 +23,7 @@
 import com.intellij.execution.executors.DefaultRunExecutor
 import com.intellij.openapi.project.Project
 import icons.StudioIcons
+import org.jetbrains.android.util.AndroidUtils
 import javax.swing.Icon
 
 class ProfileRunExecutor : DefaultRunExecutor() {
@@ -42,31 +43,10 @@
 
   override fun getHelpId(): String? = null
 
-<<<<<<< HEAD
   override fun isApplicable(project: Project): Boolean {
     val isProfilingModeSupported = project.getProjectSystem().supportsProfilingMode() == true
     if (isProfilingModeSupported && StudioFlags.PROFILEABLE_BUILDS.get()) return false
-    return AndroidUtils.hasAndroidFacets(project)
-=======
-  override fun isApplicable(project: Project): Boolean = CommonAndroidUtil.getInstance().isAndroidProject(project)
-
-  /**
-   * Wraps the original action so that it's only visible when the feature flag is true or if the project's system doesn't support profiling
-   * mode (e.g. Blaze).
-   */
-  override fun runnerActionsGroupExecutorActionCustomizer() = ActionWrapper { original ->
-    object : EmptyAction.MyDelegatingAction(original) {
-      override fun update(e: AnActionEvent) {
-        val isProfilingModeSupported = e.project?.getProjectSystem()?.supportsProfilingMode() ?: false
-        if (isProfilingModeSupported && StudioFlags.PROFILEABLE_BUILDS.get()) {
-          e.presentation.isEnabledAndVisible = false
-        }
-        else {
-          super.update(e)
-        }
-      }
-    }
->>>>>>> 0d09370c
+    return CommonAndroidUtil.getInstance().isAndroidProject(project)
   }
 
   companion object {
