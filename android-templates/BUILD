load("//tools/base/bazel:bazel.bzl", "iml_module")
load("//tools/base/bazel:maven.bzl", "maven_repository")

# managed by go/iml_to_build
iml_module(
    name = "intellij.android.templates",
    srcs = ["src"],
    iml_files = ["intellij.android.templates.iml"],
    lint_baseline = "lint_baseline.xml",
    resources = ["resources"],
    visibility = ["//visibility:public"],
    # do not sort: must match IML order
    deps = [
        "@intellij//:intellij-sdk",
        "@intellij//:com.intellij.java",
        "//tools/base/common:studio.android.sdktools.common[module]",
        "//tools/base/flags:studio.android.sdktools.flags[module]",
        "//tools/base/sdk-common:studio.android.sdktools.sdk-common[module]",
        "//tools/adt/idea/android:intellij.android.core[module]",
        "//tools/adt/idea/gradle-dsl:intellij.android.gradle.dsl[module]",
        "//tools/adt/idea/android-common:intellij.android.common[module]",
        "//tools/adt/idea/jps-model:intellij.android.jps.model[module]",
        "//tools/adt/idea/project-system-gradle:intellij.android.projectSystem.gradle[module]",
        "//tools/base/wizard/template-plugin:studio.intellij.android.wizardTemplate.plugin[module]",
        "@intellij//:org.jetbrains.kotlin",
        "//tools/adt/idea/project-system:intellij.android.projectSystem[module]",
        "//tools/base/resource-repository:studio.android.sdktools.resource-repository[module]",
        "//tools/base/build-system:studio.android.sdktools.manifest-merger[module]",
        "//tools/adt/idea/render-resources:intellij.android.render-resources[module]",
    ],
)

# managed by go/iml_to_build
iml_module(
    name = "intellij.android.templates.tests",
    iml_files = ["intellij.android.templates.tests.iml"],
    split_test_targets = {
        "TemplateDiffTest": {
            "data": [
                "//tools/adt/idea/android/testData",
                "//prebuilts/studio/sdk:cmake",  # Needed for the C++ templates in TemplateDiffTest
                "//prebuilts/studio/sdk:ndk",  # Needed for the C++ templates in TemplateDiffTest
                "//tools/data-binding:data_binding_runtime.zip",  # Needed for some templates that use view binding in TemplateDiffTest
            ],
            "test_filter": "com.android.tools.idea.templates.diff.TemplateDiffTest",
        },
        "KotlinBomPlatformDependencyTest": {
            "test_filter": "com.android.tools.idea.templates.KotlinBomPlatformDependencyTest",
        },
        "other": {
            "data": [
                "//tools/adt/idea/android/testData",
            ],
        },
    },
    test_class = "com.android.tools.idea.templates.TemplateTestSuite",
    test_data = [
        ":test_deps",
        "//prebuilts/studio/jdk/jdk11",
        "//prebuilts/studio/sdk:build-tools/latest",
        "//prebuilts/studio/sdk:platforms/latest",
        "//tools/adt/idea/android/testData:projects",
        "//tools/base/build-system:android_gradle_plugin.zip",
        "//tools/base/build-system:android_gradle_plugin_runtime_dependencies",
        "//tools/base/build-system:gradle-distrib",
        "//tools/base/build-system/integration-test:kotlin_gradle_plugin_prebuilts",
    ] + glob(["testData/**"]),
    test_friends = ["//tools/adt/idea/android-templates:intellij.android.templates"],
    test_srcs = ["testSrc"],
    test_tags = [],
    test_timeout = "long",
    visibility = ["//visibility:public"],
    # do not sort: must match IML order
    deps = [
        "@intellij//:intellij-sdk",
        "@intellij//:com.intellij.java",
        "//tools/adt/idea/.idea/libraries:kotlin-test[test]",
        "@intellij//:com.intellij.gradle",
        "//tools/adt/idea/android:intellij.android.core[module, test]",
        "//tools/adt/idea/android-common:intellij.android.common[module, test]",
        "//tools/adt/idea/project-system:intellij.android.projectSystem[module, test]",
        "//tools/base/wizard/template-plugin:studio.intellij.android.wizardTemplate.plugin[module, test]",
        "//tools/adt/idea/android-test-framework:intellij.android.testFramework[module, test]",
        "//tools/adt/idea/adt-testutils:intellij.android.adt.testutils[module, test]",
        "//tools/base/testutils:studio.android.sdktools.testutils[module, test]",
        "//tools/analytics-library/tracker:analytics-tracker[module, test]",
        "//tools/analytics-library/testing:android.sdktools.analytics-testing[module, test]",
        "//tools/adt/idea/.idea/libraries:studio-analytics-proto[test]",
        "//tools/adt/idea/.idea/libraries:mockito[test]",
        "//tools/adt/idea/.idea/libraries:truth[test]",
        "//tools/adt/idea/observable:intellij.android.observable[module, test]",
        "//tools/adt/idea/project-system-gradle:intellij.android.projectSystem.gradle[module, test]",
        "//tools/adt/idea/project-system-gradle-upgrade:intellij.android.projectSystem.gradle.upgrade[module, test]",
        "//tools/adt/idea/wizard-model:intellij.android.wizard.model[module, test]",
        "//tools/base/wizard/template-impl:studio.intellij.android.wizardTemplate.impl[module, test]",
        "//tools/adt/idea/sdk-updates:intellij.android.sdkUpdates[module, test]",
        "//tools/adt/idea/lint:intellij.lint[module, test]",
        "//tools/base/lint:studio.android.sdktools.lint-checks[module, test]",
        "//tools/adt/idea/android-npw:intellij.android.newProjectWizard[module, test]",
        "//tools/adt/idea/android-templates:intellij.android.templates[module, test]",
        "//tools/base/flags:studio.android.sdktools.flags[module, test]",
        "//tools/adt/idea/gradle-dsl:intellij.android.gradle.dsl[module, test]",
        "//tools/adt/idea/gradle-dsl:intellij.android.gradle.dsl.testutils[module, test]",
        "@intellij//:org.jetbrains.kotlin",
    ],
)

maven_repository(
    name = "test_deps",
    # keep sorted: for buildifier
    artifacts = [
<<<<<<< HEAD
        "@maven//:androidx.activity.activity-compose_1.7.2",
=======
        "@maven//:androidx.activity.activity-compose_1.7.2",  # Needed for TemplateDiffTest#testNewComposeWearActivity
        "@maven//:androidx.activity.activity-compose_1.8.0",
>>>>>>> 0d09370c
        "@maven//:androidx.activity.activity-ktx_1.6.0",  # Still needed from navigation-fragment-ktx:2.5.3
        "@maven//:androidx.activity.activity-ktx_1.7.0",
        "@maven//:androidx.activity.activity-ktx_1.8.0",
        "@maven//:androidx.annotation.annotation-jvm_1.6.0",
        "@maven//:androidx.annotation.annotation_1.6.0",
        "@maven//:androidx.appcompat.appcompat_1.6.1",
        "@maven//:androidx.compose.animation.animation-core-android_1.5.0-beta01",  # Necessary for Compose for TV
        "@maven//:androidx.compose.animation.animation_1.3.0",  # Needed for TemplateTest#testNewComposeWearActivityWithTileAndComplication
        "@maven//:androidx.compose.animation.animation_1.5.0-beta01",  # Necessary for Compose for TV
        "@maven//:androidx.compose.compiler.compiler_1.5.1",
        "@maven//:androidx.compose.compose-bom_2022.10.00",
        "@maven//:androidx.compose.compose-bom_2023.08.00",
        "@maven//:androidx.compose.foundation.foundation-android_1.5.0-beta01",  # Necessary for Compose for TV.
        "@maven//:androidx.compose.foundation.foundation_1.5.0",
        "@maven//:androidx.compose.foundation.foundation_1.5.0-beta01",  # Necessary for Compose for TV.
        "@maven//:androidx.compose.material.material_1.4.3",  # Necessary for Compose for TV.
        "@maven//:androidx.compose.material.material_1.5.0",
        "@maven//:androidx.compose.material.material_1.5.0-alpha04",  # Needed for TemplateTest#testNewComposeWearActivityWithTileAndComplication
        "@maven//:androidx.compose.material3.material3_1.1.1",
        "@maven//:androidx.compose.ui.ui-graphics-android_1.5.0-beta01",  # Necessary for Compose for TV.
        "@maven//:androidx.compose.ui.ui-test-android_1.5.0-beta01",  # Necessary for Compose for TV.
        "@maven//:androidx.compose.ui.ui-test-junit4-android_1.5.0-beta01",
        "@maven//:androidx.compose.ui.ui-test-junit4_1.3.0",  # Needed for TemplateTest#testNewComposeWearActivityWithTileAndComplication
        "@maven//:androidx.compose.ui.ui-test-junit4_1.5.0",
        "@maven//:androidx.compose.ui.ui-test-junit4_1.5.0-alpha04",  # Needed for TemplateTest#testNewComposeWearActivityWithTileAndComplication
        "@maven//:androidx.compose.ui.ui-test-junit4_1.5.0-beta01",  # Necessary for Compose for TV.
        "@maven//:androidx.compose.ui.ui-test-manifest_1.5.0",
        "@maven//:androidx.compose.ui.ui-test-manifest_1.5.0-alpha04",  # Needed for TemplateTest#testNewComposeWearActivityWithTileAndComplication
        "@maven//:androidx.compose.ui.ui-test-manifest_1.5.0-beta01",  # Necessary for Compose for TV.
        "@maven//:androidx.compose.ui.ui-tooling-android_1.5.0-beta01",  # Necessary for Compose for TV.
        "@maven//:androidx.compose.ui.ui-tooling-data-android_1.5.0-beta01",  # Necessary for Compose for TV.
        "@maven//:androidx.compose.ui.ui-tooling-preview-android_1.5.0-beta01",  # Necessary for Compose for TV.
        "@maven//:androidx.compose.ui.ui-tooling-preview_1.5.0-beta01",  # Necessary for Compose for TV.
        "@maven//:androidx.compose.ui.ui-tooling_1.5.0",
        "@maven//:androidx.compose.ui.ui-tooling_1.5.0-alpha04",  # Needed for TemplateTest#testNewComposeWearActivityWithTileAndComplication
        "@maven//:androidx.compose.ui.ui-tooling_1.5.0-beta01",  # Necessary for Compose for TV.
        "@maven//:androidx.compose.ui.ui-unit-android_1.5.0-beta01",  # Necessary for Compose for TV.
        "@maven//:androidx.compose.ui.ui_1.5.0-beta01",  # Necessary for Compose for TV.
<<<<<<< HEAD
=======
        "@maven//:androidx.concurrent.concurrent-futures-ktx_1.2.0-alpha02",
        "@maven//:androidx.concurrent.concurrent-futures_1.2.0-alpha02",
>>>>>>> 0d09370c
        "@maven//:androidx.constraintlayout.constraintlayout_2.1.4",
        "@maven//:androidx.core.core-ktx_1.10.0",  # Compose Activity
        "@maven//:androidx.core.core-ktx_1.10.1",
        "@maven//:androidx.core.core-ktx_1.11.0-alpha04",  # Needed for TemplateTest#testNewComposeWearActivityWithTileAndComplication
        "@maven//:androidx.core.core-ktx_1.11.0-beta01",  # Necessary for Compose for TV.
<<<<<<< HEAD
        "@maven//:androidx.core.core-splashscreen_1.0.1",
=======
        "@maven//:androidx.core.core-ktx_1.12.0",
        "@maven//:androidx.core.core-splashscreen_1.0.1",
        "@maven//:androidx.core.core_1.12.0",
>>>>>>> 0d09370c
        "@maven//:androidx.core.core_1.5.0-beta01",
        "@maven//:androidx.core.core_1.5.0-rc02",
        "@maven//:androidx.emoji2.emoji2-views-helper_1.4.0",  # Needed for TemplateDiffTest#testNewComposeWearActivityWithTileAndComplication
        "@maven//:androidx.emoji2.emoji2-views-helper_1.4.0-beta04",  # Necessary for Compose for TV.
        "@maven//:androidx.fragment.fragment-ktx_1.5.6",  # Needed for TemplateDiffTest#testNewViewModelFragmentWithKotlin (viewModelFragmentRecipe.kt)
        "@maven//:androidx.games.games-activity_1.2.2",
        "@maven//:androidx.leanback.leanback_1.0.0",
        "@maven//:androidx.legacy.legacy-support-v13_1.0.0",
        "@maven//:androidx.lifecycle.lifecycle-common-java8_2.4.0",
        "@maven//:androidx.lifecycle.lifecycle-common-java8_2.6.1",
        "@maven//:androidx.lifecycle.lifecycle-livedata-ktx_2.4.1",
        "@maven//:androidx.lifecycle.lifecycle-livedata-ktx_2.6.1",
        "@maven//:androidx.lifecycle.lifecycle-process_2.6.1",
        "@maven//:androidx.lifecycle.lifecycle-runtime-ktx_2.6.1",
        "@maven//:androidx.lifecycle.lifecycle-runtime_2.3.0-rc01",
        "@maven//:androidx.lifecycle.lifecycle-runtime_2.6.1",
        "@maven//:androidx.lifecycle.lifecycle-service_2.6.1",
        "@maven//:androidx.lifecycle.lifecycle-viewmodel-compose_2.6.1",
        "@maven//:androidx.lifecycle.lifecycle-viewmodel-ktx_2.4.1",
        "@maven//:androidx.lifecycle.lifecycle-viewmodel-ktx_2.6.1",
        "@maven//:androidx.lifecycle.lifecycle-viewmodel-savedstate_2.6.1",
        "@maven//:androidx.lifecycle.lifecycle-viewmodel_2.3.0-rc01",
        "@maven//:androidx.lifecycle.lifecycle-viewmodel_2.6.1",
        "@maven//:androidx.media.media_1.6.0",
        "@maven//:androidx.navigation.navigation-fragment-ktx_2.6.0",
        "@maven//:androidx.navigation.navigation-fragment_2.6.0",
        "@maven//:androidx.navigation.navigation-ui-ktx_2.6.0",
        "@maven//:androidx.palette.palette-ktx_1.0.0",
        "@maven//:androidx.preference.preference_1.2.0",
        "@maven//:androidx.recyclerview.recyclerview_1.3.0",
        "@maven//:androidx.savedstate.savedstate_1.1.0-rc01",
        "@maven//:androidx.slice.slice-builders_1.0.0",
        "@maven//:androidx.test.espresso.espresso-core_3.5.1",
        "@maven//:androidx.test.ext.junit_1.1.5",
        "@maven//:androidx.tv.tv-foundation_1.0.0-alpha07",
        "@maven//:androidx.tv.tv-material_1.0.0-alpha07",
        "@maven//:androidx.wear.compose.compose-material_1.2.1",
        "@maven//:androidx.wear.compose.compose-navigation_1.2.1",
        "@maven//:androidx.wear.compose.compose-ui-tooling_1.2.1",
        "@maven//:androidx.wear.tiles.tiles-material_1.2.0-alpha05",
        "@maven//:androidx.wear.tiles.tiles_1.2.0-alpha05",
        "@maven//:androidx.wear.watchface.watchface-complications-data-source-ktx_1.1.1",
        "@maven//:androidx.wear.wear_1.2.0",
        "@maven//:com.android.support.appcompat-v7_28.0.0",
        "@maven//:com.github.bumptech.glide.glide_4.11.0",
        "@maven//:com.google.ai.client.generativeai.generativeai_0.2.2",
        "@maven//:com.google.android.gms.play-services-ads_21.5.0",
        "@maven//:com.google.android.gms.play-services-base_17.6.0",
        "@maven//:com.google.android.gms.play-services-maps_18.1.0",
        "@maven//:com.google.android.gms.play-services-pay_16.1.0",
        "@maven//:com.google.android.gms.play-services-wallet_19.1.0",
        "@maven//:com.google.android.gms.play-services-wearable_18.0.0",
        "@maven//:com.google.android.horologist.horologist-compose-tools_0.4.8",
        "@maven//:com.google.android.horologist.horologist-tiles_0.4.8",
        "@maven//:com.google.android.libraries.mapsplatform.secrets-gradle-plugin.secrets-gradle-plugin_2.0.1",
        "@maven//:com.google.android.material.material_1.10.0",
        "@maven//:com.google.android.material.material_1.5.0",
        "@maven//:com.google.android.material.material_1.9.0",
        "@maven//:com.google.android.support.wearable_2.9.0",
        "@maven//:com.google.android.wearable.wearable_2.9.0",
        "@maven//:com.google.auto.value.auto-value_1.6.2",
        "@maven//:com.google.errorprone.error_prone_annotations_2.3.2",
        "@maven//:com.google.jimfs.jimfs_1.1",
        "@maven//:com.google.prefab.cli_2.1.0",
        "@maven//:com.squareup.okio.okio-jvm_3.0.0",
        "@maven//:com.squareup.okio.okio_3.4.0",
        "@maven//:com.sun.activation.javax.activation_1.2.0",
        "@maven//:commons-lang.commons-lang_2.4",
        "@maven//:io.ktor.ktor-client-content-negotiation-jvm_2.3.2",
        "@maven//:io.ktor.ktor-client-content-negotiation_2.3.2",
        "@maven//:io.ktor.ktor-client-core-jvm_2.3.2",
        "@maven//:io.ktor.ktor-client-core_2.3.2",
        "@maven//:io.ktor.ktor-client-logging-jvm_2.3.2",
        "@maven//:io.ktor.ktor-client-logging_2.3.2",
        "@maven//:io.ktor.ktor-client-okhttp-jvm_2.3.2",
        "@maven//:io.ktor.ktor-client-okhttp_2.3.2",
        "@maven//:io.ktor.ktor-events_2.3.2",
        "@maven//:io.ktor.ktor-http_2.3.2",
        "@maven//:io.ktor.ktor-io_2.3.2",
        "@maven//:io.ktor.ktor-serialization-kotlinx-json-jvm_2.3.2",
        "@maven//:io.ktor.ktor-serialization-kotlinx-json_2.3.2",
        "@maven//:io.ktor.ktor-serialization-kotlinx_2.3.2",
        "@maven//:io.ktor.ktor-serialization_2.3.2",
        "@maven//:io.ktor.ktor-utils_2.3.2",
        "@maven//:io.ktor.ktor-websocket-serialization_2.3.2",
        "@maven//:io.ktor.ktor-websockets_2.3.2",
        "@maven//:javax.inject.javax.inject_1",
        "@maven//:junit.junit_4.12",
        "@maven//:org.codehaus.mojo.animal-sniffer-annotations_1.17",
        "@maven//:org.hamcrest.hamcrest-library_1.3",
        "@maven//:org.jetbrains.kotlin.android.org.jetbrains.kotlin.android.gradle.plugin_1.7.20",  # Needed for KotlinBomPlatformDependencyTest
        "@maven//:org.jetbrains.kotlin.android.org.jetbrains.kotlin.android.gradle.plugin_1.8.10",  # Needed for KotlinBomPlatformDependencyTest
        "@maven//:org.jetbrains.kotlin.kotlin-bom_1.8.0",
        "@maven//:org.jetbrains.kotlin.kotlin-bom_1.8.22",
        "@maven//:org.jetbrains.kotlin.kotlin-compiler-embeddable_1.7.20",
        "@maven//:org.jetbrains.kotlin.kotlin-compiler-embeddable_1.8.10",
        "@maven//:org.jetbrains.kotlin.kotlin-gradle-plugin-api_1.7.20",
        "@maven//:org.jetbrains.kotlin.kotlin-gradle-plugin-api_1.8.0",
        "@maven//:org.jetbrains.kotlin.kotlin-gradle-plugin-api_1.8.10",
        "@maven//:org.jetbrains.kotlin.kotlin-gradle-plugin-api_1.9.0",
        "@maven//:org.jetbrains.kotlin.kotlin-gradle-plugin_1.7.20",
        "@maven//:org.jetbrains.kotlin.kotlin-gradle-plugin_1.8.0",
        "@maven//:org.jetbrains.kotlin.kotlin-gradle-plugin_1.8.10",
        "@maven//:org.jetbrains.kotlin.kotlin-gradle-plugin_1.9.0",
        "@maven//:org.jetbrains.kotlin.kotlin-script-runtime_1.7.20",
        "@maven//:org.jetbrains.kotlin.kotlin-script-runtime_1.8.0",
        "@maven//:org.jetbrains.kotlin.kotlin-script-runtime_1.8.10",
        "@maven//:org.jetbrains.kotlin.kotlin-script-runtime_1.9.0",
        "@maven//:org.jetbrains.kotlin.kotlin-stdlib-jdk8_1.7.20",
        "@maven//:org.jetbrains.kotlin.kotlin-stdlib-jdk8_1.8.0",
        "@maven//:org.jetbrains.kotlin.kotlin-stdlib-jdk8_1.8.10",
        "@maven//:org.jetbrains.kotlin.kotlin-stdlib-jdk8_1.8.22",
        "@maven//:org.jetbrains.kotlin.kotlin-stdlib-jdk8_1.9.0",
<<<<<<< HEAD
=======
        "@maven//:org.jetbrains.kotlinx.atomicfu-jvm_0.17.0",
        "@maven//:org.jetbrains.kotlinx.atomicfu_0.17.0",
>>>>>>> 0d09370c
        "@maven//:org.jetbrains.kotlinx.kotlinx-coroutines-android_1.6.1",
        "@maven//:org.jetbrains.kotlinx.kotlinx-coroutines-android_1.7.3",
        "@maven//:org.jetbrains.kotlinx.kotlinx-coroutines-core_1.6.1",
        "@maven//:org.jetbrains.kotlinx.kotlinx-coroutines-core_1.7.1",  # Needed for TemplateTest#testNewComposeWearActivityWithTileAndComplication
<<<<<<< HEAD
        "@maven//:org.jetbrains.kotlinx.kotlinx-coroutines-test_1.7.1",  # Needed for TemplateTest#testNewComposeWearActivityWithTileAndComplication
=======
        "@maven//:org.jetbrains.kotlinx.kotlinx-coroutines-core_1.7.3",
        "@maven//:org.jetbrains.kotlinx.kotlinx-coroutines-jdk8_1.7.3",
        "@maven//:org.jetbrains.kotlinx.kotlinx-coroutines-reactive_1.7.3",
        "@maven//:org.jetbrains.kotlinx.kotlinx-coroutines-slf4j_1.7.3",
        "@maven//:org.jetbrains.kotlinx.kotlinx-coroutines-test_1.7.1",  # Needed for TemplateTest#testNewComposeWearActivityWithTileAndComplication
        "@maven//:org.jetbrains.kotlinx.kotlinx-coroutines-test_1.7.3",
        "@maven//:org.jetbrains.kotlinx.kotlinx-serialization-bom_1.6.0",
        "@maven//:org.jetbrains.kotlinx.kotlinx-serialization-core-jvm_1.6.0",
        "@maven//:org.jetbrains.kotlinx.kotlinx-serialization-core_1.6.0",
        "@maven//:org.jetbrains.kotlinx.kotlinx-serialization-json-jvm_1.5.1",
        "@maven//:org.jetbrains.kotlinx.kotlinx-serialization-json_1.5.1",
        "@maven//:org.reactivestreams.reactive-streams_1.0.3",
        "@maven//:org.slf4j.slf4j-api_1.7.36",
>>>>>>> 0d09370c
        "@maven//:xmlpull.xmlpull_1.1.3.1",
    ],
)<|MERGE_RESOLUTION|>--- conflicted
+++ resolved
@@ -109,12 +109,8 @@
     name = "test_deps",
     # keep sorted: for buildifier
     artifacts = [
-<<<<<<< HEAD
-        "@maven//:androidx.activity.activity-compose_1.7.2",
-=======
         "@maven//:androidx.activity.activity-compose_1.7.2",  # Needed for TemplateDiffTest#testNewComposeWearActivity
         "@maven//:androidx.activity.activity-compose_1.8.0",
->>>>>>> 0d09370c
         "@maven//:androidx.activity.activity-ktx_1.6.0",  # Still needed from navigation-fragment-ktx:2.5.3
         "@maven//:androidx.activity.activity-ktx_1.7.0",
         "@maven//:androidx.activity.activity-ktx_1.8.0",
@@ -153,23 +149,16 @@
         "@maven//:androidx.compose.ui.ui-tooling_1.5.0-beta01",  # Necessary for Compose for TV.
         "@maven//:androidx.compose.ui.ui-unit-android_1.5.0-beta01",  # Necessary for Compose for TV.
         "@maven//:androidx.compose.ui.ui_1.5.0-beta01",  # Necessary for Compose for TV.
-<<<<<<< HEAD
-=======
         "@maven//:androidx.concurrent.concurrent-futures-ktx_1.2.0-alpha02",
         "@maven//:androidx.concurrent.concurrent-futures_1.2.0-alpha02",
->>>>>>> 0d09370c
         "@maven//:androidx.constraintlayout.constraintlayout_2.1.4",
         "@maven//:androidx.core.core-ktx_1.10.0",  # Compose Activity
         "@maven//:androidx.core.core-ktx_1.10.1",
         "@maven//:androidx.core.core-ktx_1.11.0-alpha04",  # Needed for TemplateTest#testNewComposeWearActivityWithTileAndComplication
         "@maven//:androidx.core.core-ktx_1.11.0-beta01",  # Necessary for Compose for TV.
-<<<<<<< HEAD
-        "@maven//:androidx.core.core-splashscreen_1.0.1",
-=======
         "@maven//:androidx.core.core-ktx_1.12.0",
         "@maven//:androidx.core.core-splashscreen_1.0.1",
         "@maven//:androidx.core.core_1.12.0",
->>>>>>> 0d09370c
         "@maven//:androidx.core.core_1.5.0-beta01",
         "@maven//:androidx.core.core_1.5.0-rc02",
         "@maven//:androidx.emoji2.emoji2-views-helper_1.4.0",  # Needed for TemplateDiffTest#testNewComposeWearActivityWithTileAndComplication
@@ -283,18 +272,12 @@
         "@maven//:org.jetbrains.kotlin.kotlin-stdlib-jdk8_1.8.10",
         "@maven//:org.jetbrains.kotlin.kotlin-stdlib-jdk8_1.8.22",
         "@maven//:org.jetbrains.kotlin.kotlin-stdlib-jdk8_1.9.0",
-<<<<<<< HEAD
-=======
         "@maven//:org.jetbrains.kotlinx.atomicfu-jvm_0.17.0",
         "@maven//:org.jetbrains.kotlinx.atomicfu_0.17.0",
->>>>>>> 0d09370c
         "@maven//:org.jetbrains.kotlinx.kotlinx-coroutines-android_1.6.1",
         "@maven//:org.jetbrains.kotlinx.kotlinx-coroutines-android_1.7.3",
         "@maven//:org.jetbrains.kotlinx.kotlinx-coroutines-core_1.6.1",
         "@maven//:org.jetbrains.kotlinx.kotlinx-coroutines-core_1.7.1",  # Needed for TemplateTest#testNewComposeWearActivityWithTileAndComplication
-<<<<<<< HEAD
-        "@maven//:org.jetbrains.kotlinx.kotlinx-coroutines-test_1.7.1",  # Needed for TemplateTest#testNewComposeWearActivityWithTileAndComplication
-=======
         "@maven//:org.jetbrains.kotlinx.kotlinx-coroutines-core_1.7.3",
         "@maven//:org.jetbrains.kotlinx.kotlinx-coroutines-jdk8_1.7.3",
         "@maven//:org.jetbrains.kotlinx.kotlinx-coroutines-reactive_1.7.3",
@@ -308,7 +291,6 @@
         "@maven//:org.jetbrains.kotlinx.kotlinx-serialization-json_1.5.1",
         "@maven//:org.reactivestreams.reactive-streams_1.0.3",
         "@maven//:org.slf4j.slf4j-api_1.7.36",
->>>>>>> 0d09370c
         "@maven//:xmlpull.xmlpull_1.1.3.1",
     ],
 )