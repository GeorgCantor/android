--- conflicted
+++ resolved
@@ -54,11 +54,7 @@
     val mockClientSettings = mock<InspectorClientSettings>()
     val mockLauncher = mock<InspectorClientLauncher>()
     whenever(mockLauncher.activeClient).thenAnswer { DisconnectedClient }
-<<<<<<< HEAD
-    val inspectorModel = InspectorModel(projectRule.project)
-=======
     val inspectorModel = InspectorModel(projectRule.project, scope)
->>>>>>> 0d09370c
     val mockTreeSettings = mock<TreeSettings>()
     layoutInspector =
       LayoutInspector(
@@ -70,11 +66,7 @@
         mockLauncher,
         inspectorModel,
         mock(),
-<<<<<<< HEAD
-        mockTreeSettings
-=======
         mockTreeSettings,
->>>>>>> 0d09370c
       )
   }
 
