--- conflicted
+++ resolved
@@ -28,7 +28,7 @@
 import com.android.testutils.AssumeUtil
 import com.android.testutils.ImageDiffUtil
 import com.android.testutils.MockitoKt.mock
-import com.android.testutils.TestUtils.resolveWorkspacePath
+import com.android.testutils.TestUtils
 import com.android.tools.adtui.actions.DropDownAction
 import com.android.tools.adtui.imagediff.ImageDiffTestUtil
 import com.android.tools.adtui.swing.FakeMouse
@@ -85,13 +85,13 @@
 import org.junit.Rule
 import org.junit.Test
 import org.junit.rules.RuleChain
-import org.mockito.Mockito.`when`
 import org.mockito.Mockito.any
 import org.mockito.Mockito.anyString
 import org.mockito.Mockito.atLeastOnce
 import org.mockito.Mockito.doAnswer
 import org.mockito.Mockito.mockStatic
 import org.mockito.Mockito.verify
+import org.mockito.Mockito.`when`
 import java.awt.Color
 import java.awt.Cursor
 import java.awt.Cursor.HAND_CURSOR
@@ -103,10 +103,7 @@
 import java.awt.Polygon
 import java.awt.image.BufferedImage
 import java.awt.image.BufferedImage.TYPE_INT_ARGB
-<<<<<<< HEAD
 import java.nio.file.Path
-=======
->>>>>>> 44b500f2
 import javax.imageio.ImageIO
 import javax.swing.JComponent
 import javax.swing.JPopupMenu
@@ -132,7 +129,7 @@
   @Before
   fun before() {
     ApplicationManager.getApplication().replaceService(PropertiesComponent::class.java, PropertiesComponentMock(), disposable.disposable)
-    testDataPath = getWorkspaceRoot().resolve(TEST_DATA_PATH)
+    testDataPath = TestUtils.resolveWorkspacePath(TEST_DATA_PATH)
   }
 
   @Test
@@ -150,11 +147,7 @@
     val settings = EditorDeviceViewSettings(scalePercent = 30)
     settings.drawLabel = false
     val stats = SessionStatistics(model, treeSettings)
-<<<<<<< HEAD
     val panel = DeviceViewContentPanel(model, stats, treeSettings, settings, { mock() }, mock(), null, disposable.disposable)
-=======
-    val panel = DeviceViewContentPanel(model, stats, treeSettings, settings, { mock() }, disposable.disposable)
->>>>>>> 44b500f2
     assertEquals(Dimension(376, 394), panel.preferredSize)
 
     settings.scalePercent = 100
@@ -178,7 +171,6 @@
         }
       }
     }
-
     @Suppress("UndesirableClassUsage")
     val generatedImage = BufferedImage(50, 70, TYPE_INT_ARGB)
     var graphics = generatedImage.createGraphics()
@@ -187,47 +179,41 @@
     settings.drawLabel = false
     val treeSettings = FakeTreeSettings()
     treeSettings.hideSystemNodes = false
-<<<<<<< HEAD
     val panel = DeviceViewContentPanel(model, SessionStatistics(model, treeSettings), treeSettings, settings, { mock() }, mock(), null,
                                        disposable.disposable)
     panel.setSize(50, 70)
-=======
-    val panel = DeviceViewContentPanel(model, SessionStatistics(model, treeSettings), treeSettings, settings, { mock() },
-                                       disposable.disposable)
-    panel.setSize(1000, 1500)
->>>>>>> 44b500f2
-
-    panel.paint(graphics)
-    ImageDiffUtil.assertImageSimilar(resolveWorkspacePath("$TEST_DATA_PATH/testPaint.png"), generatedImage, DIFF_THRESHOLD)
+
+    panel.paint(graphics)
+    ImageDiffUtil.assertImageSimilar(TestUtils.resolveWorkspacePath("$TEST_DATA_PATH/testPaint.png"), generatedImage, DIFF_THRESHOLD)
 
     settings.scalePercent = 50
     graphics = generatedImage.createGraphics()
     panel.paint(graphics)
-    ImageDiffUtil.assertImageSimilar(resolveWorkspacePath("$TEST_DATA_PATH/testPaint_scaled.png"), generatedImage, DIFF_THRESHOLD)
+    ImageDiffUtil.assertImageSimilar(TestUtils.resolveWorkspacePath("$TEST_DATA_PATH/testPaint_scaled.png"), generatedImage, DIFF_THRESHOLD)
 
     panel.model.layerSpacing = 3
     settings.scalePercent = 100
     panel.model.rotate(0.3, 0.2)
     graphics = generatedImage.createGraphics()
     panel.paint(graphics)
-    ImageDiffUtil.assertImageSimilar(resolveWorkspacePath("$TEST_DATA_PATH/testPaint_rotated.png"), generatedImage, DIFF_THRESHOLD)
+    ImageDiffUtil.assertImageSimilar(TestUtils.resolveWorkspacePath("$TEST_DATA_PATH/testPaint_rotated.png"), generatedImage, DIFF_THRESHOLD)
 
     panel.model.layerSpacing = 1
     graphics = generatedImage.createGraphics()
     panel.paint(graphics)
-    ImageDiffUtil.assertImageSimilar(resolveWorkspacePath("$TEST_DATA_PATH/testPaint_spacing1.png"), generatedImage, DIFF_THRESHOLD)
+    ImageDiffUtil.assertImageSimilar(TestUtils.resolveWorkspacePath("$TEST_DATA_PATH/testPaint_spacing1.png"), generatedImage, DIFF_THRESHOLD)
 
     panel.model.layerSpacing = 15
     graphics = generatedImage.createGraphics()
     panel.paint(graphics)
-    ImageDiffUtil.assertImageSimilar(resolveWorkspacePath("$TEST_DATA_PATH/testPaint_spacing2.png"), generatedImage, DIFF_THRESHOLD)
+    ImageDiffUtil.assertImageSimilar(TestUtils.resolveWorkspacePath("$TEST_DATA_PATH/testPaint_spacing2.png"), generatedImage, DIFF_THRESHOLD)
 
     panel.model.layerSpacing = 3
     val windowRoot = model[ROOT]!!
     model.setSelection(windowRoot, SelectionOrigin.INTERNAL)
     graphics = generatedImage.createGraphics()
     panel.paint(graphics)
-    ImageDiffUtil.assertImageSimilar(resolveWorkspacePath("$TEST_DATA_PATH/testPaint_selected.png"), generatedImage, DIFF_THRESHOLD)
+    ImageDiffUtil.assertImageSimilar(TestUtils.resolveWorkspacePath("$TEST_DATA_PATH/testPaint_selected.png"), generatedImage, DIFF_THRESHOLD)
 
     settings.drawLabel = true
     model.setSelection(model[VIEW1], SelectionOrigin.INTERNAL)
@@ -236,28 +222,19 @@
     graphics.font = Font("Droid Sans", Font.PLAIN, 12)
 
     panel.paint(graphics)
-<<<<<<< HEAD
-    CheckUtil.assertImageSimilarPerPlatform(getWorkspaceRoot().resolve(TEST_DATA_PATH), "testPaint_label", generatedImage, DIFF_THRESHOLD)
-=======
-    ImageDiffUtil.assertImageSimilar(resolveWorkspacePath("$TEST_DATA_PATH/testPaint_label.png"), generatedImage, DIFF_THRESHOLD)
->>>>>>> 44b500f2
+    CheckUtil.assertImageSimilarPerPlatform(TestUtils.resolveWorkspacePath(TEST_DATA_PATH), "testPaint_label", generatedImage, DIFF_THRESHOLD)
 
     settings.drawBorders = false
     graphics = generatedImage.createGraphics()
     graphics.font = Font("Droid Sans", Font.PLAIN, 12)
     panel.paint(graphics)
-<<<<<<< HEAD
-    CheckUtil.assertImageSimilarPerPlatform(getWorkspaceRoot().resolve(TEST_DATA_PATH), "testPaint_noborders", generatedImage, DIFF_THRESHOLD)
-=======
-    ImageDiffUtil.assertImageSimilar(resolveWorkspacePath("$TEST_DATA_PATH/testPaint_noborders.png"), generatedImage, DIFF_THRESHOLD)
->>>>>>> 44b500f2
+    CheckUtil.assertImageSimilarPerPlatform(TestUtils.resolveWorkspacePath(TEST_DATA_PATH), "testPaint_noborders", generatedImage, DIFF_THRESHOLD)
 
     model.hoveredNode = windowRoot
     graphics = generatedImage.createGraphics()
     graphics.font = Font("Droid Sans", Font.PLAIN, 12)
     panel.paint(graphics)
-<<<<<<< HEAD
-    CheckUtil.assertImageSimilarPerPlatform(getWorkspaceRoot().resolve(TEST_DATA_PATH), "testPaint_hovered", generatedImage, DIFF_THRESHOLD)
+    CheckUtil.assertImageSimilarPerPlatform(TestUtils.resolveWorkspacePath(TEST_DATA_PATH), "testPaint_hovered", generatedImage, DIFF_THRESHOLD)
   }
 
   @Test
@@ -322,9 +299,6 @@
     graphics = generatedImage2.createGraphics()
     panel.paint(graphics)
     CheckUtil.assertImageSimilarPerPlatform(testDataPath, "testPaintFold_horizontal", generatedImage2, DIFF_THRESHOLD)
-=======
-    ImageDiffUtil.assertImageSimilar(resolveWorkspacePath("$TEST_DATA_PATH/testPaint_hovered.png"), generatedImage, DIFF_THRESHOLD)
->>>>>>> 44b500f2
   }
 
   @Test
@@ -336,7 +310,6 @@
         }
       }
     }
-
     @Suppress("UndesirableClassUsage")
     val generatedImage = BufferedImage(40, 60, TYPE_INT_ARGB)
     var graphics = generatedImage.createGraphics()
@@ -344,35 +317,32 @@
     val settings = EditorDeviceViewSettings(scalePercent = 100)
     settings.drawLabel = false
     val treeSettings = FakeTreeSettings()
-<<<<<<< HEAD
     val panel = DeviceViewContentPanel(model, SessionStatistics(model, treeSettings), treeSettings, settings, { mock() }, mock(), null,
                                        disposable.disposable)
     panel.setSize(40, 60)
-=======
-    val panel = DeviceViewContentPanel(model, SessionStatistics(model, treeSettings), treeSettings, settings, { mock() },
-                                       disposable.disposable)
-    panel.setSize(1000, 1500)
->>>>>>> 44b500f2
-
-    panel.paint(graphics)
-    ImageDiffUtil.assertImageSimilar(resolveWorkspacePath("$TEST_DATA_PATH/testPaintWithHiddenSystemViews.png"),
-                                     generatedImage, DIFF_THRESHOLD)
+
+    panel.paint(graphics)
+    ImageDiffUtil.assertImageSimilar(
+      TestUtils.resolveWorkspacePath("$TEST_DATA_PATH/testPaintWithHiddenSystemViews.png"),
+      generatedImage, DIFF_THRESHOLD)
 
     settings.scalePercent = 100
     panel.model.layerSpacing = 3
     panel.model.rotate(0.3, 0.2)
     graphics = generatedImage.createGraphics()
     panel.paint(graphics)
-    ImageDiffUtil.assertImageSimilar(resolveWorkspacePath("$TEST_DATA_PATH/testPaintWithHiddenSystemView_rotated.png"),
-                                     generatedImage, DIFF_THRESHOLD)
+    ImageDiffUtil.assertImageSimilar(
+      TestUtils.resolveWorkspacePath("$TEST_DATA_PATH/testPaintWithHiddenSystemView_rotated.png"),
+      generatedImage, DIFF_THRESHOLD)
 
     panel.model.layerSpacing = 10
     val windowRoot = model[ROOT]!!
     model.setSelection(windowRoot, SelectionOrigin.INTERNAL)
     graphics = generatedImage.createGraphics()
     panel.paint(graphics)
-    ImageDiffUtil.assertImageSimilar(resolveWorkspacePath("$TEST_DATA_PATH/testPaintWithHiddenSystemView_selected.png"),
-                                     generatedImage, DIFF_THRESHOLD)
+    ImageDiffUtil.assertImageSimilar(
+      TestUtils.resolveWorkspacePath("$TEST_DATA_PATH/testPaintWithHiddenSystemView_selected.png"),
+      generatedImage, DIFF_THRESHOLD)
   }
 
   @Test
@@ -393,13 +363,8 @@
     model.setSelection(model[VIEW1], SelectionOrigin.INTERNAL)
     val treeSettings = FakeTreeSettings()
     treeSettings.hideSystemNodes = false
-<<<<<<< HEAD
     val panel = DeviceViewContentPanel(model, SessionStatistics(model, treeSettings), treeSettings, EditorDeviceViewSettings(), { mock() },
                                        mock(), null, disposable.disposable)
-=======
-    val panel = DeviceViewContentPanel(model, SessionStatistics(model, treeSettings), treeSettings, DeviceViewSettings(), { mock() },
-                                       disposable.disposable)
->>>>>>> 44b500f2
     panel.setSize(10, 15)
     panel.model.rotate(-1.0, -1.0)
 
@@ -428,28 +393,24 @@
     settings.drawLabel = false
     val treeSettings = FakeTreeSettings()
     treeSettings.hideSystemNodes = false
-<<<<<<< HEAD
-    val panel = DeviceViewContentPanel(model, SessionStatistics(model, treeSettings), treeSettings, settings, { mock() }, mock(), null,
-=======
-    val panel = DeviceViewContentPanel(model, SessionStatistics(model, treeSettings), treeSettings, settings, { mock() },
->>>>>>> 44b500f2
+    val panel = DeviceViewContentPanel(model, SessionStatistics(model, treeSettings), treeSettings, settings, { mock() }, mock(), null,
                                        disposable.disposable)
     panel.setSize(1000, 1500)
 
-    panel.model.overlay = ImageIO.read(resolveWorkspacePath("$TEST_DATA_PATH/overlay.png").toFile())
-
-    panel.paint(graphics)
-    ImageDiffUtil.assertImageSimilar(resolveWorkspacePath("$TEST_DATA_PATH/testPaint_overlay-60.png"), generatedImage, DIFF_THRESHOLD)
+    panel.model.overlay = ImageIO.read(TestUtils.resolveWorkspacePath("$TEST_DATA_PATH/overlay.png").toFile())
+
+    panel.paint(graphics)
+    ImageDiffUtil.assertImageSimilar(TestUtils.resolveWorkspacePath("$TEST_DATA_PATH/testPaint_overlay-60.png"), generatedImage, DIFF_THRESHOLD)
 
     panel.model.overlayAlpha = 0.2f
     graphics = generatedImage.createGraphics()
     panel.paint(graphics)
-    ImageDiffUtil.assertImageSimilar(resolveWorkspacePath("$TEST_DATA_PATH/testPaint_overlay-20.png"), generatedImage, DIFF_THRESHOLD)
+    ImageDiffUtil.assertImageSimilar(TestUtils.resolveWorkspacePath("$TEST_DATA_PATH/testPaint_overlay-20.png"), generatedImage, DIFF_THRESHOLD)
 
     panel.model.overlayAlpha = 0.9f
     graphics = generatedImage.createGraphics()
     panel.paint(graphics)
-    ImageDiffUtil.assertImageSimilar(resolveWorkspacePath("$TEST_DATA_PATH/testPaint_overlay-90.png"), generatedImage, DIFF_THRESHOLD)
+    ImageDiffUtil.assertImageSimilar(TestUtils.resolveWorkspacePath("$TEST_DATA_PATH/testPaint_overlay-90.png"), generatedImage, DIFF_THRESHOLD)
   }
 
   @Test
@@ -465,11 +426,7 @@
     val treeSettings = FakeTreeSettings()
     treeSettings.hideSystemNodes = false
     val client: InspectorClient = mock()
-<<<<<<< HEAD
     val panel = DeviceViewContentPanel(model, SessionStatistics(model, treeSettings), treeSettings, settings, { client }, mock(), null,
-=======
-    val panel = DeviceViewContentPanel(model, SessionStatistics(model, treeSettings), treeSettings, settings, { client },
->>>>>>> 44b500f2
                                        disposable.disposable)
     `when`(client.capabilities).thenReturn(setOf(InspectorClient.Capability.SUPPORTS_SKP))
     val layoutInspector: LayoutInspector = mock()
@@ -517,11 +474,7 @@
     settings.drawLabel = false
     val treeSettings = FakeTreeSettings()
     treeSettings.hideSystemNodes = false
-<<<<<<< HEAD
-    val panel = DeviceViewContentPanel(model, SessionStatistics(model, treeSettings), treeSettings, settings, { mock() }, mock(), null,
-=======
-    val panel = DeviceViewContentPanel(model, SessionStatistics(model, treeSettings), treeSettings, settings, { mock() },
->>>>>>> 44b500f2
+    val panel = DeviceViewContentPanel(model, SessionStatistics(model, treeSettings), treeSettings, settings, { mock() }, mock(), null,
                                        disposable.disposable)
     panel.setSize(100, 200)
     val fakeUi = FakeUi(panel)
@@ -555,11 +508,7 @@
     settings.drawLabel = false
     val treeSettings = FakeTreeSettings()
     treeSettings.hideSystemNodes = false
-<<<<<<< HEAD
-    val panel = DeviceViewContentPanel(model, SessionStatistics(model, treeSettings), treeSettings, settings, { mock() }, mock(), null,
-=======
-    val panel = DeviceViewContentPanel(model, SessionStatistics(model, treeSettings), treeSettings, settings, { mock() },
->>>>>>> 44b500f2
+    val panel = DeviceViewContentPanel(model, SessionStatistics(model, treeSettings), treeSettings, settings, { mock() }, mock(), null,
                                        disposable.disposable)
     panel.setSize(100, 200)
     val fakeUi = FakeUi(panel)
@@ -594,11 +543,7 @@
     settings.drawLabel = false
     val treeSettings = FakeTreeSettings()
     treeSettings.hideSystemNodes = false
-<<<<<<< HEAD
-    val panel = DeviceViewContentPanel(model, SessionStatistics(model, treeSettings), treeSettings, settings, { mock() }, mock(), null,
-=======
-    val panel = DeviceViewContentPanel(model, SessionStatistics(model, treeSettings), treeSettings, settings, { mock() },
->>>>>>> 44b500f2
+    val panel = DeviceViewContentPanel(model, SessionStatistics(model, treeSettings), treeSettings, settings, { mock() }, mock(), null,
                                        disposable.disposable)
     panel.setSize(100, 200)
     val fakeUi = FakeUi(panel)
@@ -631,11 +576,6 @@
     `when`(launcher.activeClient).thenReturn(client)
     val treeSettings = FakeTreeSettings()
     treeSettings.hideSystemNodes = false
-<<<<<<< HEAD
-=======
-    val panel = DeviceViewContentPanel(model, SessionStatistics(model, treeSettings), treeSettings, settings, { client },
-                                       disposable.disposable)
->>>>>>> 44b500f2
     val selectProcessAction = mock<SelectProcessAction>()
     `when`(selectProcessAction.templatePresentation).thenReturn(mock())
     val panel = DeviceViewContentPanel(model, SessionStatistics(model, treeSettings), treeSettings, settings, { client }, mock(),
@@ -690,28 +630,26 @@
     settings.drawLabel = false
     val treeSettings = FakeTreeSettings()
     treeSettings.hideSystemNodes = false
-<<<<<<< HEAD
-    val panel = DeviceViewContentPanel(model, SessionStatistics(model, treeSettings), treeSettings, settings, { mock() }, mock(), null,
-=======
-    val panel = DeviceViewContentPanel(model, SessionStatistics(model, treeSettings), treeSettings, settings, { mock() },
->>>>>>> 44b500f2
+    val panel = DeviceViewContentPanel(model, SessionStatistics(model, treeSettings), treeSettings, settings, { mock() }, mock(), null,
                                        disposable.disposable)
     panel.setSize(200, 300)
 
     panel.paint(graphics)
-    ImageDiffUtil.assertImageSimilar(resolveWorkspacePath("$TEST_DATA_PATH/testPaintMultiWindow.png"), generatedImage, DIFF_THRESHOLD)
+    ImageDiffUtil.assertImageSimilar(TestUtils.resolveWorkspacePath("$TEST_DATA_PATH/testPaintMultiWindow.png"), generatedImage, DIFF_THRESHOLD)
 
     model.setSelection(model[VIEW3], SelectionOrigin.INTERNAL)
     graphics = generatedImage.createGraphics()
     panel.paint(graphics)
-    ImageDiffUtil.assertImageSimilar(resolveWorkspacePath("$TEST_DATA_PATH/testPaintMultiWindow_selected.png"), generatedImage,
-                                     DIFF_THRESHOLD)
+    ImageDiffUtil.assertImageSimilar(
+      TestUtils.resolveWorkspacePath("$TEST_DATA_PATH/testPaintMultiWindow_selected.png"), generatedImage,
+      DIFF_THRESHOLD)
 
     panel.model.rotate(0.3, 0.2)
     graphics = generatedImage.createGraphics()
     panel.paint(graphics)
-    ImageDiffUtil.assertImageSimilar(resolveWorkspacePath("$TEST_DATA_PATH/testPaintMultiWindow_rotated.png"), generatedImage,
-                                     DIFF_THRESHOLD)
+    ImageDiffUtil.assertImageSimilar(
+      TestUtils.resolveWorkspacePath("$TEST_DATA_PATH/testPaintMultiWindow_rotated.png"), generatedImage,
+      DIFF_THRESHOLD)
   }
 
   @Test
@@ -739,30 +677,27 @@
     settings.drawLabel = false
     val treeSettings = FakeTreeSettings()
     treeSettings.hideSystemNodes = false
-<<<<<<< HEAD
-    val panel = DeviceViewContentPanel(model, SessionStatistics(model, treeSettings), treeSettings, settings, { mock() }, mock(), null,
-=======
-    val panel = DeviceViewContentPanel(model, SessionStatistics(model, treeSettings), treeSettings, settings, { mock() },
->>>>>>> 44b500f2
+    val panel = DeviceViewContentPanel(model, SessionStatistics(model, treeSettings), treeSettings, settings, { mock() }, mock(), null,
                                        disposable.disposable)
     panel.setSize(200, 300)
     panel.paint(graphics)
     ImageDiffUtil.assertImageSimilar(
-      resolveWorkspacePath("$TEST_DATA_PATH/testPaintMultiWindowDimBehind.png"), generatedImage, DIFF_THRESHOLD)
+      TestUtils.resolveWorkspacePath("$TEST_DATA_PATH/testPaintMultiWindowDimBehind.png"), generatedImage, DIFF_THRESHOLD)
 
     panel.model.rotate(0.3, 0.2)
     settings.scalePercent = 50
     graphics = generatedImage.createGraphics()
     panel.paint(graphics)
-    ImageDiffUtil.assertImageSimilar(resolveWorkspacePath("$TEST_DATA_PATH/testPaintMultiWindowDimBehind_rotated.png"), generatedImage,
-                                     DIFF_THRESHOLD)
+    ImageDiffUtil.assertImageSimilar(
+      TestUtils.resolveWorkspacePath("$TEST_DATA_PATH/testPaintMultiWindowDimBehind_rotated.png"), generatedImage,
+      DIFF_THRESHOLD)
   }
 
   @Test
   fun testPaintWithImages() {
-    val image1 = ImageIO.read(resolveWorkspacePath("$TEST_DATA_PATH/image1.png").toFile())
-    val image2 = ImageIO.read(resolveWorkspacePath("$TEST_DATA_PATH/image2.png").toFile())
-    val image3 = ImageIO.read(resolveWorkspacePath("$TEST_DATA_PATH/image3.png").toFile())
+    val image1 = ImageIO.read(TestUtils.resolveWorkspacePath("$TEST_DATA_PATH/image1.png").toFile())
+    val image2 = ImageIO.read(TestUtils.resolveWorkspacePath("$TEST_DATA_PATH/image2.png").toFile())
+    val image3 = ImageIO.read(TestUtils.resolveWorkspacePath("$TEST_DATA_PATH/image3.png").toFile())
 
     val model = model {
       view(ROOT, 0, 0, 585, 804) {
@@ -784,56 +719,47 @@
     settings.drawLabel = false
     val treeSettings = FakeTreeSettings()
     treeSettings.hideSystemNodes = false
-<<<<<<< HEAD
-    val panel = DeviceViewContentPanel(model, SessionStatistics(model, treeSettings), treeSettings, settings, { mock() }, mock(), null,
-=======
-    val panel = DeviceViewContentPanel(model, SessionStatistics(model, treeSettings), treeSettings, settings, { mock() },
->>>>>>> 44b500f2
+    val panel = DeviceViewContentPanel(model, SessionStatistics(model, treeSettings), treeSettings, settings, { mock() }, mock(), null,
                                        disposable.disposable)
     panel.setSize(350, 450)
 
     panel.paint(graphics)
-    ImageDiffUtil.assertImageSimilar(resolveWorkspacePath("$TEST_DATA_PATH/testPaintWithImages.png"), generatedImage, DIFF_THRESHOLD)
+    ImageDiffUtil.assertImageSimilar(TestUtils.resolveWorkspacePath("$TEST_DATA_PATH/testPaintWithImages.png"), generatedImage, DIFF_THRESHOLD)
 
     model.setSelection(model[ROOT], SelectionOrigin.INTERNAL)
     graphics = generatedImage.createGraphics()
     panel.paint(graphics)
     ImageDiffUtil.assertImageSimilar(
-      resolveWorkspacePath("$TEST_DATA_PATH/testPaintWithImages_root.png"), generatedImage, DIFF_THRESHOLD)
+      TestUtils.resolveWorkspacePath("$TEST_DATA_PATH/testPaintWithImages_root.png"), generatedImage, DIFF_THRESHOLD)
 
     model.setSelection(model[VIEW1], SelectionOrigin.INTERNAL)
     graphics = generatedImage.createGraphics()
     panel.paint(graphics)
     ImageDiffUtil.assertImageSimilar(
-      resolveWorkspacePath("$TEST_DATA_PATH/testPaintWithImages_view1.png"), generatedImage, DIFF_THRESHOLD)
+      TestUtils.resolveWorkspacePath("$TEST_DATA_PATH/testPaintWithImages_view1.png"), generatedImage, DIFF_THRESHOLD)
 
     model.setSelection(model[VIEW2], SelectionOrigin.INTERNAL)
     graphics = generatedImage.createGraphics()
     panel.paint(graphics)
     ImageDiffUtil.assertImageSimilar(
-      resolveWorkspacePath("$TEST_DATA_PATH/testPaintWithImages_view2.png"), generatedImage, DIFF_THRESHOLD)
-
-    graphics = generatedImage.createGraphics()
-    panel.paint(graphics)
-    ImageDiffUtil.assertImageSimilar(
-      resolveWorkspacePath("$TEST_DATA_PATH/testPaintWithImages_view2.png"), generatedImage, DIFF_THRESHOLD)
-
-    graphics = generatedImage.createGraphics()
-    panel.paint(graphics)
-    ImageDiffUtil.assertImageSimilar(
-      resolveWorkspacePath("$TEST_DATA_PATH/testPaintWithImages_view2.png"), generatedImage, DIFF_THRESHOLD)
+      TestUtils.resolveWorkspacePath("$TEST_DATA_PATH/testPaintWithImages_view2.png"), generatedImage, DIFF_THRESHOLD)
+
+    graphics = generatedImage.createGraphics()
+    panel.paint(graphics)
+    ImageDiffUtil.assertImageSimilar(
+      TestUtils.resolveWorkspacePath("$TEST_DATA_PATH/testPaintWithImages_view2.png"), generatedImage, DIFF_THRESHOLD)
+
+    graphics = generatedImage.createGraphics()
+    panel.paint(graphics)
+    ImageDiffUtil.assertImageSimilar(
+      TestUtils.resolveWorkspacePath("$TEST_DATA_PATH/testPaintWithImages_view2.png"), generatedImage, DIFF_THRESHOLD)
 
     settings.drawLabel = true
     graphics = generatedImage.createGraphics()
     graphics.font = Font("Droid Sans", Font.PLAIN, 12)
     panel.paint(graphics)
-<<<<<<< HEAD
     CheckUtil.assertImageSimilarPerPlatform(
-      getWorkspaceRoot().resolve(TEST_DATA_PATH), "testPaintWithImages_label", generatedImage, DIFF_THRESHOLD)
-=======
-    ImageDiffUtil.assertImageSimilar(
-      resolveWorkspacePath("$TEST_DATA_PATH/testPaintWithImages_label.png"), generatedImage, DIFF_THRESHOLD)
->>>>>>> 44b500f2
+      TestUtils.resolveWorkspacePath(TEST_DATA_PATH), "testPaintWithImages_label", generatedImage, DIFF_THRESHOLD)
   }
 
   @Suppress("UndesirableClassUsage")
@@ -874,43 +800,34 @@
     val treeSettings = FakeTreeSettings()
     treeSettings.hideSystemNodes = false
     val stats = SessionStatistics(model, treeSettings)
-<<<<<<< HEAD
     val panel = DeviceViewContentPanel(model, stats, treeSettings, EditorDeviceViewSettings(), { mock() }, mock(), null,
                                        disposable.disposable)
     panel.setSize(120, 140)
-=======
-    val panel = DeviceViewContentPanel(model, stats, treeSettings, DeviceViewSettings(scalePercent = 400), { mock() },
-                                       disposable.disposable)
-    panel.setSize(1200, 1400)
->>>>>>> 44b500f2
-
-    panel.paint(graphics)
-    ImageDiffUtil.assertImageSimilar(resolveWorkspacePath("$TEST_DATA_PATH/testPaintWithImagesBetweenChildren.png"), generatedImage,
-                                     DIFF_THRESHOLD)
+
+    panel.paint(graphics)
+    ImageDiffUtil.assertImageSimilar(
+      TestUtils.resolveWorkspacePath("$TEST_DATA_PATH/testPaintWithImagesBetweenChildren.png"), generatedImage,
+      DIFF_THRESHOLD)
 
     panel.model.layerSpacing = 60
     panel.model.rotate(0.3, 0.2)
     graphics = generatedImage.createGraphics()
     panel.paint(graphics)
-    ImageDiffUtil.assertImageSimilar(resolveWorkspacePath("$TEST_DATA_PATH/testPaintWithImagesBetweenChildren_rotated.png"),
-                                     generatedImage, DIFF_THRESHOLD)
+    ImageDiffUtil.assertImageSimilar(
+      TestUtils.resolveWorkspacePath("$TEST_DATA_PATH/testPaintWithImagesBetweenChildren_rotated.png"),
+      generatedImage, DIFF_THRESHOLD)
 
     model.setSelection(model[ROOT], SelectionOrigin.INTERNAL)
     graphics = generatedImage.createGraphics()
     graphics.font = Font("Droid Sans", Font.PLAIN, 12)
     panel.paint(graphics)
-<<<<<<< HEAD
     CheckUtil.assertImageSimilarPerPlatform(
-      getWorkspaceRoot().resolve(TEST_DATA_PATH), "testPaintWithImagesBetweenChildren_root", generatedImage, DIFF_THRESHOLD)
-=======
-    ImageDiffUtil.assertImageSimilar(
-      resolveWorkspacePath("$TEST_DATA_PATH/testPaintWithImagesBetweenChildren_root.png"), generatedImage, DIFF_THRESHOLD)
->>>>>>> 44b500f2
+      TestUtils.resolveWorkspacePath(TEST_DATA_PATH), "testPaintWithImagesBetweenChildren_root", generatedImage, DIFF_THRESHOLD)
   }
 
   @Test
   fun testPaintWithRootImageOnly() {
-    val image1 = ImageIO.read(resolveWorkspacePath("$TEST_DATA_PATH/image1.png").toFile())
+    val image1 = ImageIO.read(TestUtils.resolveWorkspacePath("$TEST_DATA_PATH/image1.png").toFile())
 
     val model = model {
       view(ROOT, 0, 0, 585, 804) {
@@ -928,29 +845,25 @@
     settings.drawLabel = false
     val treeSettings = FakeTreeSettings()
     treeSettings.hideSystemNodes = false
-<<<<<<< HEAD
-    val panel = DeviceViewContentPanel(model, SessionStatistics(model, treeSettings), treeSettings, settings, { mock() }, mock(), null,
-=======
-    val panel = DeviceViewContentPanel(model, SessionStatistics(model, treeSettings), treeSettings, settings, { mock() },
->>>>>>> 44b500f2
+    val panel = DeviceViewContentPanel(model, SessionStatistics(model, treeSettings), treeSettings, settings, { mock() }, mock(), null,
                                        disposable.disposable)
     panel.setSize(350, 450)
 
     panel.paint(graphics)
-    ImageDiffUtil.assertImageSimilar(resolveWorkspacePath("$TEST_DATA_PATH/testPaintWithRootImageOnly.png"), generatedImage,
+    ImageDiffUtil.assertImageSimilar(TestUtils.resolveWorkspacePath("$TEST_DATA_PATH/testPaintWithRootImageOnly.png"), generatedImage,
                                      DIFF_THRESHOLD)
 
     model.setSelection(model[ROOT], SelectionOrigin.INTERNAL)
     graphics = generatedImage.createGraphics()
     panel.paint(graphics)
     ImageDiffUtil.assertImageSimilar(
-      resolveWorkspacePath("$TEST_DATA_PATH/testPaintWithRootImageOnly_root.png"), generatedImage, DIFF_THRESHOLD)
+      TestUtils.resolveWorkspacePath("$TEST_DATA_PATH/testPaintWithRootImageOnly_root.png"), generatedImage, DIFF_THRESHOLD)
 
     model.setSelection(model[VIEW1], SelectionOrigin.INTERNAL)
     graphics = generatedImage.createGraphics()
     panel.paint(graphics)
     ImageDiffUtil.assertImageSimilar(
-      resolveWorkspacePath("$TEST_DATA_PATH/testPaintWithRootImageOnly_view1.png"), generatedImage, DIFF_THRESHOLD)
+      TestUtils.resolveWorkspacePath("$TEST_DATA_PATH/testPaintWithRootImageOnly_view1.png"), generatedImage, DIFF_THRESHOLD)
   }
 
   @Test
@@ -978,16 +891,12 @@
     settings.drawLabel = false
     val treeSettings = FakeTreeSettings()
     treeSettings.hideSystemNodes = false
-<<<<<<< HEAD
-    val panel = DeviceViewContentPanel(model, SessionStatistics(model, treeSettings), treeSettings, settings, { mock() }, mock(), null,
-=======
-    val panel = DeviceViewContentPanel(model, SessionStatistics(model, treeSettings), treeSettings, settings, { mock() },
->>>>>>> 44b500f2
+    val panel = DeviceViewContentPanel(model, SessionStatistics(model, treeSettings), treeSettings, settings, { mock() }, mock(), null,
                                        disposable.disposable)
     panel.setSize(400, 600)
 
     panel.paint(graphics)
-    ImageDiffUtil.assertImageSimilar(resolveWorkspacePath("$TEST_DATA_PATH/testPaintTransformed.png"), generatedImage,
+    ImageDiffUtil.assertImageSimilar(TestUtils.resolveWorkspacePath("$TEST_DATA_PATH/testPaintTransformed.png"), generatedImage,
                                      DIFF_THRESHOLD)
 
     model.setSelection(model[VIEW1], SelectionOrigin.INTERNAL)
@@ -995,43 +904,28 @@
     graphics.font = ImageDiffTestUtil.getDefaultFont()
     panel.paint(graphics)
     ImageDiffUtil.assertImageSimilar(
-      resolveWorkspacePath("$TEST_DATA_PATH/testPaintTransformed_view1.png"), generatedImage, DIFF_THRESHOLD)
+      TestUtils.resolveWorkspacePath("$TEST_DATA_PATH/testPaintTransformed_view1.png"), generatedImage, DIFF_THRESHOLD)
 
     settings.drawLabel = true
     graphics = generatedImage.createGraphics()
     graphics.font = ImageDiffTestUtil.getDefaultFont()
     panel.paint(graphics)
-<<<<<<< HEAD
     CheckUtil.assertImageSimilarPerPlatform(
-      getWorkspaceRoot().resolve(TEST_DATA_PATH), "testPaintTransformed_label", generatedImage, DIFF_THRESHOLD)
-=======
-    ImageDiffUtil.assertImageSimilar(
-      resolveWorkspacePath("$TEST_DATA_PATH/testPaintTransformed_label.png"), generatedImage, DIFF_THRESHOLD)
->>>>>>> 44b500f2
+      TestUtils.resolveWorkspacePath(TEST_DATA_PATH), "testPaintTransformed_label", generatedImage, DIFF_THRESHOLD)
 
     settings.drawUntransformedBounds = true
     graphics = generatedImage.createGraphics()
     graphics.font = ImageDiffTestUtil.getDefaultFont()
     panel.paint(graphics)
-<<<<<<< HEAD
     CheckUtil.assertImageSimilarPerPlatform(
-      getWorkspaceRoot().resolve(TEST_DATA_PATH), "testPaintTransformed_untransformed", generatedImage, DIFF_THRESHOLD)
-=======
-    ImageDiffUtil.assertImageSimilar(
-      resolveWorkspacePath("$TEST_DATA_PATH/testPaintTransformed_untransformed.png"), generatedImage, DIFF_THRESHOLD)
->>>>>>> 44b500f2
+      TestUtils.resolveWorkspacePath(TEST_DATA_PATH), "testPaintTransformed_untransformed", generatedImage, DIFF_THRESHOLD)
 
     settings.drawBorders = false
     graphics = generatedImage.createGraphics()
     graphics.font = ImageDiffTestUtil.getDefaultFont()
     panel.paint(graphics)
-<<<<<<< HEAD
     CheckUtil.assertImageSimilarPerPlatform(
-      getWorkspaceRoot().resolve(TEST_DATA_PATH), "testPaintTransformed_onlyUntransformed", generatedImage, DIFF_THRESHOLD)
-=======
-    ImageDiffUtil.assertImageSimilar(
-      resolveWorkspacePath("$TEST_DATA_PATH/testPaintTransformed_onlyUntransformed.png"), generatedImage, DIFF_THRESHOLD)
->>>>>>> 44b500f2
+      TestUtils.resolveWorkspacePath(TEST_DATA_PATH), "testPaintTransformed_onlyUntransformed", generatedImage, DIFF_THRESHOLD)
   }
 
   @Test
@@ -1059,49 +953,23 @@
     settings.drawLabel = false
     val treeSettings = FakeTreeSettings()
     treeSettings.hideSystemNodes = false
-<<<<<<< HEAD
-    val panel = DeviceViewContentPanel(model, SessionStatistics(model, treeSettings), treeSettings, settings, { mock() }, mock(), null,
-=======
-    val panel = DeviceViewContentPanel(model, SessionStatistics(model, treeSettings), treeSettings, settings, { mock() },
->>>>>>> 44b500f2
+    val panel = DeviceViewContentPanel(model, SessionStatistics(model, treeSettings), treeSettings, settings, { mock() }, mock(), null,
                                        disposable.disposable)
     panel.setSize(200, 200)
 
     panel.paint(graphics)
-    ImageDiffUtil.assertImageSimilar(resolveWorkspacePath("$TEST_DATA_PATH/testPaintTransformedOutsideRoot.png"), generatedImage,
-                                     DIFF_THRESHOLD)
+    ImageDiffUtil.assertImageSimilar(
+      TestUtils.resolveWorkspacePath("$TEST_DATA_PATH/testPaintTransformedOutsideRoot.png"), generatedImage,
+      DIFF_THRESHOLD)
 
     model.setSelection(model[VIEW1], SelectionOrigin.INTERNAL)
     graphics = generatedImage.createGraphics()
     graphics.font = ImageDiffTestUtil.getDefaultFont()
     panel.paint(graphics)
     ImageDiffUtil.assertImageSimilar(
-      resolveWorkspacePath("$TEST_DATA_PATH/testPaintTransformedOutsideRoot_view1.png"), generatedImage, DIFF_THRESHOLD)
-  }
-
-<<<<<<< HEAD
-=======
-  @Test
-  @Suppress("UndesirableClassUsage")
-  fun testPaintEmpty() {
-    IconLoader.activate()
-    setPortableUiFont(2.0f)
-    val treeSettings = FakeTreeSettings()
-    treeSettings.hideSystemNodes = false
-    val model = model {}
-    val stats = SessionStatistics(model, treeSettings)
-    val panel = DeviceViewContentPanel(model, stats, treeSettings, DeviceViewSettings(), { mock() },
-                                       disposable.disposable)
-    panel.setSize(800, 400)
-    val generatedImage = BufferedImage(panel.width, panel.height, TYPE_INT_ARGB)
-    val graphics = generatedImage.createGraphics()
-    panel.paint(graphics)
-    // We have to use a big threshold here, since the image is almost all text and despite using the portable font there's still
-    // some differences between platforms.
-    ImageDiffUtil.assertImageSimilar(resolveWorkspacePath("$TEST_DATA_PATH/testPaintEmpty.png"), generatedImage, 0.1)
-  }
-
->>>>>>> 44b500f2
+      TestUtils.resolveWorkspacePath("$TEST_DATA_PATH/testPaintTransformedOutsideRoot_view1.png"), generatedImage, DIFF_THRESHOLD)
+  }
+
   @RunsInEdt
   @Test
   fun testAutoScroll() {
@@ -1117,11 +985,7 @@
     val settings = EditorDeviceViewSettings(scalePercent = 200)
     val treeSettings = FakeTreeSettings()
     treeSettings.hideSystemNodes = false
-<<<<<<< HEAD
-    val panel = DeviceViewContentPanel(model, SessionStatistics(model, treeSettings), treeSettings, settings, { mock() }, mock(), null,
-=======
-    val panel = DeviceViewContentPanel(model, SessionStatistics(model, treeSettings), treeSettings, settings, { mock() },
->>>>>>> 44b500f2
+    val panel = DeviceViewContentPanel(model, SessionStatistics(model, treeSettings), treeSettings, settings, { mock() }, mock(), null,
                                        disposable.disposable)
     val scrollPane = JBScrollPane(panel)
     panel.setBounds(0, 0, 1000, 1000)
@@ -1138,7 +1002,7 @@
     assertThat(scrollPane.viewport.viewPosition).isEqualTo(Point(398, 278))
   }
 
-  private class FakeActionPopupMenu(private val group: ActionGroup) : ActionPopupMenu {
+  private class FakeActionPopupMenu(private val group: ActionGroup): ActionPopupMenu {
     val popup: JPopupMenu = mock()
 
     override fun getComponent(): JPopupMenu = popup
@@ -1153,7 +1017,7 @@
       assertThat(actions.size).isEqualTo(1)
       assertThat(actions[0]).isInstanceOf(DropDownAction::class.java)
       val selectActions = (actions[0] as DropDownAction).getChildren(event)
-      assertThat(selectActions.toList().filterIsInstance(SelectViewAction::class.java).map { it.view.drawId })
+      assertThat(selectActions.toList().filterIsInstance(SelectViewAction::class.java).map { it.view.drawId  })
         .containsExactlyElementsIn(expected.toList())
     }
   }
@@ -1201,7 +1065,7 @@
     panel.setSize(350, 450)
 
     panel.paint(graphics)
-    ImageDiffUtil.assertImageSimilar(getWorkspaceRoot().resolve("$TEST_DATA_PATH/wear_round_expected.png"), generatedImage, DIFF_THRESHOLD)
+    ImageDiffUtil.assertImageSimilar(TestUtils.resolveWorkspacePath("$TEST_DATA_PATH/wear_round_expected.png"), generatedImage, DIFF_THRESHOLD)
   }
 }
 
@@ -1226,6 +1090,6 @@
     val generatedImage = BufferedImage(panel.width, panel.height, TYPE_INT_ARGB)
     val graphics = generatedImage.createGraphics()
     panel.paint(graphics)
-    CheckUtil.assertImageSimilarPerPlatform(getWorkspaceRoot().resolve(TEST_DATA_PATH), "testPaintEmpty", generatedImage, DIFF_THRESHOLD)
+    CheckUtil.assertImageSimilarPerPlatform(TestUtils.resolveWorkspacePath(TEST_DATA_PATH), "testPaintEmpty", generatedImage, DIFF_THRESHOLD)
   }
 }