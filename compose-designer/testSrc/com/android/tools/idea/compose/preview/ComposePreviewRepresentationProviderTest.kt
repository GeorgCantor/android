/*
 * Copyright (C) 2020 The Android Open Source Project
 *
 * Licensed under the Apache License, Version 2.0 (the "License");
 * you may not use this file except in compliance with the License.
 * You may obtain a copy of the License at
 *
 *      http://www.apache.org/licenses/LICENSE-2.0
 *
 * Unless required by applicable law or agreed to in writing, software
 * distributed under the License is distributed on an "AS IS" BASIS,
 * WITHOUT WARRANTIES OR CONDITIONS OF ANY KIND, either express or implied.
 * See the License for the specific language governing permissions and
 * limitations under the License.
 */
package com.android.tools.idea.compose.preview

import com.android.tools.idea.compose.ComposeProjectRule
<<<<<<< HEAD
import com.android.tools.idea.concurrency.AndroidCoroutineScope
import com.android.tools.idea.uibuilder.editor.multirepresentation.MultiRepresentationPreview
import com.android.tools.idea.uibuilder.editor.multirepresentation.PreferredVisibility
import com.android.tools.idea.uibuilder.editor.multirepresentation.PreviewRepresentation
import com.intellij.openapi.application.ApplicationManager
import com.intellij.openapi.application.runWriteAction
import com.intellij.openapi.fileEditor.TextEditor
import com.intellij.openapi.fileEditor.impl.text.TextEditorProvider
import com.intellij.openapi.util.Disposer
import com.intellij.psi.PsiFile
=======
import com.android.tools.idea.testing.addFileToProjectAndInvalidate
import com.android.tools.idea.uibuilder.editor.multirepresentation.PreferredVisibility
>>>>>>> b5f40ffd
import kotlinx.coroutines.runBlocking
import org.junit.Assert.assertEquals
import org.junit.Assert.assertTrue
import org.junit.Rule
import org.junit.Test

class ComposePreviewRepresentationProviderTest {
  @get:Rule
  val projectRule = ComposeProjectRule(previewAnnotationPackage = "androidx.compose.ui.tooling.preview",
                                       composableAnnotationPackage = "androidx.compose.runtime")
  private val project get() = projectRule.project
  private val fixture get() = projectRule.fixture
  private val previewProvider = ComposePreviewRepresentationProvider { AnnotationFilePreviewElementFinder }

<<<<<<< HEAD
  /**
   * Simulates the initialization of an editor and returns the corresponding [PreviewRepresentation].
   */
  private fun getRepresentationForFile(file: PsiFile): PreviewRepresentation {
    ApplicationManager.getApplication().invokeAndWait {
      runWriteAction {
        fixture.configureFromExistingVirtualFile(file.virtualFile)
      }
      val textEditor = TextEditorProvider.getInstance().createEditor(project, file.virtualFile) as TextEditor
      Disposer.register(fixture.testRootDisposable, textEditor)
    }

    val multiRepresentationPreview = MultiRepresentationPreview(file, fixture.editor,
                                                                listOf(previewProvider),
                                                                AndroidCoroutineScope(fixture.testRootDisposable))
    Disposer.register(fixture.testRootDisposable, multiRepresentationPreview)

    runBlocking {
      multiRepresentationPreview.onInit()
    }
    return multiRepresentationPreview.currentRepresentation!!
  }

=======
>>>>>>> b5f40ffd
  @Test
  fun testDefaultLayout() {
    val previewFile = fixture.addFileToProjectAndInvalidate(
      "Preview.kt",
      // language=kotlin
      """
        import androidx.compose.ui.tooling.preview.Devices
        import androidx.compose.ui.tooling.preview.Preview
        import androidx.compose.runtime.Composable
<<<<<<< HEAD

        @Composable
        @Preview
        fun Preview1() {
        }

        @Composable
        @Preview(name = "preview2", apiLevel = 12, group = "groupA", showBackground = true)
        fun Preview2() {
        }
      """.trimIndent())
    val composableFile = fixture.addFileToProjectAndInvalidate(
      "Composable.kt",
      // language=kotlin
      """
        import androidx.compose.ui.tooling.preview.Devices
        import androidx.compose.ui.tooling.preview.Preview
        import androidx.compose.runtime.Composable

        @Composable
        fun Composable1() {
        }

        @Composable
=======

        @Composable
        @Preview
        fun Preview1() {
        }

        @Composable
        @Preview(name = "preview2", apiLevel = 12, group = "groupA", showBackground = true)
        fun Preview2() {
        }
      """.trimIndent())
    val composableFile = fixture.addFileToProjectAndInvalidate(
      "Composable.kt",
      // language=kotlin
      """
        import androidx.compose.ui.tooling.preview.Devices
        import androidx.compose.ui.tooling.preview.Preview
        import androidx.compose.runtime.Composable

        @Composable
        fun Composable1() {
        }

        @Composable
>>>>>>> b5f40ffd
        fun Composable2() {
        }
      """.trimIndent())
    val kotlinFile = fixture.addFileToProjectAndInvalidate(
      "Kotlin.kt",
      // language=kotlin
      """
        import androidx.compose.runtime.Composable
        import androidx.compose.ui.tooling.preview.Devices
        import androidx.compose.ui.tooling.preview.Preview

        fun helloMethod() {
        }
      """.trimIndent())
    val kotlinWithNoComposable = fixture.addFileToProjectAndInvalidate(
      "RegularKotlin.kt",
      // language=kotlin
      """
        fun aKotlinMethod() {
        }
      """.trimIndent())
<<<<<<< HEAD
    assertTrue(previewProvider.accept(project, previewFile))
    assertTrue(previewProvider.accept(project, composableFile))
    assertTrue(previewProvider.accept(project, kotlinFile))
    assertTrue(previewProvider.accept(project, kotlinWithNoComposable))
    assertEquals(PreferredVisibility.SPLIT, getRepresentationForFile(previewFile).preferredInitialVisibility)
    assertEquals(PreferredVisibility.SPLIT, getRepresentationForFile(composableFile).preferredInitialVisibility)
    assertEquals(PreferredVisibility.HIDDEN, getRepresentationForFile(kotlinFile).preferredInitialVisibility)
    assertEquals(PreferredVisibility.HIDDEN, getRepresentationForFile(kotlinWithNoComposable).preferredInitialVisibility)
=======
    runBlocking {
      assertTrue(previewProvider.accept(project, previewFile))
      assertTrue(previewProvider.accept(project, composableFile))
      assertTrue(previewProvider.accept(project, kotlinFile))
      assertTrue(previewProvider.accept(project, kotlinWithNoComposable))
    }
    assertEquals(PreferredVisibility.SPLIT,
                 getRepresentationForFile(previewFile, project, fixture, previewProvider).preferredInitialVisibility)
    assertEquals(PreferredVisibility.SPLIT,
                 getRepresentationForFile(composableFile, project, fixture, previewProvider).preferredInitialVisibility)
    assertEquals(PreferredVisibility.HIDDEN,
                 getRepresentationForFile(kotlinFile, project, fixture, previewProvider).preferredInitialVisibility)
    assertEquals(PreferredVisibility.HIDDEN,
                 getRepresentationForFile(kotlinWithNoComposable, project, fixture, previewProvider).preferredInitialVisibility)
>>>>>>> b5f40ffd
  }
}<|MERGE_RESOLUTION|>--- conflicted
+++ resolved
@@ -16,21 +16,8 @@
 package com.android.tools.idea.compose.preview
 
 import com.android.tools.idea.compose.ComposeProjectRule
-<<<<<<< HEAD
-import com.android.tools.idea.concurrency.AndroidCoroutineScope
-import com.android.tools.idea.uibuilder.editor.multirepresentation.MultiRepresentationPreview
-import com.android.tools.idea.uibuilder.editor.multirepresentation.PreferredVisibility
-import com.android.tools.idea.uibuilder.editor.multirepresentation.PreviewRepresentation
-import com.intellij.openapi.application.ApplicationManager
-import com.intellij.openapi.application.runWriteAction
-import com.intellij.openapi.fileEditor.TextEditor
-import com.intellij.openapi.fileEditor.impl.text.TextEditorProvider
-import com.intellij.openapi.util.Disposer
-import com.intellij.psi.PsiFile
-=======
 import com.android.tools.idea.testing.addFileToProjectAndInvalidate
 import com.android.tools.idea.uibuilder.editor.multirepresentation.PreferredVisibility
->>>>>>> b5f40ffd
 import kotlinx.coroutines.runBlocking
 import org.junit.Assert.assertEquals
 import org.junit.Assert.assertTrue
@@ -45,32 +32,6 @@
   private val fixture get() = projectRule.fixture
   private val previewProvider = ComposePreviewRepresentationProvider { AnnotationFilePreviewElementFinder }
 
-<<<<<<< HEAD
-  /**
-   * Simulates the initialization of an editor and returns the corresponding [PreviewRepresentation].
-   */
-  private fun getRepresentationForFile(file: PsiFile): PreviewRepresentation {
-    ApplicationManager.getApplication().invokeAndWait {
-      runWriteAction {
-        fixture.configureFromExistingVirtualFile(file.virtualFile)
-      }
-      val textEditor = TextEditorProvider.getInstance().createEditor(project, file.virtualFile) as TextEditor
-      Disposer.register(fixture.testRootDisposable, textEditor)
-    }
-
-    val multiRepresentationPreview = MultiRepresentationPreview(file, fixture.editor,
-                                                                listOf(previewProvider),
-                                                                AndroidCoroutineScope(fixture.testRootDisposable))
-    Disposer.register(fixture.testRootDisposable, multiRepresentationPreview)
-
-    runBlocking {
-      multiRepresentationPreview.onInit()
-    }
-    return multiRepresentationPreview.currentRepresentation!!
-  }
-
-=======
->>>>>>> b5f40ffd
   @Test
   fun testDefaultLayout() {
     val previewFile = fixture.addFileToProjectAndInvalidate(
@@ -80,7 +41,6 @@
         import androidx.compose.ui.tooling.preview.Devices
         import androidx.compose.ui.tooling.preview.Preview
         import androidx.compose.runtime.Composable
-<<<<<<< HEAD
 
         @Composable
         @Preview
@@ -105,32 +65,6 @@
         }
 
         @Composable
-=======
-
-        @Composable
-        @Preview
-        fun Preview1() {
-        }
-
-        @Composable
-        @Preview(name = "preview2", apiLevel = 12, group = "groupA", showBackground = true)
-        fun Preview2() {
-        }
-      """.trimIndent())
-    val composableFile = fixture.addFileToProjectAndInvalidate(
-      "Composable.kt",
-      // language=kotlin
-      """
-        import androidx.compose.ui.tooling.preview.Devices
-        import androidx.compose.ui.tooling.preview.Preview
-        import androidx.compose.runtime.Composable
-
-        @Composable
-        fun Composable1() {
-        }
-
-        @Composable
->>>>>>> b5f40ffd
         fun Composable2() {
         }
       """.trimIndent())
@@ -152,16 +86,6 @@
         fun aKotlinMethod() {
         }
       """.trimIndent())
-<<<<<<< HEAD
-    assertTrue(previewProvider.accept(project, previewFile))
-    assertTrue(previewProvider.accept(project, composableFile))
-    assertTrue(previewProvider.accept(project, kotlinFile))
-    assertTrue(previewProvider.accept(project, kotlinWithNoComposable))
-    assertEquals(PreferredVisibility.SPLIT, getRepresentationForFile(previewFile).preferredInitialVisibility)
-    assertEquals(PreferredVisibility.SPLIT, getRepresentationForFile(composableFile).preferredInitialVisibility)
-    assertEquals(PreferredVisibility.HIDDEN, getRepresentationForFile(kotlinFile).preferredInitialVisibility)
-    assertEquals(PreferredVisibility.HIDDEN, getRepresentationForFile(kotlinWithNoComposable).preferredInitialVisibility)
-=======
     runBlocking {
       assertTrue(previewProvider.accept(project, previewFile))
       assertTrue(previewProvider.accept(project, composableFile))
@@ -176,6 +100,5 @@
                  getRepresentationForFile(kotlinFile, project, fixture, previewProvider).preferredInitialVisibility)
     assertEquals(PreferredVisibility.HIDDEN,
                  getRepresentationForFile(kotlinWithNoComposable, project, fixture, previewProvider).preferredInitialVisibility)
->>>>>>> b5f40ffd
   }
 }