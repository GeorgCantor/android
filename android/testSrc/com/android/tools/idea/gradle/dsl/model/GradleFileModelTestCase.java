--- conflicted
+++ resolved
@@ -15,11 +15,8 @@
  */
 package com.android.tools.idea.gradle.dsl.model;
 
-<<<<<<< HEAD
-=======
 import com.android.tools.idea.gradle.dsl.model.values.GradleNotNullValue;
 import com.android.tools.idea.gradle.dsl.model.values.GradleNullableValue;
->>>>>>> a001a568
 import com.intellij.ide.highlighter.ModuleFileType;
 import com.intellij.openapi.application.Result;
 import com.intellij.openapi.application.WriteAction;
@@ -34,14 +31,9 @@
 import java.io.File;
 import java.io.IOException;
 
-<<<<<<< HEAD
-import static com.android.SdkConstants.FN_BUILD_GRADLE;
-import static com.android.SdkConstants.FN_SETTINGS_GRADLE;
-=======
 import static com.android.SdkConstants.*;
 import static com.android.tools.idea.testing.FileSubject.file;
 import static com.google.common.truth.Truth.assertAbout;
->>>>>>> a001a568
 import static com.intellij.openapi.command.WriteCommandAction.runWriteCommandAction;
 import static com.intellij.openapi.util.io.FileUtil.ensureCanCreateFile;
 import static com.intellij.openapi.util.io.FileUtil.writeToFile;
@@ -53,13 +45,9 @@
 
   protected File mySettingsFile;
   protected File myBuildFile;
-<<<<<<< HEAD
-  protected File mySubModuleBuildFile;
-=======
   protected File myPropertiesFile;
   protected File mySubModuleBuildFile;
   protected File mySubModulePropertiesFile;
->>>>>>> a001a568
 
   @Override
   protected void setUp() throws Exception {
@@ -77,44 +65,6 @@
     assertAbout(file()).that(moduleDirPath).isDirectory();
     myBuildFile = new File(moduleDirPath, FN_BUILD_GRADLE);
     assertTrue(ensureCanCreateFile(myBuildFile));
-<<<<<<< HEAD
-
-    File subModuleFilePath = new File(mySubModule.getModuleFilePath());
-    File subModuleDirPath = subModuleFilePath.getParentFile();
-    assertThat(subModuleDirPath).isDirectory();
-    mySubModuleBuildFile = new File(subModuleDirPath, FN_BUILD_GRADLE);
-    assertTrue(ensureCanCreateFile(mySubModuleBuildFile));
-  }
-
-  @Override
-  protected Module createMainModule() throws IOException {
-    Module mainModule = createModule(myProject.getName());
-
-    // Create a sub module
-    final VirtualFile baseDir = myProject.getBaseDir();
-    assertNotNull(baseDir);
-    final File moduleFile = new File(FileUtil.toSystemDependentName(baseDir.getPath()),
-                                     SUB_MODULE_NAME + File.separatorChar + SUB_MODULE_NAME + ModuleFileType.DOT_DEFAULT_EXTENSION);
-    FileUtil.createIfDoesntExist(moduleFile);
-    myFilesToDelete.add(moduleFile);
-    mySubModule = new WriteAction<Module>() {
-      @Override
-      protected void run(@NotNull Result<Module> result) throws Throwable {
-        VirtualFile virtualFile = LocalFileSystem.getInstance().refreshAndFindFileByIoFile(moduleFile);
-        assertNotNull(virtualFile);
-        Module module = ModuleManager.getInstance(myProject).newModule(virtualFile.getPath(), getModuleType().getId());
-        module.getModuleFile();
-        result.setResult(module);
-      }
-    }.execute().getResultObject();
-
-    return mainModule;
-  }
-
-  @Override
-  protected void checkForSettingsDamage(@NotNull List<Throwable> exceptions) {
-    // for this test we don't care for this check
-=======
     myPropertiesFile = new File(moduleDirPath, FN_GRADLE_PROPERTIES);
     assertTrue(ensureCanCreateFile(myPropertiesFile));
 
@@ -150,7 +100,6 @@
     }.execute().getResultObject();
 
     return mainModule;
->>>>>>> a001a568
   }
 
   protected void writeToSettingsFile(@NotNull String text) throws IOException {
@@ -161,24 +110,18 @@
     writeToFile(myBuildFile, text);
   }
 
-<<<<<<< HEAD
-=======
   protected void writeToPropertiesFile(@NotNull String text) throws IOException {
     writeToFile(myPropertiesFile, text);
   }
 
->>>>>>> a001a568
   protected void writeToSubModuleBuildFile(@NotNull String text) throws IOException {
     writeToFile(mySubModuleBuildFile, text);
   }
 
-<<<<<<< HEAD
-=======
   protected void writeToSubModulePropertiesFile(@NotNull String text) throws IOException {
     writeToFile(mySubModulePropertiesFile, text);
   }
 
->>>>>>> a001a568
   @NotNull
   protected GradleSettingsModel getGradleSettingsModel() {
     GradleSettingsModel settingsModel = GradleSettingsModel.get(myProject);
@@ -214,8 +157,6 @@
     applyChanges(buildModel);
     buildModel.reparse();
   }
-<<<<<<< HEAD
-=======
 
   public static <T> void assertEquals(@NotNull String message, @NotNull T expected, @NotNull GradleNullableValue<T> actual) {
     assertEquals(message, expected, actual.value());
@@ -232,5 +173,4 @@
   public static <T> void assertEquals(@NotNull T expected, @NotNull GradleNotNullValue<T> actual) {
     assertEquals(expected, actual.value());
   }
->>>>>>> a001a568
 }