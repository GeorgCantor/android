--- conflicted
+++ resolved
@@ -240,145 +240,4 @@
       this.nonNamespaced = nonNamespaced;
     }
   }
-<<<<<<< HEAD
-
-  /**
-   * {@link BulkFileListener} which handles {@link VFileEvent}s for resource folder.
-   * When an event happens on a file within a folder with a corresponding
-   * {@link ResourceFolderRepository}, the event is delegated to it.
-   */
-  private class MyVfsListener implements BulkFileListener {
-    @UiThread
-    @Override
-    public void before(@NotNull List<? extends VFileEvent> events) {
-      for (VFileEvent event : events) {
-        if (event instanceof VFileMoveEvent) {
-          onFileOrDirectoryRemoved(((VFileMoveEvent)event).getFile());
-        }
-        else if (event instanceof VFileDeleteEvent) {
-          onFileOrDirectoryRemoved(((VFileDeleteEvent)event).getFile());
-        }
-        else if (event instanceof VFilePropertyChangeEvent &&
-                 ((VFilePropertyChangeEvent)event).getPropertyName().equals(VirtualFile.PROP_NAME)) {
-          onFileOrDirectoryRemoved(((VFilePropertyChangeEvent)event).getFile());
-        }
-      }
-    }
-
-    @Override
-    public void after(@NotNull List<? extends VFileEvent> events) {
-      for (VFileEvent event : events) {
-        if (event instanceof VFileCreateEvent) {
-          VFileCreateEvent createEvent = (VFileCreateEvent)event;
-          onFileOrDirectoryCreated(createEvent.getParent(), createEvent.getChildName());
-        }
-        else if (event instanceof VFileCopyEvent) {
-          VFileCopyEvent copyEvent = (VFileCopyEvent)event;
-          onFileOrDirectoryCreated(copyEvent.getNewParent(), copyEvent.getNewChildName());
-        }
-        else if (event instanceof VFileMoveEvent) {
-          VFileMoveEvent moveEvent = (VFileMoveEvent)event;
-          onFileOrDirectoryCreated(moveEvent.getNewParent(), moveEvent.getFile().getName());
-        }
-        else if (event instanceof VFilePropertyChangeEvent &&
-                 ((VFilePropertyChangeEvent)event).getPropertyName().equals(VirtualFile.PROP_NAME)) {
-          VFilePropertyChangeEvent renameEvent = (VFilePropertyChangeEvent)event;
-          VirtualFile parent = renameEvent.getFile().getParent();
-          if (parent != null) {
-            onFileOrDirectoryCreated(parent, (String)renameEvent.getNewValue());
-          }
-        }
-        else if (event instanceof VFileContentChangeEvent) {
-          onFileContentChanged(((VFileContentChangeEvent)event).getFile());
-        }
-      }
-    }
-
-    private void onFileOrDirectoryCreated(@NotNull VirtualFile parent, @NotNull String childName) {
-      VirtualFile created = parent.findChild(childName);
-      if (created == null) {
-        return;
-      }
-
-      CachedRepositories cachedRepositories;
-      if (created.isDirectory()) {
-        cachedRepositories = getCached(parent);
-      }
-      else {
-        VirtualFile grandParent = parent.getParent();
-        cachedRepositories = grandParent == null ? null : getCached(grandParent);
-      }
-
-      if (cachedRepositories != null) {
-        onFileOrDirectoryCreated(created, cachedRepositories.namespaced);
-        onFileOrDirectoryCreated(created, cachedRepositories.nonNamespaced);
-      }
-    }
-
-    private void onFileOrDirectoryCreated(@NotNull VirtualFile created, @Nullable ResourceFolderRepository repository) {
-      if (repository == null) {
-        return;
-      }
-
-      if (!created.isDirectory()) {
-        repository.onFileCreated(created);
-      }
-      else {
-        // ResourceFolderRepository doesn't handle event on a whole folder so we pass all the children.
-        for (VirtualFile child : created.getChildren()) {
-          if (!child.isDirectory()) {
-            // There is no need to visit subdirectories because Android does not support them.
-            // If a base resource directory is created (e.g res/), a whole
-            // ResourceFolderRepository will be created separately so we don't need to handle
-            // this case here.
-            repository.onFileCreated(child);
-          }
-        }
-      }
-    }
-
-    private void onFileOrDirectoryRemoved(@NotNull VirtualFile file) {
-      dispatchToRepositories(file, ResourceFolderRepository::onFileOrDirectoryRemoved);
-    }
-
-    private void onFileContentChanged(@NotNull VirtualFile file) {
-      if (file.isDirectory()) {
-        return;
-      }
-
-      if (SdkUtils.hasImageExtension(file.getName())) {
-        dispatchToRepositories(file, ResourceFolderRepository::onBitmapFileUpdated);
-      }
-    }
-  }
-
-  private final class MyFileDocumentManagerListener implements FileDocumentManagerListener {
-    @Override
-    public void fileWithNoDocumentChanged(@NotNull VirtualFile file) {
-      dispatchToRepositories(file, ResourceFolderRepository::scheduleScan);
-    }
-  }
-
-  private final class MyDocumentListener implements DocumentListener {
-    private final FileDocumentManager myFileDocumentManager = FileDocumentManager.getInstance();
-    private final PsiDocumentManager myPsiDocumentManager = PsiDocumentManager.getInstance(myProject);
-
-    @Override
-    public void documentChanged(@NotNull DocumentEvent event) {
-      if (myProject.isDisposed()) {
-        return;
-      }
-
-      Document document = event.getDocument();
-      PsiFile psiFile = myPsiDocumentManager.getCachedPsiFile(document);
-      if (psiFile == null) {
-        VirtualFile virtualFile = myFileDocumentManager.getFile(document);
-        if (virtualFile != null) {
-          dispatchToRepositories(virtualFile, ResourceFolderRepository::scheduleScan);
-        }
-      }
-    }
-  }
-=======
->>>>>>> bd07c1f4
 }