/*
 * Copyright (C) 2018 The Android Open Source Project
 *
 * Licensed under the Apache License, Version 2.0 (the "License");
 * you may not use this file except in compliance with the License.
 * You may obtain a copy of the License at
 *
 *      http://www.apache.org/licenses/LICENSE-2.0
 *
 * Unless required by applicable law or agreed to in writing, software
 * distributed under the License is distributed on an "AS IS" BASIS,
 * WITHOUT WARRANTIES OR CONDITIONS OF ANY KIND, either express or implied.
 * See the License for the specific language governing permissions and
 * limitations under the License.
 */
package com.android.tools.idea.diagnostics;

import static com.android.tools.idea.diagnostics.heap.ComponentsSet.MEMORY_USAGE_REPORTING_SERVER_FLAG_NAME;

import com.android.tools.analytics.AnalyticsSettings;
import com.android.tools.analytics.HistogramUtil;
import com.android.tools.analytics.UsageTracker;
import com.android.tools.idea.IdeInfo;
import com.android.tools.idea.diagnostics.crash.ExceptionDataCollection;
import com.android.tools.idea.diagnostics.crash.ExceptionRateLimiter;
import com.android.tools.idea.diagnostics.crash.StudioCrashReporter;
import com.android.tools.idea.diagnostics.crash.UploadFields;
import com.android.tools.idea.diagnostics.error.AndroidStudioErrorReportSubmitter;
import com.android.tools.idea.diagnostics.heap.HeapSnapshotTraverseService;
import com.android.tools.idea.diagnostics.hprof.action.AnalysisRunnable;
import com.android.tools.idea.diagnostics.hprof.action.HeapDumpSnapshotRunnable;
import com.android.tools.idea.diagnostics.jfr.RecordingManager;
import com.android.tools.idea.diagnostics.jfr.reports.ReportTypesKt;
import com.android.tools.idea.diagnostics.kotlin.KotlinPerfCounters;
import com.android.tools.idea.diagnostics.report.DiagnosticReport;
import com.android.tools.idea.diagnostics.report.FreezeReport;
import com.android.tools.idea.diagnostics.report.HistogramReport;
import com.android.tools.idea.diagnostics.report.MemoryReportReason;
import com.android.tools.idea.diagnostics.report.PerformanceThreadDumpReport;
import com.android.tools.idea.diagnostics.report.UnanalyzedHeapReport;
import com.android.tools.idea.modes.essentials.EssentialsModeToggleAction;
import com.android.tools.idea.serverflags.ServerFlagService;
import com.android.tools.idea.serverflags.protos.MemoryUsageReportConfiguration;
import com.google.common.base.Charsets;
import com.google.common.collect.ImmutableMap;
import com.google.common.collect.LinkedHashMultiset;
import com.google.common.collect.Multiset;
import com.google.common.io.Files;
import com.google.wireless.android.sdk.stats.AndroidStudioEvent;
import com.google.wireless.android.sdk.stats.AndroidStudioEvent.EventCategory;
import com.google.wireless.android.sdk.stats.AndroidStudioEvent.EventKind;
import com.google.wireless.android.sdk.stats.GcPauseInfo;
import com.google.wireless.android.sdk.stats.HeapReportEvent;
import com.google.wireless.android.sdk.stats.StudioCrash;
import com.google.wireless.android.sdk.stats.StudioExceptionDetails;
import com.google.wireless.android.sdk.stats.StudioPerformanceStats;
import com.google.wireless.android.sdk.stats.UIActionStats;
import com.google.wireless.android.sdk.stats.UIActionStats.InvocationKind;
import com.intellij.ExtensionPoints;
import com.intellij.concurrency.JobScheduler;
import com.intellij.diagnostic.IdePerformanceListener;
import com.intellij.diagnostic.LogMessage;
import com.intellij.diagnostic.MessagePool;
import com.intellij.diagnostic.ThreadDump;
import com.intellij.diagnostic.ThreadDumper;
import com.intellij.diagnostic.VMOptions;
//import com.intellij.ide.AndroidStudioSystemHealthMonitorAdapter;
import com.intellij.ide.AppLifecycleListener;
import com.intellij.ide.EssentialHighlightingMode;
import com.intellij.ide.IdeBundle;
import com.intellij.ide.PowerSaveMode;
import com.intellij.ide.actions.CopyAction;
import com.intellij.ide.actions.CutAction;
import com.intellij.ide.actions.DeleteAction;
import com.intellij.ide.actions.NextOccurenceAction;
import com.intellij.ide.actions.PasteAction;
import com.intellij.ide.actions.PreviousOccurenceAction;
import com.intellij.ide.actions.SaveAllAction;
import com.intellij.ide.actions.UndoRedoAction;
import com.intellij.ide.plugins.IdeaPluginDescriptor;
import com.intellij.ide.plugins.PluginManagerCore;
import com.intellij.ide.plugins.PluginUtil;
import com.intellij.ide.util.PropertiesComponent;
import com.intellij.idea.AppMode;
import com.intellij.internal.statistic.utils.StatisticsUploadAssistant;
import com.intellij.notification.BrowseNotificationAction;
import com.intellij.notification.Notification;
import com.intellij.notification.NotificationAction;
import com.intellij.notification.NotificationGroup;
import com.intellij.notification.NotificationType;
import com.intellij.notification.Notifications;
import com.intellij.notification.impl.NotificationFullContent;
import com.intellij.openapi.Disposable;
import com.intellij.openapi.actionSystem.ActionManager;
import com.intellij.openapi.actionSystem.AnAction;
import com.intellij.openapi.actionSystem.AnActionEvent;
import com.intellij.openapi.actionSystem.AnActionWrapper;
import com.intellij.openapi.actionSystem.Presentation;
import com.intellij.openapi.actionSystem.ToggleAction;
import com.intellij.openapi.application.Application;
import com.intellij.openapi.application.ApplicationManager;
import com.intellij.openapi.application.PathManager;
import com.intellij.openapi.components.Service;
import com.intellij.openapi.diagnostic.Attachment;
import com.intellij.openapi.diagnostic.ErrorReportSubmitter;
import com.intellij.openapi.diagnostic.IdeaLoggingEvent;
import com.intellij.openapi.diagnostic.Logger;
import com.intellij.openapi.editor.actionSystem.EditorAction;
import com.intellij.openapi.extensions.PluginId;
import com.intellij.openapi.project.Project;
import com.intellij.openapi.project.ProjectManager;
import com.intellij.openapi.project.ProjectManagerListener;
import com.intellij.openapi.startup.StartupManager;
import com.intellij.openapi.util.Disposer;
import com.intellij.openapi.util.SystemInfo;
import com.intellij.openapi.util.io.FileUtil;
import com.intellij.openapi.util.text.StringUtil;
import com.intellij.util.concurrency.AppExecutorUtil;
import com.intellij.util.messages.MessageBusConnection;
import com.sun.tools.attach.AttachNotSupportedException;
import com.sun.tools.attach.VirtualMachine;
import java.awt.event.KeyEvent;
import java.awt.event.MouseEvent;
import java.io.BufferedReader;
import java.io.File;
import java.io.IOException;
import java.io.InputStreamReader;
import java.lang.management.ManagementFactory;
import java.nio.file.Path;
import java.nio.file.Paths;
import java.nio.file.StandardOpenOption;
import java.text.SimpleDateFormat;
import java.util.ArrayList;
import java.util.Collections;
import java.util.HashMap;
import java.util.LinkedList;
import java.util.List;
import java.util.Locale;
import java.util.Map;
import java.util.Objects;
import java.util.concurrent.ConcurrentHashMap;
import java.util.concurrent.ConcurrentMap;
import java.util.concurrent.Executor;
import java.util.concurrent.TimeUnit;
import java.util.concurrent.atomic.AtomicBoolean;
import java.util.concurrent.atomic.AtomicLong;
import java.util.concurrent.locks.Lock;
import java.util.concurrent.locks.ReentrantLock;
import java.util.stream.Collectors;
import javax.management.MBeanServer;
import javax.management.ObjectName;
import org.HdrHistogram.SingleWriterRecorder;
import org.jetbrains.android.util.AndroidBundle;
import org.jetbrains.annotations.NonNls;
import org.jetbrains.annotations.NotNull;
import org.jetbrains.annotations.Nullable;
import org.jetbrains.annotations.PropertyKey;
import sun.tools.attach.HotSpotVirtualMachine;

/**
 * Extension to System Health Monitor that includes Android Studio-specific code.
 */
@Service
public final class AndroidStudioSystemHealthMonitor {
  private static final Logger LOG = Logger.getInstance(AndroidStudioSystemHealthMonitor.class);

  public static final String STUDIO_RUN_UNDER_INTEGRATION_TEST_KEY = "studio.run.under.integration.test";

  // The group should be registered by SystemHealthMonitor
  private final NotificationGroup myGroup = NotificationGroup.findRegisteredGroup("System Health");

  /** Count of action events fired. This is used as a proxy for user initiated activity in the IDE. */
  public static final AtomicLong ourStudioActionCount = new AtomicLong(0);
  private static final String STUDIO_ACTIVITY_COUNT = "studio.activity.count";

  /** Count of non fatal exceptions in the IDE. */
  private static final AtomicLong ourStudioExceptionCount = new AtomicLong(0);
  private static final AtomicLong ourInitialPersistedExceptionCount = new AtomicLong(0);
  private static final AtomicLong ourBundledPluginsExceptionCount = new AtomicLong(0);
  private static final AtomicLong ourNonBundledPluginsExceptionCount = new AtomicLong(0);

  private static final Object EXCEPTION_COUNT_LOCK = new Object();
  @NonNls private static final String STUDIO_EXCEPTION_COUNT_FILE = "studio.exc";
  @NonNls private static final String BUNDLED_PLUGINS_EXCEPTION_COUNT_FILE = "studio.exb";
  @NonNls private static final String NON_BUNDLED_PLUGINS_EXCEPTION_COUNT_FILE = "studio.exp";

  private static final int MAX_PERFORMANCE_REPORTS_COUNT =
    Integer.getInteger("studio.diagnostic.performanceThreadDump.maxReports", 0);
  private static final int MAX_HISTOGRAM_REPORTS_COUNT =
    Integer.getInteger("studio.diagnostic.histogram.maxReports", 10);
  private static final int MAX_FREEZE_REPORTS_COUNT =
    Integer.getInteger("studio.diagnostic.freeze.maxReports",
                       ApplicationManager.getApplication().isEAP() ? 20 : 1);
  private static final int MAX_JFR_REPORTS_COUNT =
    Integer.getInteger("studio.diagnostic.jfr.maxReports",
                       ApplicationManager.getApplication().isEAP() ? 20 : 1);

  private static final ConcurrentMap<GcPauseInfo.GcType, SingleWriterRecorder> myGcPauseInfo = new ConcurrentHashMap<>();
  /** Maximum GC pause duration to record. Longer pause durations are truncated to keep the size of the histogram bounded. */
  private static final long MAX_GC_PAUSE_TIME_MS = 30 * 60 * 1000;

  private static final long TOO_MANY_EXCEPTIONS_THRESHOLD = 10000;

  private final StudioReportDatabase myReportsDatabase;
  public static final HProfDatabase ourHProfDatabase = new HProfDatabase(Paths.get(PathManager.getTempPath()));

  private static final Object ACTION_INVOCATIONS_LOCK = new Object();
  private static final Lock REPORT_EXCEPTIONS_LOCK = new ReentrantLock();
  // Updates to ourActionInvocations need to be done synchronized on ACTION_INVOCATIONS_LOCK to avoid updates during usage reporting.
  private static Map<String, Multiset<InvocationKind>> ourActionInvocations = new HashMap<>();

  private final PropertiesComponent myProperties;
  private boolean myTooManyExceptionsPromptShown = false;
  private static long ourCurrentSessionStudioExceptionCount = 0;

  // If GC cleared more than MEMORY_FREED_THRESHOLD_FOR_HEAP_REPORT of unreachable/weak/soft references, then ignore the notification.
  public static final long MEMORY_FREED_THRESHOLD_FOR_HEAP_REPORT = 100_000_000;

  // If there is more free memory than FREE_MEMORY_THRESHOLD_FOR_HEAP_REPORT, ignore the notification.
  public static final long FREE_MEMORY_THRESHOLD_FOR_HEAP_REPORT = 300_000_000;

  private final ExceptionDataCollection myExceptionDataCollection = ExceptionDataCollection.getInstance();

  private final ExceptionRateLimiter exceptionRateLimiter = new ExceptionRateLimiter();

  @SuppressWarnings("unused")  // Called reflectively.
  public AndroidStudioSystemHealthMonitor() {
    this(new StudioReportDatabase(new File(PathManager.getTempPath(), "reports.dmp")));
  }

  public AndroidStudioSystemHealthMonitor(StudioReportDatabase studioReportDatabase) {
    myProperties = PropertiesComponent.getInstance();
    myReportsDatabase = studioReportDatabase;
  }

  public void addHeapReportToDatabase(@NotNull UnanalyzedHeapReport report) {
    try {
      myReportsDatabase.appendReport(report);
    } catch (IOException e) {
      LOG.warn("Exception when adding heap report to database", e);
    }
  }

  public boolean hasPendingHeapReport() throws IOException {
    return myReportsDatabase.getReports().stream().anyMatch(r -> r instanceof UnanalyzedHeapReport);
  }

  private final List<Runnable> myOomListeners = new LinkedList<>();
  private final Executor myOomListenersExecutor =
    AppExecutorUtil.createBoundedApplicationPoolExecutor("OutOfMemory-notifier", 1);
<<<<<<< HEAD
=======

  public void registerOutOfMemoryErrorListener(Runnable runnable, Disposable parentDisposable) {
    myOomListeners.add(runnable);
    Disposer.register(parentDisposable, () -> myOomListeners.remove(runnable));
  }

  public static @NotNull AndroidStudioSystemHealthMonitor getInstance() {
    return ApplicationManager.getApplication().getService(AndroidStudioSystemHealthMonitor.class);
  }
>>>>>>> 0d09370c

  public void registerOutOfMemoryErrorListener(Runnable runnable, Disposable parentDisposable) {
    myOomListeners.add(runnable);
    Disposer.register(parentDisposable, () -> myOomListeners.remove(runnable));
  }

<<<<<<< HEAD
  public static @Nullable AndroidStudioSystemHealthMonitor getInstance() {
    if (IdeInfo.getInstance().isAndroidStudio()) {
      return ApplicationManager.getApplication().getService(AndroidStudioSystemHealthMonitor.class);
    } else  {
      return null;
    }
  }

  public static Integer getMaxHistogramReportsCount() {
    return MAX_HISTOGRAM_REPORTS_COUNT;
  }

=======
>>>>>>> 0d09370c
  private static long freeUpMemory() {
    long usedMemoryBefore = getUsedMemory();

    // Following code should trigger clearing of all weak/soft references. Quite often free memory + soft/weak referenced memory will be
    // less than Integer.MAX_VALUE, therefore the loop will not allocate anything and will fail quite fast.
    ArrayList<byte[]> list = new ArrayList<>();
    try {
      //noinspection InfiniteLoopStatement
      while (true) {
        // Maximum size of the array that can be allocated is Int.MAX_VALUE - 2.
        list.add(new byte[Integer.MAX_VALUE - 2]);
      }
    } catch (OutOfMemoryError ignored) {
      // ignore
    } finally {
      list.clear();
      // Help GC collect the list object earlier
      list = null;
      // Try to force reclaiming just allocated objects
      System.gc();
    }
    long usedMemoryAfter = getUsedMemory();

    long freedMemory = (usedMemoryAfter > usedMemoryBefore) ? 0 : usedMemoryBefore - usedMemoryAfter;
    UsageTracker.log(AndroidStudioEvent.newBuilder().setKind(EventKind.HEAP_REPORT_EVENT).setHeapReportEvent(
      HeapReportEvent.newBuilder().setStatus(HeapReportEvent.Status.FORCED_GC).setFreedMemory(freedMemory).build()));
    return freedMemory;
  }

  private static long getUsedMemory() {
    return Runtime.getRuntime().totalMemory() - Runtime.getRuntime().freeMemory();
  }

  private static long getFreeMemory() {
    return Runtime.getRuntime().maxMemory() - getUsedMemory();
  }

  private final Lock lowMemoryDetectedLock = new ReentrantLock();
  private boolean memoryReportCreated = false;

  public boolean lowMemoryDetected(MemoryReportReason reason) {
    // Ignore concurrent calls to the method.
    if (!lowMemoryDetectedLock.tryLock()) {
      return false;
    }
    try {
      if (reason != MemoryReportReason.OutOfMemory) {
        long freeMemory = getFreeMemory();
        if (freeMemory >= FREE_MEMORY_THRESHOLD_FOR_HEAP_REPORT) {
          UsageTracker.log(AndroidStudioEvent.newBuilder().setKind(EventKind.HEAP_REPORT_EVENT).setHeapReportEvent(
            HeapReportEvent.newBuilder().setStatus(HeapReportEvent.Status.EXCESS_FREE_MEMORY).build()));
          return false;
        }
      }

      if (ServerFlagService.Companion.getInstance().getBoolean("diagnostics/forced_gc", false)) {
        // Free up some memory by clearing weak/soft references
        long memoryFreed = freeUpMemory();
        LOG.warn("Forced clear of soft/weak references. Reason: " + reason + ", freed memory: " + (memoryFreed / 1_000_000) + "MB");
        if (memoryFreed >= MEMORY_FREED_THRESHOLD_FOR_HEAP_REPORT) {
          // Enough memory was freed, so there is no reason to send the report.
          UsageTracker.log(AndroidStudioEvent.newBuilder().setKind(EventKind.HEAP_REPORT_EVENT).setHeapReportEvent(
            HeapReportEvent.newBuilder().setStatus(HeapReportEvent.Status.EXCESS_FREE_MEMORY_AFTER_GC).build()));
          return false;
        }
      }

      if (reason == MemoryReportReason.FrequentLowMemoryNotification) {
        return false;
      }

      // Create only one report per session
      UsageTracker.log(AndroidStudioEvent.newBuilder().setKind(EventKind.HEAP_REPORT_EVENT).setHeapReportEvent(
        HeapReportEvent.newBuilder()
          .setStatus(HeapReportEvent.Status.LOW_MEMORY_EVENT)
          .setReason(reason.asHeapReportEventReason())
          .build()));
      if (!memoryReportCreated) {
        memoryReportCreated = true;
        addHistogramToDatabase(reason, "LowMemoryWatcher");
        ApplicationManager.getApplication()
          .invokeLater(new HeapDumpSnapshotRunnable(reason, HeapDumpSnapshotRunnable.AnalysisOption.SCHEDULE_ON_NEXT_START));
      } else {
        UsageTracker.log(AndroidStudioEvent.newBuilder().setKind(EventKind.HEAP_REPORT_EVENT).setHeapReportEvent(
          HeapReportEvent.newBuilder().setStatus(HeapReportEvent.Status.REPORT_ALREADY_PENDING).build()));
      }

      return true;
    } finally {
      lowMemoryDetectedLock.unlock();
    }
  }

  public void addHistogramToDatabase(MemoryReportReason reason, @Nullable String description) {
    try {
      Path histogramDirPath = createHistogramPath();
      if (java.nio.file.Files.exists(histogramDirPath)) {
        LOG.info("Histogram path already exists: " + histogramDirPath);
        return;
      }
      java.nio.file.Files.createDirectories(histogramDirPath);
      Path histogramFilePath = histogramDirPath.resolve("histogram.txt");
      java.nio.file.Files.writeString(histogramFilePath, getHistogram(), StandardOpenOption.CREATE);

      Path threadDumpFilePath = histogramDirPath.resolve("threadDump.txt");
      FileUtil.writeToFile(threadDumpFilePath.toFile(), ThreadDumper.dumpThreadsToString());

      myReportsDatabase.appendReport(new HistogramReport(threadDumpFilePath, histogramFilePath, reason, description));
    } catch (IOException e) {
      LOG.info("Exception while creating histogram", e);
    }
  }

  private static Path createHistogramPath() {
    String datePart = new SimpleDateFormat("yyyyMMdd-HHmmss", Locale.US).format(System.currentTimeMillis());
    String dirName = "threadDumps-histogram-" + datePart;
    return Paths.get(PathManager.getLogPath(), dirName);
  }

  private static long getMyPID() {
    String pidAndMachineName = ManagementFactory.getRuntimeMXBean().getName();
    String[] split = pidAndMachineName.split("@");
    long pid = -1;
    if (split.length == 2) {
      try {
        pid = Long.parseLong(split[0]);
      } catch (NumberFormatException ignore) {
      }
    }
    return pid;
  }

  private static String getHistogram() throws UnsupportedOperationException {
    StringBuilder sb = new StringBuilder();
    VirtualMachine vm;
    try {
      vm = VirtualMachine.attach(Long.toString(getMyPID()));
      if (!(vm instanceof HotSpotVirtualMachine)) {
        throw new UnsupportedOperationException();
      }
      HotSpotVirtualMachine hotSpotVM = (HotSpotVirtualMachine) vm;
      char[] chars = new char[1024];
      try (BufferedReader reader = new BufferedReader(new InputStreamReader(hotSpotVM.heapHisto("-live"), Charsets.UTF_8))) {
        int read;
        while ((read = reader.read(chars)) != -1) {
          sb.append(chars, 0, read);
        }
      }
    } catch (AttachNotSupportedException | IOException e) {
      throw new UnsupportedOperationException(e);
    }
    String fullHistogram = sb.toString();
    String[] lines = fullHistogram.split("\r?\n");
    final int TOP_LINES = 103;
    final int BOTTOM_LINES = 1;
    if (lines.length <= TOP_LINES + BOTTOM_LINES) {
      return sb.toString();
    }
    sb.setLength(0);
    for (int i = 0; i < TOP_LINES; i++) {
      sb.append(lines[i]).append("\n");
    }
    sb.append("[...]\n");
    for (int i = lines.length - BOTTOM_LINES; i < lines.length; i++) {
      sb.append(lines[i]).append("\n");
    }
    return sb.toString();
  }

  public static void recordGcPauseTime(String gcName, long durationMs) {
    GcPauseInfo.GcType gcType = getGcType(gcName);
    myGcPauseInfo.computeIfAbsent(gcType, (unused) -> new SingleWriterRecorder(1))
      .recordValue(Math.min(durationMs, MAX_GC_PAUSE_TIME_MS));
  }

  private static GcPauseInfo.GcType getGcType (String name) {
    switch (name) {
      case "Copy": return GcPauseInfo.GcType.SERIAL_YOUNG;
      case "MarkSweepCompact": return GcPauseInfo.GcType.SERIAL_OLD;
      case "PS Scavenge": return GcPauseInfo.GcType.PARALLEL_YOUNG;
      case "PS MarkSweep": return GcPauseInfo.GcType.PARALLEL_OLD;
      case "ParNew": return GcPauseInfo.GcType.CMS_YOUNG;
      case "ConcurrentMarkSweep": return GcPauseInfo.GcType.CMS_OLD;
      case "G1 Young Generation": return GcPauseInfo.GcType.G1_YOUNG;
      case "G1 Old Generation": return GcPauseInfo.GcType.G1_OLD;
      default: return GcPauseInfo.GcType.UNKNOWN;
    }
  }

  public void start() {
    // No monitoring in headless mode
    if (AppMode.isHeadless())
      return;
    startInternal();
  }

  public void startInternal() {
    assert myGroup != null;
    Application application = ApplicationManager.getApplication();

    application.executeOnPooledThread(this::checkRuntime);

    if (Boolean.getBoolean(STUDIO_RUN_UNDER_INTEGRATION_TEST_KEY)) {
      HeapSnapshotTraverseService.getInstance().registerIntegrationTestCollectMemoryUsageStatisticsAction();
    }
    if (ServerFlagService.Companion.getInstance()
          .getProtoOrNull(MEMORY_USAGE_REPORTING_SERVER_FLAG_NAME, MemoryUsageReportConfiguration.getDefaultInstance()) != null &&
        !ApplicationManager.getApplication().isHeadlessEnvironment() &&
        !ApplicationManager.getApplication().isUnitTestMode()) {
      HeapSnapshotTraverseService.getInstance().addMemoryReportCollectionRequest();
    }

    List<DiagnosticReport> reports = myReportsDatabase.reapReports();
    processDiagnosticReports(reports);

    if (application.isInternal() || StatisticsUploadAssistant.isSendAllowed()) {
      initDataCollection();
    }

    if (application.isInternal()) {
      try {
        MBeanServer mBeanServer = ManagementFactory.getPlatformMBeanServer();
        ObjectName beanName = new ObjectName("com.android.tools.idea.diagnostics.kotlin:type=KotlinPerfCounters");
        mBeanServer.registerMBean(new KotlinPerfCounters(), beanName);
      } catch (Exception ex) {
        LOG.debug(ex);
      }
    }
  }

  private void initDataCollection() {
    Application application = ApplicationManager.getApplication();

    ourStudioActionCount.set(myProperties.getLong(STUDIO_ACTIVITY_COUNT, 0L) + 1);
    ourStudioExceptionCount.set(getPersistedExceptionCount(STUDIO_EXCEPTION_COUNT_FILE));
    ourInitialPersistedExceptionCount.set(ourStudioExceptionCount.get());
    ourBundledPluginsExceptionCount.set(getPersistedExceptionCount(BUNDLED_PLUGINS_EXCEPTION_COUNT_FILE));
    ourNonBundledPluginsExceptionCount.set(getPersistedExceptionCount(NON_BUNDLED_PLUGINS_EXCEPTION_COUNT_FILE));
    sendInitialIDEModes();

    StudioCrashDetection.start();
    startActivityMonitoring();
    startSystemHealthDataCollection();
    trackCrashes(StudioCrashDetection.reapCrashDescriptions());
    RecordingManager.getInstance().init(this::tryAppendReportToDatabase);

    application.getMessageBus().connect(application).subscribe(AppLifecycleListener.TOPIC, new AppLifecycleListener() {
      @Override
      public void appClosing() {
        myProperties.setValue(STUDIO_ACTIVITY_COUNT, Long.toString(ourStudioActionCount.get()));
        StudioCrashDetection.stop();
        reportExceptionsAndActionInvocations();
      }
    });

    application.getMessageBus().connect(application).subscribe(IdePerformanceListener.TOPIC, new IdePerformanceListener() {
      @Override
      public void uiFreezeFinished(long durationMs, @Nullable Path reportDir) {
        // track how long the IDE was frozen
        UsageTracker.log(AndroidStudioEvent.newBuilder()
            .setKind(EventKind.STUDIO_PERFORMANCE_STATS)
            .setStudioPerformanceStats(StudioPerformanceStats.newBuilder()
                .setUiFreezeTimeMs((int)durationMs)));
      }

      @Override
      public void dumpedThreads(@NotNull Path toFile, @NotNull ThreadDump dump) {
        // We don't want to add additional overhead when the IDE is already slow, so we just note down the file to which the threads
        // were dumped.
        try {
          myReportsDatabase.appendReport(new PerformanceThreadDumpReport(toFile, "UIFreeze"));
        }
        catch (IOException ignored) { // don't worry about errors during analytics events
        }
      }
    });
    ThreadSamplingReport.startCollectingThreadSamplingReports(this::tryAppendReportToDatabase);
  }

  private void startSystemHealthDataCollection() {
    SystemHealthDataCollection.getInstance().start();
  }

  /**
   * Send the initial mode of Studio including whether it is in Power Save Mode
   * or Essential Highlighting Mode.
   *
   */
  private void sendInitialIDEModes() {
    // Essential Highlighting
    String essentialAction = metricsNameForClass(EssentialsModeToggleAction.class);
    UIActionStats.Builder essentialMode = getInitialUIStateAction();
    essentialMode.setActionClassName(essentialAction);
    essentialMode.setTogglingOn(EssentialHighlightingMode.INSTANCE.isEnabled());
    AndroidStudioEvent.Builder essentialModeBuilder = buildStudioUiEvent(essentialMode);

    // Power save mode
    String powerSaveAction = metricsNameForClass(ActionManager.getInstance().getAction("TogglePowerSave").getClass());
    UIActionStats.Builder powerSaveMode = getInitialUIStateAction();
    powerSaveMode.setActionClassName(powerSaveAction);
    powerSaveMode.setTogglingOn(PowerSaveMode.isEnabled());
    AndroidStudioEvent.Builder powerSaveModeBuilder = buildStudioUiEvent(powerSaveMode);

    UsageTracker.log(essentialModeBuilder);
    UsageTracker.log(powerSaveModeBuilder);
  }

  @NotNull
  private static UIActionStats.Builder getInitialUIStateAction() {
    return UIActionStats.newBuilder()
      .setInvocationKind(InvocationKind.UNKNOWN_INVOCATION_KIND)
      .setInvocations(0)
      .setDirect(true)
      .setUiPlace("INITIAL_STARTUP");
  }

  /**
   * @return List of paths to hprof files to be analyzed
   */
  private static List<Path> startHeapReportsAnalysis(List<UnanalyzedHeapReport> reports) {
    if (reports.isEmpty()) return Collections.emptyList();

    // Start only one analysis, even if there are more hprof files captured.
    final UnanalyzedHeapReport report = reports.get(0);
    final Path path = report.getHprofPath();

    ProjectManager projectManager = ProjectManager.getInstanceIfCreated();
    Project[] openedProjects = projectManager != null ? projectManager.getOpenProjects() : null;

    if (openedProjects != null && openedProjects.length > 0) {
      Project project = openedProjects[0];
      StartupManager.getInstance(project).runWhenProjectIsInitialized(
        () -> new AnalysisRunnable(report, true).run()
      );
    } else {
      MessageBusConnection connection = ApplicationManager.getApplication().getMessageBus().connect();
      AtomicBoolean eventHandled = new AtomicBoolean(false);

      connection.subscribe(ProjectManager.TOPIC, new ProjectManagerListener() {
        @Override
        public void projectOpened(@NotNull Project project) {
          if (eventHandled.getAndSet(true)) {
            return;
          }
          connection.disconnect();
          StartupManager.getInstance(project).runWhenProjectIsInitialized(
            () -> new AnalysisRunnable(report, true).run());
        }
      });
      connection.subscribe(AppLifecycleListener.TOPIC, new AppLifecycleListener() {
        @Override
        public void welcomeScreenDisplayed() {
          if (eventHandled.getAndSet(true)) {
            return;
          }
          connection.disconnect();
          new AnalysisRunnable(report, true).run();
        }
      });
    }
    return Collections.singletonList(path);
  }

  private boolean tryAppendReportToDatabase(DiagnosticReport report) {
    try {
      myReportsDatabase.appendReport(report);
      return true;
    }
    catch (IOException ignored) {
      return false;
    }
  }

<<<<<<< HEAD
  protected void registerPlatformEventsListener() {
    //AndroidStudioSystemHealthMonitorAdapter.EventsListener listener = new AndroidStudioSystemHealthMonitorAdapter.EventsListener() {
    //
    //  @Override
    //  public void countActionInvocation(AnAction anAction, Presentation presentation, AnActionEvent event) {
    //    AndroidStudioSystemHealthMonitor.countActionInvocation(anAction, presentation, event);
    //  }
    //
    //  @Override
    //  public boolean handleExceptionEvent(IdeaLoggingEvent event, VMOptions.MemoryKind memoryKind) {
    //    return AndroidStudioSystemHealthMonitor.this.handleExceptionEvent(event, memoryKind);
    //  }
    //};
    //AndroidStudioSystemHealthMonitorAdapter.registerEventsListener(listener);
=======
  public static class MyEventsListener implements AndroidStudioSystemHealthMonitorAdapter.EventsListener {
    @Override
    public void countActionInvocation(AnAction anAction, Presentation presentation, AnActionEvent event) {
      AndroidStudioSystemHealthMonitor.countActionInvocation(anAction, presentation, event);
    }

    @Override
    public boolean handleExceptionEvent(IdeaLoggingEvent event, VMOptions.MemoryKind memoryKind) {
      return AndroidStudioSystemHealthMonitor.getInstance().handleExceptionEvent(event, memoryKind);
    }
>>>>>>> 0d09370c
  }

  private AtomicBoolean ourOomOccurred = new AtomicBoolean(false);

  private boolean handleExceptionEvent(IdeaLoggingEvent event, VMOptions.MemoryKind kind) {
    Throwable t = event.getThrowable();

    if (t instanceof OutOfMemoryError) {
      myOomListenersExecutor.execute(() -> myOomListeners.forEach(Runnable::run));
    }

    if (myExceptionDataCollection.requiresConfirmation(t)) {
      UploadFields fields = myExceptionDataCollection.getExceptionUploadFields(event.getThrowable(), false, true);
      List<Attachment> attachments = new ArrayList<>();
      fields.getLogs().forEach((name, log) -> {
        Attachment attachment = new Attachment("log_" + name + ".log", log);
        attachment.setIncluded(true);
        attachments.add(attachment);
      });
      MessagePool.getInstance().addIdeFatalMessage(
        LogMessage.createEvent(event.getThrowable(), event.getMessage(), attachments.toArray(new Attachment[0]))
      );
      return true;
    }

    // track exception count
    if (AnalyticsSettings.getOptedIn()) {
      if (t != null) {
        if (isReportableCrash(t)) {
          reportThrowableToCrash(t);
        }
      }
    }

    try {
      if (kind != null && !ourOomOccurred.getAndSet(true)) {
        // TODO: Report histogram and heap report on OOM
      }

      // if exception should not be shown in the errors UI then report it as handled.
      boolean showUI = isIdeErrorsDialogReportableCrash(t) || ApplicationManager.getApplication().isInternal();
      return !showUI;
    } catch (Throwable throwable) {
      LOG.warn("Exception while handling exception event", throwable);
      return false;
    }
  }

  private void reportThrowableToCrash(Throwable t) {
    incrementAndSaveExceptionCount(t);
    ErrorReportSubmitter reporter = ExtensionPoints.ERROR_HANDLER_EP.findExtension(AndroidStudioErrorReportSubmitter.class);
    if (reporter != null) {
      StackTrace stackTrace = ExceptionRegistry.INSTANCE.register(t);
      String signature = ExceptionDataCollection.Companion.calculateSignature(t);
      ExceptionRateLimiter.Permit permit = exceptionRateLimiter.tryAcquireForSignature(signature);
      if (permit.getPermissionType() == ExceptionRateLimiter.PermissionType.ALLOW) {
        IdeaLoggingEvent e = new AndroidStudioExceptionEvent(
          t.getMessage(), t, stackTrace,
          signature,
          permit.getGlobalExceptionCounter(),
          permit.getLocalExceptionCounter(),
          permit.getDeniedSinceLastAllow());
        reporter.submit(new IdeaLoggingEvent[]{e}, null, null, info -> {
        });
      }
    }
  }

  private static boolean isIdeErrorsDialogReportableCrash(Throwable t) {
    int maxCauseDepth = 100;
    while (maxCauseDepth > 0 && t.getCause() != null) {
      t = t.getCause();
      maxCauseDepth--;
    }
    // Report exceptions with too long cause chains.
    if (t.getCause() != null) return true;

    // Report all out of memory errors
    if (t instanceof OutOfMemoryError) return true;

    String className = t.getClass().getName();
    if (className != null) {
      if (className.equals("com.intellij.psi.PsiInvalidElementAccessException")) return false;
      if (className.equals("com.intellij.openapi.project.IndexNotReadyException")) return false;
      if (className.equals("com.intellij.openapi.util.TraceableDisposable.ObjectNotDisposedException")) return false;
      if (className.equals("com.intellij.openapi.util.TraceableDisposable$DisposalException")) return false;
      if (className.equals("com.intellij.openapi.wm.impl.FocusManagerImpl$1")) return false;
    }

    StackTraceElement[] stackTraceElements = t.getStackTrace();
    String firstFrame = "";
    String lastFrame = "";
    if (stackTraceElements != null && stackTraceElements.length >= 1) {
      firstFrame = stackTraceElements[0].getClassName() + "#" + stackTraceElements[0].getMethodName();
      int lastIndex = stackTraceElements.length - 1;
      lastFrame = stackTraceElements[lastIndex].getClassName() + "#" + stackTraceElements[lastIndex].getMethodName();
    }

    // Don't show Logger.error in errors dialog.
    if (firstFrame.equals("com.intellij.openapi.diagnostic.Logger#error") && Objects.equals(t.getClass(), Throwable.class))
      return false;

    // Report only exceptions on EDT
    if (!lastFrame.equals("java.awt.EventDispatchThread#run")) {
      return false;
    }

    return true;
  }

  private static boolean isReportableCrash(@NotNull Throwable t) {
    if (t instanceof ClassNotFoundException) {
      String cls = t.getMessage();
      if (cls != null && cls.startsWith("com.sun.jdi.")) {
        // Running on a JRE. We're already warning about that in the System Health Monitor.
        // https://code.google.com/p/android/issues/detail?id=225130
        return false;
      }
    }
    return true;
  }

  private static void incrementAndSaveExceptionCount(@NotNull Throwable t) {
    incrementAndSaveExceptionCount();
    PluginId pluginId = PluginUtil.getInstance().findPluginId(t);
    if (pluginId != null) {
      IdeaPluginDescriptor plugin = PluginManagerCore.getPlugin(pluginId);
      if (plugin != null && plugin.isBundled()) {
        incrementAndSaveBundledPluginsExceptionCount();
      }
      else {
        incrementAndSaveNonBundledPluginsExceptionCount();
      }
    }
  }

  /**
   * Android Studio-specific checks of Java runtime.
   */
  private void checkRuntime() {
    warnIfOpenJDK();
  }

  private void warnIfOpenJDK() {
    if (StringUtil.containsIgnoreCase(System.getProperty("java.vm.name", ""), "OpenJDK") &&
        !SystemInfo.isJetBrainsJvm) {
      showNotification("unsupported.jvm.openjdk.message", null);
    }
  }

  private void reportExceptionsAndActionInvocations() {
    if (!REPORT_EXCEPTIONS_LOCK.tryLock()) {
      return;
    }
    try {
      long activityCount = ourStudioActionCount.getAndSet(0);
      long exceptionCount = ourStudioExceptionCount.getAndSet(0);
      long bundledPluginExceptionCount = ourBundledPluginsExceptionCount.getAndSet(0);
      long nonBundledPluginExceptionCount = ourNonBundledPluginsExceptionCount.getAndSet(0);
      persistExceptionCount(0, STUDIO_EXCEPTION_COUNT_FILE);
      persistExceptionCount(0, BUNDLED_PLUGINS_EXCEPTION_COUNT_FILE);
      persistExceptionCount(0, NON_BUNDLED_PLUGINS_EXCEPTION_COUNT_FILE);
      ourCurrentSessionStudioExceptionCount += exceptionCount;

      if (ApplicationManager.getApplication().isInternal()) {
        // should be 0, but accounting for possible crashes in other threads..
        assert getPersistedExceptionCount(STUDIO_EXCEPTION_COUNT_FILE) < 5;
      }

      if (activityCount > 0 || exceptionCount > 0) {
        List<StackTrace> traces = ExceptionRegistry.INSTANCE.getStackTraces(0);
        ExceptionRegistry.INSTANCE.clear();
        trackExceptionsAndActivity(activityCount, exceptionCount, bundledPluginExceptionCount, nonBundledPluginExceptionCount, 0, traces);
      }
      if (!myTooManyExceptionsPromptShown &&
          ourCurrentSessionStudioExceptionCount >= TOO_MANY_EXCEPTIONS_THRESHOLD) {
        promptUnusuallyHighExceptionCount();
      }
      reportActionInvocations();
    } finally {
      REPORT_EXCEPTIONS_LOCK.unlock();
    }
  }

  private void promptUnusuallyHighExceptionCount() {
    // Show the prompt only once per session
    myTooManyExceptionsPromptShown = true;

    AnAction sendFeedback = ActionManager.getInstance().getAction("ReportProblem");
    NotificationAction notificationAction = NotificationAction.create(
      AndroidBundle.message("sys.health.send.feedback"),
      (event, notification) -> sendFeedback.actionPerformed(event)
    );
    showNotification("sys.health.too.many.exceptions", notificationAction);
  }

  private static void processDiagnosticReports(@NotNull List<DiagnosticReport> reports) {
    if (AnalyticsSettings.getOptedIn()) {
      ApplicationManager.getApplication().executeOnPooledThread(() -> {
        sendDiagnosticReportsOfTypeWithLimit(PerformanceThreadDumpReport.REPORT_TYPE, reports, MAX_PERFORMANCE_REPORTS_COUNT);
        sendDiagnosticReportsOfTypeWithLimit(HistogramReport.REPORT_TYPE, reports, MAX_HISTOGRAM_REPORTS_COUNT);
        sendDiagnosticReportsOfTypeWithLimit(FreezeReport.REPORT_TYPE, reports, MAX_FREEZE_REPORTS_COUNT);
        for (String type : ReportTypesKt.getTypesToFields().keySet()) {
          sendDiagnosticReportsOfTypeWithLimit(type, reports, MAX_JFR_REPORTS_COUNT);
        }
      });
    }

    processHeapReports(reports);
  }

  private static void processHeapReports(@NotNull List<DiagnosticReport> reports) {
    List<Path> hprofsToBeAnalyzed = startHeapReportsAnalysis(reports
                         .stream()
                         .filter(r -> r.getType().equals("UnanalyzedHeap"))
                         .filter(r -> r instanceof UnanalyzedHeapReport)
                         .map(r -> (UnanalyzedHeapReport) r)
                         .collect(Collectors.toList()));
    ourHProfDatabase.cleanupHProfFiles(hprofsToBeAnalyzed);
  }

  private static void sendDiagnosticReportsOfTypeWithLimit(String type,
                                                           @NotNull List<DiagnosticReport> reports,
                                                           int maxCount) {
    List<DiagnosticReport> reportsOfType = reports.stream().filter(r -> r.getType().equals(type)).collect(
      Collectors.toList());

    if (!type.equals(FreezeReport.REPORT_TYPE)) {
      Collections.shuffle(reportsOfType);
    }

    int numReportsToSkip = reportsOfType.size() > maxCount ? reportsOfType.size() - maxCount : 0;

    reportsOfType.stream().skip(numReportsToSkip).forEach(AndroidStudioSystemHealthMonitor::sendDiagnosticReport);
  }

  public static void trackCrashes(@NotNull List<StudioCrashDetails> descriptions) {
    if (descriptions.isEmpty()) {
      return;
    }

    reportCrashes(descriptions);
    trackExceptionsAndActivity(0, 0, 0, 0, descriptions.size(), Collections.emptyList());
  }

  public static void trackExceptionsAndActivity(final long activityCount,
                                                final long exceptionCount,
                                                final long bundledPluginExceptionCount,
                                                final long nonBundledPluginExceptionCount,
                                                final long fatalExceptionCount,
                                                @NotNull List<StackTrace> stackTraces) {
    if (!StatisticsUploadAssistant.isSendAllowed()) {
      return;
    }

    // Log statistics (action/exception counts)
    final AndroidStudioEvent.Builder eventBuilder =
      AndroidStudioEvent.newBuilder()
        .setCategory(EventCategory.PING)
        .setKind(EventKind.STUDIO_CRASH)
        .setStudioCrash(StudioCrash.newBuilder()
          .setActions(activityCount)
          .setExceptions(exceptionCount)
          .setBundledPluginExceptions(bundledPluginExceptionCount)
          .setNonBundledPluginExceptions(nonBundledPluginExceptionCount)
          .setCrashes(fatalExceptionCount));
    logUsageOnlyIfNotInternalApplication(eventBuilder);

    // Log each stacktrace as a separate log event with the timestamp of when it was first hit
    for (StackTrace stackTrace : stackTraces) {
      final AndroidStudioEvent.Builder crashEventBuilder =
        AndroidStudioEvent.newBuilder()
          .setCategory(EventCategory.PING)
          .setKind(EventKind.STUDIO_CRASH)
          .setStudioCrash(StudioCrash.newBuilder()
            .addDetails(StudioExceptionDetails.newBuilder()
              .setHash(stackTrace.md5string())
              .setCount(stackTrace.getCount())
              .setSummary(stackTrace.summarize(20))
              .build()));
      logUsageOnlyIfNotInternalApplication(stackTrace.timeOfFirstHitMs(), crashEventBuilder);
    }
  }

  // Use this method to log crash events, so crashes on internal builds don't get logged.
  private static void logUsageOnlyIfNotInternalApplication(AndroidStudioEvent.Builder eventBuilder) {
    if (!ApplicationManager.getApplication().isInternal()) {
      UsageTracker.log(eventBuilder);
    } else {
      LOG.debug("SystemHealthMonitor would send following analytics event in the release build: " + eventBuilder.build());
    }
  }

  // Use this method to log crash events, so crashes on internal builds don't get logged.
  private static void logUsageOnlyIfNotInternalApplication(long eventTimeMs, AndroidStudioEvent.Builder eventBuilder) {
    if (!ApplicationManager.getApplication().isInternal()) {
      UsageTracker.log(eventTimeMs, eventBuilder);
    } else {
      logUsageOnlyIfNotInternalApplication(eventBuilder);
    }
  }
  void showNotification(@PropertyKey(resourceBundle = "messages.AndroidBundle") String key,
                        @Nullable NotificationAction action,
                        Object... params) {
    boolean ignored = myProperties.isValueSet("ignore." + key);
    LOG.info("issue detected: " + key + (ignored ? " (ignored)" : ""));
    if (ignored) return;

    Notification notification = new MyFullContentNotification(AndroidBundle.message(key, params));
    if (action != null) {
      notification.addAction(action);
    }
    notification.addAction(new NotificationAction(IdeBundle.message("sys.health.acknowledge.action")) {
      @Override
      public void actionPerformed(@NotNull AnActionEvent e, @NotNull Notification notification) {
        notification.expire();
        myProperties.setValue("ignore." + key, "true");
      }
    });
    notification.setImportant(true);

    ApplicationManager.getApplication().invokeLater(() -> Notifications.Bus.notify(notification));
  }

  private final class MyFullContentNotification extends MyNotification implements NotificationFullContent {
    public MyFullContentNotification (@NotNull String content) {
      super(content);
    }
  }

  class MyNotification extends Notification {
    public MyNotification(@NotNull String content) {
      super(myGroup.getDisplayId(), "", content, NotificationType.WARNING);
    }
  }

  static NotificationAction detailsAction(String url) {
    return new BrowseNotificationAction(IdeBundle.message("sys.health.details"), url);
  }

  private static final int INITIAL_DELAY_MINUTES = 1; // send out pending activity soon after startup
  private static final int INTERVAL_IN_MINUTES = 30;

  private void startActivityMonitoring() {
    JobScheduler.getScheduler().scheduleWithFixedDelay(this::reportExceptionsAndActionInvocations, INITIAL_DELAY_MINUTES, INTERVAL_IN_MINUTES, TimeUnit.MINUTES);
  }

  private static void incrementAndSaveExceptionCount() {
    persistExceptionCount(ourStudioExceptionCount.incrementAndGet(), STUDIO_EXCEPTION_COUNT_FILE);
    if (ApplicationManager.getApplication().isInternal()) {
      // should be 0, but accounting for possible crashes in other threads..
      assert Math.abs(getPersistedExceptionCount(STUDIO_EXCEPTION_COUNT_FILE) - ourStudioExceptionCount.get()) < 5;
    }
  }

  private static void incrementAndSaveBundledPluginsExceptionCount() {
    persistExceptionCount(ourBundledPluginsExceptionCount.incrementAndGet(), BUNDLED_PLUGINS_EXCEPTION_COUNT_FILE);
  }

  private static void incrementAndSaveNonBundledPluginsExceptionCount() {
    persistExceptionCount(ourNonBundledPluginsExceptionCount.incrementAndGet(), NON_BUNDLED_PLUGINS_EXCEPTION_COUNT_FILE);
  }

  private static void persistExceptionCount(long count, @NotNull String countFileName) {
    synchronized (EXCEPTION_COUNT_LOCK) {
      try {
        File f = new File(PathManager.getTempPath(), countFileName);
        Files.write(Long.toString(count), f, Charsets.UTF_8);
      }
      catch (Throwable ignored) {
      }
    }
  }

  private static long getPersistedExceptionCount(@NotNull String countFileName) {
    synchronized (EXCEPTION_COUNT_LOCK) {
      try {
        File f = new File(PathManager.getTempPath(), countFileName);
        String contents = Files.toString(f, Charsets.UTF_8);
        return Long.parseLong(contents);
      }
      catch (Throwable t) {
        return 0;
      }
    }
  }

  /**
   * Collect usage stats for action invocations.
   */
  public static void countActionInvocation(@NotNull AnAction anAction, @NotNull Presentation templatePresentation, @NotNull AnActionEvent event) {
    ourStudioActionCount.incrementAndGet();
    AnAction action = anAction;
    if (action instanceof AnActionWrapper) {
      action = ((AnActionWrapper)action).getDelegate();
    }
    Class actionClass = action.getClass();
    synchronized (ACTION_INVOCATIONS_LOCK) {
      String actionName = getActionName(actionClass, templatePresentation);
      InvocationKind invocationKind = getInvocationKindFromEvent(event);

      // We aggregate actions the user takes many times in the course of editing code (key events, copy/paste etc...)
      // other actions are logged directly (our logging mechanism batches the uploads, but timestamps will be accurate).
      if (shouldAggregate(actionClass)) {
        Multiset<InvocationKind> invocations = ourActionInvocations.get(actionName);
        if (invocations == null) {
          invocations = LinkedHashMultiset.create();
          ourActionInvocations.put(actionName, invocations);
        }
        invocations.add(invocationKind);
      } else {
        UIActionStats.Builder uiActionStatbuilder = UIActionStats.newBuilder()
          .setActionClassName(actionName)
          .setInvocationKind(invocationKind)
          .setInvocations(1)
          .setDirect(true)
          .setUiPlace(event.getPlace());
        if (action instanceof ToggleAction) {
          ToggleAction toggleAction = (ToggleAction)action;
          // events are tracked right before they occur, therefore take the negation of the current state
          uiActionStatbuilder.setTogglingOn(!toggleAction.isSelected(event));
        }
        AndroidStudioEvent.Builder builder = buildStudioUiEvent(uiActionStatbuilder);
        UsageTracker.log(builder);
      }
    }
  }

  @NotNull
  private static AndroidStudioEvent.Builder buildStudioUiEvent(UIActionStats.Builder uiActionStatbuilder) {
    return AndroidStudioEvent.newBuilder()
      .setCategory(EventCategory.STUDIO_UI)
      .setKind(EventKind.STUDIO_UI_ACTION_STATS)
      .setUiActionStats(uiActionStatbuilder);
  }

  /**
   * Checks if the action is one we need to aggregate.
   * We only aggregate actions the user takes many times in the course of editing code (key events, copy/paste etc...).
   */
  private static boolean shouldAggregate(Class actionClass) {
    return EditorAction.class.isAssignableFrom(actionClass)
           || UndoRedoAction.class.isAssignableFrom(actionClass)
           || PasteAction.class.isAssignableFrom(actionClass)
           || CopyAction.class.isAssignableFrom(actionClass)
           || CutAction.class.isAssignableFrom(actionClass)
           || SaveAllAction.class.isAssignableFrom(actionClass)
           || DeleteAction.class.isAssignableFrom(actionClass)
           || NextOccurenceAction.class.isAssignableFrom(actionClass)
           || PreviousOccurenceAction.class.isAssignableFrom(actionClass);
  }

  /**
   * Takes the current stats on action invocations and reports them through the {@link UsageTracker}.
   * Resets invocation counts by clearing the map.
   */
  private static void reportActionInvocations() {
    Map<String, Multiset<InvocationKind>> currentInvocations;
    synchronized (ACTION_INVOCATIONS_LOCK) {
      currentInvocations = ourActionInvocations;
      ourActionInvocations = new HashMap<>();
    }

    for (Map.Entry<String, Multiset<InvocationKind>> actionEntry : currentInvocations.entrySet()) {
      for (Multiset.Entry<InvocationKind> invocationEntry : actionEntry.getValue().entrySet()) {
        UsageTracker.log(AndroidStudioEvent.newBuilder()
            .setCategory(EventCategory.STUDIO_UI)
            .setKind(EventKind.STUDIO_UI_ACTION_STATS)
            .setUiActionStats(UIActionStats.newBuilder()
                .setActionClassName(actionEntry.getKey())
                .setInvocationKind(invocationEntry.getElement())
                .setInvocations(invocationEntry.getCount())));
      }
    }

    StudioPerformanceStats.Builder statsProto = StudioPerformanceStats.newBuilder();
    for (Map.Entry<GcPauseInfo.GcType, SingleWriterRecorder> gcEntry : myGcPauseInfo.entrySet()) {
      statsProto.addGcPauseInfo(GcPauseInfo.newBuilder()
                                  .setCollectorType(gcEntry.getKey())
                                  .setPauseTimesMs(HistogramUtil.toProto(gcEntry.getValue().getIntervalHistogram())));
    }
    UsageTracker.log(AndroidStudioEvent.newBuilder()
                         .setCategory(EventCategory.STUDIO_UI)
                         .setKind(EventKind.STUDIO_PERFORMANCE_STATS)
                         .setStudioPerformanceStats(statsProto));
  }

  /**
   * Determines the way an event was invoked for usage tracking.
   */
  private static InvocationKind getInvocationKindFromEvent(AnActionEvent event) {
    if (event.getInputEvent() instanceof KeyEvent) {
      return InvocationKind.KEYBOARD_SHORTCUT;
    }
    String place = event.getPlace();
    if (place.contains("Menu")) {
      return InvocationKind.MENU;
    }
    if (place.contains("Toolbar")) {
      return InvocationKind.TOOLBAR;
    }
    if (event.getInputEvent() instanceof MouseEvent) {
      return InvocationKind.MOUSE;
    }
    return InvocationKind.UNKNOWN_INVOCATION_KIND;
  }

  /**
   * Gets an action name based on its class. For Android Studio code, we use simple names for plugins we use canonical names.
   */
  static String getActionName(@NotNull Class actionClass, @NotNull Presentation templatePresentation) {
    if (actionClass.isAnonymousClass()) {
      Class enclosingClass = actionClass.getEnclosingClass();
      Class superClass = actionClass.getSuperclass();
      return String.format("%s@%s", metricsNameForClass(superClass), metricsNameForClass(enclosingClass));
    }

    String actionName = metricsNameForClass(actionClass);
    if (actionName.equals("ExecutorAction")) {
      actionName += "#" + templatePresentation.getText();
    }
    return actionName;
  }

  private static String metricsNameForClass(Class cls) {
    Package classPackage = cls.getPackage();
    String packageName = classPackage != null ? classPackage.getName() : "";
    if (packageName.startsWith("com.android.") || packageName.startsWith("com.intellij.") || packageName.startsWith("org.jetbrains.") ||
        packageName.startsWith("org.intellij.") || packageName.startsWith("com.jetbrains.") || packageName.startsWith("git4idea.")) {

      String actionName = cls.getSimpleName();
      Class parentClass = cls.getEnclosingClass();
      while (parentClass != null) {
        actionName = String.format("%s.%s", parentClass.getSimpleName(), actionName);
        parentClass = parentClass.getEnclosingClass();
      }
      return actionName;
    }
    return cls.getCanonicalName();
  }

  private static void reportCrashes(@NotNull List<StudioCrashDetails> descriptions) {
    if (!AnalyticsSettings.getOptedIn()) {
      return;
    }

    ErrorReportSubmitter reporter = ExtensionPoints.ERROR_HANDLER_EP.findExtension(AndroidStudioErrorReportSubmitter.class);
    if (reporter != null) {
      IdeaLoggingEvent e = new AndroidStudioCrashEvents(descriptions);
      reporter.submit(new IdeaLoggingEvent[]{e}, null, null, info -> {
      });
    }
  }

  private static void sendDiagnosticReport(@NotNull DiagnosticReport report) {
    if (!AnalyticsSettings.getOptedIn()) {
      return;
    }

    try {
      // Performance reports are not limited by a rate limiter.
      StudioCrashReporter.getInstance().submit(report.asCrashReport(), true);
    }
    catch (IOException e) {
      // Ignore
    }
  }

  public static class AndroidStudioExceptionEvent extends IdeaLoggingEvent {
    private final StackTrace myStackTrace;

    private final String signature;
    private final int exceptionIndex;
    private final int signatureIndex;
    private final int deniedSinceLastAllow;

    public AndroidStudioExceptionEvent(String message, Throwable throwable,
                                       @NotNull StackTrace stackTrace,
                                       @NotNull String signature,
                                       int globalCount,
                                       int signatureIndex,
                                       int deniedSinceLastAllow) {
      super(message, throwable);
      myStackTrace = stackTrace;
      this.signature = signature;
      this.exceptionIndex = globalCount;
      this.signatureIndex = signatureIndex;
      this.deniedSinceLastAllow = deniedSinceLastAllow;
    }

    public String getSignature() {
      return signature;
    }

    public int getExceptionIndex() {
      return exceptionIndex;
    }

    public int getSignatureIndex() {
      return signatureIndex;
    }

    public int getDeniedSinceLastAllow() {
      return deniedSinceLastAllow;
    }

    @Nullable
    @Override
    public Object getData() {
      return ImmutableMap.of("Type", "Exception", // keep consistent with the error reporter in android plugin
                             "md5", myStackTrace.md5string(),
                             "summary", myStackTrace.summarize(50),
                             "exceptionIndex", exceptionIndex,
                             "signatureIndex", signatureIndex,
                             "deniedSinceLastAllow", deniedSinceLastAllow);
    }
  }

  private static class AndroidStudioCrashEvents extends IdeaLoggingEvent {
    private List<StudioCrashDetails> myCrashDetails;

    public AndroidStudioCrashEvents(@NotNull List<StudioCrashDetails> crashDetails) {
      super("", null);
      myCrashDetails = crashDetails;
    }

    @Nullable
    @Override
    public Object getData() {
      return ImmutableMap.of("Type", "Crashes", // keep consistent with the error reporter in android plugin
                             "crashDetails", myCrashDetails);
    }
  }

}<|MERGE_RESOLUTION|>--- conflicted
+++ resolved
@@ -248,25 +248,12 @@
   private final List<Runnable> myOomListeners = new LinkedList<>();
   private final Executor myOomListenersExecutor =
     AppExecutorUtil.createBoundedApplicationPoolExecutor("OutOfMemory-notifier", 1);
-<<<<<<< HEAD
-=======
 
   public void registerOutOfMemoryErrorListener(Runnable runnable, Disposable parentDisposable) {
     myOomListeners.add(runnable);
     Disposer.register(parentDisposable, () -> myOomListeners.remove(runnable));
   }
 
-  public static @NotNull AndroidStudioSystemHealthMonitor getInstance() {
-    return ApplicationManager.getApplication().getService(AndroidStudioSystemHealthMonitor.class);
-  }
->>>>>>> 0d09370c
-
-  public void registerOutOfMemoryErrorListener(Runnable runnable, Disposable parentDisposable) {
-    myOomListeners.add(runnable);
-    Disposer.register(parentDisposable, () -> myOomListeners.remove(runnable));
-  }
-
-<<<<<<< HEAD
   public static @Nullable AndroidStudioSystemHealthMonitor getInstance() {
     if (IdeInfo.getInstance().isAndroidStudio()) {
       return ApplicationManager.getApplication().getService(AndroidStudioSystemHealthMonitor.class);
@@ -279,8 +266,6 @@
     return MAX_HISTOGRAM_REPORTS_COUNT;
   }
 
-=======
->>>>>>> 0d09370c
   private static long freeUpMemory() {
     long usedMemoryBefore = getUsedMemory();
 
@@ -654,7 +639,6 @@
     }
   }
 
-<<<<<<< HEAD
   protected void registerPlatformEventsListener() {
     //AndroidStudioSystemHealthMonitorAdapter.EventsListener listener = new AndroidStudioSystemHealthMonitorAdapter.EventsListener() {
     //
@@ -669,18 +653,6 @@
     //  }
     //};
     //AndroidStudioSystemHealthMonitorAdapter.registerEventsListener(listener);
-=======
-  public static class MyEventsListener implements AndroidStudioSystemHealthMonitorAdapter.EventsListener {
-    @Override
-    public void countActionInvocation(AnAction anAction, Presentation presentation, AnActionEvent event) {
-      AndroidStudioSystemHealthMonitor.countActionInvocation(anAction, presentation, event);
-    }
-
-    @Override
-    public boolean handleExceptionEvent(IdeaLoggingEvent event, VMOptions.MemoryKind memoryKind) {
-      return AndroidStudioSystemHealthMonitor.getInstance().handleExceptionEvent(event, memoryKind);
-    }
->>>>>>> 0d09370c
   }
 
   private AtomicBoolean ourOomOccurred = new AtomicBoolean(false);
