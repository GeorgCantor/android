--- conflicted
+++ resolved
@@ -174,6 +174,7 @@
     <orderEntry type="library" scope="TEST" name="jetbrains-annotations" level="project" />
     <orderEntry type="library" scope="TEST" name="kotlinx-coroutines-core" level="project" />
     <orderEntry type="library" scope="TEST" name="mockito" level="project" />
+    <orderEntry type="library" scope="TEST" name="mockito-kotlin" level="project" />
     <orderEntry type="library" scope="TEST" name="truth" level="project" />
     <orderEntry type="inheritedJdk" />
     <orderEntry type="sourceFolder" forTests="false" />
@@ -186,7 +187,6 @@
     <orderEntry type="module" module-name="intellij.android.core" scope="TEST" />
     <orderEntry type="module" module-name="intellij.android.streaming" scope="TEST" />
     <orderEntry type="module" module-name="intellij.android.testFramework" scope="TEST" />
-<<<<<<< HEAD
     <orderEntry type="module" module-name="intellij.android.testutils" scope="TEST" />
     <orderEntry type="module" module-name="intellij.color.scheme.warmNeon" scope="TEST" />
     <orderEntry type="module" module-name="intellij.platform.concurrency" scope="TEST" />
@@ -205,19 +205,6 @@
     <orderEntry type="module" module-name="intellij.platform.util.ex" scope="TEST" />
     <orderEntry type="module" module-name="intellij.platform.util.rt" scope="TEST" />
     <orderEntry type="module" module-name="intellij.platform.util.ui" scope="TEST" />
-=======
-    <orderEntry type="library" scope="TEST" name="emulator-proto" level="project" />
-    <orderEntry type="library" scope="TEST" name="ffmpeg" level="project" />
-    <orderEntry type="library" scope="RUNTIME" name="ffmpeg-platform" level="project" />
-    <orderEntry type="library" scope="TEST" name="mockito" level="project" />
-    <orderEntry type="library" scope="TEST" name="mockito-kotlin" level="project" />
-    <orderEntry type="library" scope="TEST" name="studio-grpc" level="project" />
-    <orderEntry type="library" scope="TEST" name="studio-proto" level="project" />
-    <orderEntry type="library" scope="TEST" name="studio-sdk" level="project" />
-    <orderEntry type="library" name="studio-plugin-com.intellij.java" level="project" />
-    <orderEntry type="library" scope="TEST" name="truth" level="project" />
-    <orderEntry type="module" module-name="intellij.android.artwork" scope="TEST" />
->>>>>>> ad897288
     <orderEntry type="module" module-name="intellij.android.projectSystem" scope="TEST" />
   </component>
   <component name="TestModuleProperties" production-module="intellij.android.streaming" />
