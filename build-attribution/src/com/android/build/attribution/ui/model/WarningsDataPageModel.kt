--- conflicted
+++ resolved
@@ -411,8 +411,6 @@
     )
 }
 
-<<<<<<< HEAD
-=======
 /** Descriptor for the configuration caching problems page node. */
 class ConfigurationCachingRootNodeDescriptor(
   val data: ConfigurationCachingCompatibilityProjectResult,
@@ -466,6 +464,5 @@
 
 fun ConfigurationCachingCompatibilityProjectResult.shouldShowWarning(): Boolean = warningsCount() != 0
 
->>>>>>> cdc83e4e
 private fun rightAlignedNodeDurationTextFromMs(timeMs: Long) =
   if (timeMs >= 100) "%.1fs".format(timeMs.toDouble() / 1000) else "<0.1s"