--- conflicted
+++ resolved
@@ -15,28 +15,19 @@
  */
 package com.android.tools.idea.gradle.structure.model.pom;
 
-import static com.intellij.openapi.util.text.StringUtil.isEmpty;
-import static com.intellij.openapi.util.text.StringUtil.isNotEmpty;
-import static com.intellij.openapi.util.text.StringUtil.nullize;
-
 import com.android.tools.idea.gradle.structure.model.PsArtifactDependencySpec;
 import com.intellij.openapi.diagnostic.Logger;
 import com.intellij.openapi.util.JDOMUtil;
-<<<<<<< HEAD
-=======
 import java.util.ArrayList;
 import org.jdom.Element;
 import org.jetbrains.annotations.NotNull;
 import org.jetbrains.annotations.Nullable;
 
->>>>>>> de127946
 import java.io.File;
-import java.util.ArrayList;
 import java.util.Collections;
 import java.util.List;
-import org.jdom.Element;
-import org.jetbrains.annotations.NotNull;
-import org.jetbrains.annotations.Nullable;
+
+import static com.intellij.openapi.util.text.StringUtil.*;
 
 public final class MavenPoms {
   private static final Logger LOG = Logger.getInstance(MavenPoms.class);
@@ -44,7 +35,8 @@
   private MavenPoms() {
   }
 
-  public static @NotNull List<PsArtifactDependencySpec> findDependenciesInPomFile(@Nullable File pomFilePath) {
+  @NotNull
+  public static List<PsArtifactDependencySpec> findDependenciesInPomFile(@Nullable File pomFilePath) {
     if (pomFilePath == null || !pomFilePath.isFile()) {
       return Collections.emptyList();
     }
@@ -77,7 +69,8 @@
     return dependencies;
   }
 
-  private static @Nullable PsArtifactDependencySpec createSpec(@NotNull Element dependencyElement) {
+  @Nullable
+  private static PsArtifactDependencySpec createSpec(@NotNull Element dependencyElement) {
     String artifactId = null;
     String groupId = null;
     String version = null;
@@ -108,7 +101,8 @@
     return null;
   }
 
-  private static @Nullable String textOf(@NotNull Element e) {
+  @Nullable
+  private static String textOf(@NotNull Element e) {
     return nullize(e.getText(), true);
   }
 }