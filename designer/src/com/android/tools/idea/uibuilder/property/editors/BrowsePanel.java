/*
 * Copyright (C) 2016 The Android Open Source Project
 *
 * Licensed under the Apache License, Version 2.0 (the "License");
 * you may not use this file except in compliance with the License.
 * You may obtain a copy of the License at
 *
 *      http://www.apache.org/licenses/LICENSE-2.0
 *
 * Unless required by applicable law or agreed to in writing, software
 * distributed under the License is distributed on an "AS IS" BASIS,
 * WITHOUT WARRANTIES OR CONDITIONS OF ANY KIND, either express or implied.
 * See the License for the specific language governing permissions and
 * limitations under the License.
 */
package com.android.tools.idea.uibuilder.property.editors;

import com.android.resources.ResourceType;
import com.android.tools.idea.ui.resourcechooser.ChooseResourceDialog;
import com.android.tools.idea.uibuilder.property.NlProperty;
import com.intellij.icons.AllIcons;
import com.intellij.openapi.actionSystem.*;
import com.intellij.openapi.actionSystem.impl.ActionButton;
import com.intellij.openapi.module.Module;
import icons.AndroidIcons;
import org.jetbrains.android.dom.AndroidDomUtil;
import org.jetbrains.android.dom.attrs.AttributeDefinition;
import org.jetbrains.android.dom.attrs.AttributeFormat;
import org.jetbrains.annotations.NotNull;
import org.jetbrains.annotations.Nullable;

import javax.swing.*;
import java.awt.*;
import java.awt.event.MouseEvent;
import java.util.EnumSet;
import java.util.Set;

import static com.android.SdkConstants.TOOLS_URI;

public class BrowsePanel extends JPanel {
  private final Context myContext;
  private final ActionButton myBrowseButton;
  private final ActionButton myDesignButton;

  public interface Context {
    @Nullable
    NlProperty getProperty();

    @Nullable
    default NlProperty getDesignProperty() {
      throw new UnsupportedOperationException();
    }

    @Nullable
    default NlProperty getRuntimeProperty() {
      throw new UnsupportedOperationException();
    }

    default void cancelEditing() {
    }

    default void stopEditing(@Nullable Object newValue) {
      NlProperty property = getProperty();
      if (property != null) {
        property.setValue(newValue);
      }
    }

    default void addDesignProperty() {
      throw new UnsupportedOperationException();
    }

    default void removeDesignProperty() {
      throw new UnsupportedOperationException();
    }
  }

  public static class ContextDelegate implements Context {
    private NlComponentEditor myEditor;

    @Nullable
    @Override
    public NlProperty getProperty() {
      return myEditor != null ? myEditor.getProperty() : null;
    }

    public void setEditor(@NotNull NlComponentEditor editor) {
      myEditor = editor;
    }
  }

  public BrowsePanel(@NotNull Context context) {
    this(context, true);
  }

  public BrowsePanel(@NotNull Context context, boolean showDesignButton) {
    myContext = context;
<<<<<<< HEAD
    myBrowseButton = createActionButton(createBrowseAction());
    myDesignButton = showDesignButton ? createActionButton(createDesignAction()) : null;
    setLayout(new BoxLayout(this, BoxLayout.X_AXIS));
    add(myBrowseButton);
    if (myDesignButton != null) {
      add(myDesignButton);
=======
    myBrowseButton = createActionButton(new BrowseAction(context));
    myDesignButton = showDesignButton ? createActionButton(createDesignAction()) : null;
    setLayout(new BoxLayout(this, BoxLayout.X_AXIS));
    add(myBrowseButton);
    myBrowseButton.setFocusable(true);
    if (myDesignButton != null) {
      add(myDesignButton);
      myDesignButton.setFocusable(true);
>>>>>>> bda17b23
    }
  }

  public void setProperty(@NotNull NlProperty property) {
    myBrowseButton.setVisible(hasResourceChooser(property));
  }

  public void mousePressed(@NotNull MouseEvent event, @NotNull Rectangle rectRightColumn) {
    if (event.getX() > rectRightColumn.getX() + rectRightColumn.getWidth() - myDesignButton.getWidth()) {
      myDesignButton.click();
    }
    else if (event.getX() > rectRightColumn.getX() + rectRightColumn.getWidth() - myDesignButton.getWidth() - myBrowseButton.getWidth()) {
      myBrowseButton.click();
    }
  }

  private static ActionButton createActionButton(@NotNull AnAction action) {
    return new ActionButton(action,
                            action.getTemplatePresentation().clone(),
                            ActionPlaces.UNKNOWN,
                            ActionToolbar.NAVBAR_MINIMUM_BUTTON_SIZE);
  }

  private static class BrowseAction extends AnAction {
    private final Context myContext;

    private BrowseAction(@NotNull Context context) {
      myContext = context;
      Presentation presentation = getTemplatePresentation();
      presentation.setIcon(AllIcons.General.Ellipsis);
      presentation.setText("Pick a Resource");
    }

    @Override
    public void actionPerformed(AnActionEvent event) {
      NlProperty property = myContext.getProperty();
      if (property == null) {
        return;
      }
      ChooseResourceDialog dialog = showResourceChooser(property);
      myContext.cancelEditing();

      if (dialog.showAndGet()) {
        myContext.stopEditing(dialog.getResourceName());
      }
    }
  }

  public static ChooseResourceDialog showResourceChooser(@NotNull NlProperty property) {
    Module module = property.getModel().getModule();
    AttributeDefinition definition = property.getDefinition();
    EnumSet<ResourceType> types = getResourceTypes(property.getName(), definition);
    //return new ChooseResourceDialog(module, types, property.getValue(), property.getTag());
    return ChooseResourceDialog.builder()
      .setModule(module)
      .setTypes(types)
      .setCurrentValue(property.getValue())
      .setTag(property.getTag())
      .build();
  }

  public static boolean hasResourceChooser(@NotNull NlProperty property) {
    return !getResourceTypes(property.getName(), property.getDefinition()).isEmpty();
  }

  @NotNull
  public static EnumSet<ResourceType> getResourceTypes(@NotNull String propertyName, @Nullable AttributeDefinition definition) {
    Set<AttributeFormat> formats = definition != null ? definition.getFormats() : EnumSet.allOf(AttributeFormat.class);
    // for some special known properties, we can narrow down the possible types (rather than the all encompassing reference type)
    ResourceType type = AndroidDomUtil.SPECIAL_RESOURCE_TYPES.get(propertyName);
    return type == null ? AttributeFormat.convertTypes(formats) : EnumSet.of(type);
  }

  private enum DesignState {NOT_APPLICABLE, IS_REMOVABLE_DESIGN_PROPERTY, HAS_DESIGN_PROPERTY, MISSING_DESIGN_PROPERTY}

  private AnAction createDesignAction() {
    return new AnAction() {
      @Override
      public void update(AnActionEvent event) {
        Presentation presentation = event.getPresentation();
        switch (checkDesignState()) {
          case MISSING_DESIGN_PROPERTY:
            presentation.setIcon(AndroidIcons.NeleIcons.DesignProperty);
            presentation.setText("Specify Design Property");
            presentation.setVisible(true);
            presentation.setEnabled(true);
            break;
          case IS_REMOVABLE_DESIGN_PROPERTY:
            presentation.setIcon(AllIcons.Actions.Delete);
            presentation.setText("Remove this Design Property");
            presentation.setVisible(true);
            presentation.setEnabled(true);
            break;
          default:
            presentation.setIcon(null);
            presentation.setText(null);
            presentation.setVisible(false);
            presentation.setEnabled(false);
            break;
        }
      }

      @Override
      public void actionPerformed(AnActionEvent event) {
        switch (checkDesignState()) {
          case MISSING_DESIGN_PROPERTY:
            myContext.addDesignProperty();
            break;
          case IS_REMOVABLE_DESIGN_PROPERTY:
            myContext.removeDesignProperty();
            break;
          default:
        }
      }

      private DesignState checkDesignState() {
        NlProperty property = myContext.getProperty();
        if (property == null || myDesignButton == null) {
          return DesignState.NOT_APPLICABLE;
        }
        if (TOOLS_URI.equals(property.getNamespace())) {
          NlProperty runtimeProperty = myContext.getRuntimeProperty();
          return runtimeProperty != null ? DesignState.IS_REMOVABLE_DESIGN_PROPERTY : DesignState.NOT_APPLICABLE;
        }
        else {
          NlProperty designProperty = myContext.getDesignProperty();
          return designProperty != null ? DesignState.HAS_DESIGN_PROPERTY : DesignState.MISSING_DESIGN_PROPERTY;
        }
      }
    };
  }
}<|MERGE_RESOLUTION|>--- conflicted
+++ resolved
@@ -95,14 +95,6 @@
 
   public BrowsePanel(@NotNull Context context, boolean showDesignButton) {
     myContext = context;
-<<<<<<< HEAD
-    myBrowseButton = createActionButton(createBrowseAction());
-    myDesignButton = showDesignButton ? createActionButton(createDesignAction()) : null;
-    setLayout(new BoxLayout(this, BoxLayout.X_AXIS));
-    add(myBrowseButton);
-    if (myDesignButton != null) {
-      add(myDesignButton);
-=======
     myBrowseButton = createActionButton(new BrowseAction(context));
     myDesignButton = showDesignButton ? createActionButton(createDesignAction()) : null;
     setLayout(new BoxLayout(this, BoxLayout.X_AXIS));
@@ -111,7 +103,6 @@
     if (myDesignButton != null) {
       add(myDesignButton);
       myDesignButton.setFocusable(true);
->>>>>>> bda17b23
     }
   }
 
