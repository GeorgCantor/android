--- conflicted
+++ resolved
@@ -247,13 +247,8 @@
   }
 
   public void testFindSourceProvider() throws Exception {
-<<<<<<< HEAD
-    assertNotNull(myAppFacet.getConfiguration().getModel());
+    assertNotNull(myAppFacet.getModel());
     VirtualFile moduleFile = findFileByIoFile(getProjectFolderPath(), true).findFileByRelativePath("app");
-=======
-    assertNotNull(myAppFacet.getModel());
-    VirtualFile moduleFile = myAppFacet.getModel().getRootDir();
->>>>>>> 12e77d2e
     assertNotNull(moduleFile);
 
     // Try finding main flavor
@@ -417,11 +412,7 @@
     IdeaSourceProvider paidFlavorSourceProvider = IdeaSourceProvider.toIdeaProvider(paidFlavor.getSourceProvider());
     assertNotNull(paidFlavorSourceProvider);
 
-<<<<<<< HEAD
     VirtualFile moduleFile = findFileByIoFile(getProjectFolderPath(), true).findFileByRelativePath("app");
-=======
-    VirtualFile moduleFile = myAppFacet.getModel().getRootDir();
->>>>>>> 12e77d2e
     assertNotNull(moduleFile);
     VirtualFile javaSrcFile = moduleFile.findFileByRelativePath("src/paid/java/com/example/projectwithappandlib/app/paid");
     assertNotNull(javaSrcFile);
@@ -442,11 +433,7 @@
     IdeaSourceProvider paidFlavorSourceProvider = IdeaSourceProvider.toIdeaProvider(paidFlavor.getSourceProvider());
     assertNotNull(paidFlavorSourceProvider);
 
-<<<<<<< HEAD
     VirtualFile moduleFile = findFileByIoFile(getProjectFolderPath(), true).findFileByRelativePath("app");
-=======
-    VirtualFile moduleFile = myAppFacet.getModel().getRootDir();
->>>>>>> 12e77d2e
     assertNotNull(moduleFile);
     VirtualFile javaSrcFile = moduleFile.findFileByRelativePath("src/paid/java/com/example/projectwithappandlib/app/paid");
     assertNotNull(javaSrcFile);
