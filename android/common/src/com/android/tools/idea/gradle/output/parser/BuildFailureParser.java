/*
 * Copyright (C) 2013 The Android Open Source Project
 *
 * Licensed under the Apache License, Version 2.0 (the "License");
 * you may not use this file except in compliance with the License.
 * You may obtain a copy of the License at
 *
 *      http://www.apache.org/licenses/LICENSE-2.0
 *
 * Unless required by applicable law or agreed to in writing, software
 * distributed under the License is distributed on an "AS IS" BASIS,
 * WITHOUT WARRANTIES OR CONDITIONS OF ANY KIND, either express or implied.
 * See the License for the specific language governing permissions and
 * limitations under the License.
 */
package com.android.tools.idea.gradle.output.parser;

<<<<<<< HEAD
import com.android.ide.common.blame.output.GradleMessage;
=======
import com.android.ide.common.blame.Message;
import com.android.ide.common.blame.SourceFile;
import com.android.ide.common.blame.SourceFilePosition;
import com.android.ide.common.blame.SourcePosition;
>>>>>>> 2d94ae1a
import com.android.ide.common.blame.parser.ParsingFailedException;
import com.android.ide.common.blame.parser.PatternAwareOutputParser;
import com.android.ide.common.blame.parser.aapt.AaptOutputParser;
import com.android.ide.common.blame.parser.aapt.AbstractAaptOutputParser;
import com.android.ide.common.blame.parser.util.OutputLineReader;
import com.android.utils.ILogger;
import org.jetbrains.annotations.NotNull;
import org.jetbrains.annotations.Nullable;

import java.io.File;
import java.util.Collection;
import java.util.List;
import java.util.regex.Matcher;
import java.util.regex.Pattern;

/**
 * A parser for Gradle's final error message on failed builds. It is of the form:
 * <p/>
 * <pre>
 * FAILURE: Build failed with an exception.
 *
 * * What went wrong:
 * Execution failed for task 'TASK_PATH'.
 *
 * * Where:
 * Build file 'PATHNAME' line: LINE_NUM
 * > ERROR_MESSAGE
 *
 * * Try:
 * Run with --stacktrace option to get the stack trace. Run with --info or --debug option to get more log output.
 *
 * BUILD FAILED
 * </pre>
 * <p/>
 * The Where section may not appear (it usually only shows up if there's a problem in the build.gradle file itself). We parse this
 * out to get the failure message and module, and the where output if it appears.
 */
public class BuildFailureParser implements PatternAwareOutputParser {
  private static final Pattern[] BEGINNING_PATTERNS =
    {Pattern.compile("^FAILURE: Build failed with an exception."), Pattern.compile("^\\* What went wrong:")};

  private static final Pattern WHERE_LINE_1 = Pattern.compile("^\\* Where:");
  private static final Pattern WHERE_LINE_2 = Pattern.compile("^Build file '(.+)' line: (\\d+)");

  private static final Pattern[] ENDING_PATTERNS = {Pattern.compile("^\\* Try:"),
    Pattern.compile("^Run with --stacktrace option to get the stack trace. Run with --info or --debug option to get more log output.")};

  // If there's a failure executing a command-line tool, Gradle will output the complete command line of the tool and will embed the
  // output from that tool. We catch the command line, pull out the tool being invoked, and then take the output and run it through a
  // sub-parser to generate parsed error messages.
  private static final Pattern COMMAND_FAILURE_MESSAGE = Pattern.compile("^> Failed to run command:");
  private static final Pattern COMMAND_LINE_PARSER = Pattern.compile("^\\s+/([^/ ]+/)+([^/ ]+) (.*)");
  private static final Pattern COMMAND_LINE_ERROR_OUTPUT = Pattern.compile("^  Output:$");

  private enum State {
    BEGINNING,
    WHERE,
    MESSAGE,
    COMMAND_FAILURE_COMMAND_LINE,
    COMMAND_FAILURE_OUTPUT,
    ENDING
  }

  private AaptOutputParser myAaptParser = new AaptOutputParser();

  @Override
<<<<<<< HEAD
  public boolean parse(@NotNull String line, @NotNull OutputLineReader reader, @NotNull List<GradleMessage> messages, @NotNull ILogger logger)
=======
  public boolean parse(@NotNull String line, @NotNull OutputLineReader reader, @NotNull List<Message> messages, @NotNull ILogger logger)
>>>>>>> 2d94ae1a
    throws ParsingFailedException {
    State state = State.BEGINNING;
    int pos = 0;
    String currentLine = line;
    SourceFile file = SourceFile.UNKNOWN;
    SourcePosition position = SourcePosition.UNKNOWN;
    String lastQuotedLine = null;
    StringBuilder errorMessage = new StringBuilder();
    Matcher matcher;
    // TODO: If the output isn't quite matching this format (for example, the "Try" statement is missing) this will eat
    // some of the output. We should fall back to emitting all the output in that case.
    while (true) {
      switch (state) {
        case BEGINNING:
          if (WHERE_LINE_1.matcher(currentLine).matches()) {
            state = State.WHERE;
          }
          else if (!BEGINNING_PATTERNS[pos].matcher(currentLine).matches()) {
            return false;
          }
          else if (++pos >= BEGINNING_PATTERNS.length) {
            state = State.MESSAGE;
          }
          break;
        case WHERE:
          matcher = WHERE_LINE_2.matcher(currentLine);
          if (!matcher.matches()) {
            return false;
          }
          file = new SourceFile(new File(matcher.group(1)));
          position = new SourcePosition(Integer.parseInt(matcher.group(2))-1, 0, -1);
          state = State.BEGINNING;
          break;
        case MESSAGE:
          if (ENDING_PATTERNS[0].matcher(currentLine).matches()) {
            state = State.ENDING;
            pos = 1;
          }
          else if (COMMAND_FAILURE_MESSAGE.matcher(currentLine).matches()) {
            state = State.COMMAND_FAILURE_COMMAND_LINE;
          }
          else {
            // Determine whether the string starts with ">" (possibly indented by whitespace), and if so, where
            int quoted = -1;
            for (int i = 0, n = currentLine.length(); i < n; i++) {
              char c = currentLine.charAt(i);
              if (c == '>') {
                quoted = i;
                break;
              }
              else if (!Character.isWhitespace(c)) {
                break;
              }
            }
            if (quoted != -1) {
              if (currentLine.startsWith("> In DataSet ", quoted) && currentLine.contains("no data file for changedFile")) {
                matcher = Pattern.compile("\\s*> In DataSet '.+', no data file for changedFile '(.+)'").matcher(currentLine);
                if (matcher.find()) {
                  file = new SourceFile(new File(matcher.group(1)));
                }
              }
              else if (currentLine.startsWith("> Duplicate resources: ", quoted)) {
                // For exact format, see com.android.ide.common.res2.DuplicateDataException
                matcher = Pattern.compile("\\s*> Duplicate resources: (.+):(.+), (.+):(.+)\\s*").matcher(currentLine);
                if (matcher.matches()) {
<<<<<<< HEAD
                  file = matcher.group(1);
                  lineNum = AbstractAaptOutputParser.findResourceLine(new File(file), matcher.group(2), logger);
                  messages.add(new GradleMessage(GradleMessage.Kind.ERROR, currentLine, file, lineNum, -1));
                  String other = matcher.group(3);
                  int otherLine = AbstractAaptOutputParser.findResourceLine(new File(other), matcher.group(4), logger);
                  messages.add(new GradleMessage(GradleMessage.Kind.ERROR, "Other duplicate occurrence here", other, otherLine, -1));
                  // Skip appending to the errorMessage buffer; we've already manually added this line and a line pointing to
                  // the second occurrence as separate errors
=======
                  file = new SourceFile(new File(matcher.group(1)));
                  position = AbstractAaptOutputParser.findResourceLine(file.getSourceFile(), matcher.group(2), logger);
                  File other =  new File(matcher.group(3));
                  SourcePosition otherPos = AbstractAaptOutputParser.findResourceLine(other, matcher.group(4), logger);
                  messages.add(new Message(
                      Message.Kind.ERROR, currentLine, new SourceFilePosition(file, position), new SourceFilePosition(other, otherPos)));
                  // Skip appending to the errorMessage buffer; we've already added both locations to the message
>>>>>>> 2d94ae1a
                  break;
                }
              }
              else if (currentLine.startsWith("> Problems pinging owner of lock ", quoted)) {
                String text = "Possibly unstable network connection: Failed to connect to lock owner. Try to rebuild.";
                messages.add(new Message(Message.Kind.ERROR, text, SourceFilePosition.UNKNOWN));
              }
            }
            if (errorMessage.length() > 0) {
              errorMessage.append("\n");
            }
            if (isGradleQuotedLine(currentLine)) {
              lastQuotedLine = currentLine;
            }
            errorMessage.append(currentLine);
          }
          break;
        case COMMAND_FAILURE_COMMAND_LINE:
          // Gradle can put an unescaped "Android Studio" in its command-line output. (It doesn't care because this doesn't have to be
          // a perfectly valid command line; it's just an error message). To keep it from messing up our parsing, let's convert those
          // to "Android_Studio". If there are other spaces in the command-line path, though, it will mess up our parsing. Oh, well.
          currentLine = currentLine.replaceAll("Android Studio", "Android_Studio");
          matcher = COMMAND_LINE_PARSER.matcher(currentLine);
          if (matcher.matches()) {
            String message = String.format("Error while executing %s command", matcher.group(2));
            messages.add(new Message(Message.Kind.ERROR, message, SourceFilePosition.UNKNOWN));
          }
          else if (COMMAND_LINE_ERROR_OUTPUT.matcher(currentLine).matches()) {
            state = State.COMMAND_FAILURE_OUTPUT;
          }
          else if (ENDING_PATTERNS[0].matcher(currentLine).matches()) {
            state = State.ENDING;
            pos = 1;
          }
          break;
        case COMMAND_FAILURE_OUTPUT:
          if (ENDING_PATTERNS[0].matcher(currentLine).matches()) {
            state = State.ENDING;
            pos = 1;
          }
          else {
            currentLine = currentLine.trim();
            if (!myAaptParser.parse(currentLine, reader, messages, logger)) {
              // The AAPT parser punted on it. Just create a message with the unparsed error.
              messages.add(new Message(Message.Kind.ERROR, currentLine, SourceFilePosition.UNKNOWN));
            }
          }
          break;
        case ENDING:
          if (!ENDING_PATTERNS[pos].matcher(currentLine).matches()) {
            return false;
          }
          else if (++pos >= ENDING_PATTERNS.length) {
            if (errorMessage.length() > 0) {
              String text = errorMessage.toString();

              // Sometimes Gradle exits with an error message that doesn't have an associated
              // file. This will show up first in the output, for errors without file associations.
              // However, in some cases we can guess what the error is by looking at the other error
              // messages, for example from the XML Validation parser, where the same error message is
              // provided along with an error message. See for example the parser unit test for
              // duplicate resources.
              if (SourceFile.UNKNOWN.equals(file) && lastQuotedLine != null) {
                String msg = unquoteGradleLine(lastQuotedLine);
                Message rootCause = findRootCause(msg, messages);

                if (rootCause == null) {
                  // For AAPT execution errors, the real cause is the last line (the AAPT output).
                  // Try searching there instead.
                  if (msg.endsWith("Failed to run command:")) {
                    String[] lines = text.split("\n");
                    if (lines.length > 2 && lines[lines.length - 2].contains("Output:")) {
                      String lastLine = lines[lines.length - 1];
                      if (!lastLine.isEmpty()) {
                        rootCause = findRootCause(lastLine.trim(), messages);
                      }
                    }
                  }
                }

                if (rootCause != null) {
                  if (!rootCause.getSourceFilePositions().isEmpty()) {
                    SourceFilePosition sourceFilePosition = rootCause.getSourceFilePositions().get(0);
                    file = sourceFilePosition.getFile();
                    position = sourceFilePosition.getPosition();
                  }
                }
              }
<<<<<<< HEAD
              if (file != null) {
                messages.add(new GradleMessage(GradleMessage.Kind.ERROR, text, file, lineNum, column));
=======
              if (!SourceFile.UNKNOWN.equals(file)) {
                messages.add(new Message(Message.Kind.ERROR, text, new SourceFilePosition(file, position)));
>>>>>>> 2d94ae1a
              }
              else if (text.contains("Build cancelled")) {
                // Gradle throws an exception (BuildCancelledException) when we cancel task processing
                // (org.gradle.tooling.CancellationTokenSource.cancel()). We don't want to report that as an error though.
                messages.add(new Message(Message.Kind.INFO, text, SourceFilePosition.UNKNOWN));
              }
              else {
                messages.add(new Message(Message.Kind.ERROR, text, SourceFilePosition.UNKNOWN));
              }
            }
            return true;
          }
          break;
      }
      while (true) {
        currentLine = reader.readLine();
        if (currentLine == null) {
          return false;
        }
        if (!currentLine.trim().isEmpty()) {
          break;
        }
      }
    }
  }

  /**
   * Looks through the existing errors and attempts to find one that has the same root cause
   */
  @Nullable
  private static Message findRootCause(@NotNull String text, @NotNull Collection<Message> messages) {
    for (Message message : messages) {
      if (message.getKind() != Message.Kind.INFO && message.getText().contains(text)) {
        if (message.getSourceFilePositions().isEmpty()) {
          return message;
        }
      }
    }

    // We sometimes strip out the exception name prefix in the error messages;
    // e.g. the gradle output may be "> java.io.IOException: My error message" whereas
    // the XML validation error message was "My error message", so look for these
    // scenarios too
    int index = text.indexOf(':');
    if (index != -1 && index < text.length() - 1) {
      return findRootCause(text.substring(index + 1).trim(), messages);
    }

    return null;
  }

  private static boolean isGradleQuotedLine(@NotNull String line) {
    for (int i = 0, n = line.length() - 1; i < n; i++) {
      char c = line.charAt(i);
      if (c == '>') {
        return line.charAt(i + 1) == ' ';
      }
      else if (c != ' ') {
        break;
      }
    }

    return false;
  }

  private static String unquoteGradleLine(@NotNull String line) {
    assert isGradleQuotedLine(line);
    return line.substring(line.indexOf('>') + 2);
  }
}<|MERGE_RESOLUTION|>--- conflicted
+++ resolved
@@ -15,14 +15,10 @@
  */
 package com.android.tools.idea.gradle.output.parser;
 
-<<<<<<< HEAD
-import com.android.ide.common.blame.output.GradleMessage;
-=======
 import com.android.ide.common.blame.Message;
 import com.android.ide.common.blame.SourceFile;
 import com.android.ide.common.blame.SourceFilePosition;
 import com.android.ide.common.blame.SourcePosition;
->>>>>>> 2d94ae1a
 import com.android.ide.common.blame.parser.ParsingFailedException;
 import com.android.ide.common.blame.parser.PatternAwareOutputParser;
 import com.android.ide.common.blame.parser.aapt.AaptOutputParser;
@@ -89,11 +85,7 @@
   private AaptOutputParser myAaptParser = new AaptOutputParser();
 
   @Override
-<<<<<<< HEAD
-  public boolean parse(@NotNull String line, @NotNull OutputLineReader reader, @NotNull List<GradleMessage> messages, @NotNull ILogger logger)
-=======
   public boolean parse(@NotNull String line, @NotNull OutputLineReader reader, @NotNull List<Message> messages, @NotNull ILogger logger)
->>>>>>> 2d94ae1a
     throws ParsingFailedException {
     State state = State.BEGINNING;
     int pos = 0;
@@ -159,16 +151,6 @@
                 // For exact format, see com.android.ide.common.res2.DuplicateDataException
                 matcher = Pattern.compile("\\s*> Duplicate resources: (.+):(.+), (.+):(.+)\\s*").matcher(currentLine);
                 if (matcher.matches()) {
-<<<<<<< HEAD
-                  file = matcher.group(1);
-                  lineNum = AbstractAaptOutputParser.findResourceLine(new File(file), matcher.group(2), logger);
-                  messages.add(new GradleMessage(GradleMessage.Kind.ERROR, currentLine, file, lineNum, -1));
-                  String other = matcher.group(3);
-                  int otherLine = AbstractAaptOutputParser.findResourceLine(new File(other), matcher.group(4), logger);
-                  messages.add(new GradleMessage(GradleMessage.Kind.ERROR, "Other duplicate occurrence here", other, otherLine, -1));
-                  // Skip appending to the errorMessage buffer; we've already manually added this line and a line pointing to
-                  // the second occurrence as separate errors
-=======
                   file = new SourceFile(new File(matcher.group(1)));
                   position = AbstractAaptOutputParser.findResourceLine(file.getSourceFile(), matcher.group(2), logger);
                   File other =  new File(matcher.group(3));
@@ -176,7 +158,6 @@
                   messages.add(new Message(
                       Message.Kind.ERROR, currentLine, new SourceFilePosition(file, position), new SourceFilePosition(other, otherPos)));
                   // Skip appending to the errorMessage buffer; we've already added both locations to the message
->>>>>>> 2d94ae1a
                   break;
                 }
               }
@@ -265,13 +246,8 @@
                   }
                 }
               }
-<<<<<<< HEAD
-              if (file != null) {
-                messages.add(new GradleMessage(GradleMessage.Kind.ERROR, text, file, lineNum, column));
-=======
               if (!SourceFile.UNKNOWN.equals(file)) {
                 messages.add(new Message(Message.Kind.ERROR, text, new SourceFilePosition(file, position)));
->>>>>>> 2d94ae1a
               }
               else if (text.contains("Build cancelled")) {
                 // Gradle throws an exception (BuildCancelledException) when we cancel task processing
