--- conflicted
+++ resolved
@@ -16,21 +16,9 @@
 package com.android.tools.idea.layoutinspector
 
 import com.android.tools.adtui.workbench.WorkBench
-<<<<<<< HEAD
-import com.android.tools.idea.flags.ExperimentalSettingsConfigurable
-=======
->>>>>>> 0d09370c
 import com.android.tools.idea.layoutinspector.metrics.LayoutInspectorMetrics
-import com.android.tools.idea.layoutinspector.model.NotificationModel
-import com.android.tools.idea.layoutinspector.model.StatusNotificationAction
-import com.android.tools.idea.layoutinspector.pipeline.InspectorClient
 import com.android.tools.idea.layoutinspector.pipeline.InspectorClientLauncher
 import com.android.tools.idea.layoutinspector.properties.LayoutInspectorPropertiesPanelDefinition
-<<<<<<< HEAD
-import com.android.tools.idea.layoutinspector.runningdevices.actions.EMBEDDED_LAYOUT_INSPECTOR_MIN_API
-import com.android.tools.idea.layoutinspector.runningdevices.getRunningDevicesExistingTabsDeviceSerialNumber
-=======
->>>>>>> 0d09370c
 import com.android.tools.idea.layoutinspector.settings.LayoutInspectorSettings
 import com.android.tools.idea.layoutinspector.tree.LayoutInspectorTreePanelDefinition
 import com.android.tools.idea.layoutinspector.ui.DeviceViewPanel
@@ -38,16 +26,13 @@
 import com.google.common.annotations.VisibleForTesting
 import com.google.wireless.android.sdk.stats.DynamicLayoutInspectorEvent.DynamicLayoutInspectorEventType
 import com.intellij.ide.DataManager
-import com.intellij.ide.util.PropertiesComponent
 import com.intellij.openapi.Disposable
-import com.intellij.openapi.options.ShowSettingsUtil
 import com.intellij.openapi.project.Project
 import com.intellij.openapi.ui.MessageType
 import com.intellij.openapi.wm.ToolWindow
 import com.intellij.openapi.wm.ToolWindowFactory
 import com.intellij.openapi.wm.ToolWindowManager
 import com.intellij.openapi.wm.ex.ToolWindowManagerListener
-import com.intellij.ui.EditorNotificationPanel
 import java.awt.BorderLayout
 import javax.swing.JPanel
 import javax.swing.event.HyperlinkEvent
@@ -66,17 +51,6 @@
     val layoutInspector = LayoutInspectorProjectService.getInstance(project).getLayoutInspector()
     val devicePanel = createDevicePanel(disposable, layoutInspector)
 
-<<<<<<< HEAD
-    layoutInspector.inspectorModel.addConnectionListener { client ->
-      if (client != null) {
-        showTryEmbeddedLayoutInspectorBanner(
-          layoutInspector.inspectorModel.project,
-          layoutInspector.notificationModel,
-          client
-        )
-      }
-    }
-=======
     val workbench =
       WorkBench<LayoutInspector>(project, LAYOUT_INSPECTOR_TOOL_WINDOW_ID, null, disposable).apply {
         init(
@@ -84,17 +58,6 @@
           layoutInspector,
           listOf(LayoutInspectorTreePanelDefinition(), LayoutInspectorPropertiesPanelDefinition()),
           false,
-        )
-      }
->>>>>>> 0d09370c
-
-    val workbench =
-      WorkBench<LayoutInspector>(project, LAYOUT_INSPECTOR_TOOL_WINDOW_ID, null, disposable).apply {
-        init(
-          devicePanel,
-          layoutInspector,
-          listOf(LayoutInspectorTreePanelDefinition(), LayoutInspectorPropertiesPanelDefinition()),
-          false
         )
       }
 
@@ -117,23 +80,14 @@
           project,
           toolWindow,
           layoutInspector,
-<<<<<<< HEAD
-          layoutInspector.launcher!!
-        )
-=======
           layoutInspector.launcher!!,
         ),
->>>>>>> 0d09370c
       )
   }
 
   private fun createDevicePanel(
     disposable: Disposable,
-<<<<<<< HEAD
-    layoutInspector: LayoutInspector
-=======
     layoutInspector: LayoutInspector,
->>>>>>> 0d09370c
   ): DeviceViewPanel {
     val deviceViewPanel =
       DeviceViewPanel(layoutInspector = layoutInspector, disposableParent = disposable)
@@ -181,11 +135,7 @@
           You can either <a href="stop">stop</a> it, or leave it running and resume your session later.
         """
             .trimIndent(),
-<<<<<<< HEAD
-          null
-=======
           null,
->>>>>>> 0d09370c
         ) { hyperlinkEvent ->
           if (hyperlinkEvent.eventType == HyperlinkEvent.EventType.ACTIVATED) {
             stopInspectors()
@@ -195,57 +145,4 @@
       clientLauncher.enabled = isWindowVisible
     }
   }
-}
-
-private const val SHOW_TRY_EMBEDDED_INSPECTOR_KEY =
-  "com.android.tools.idea.layoutinspector.try.embedded.layout.inspector.key"
-const val TRY_EMBEDDED_INSPECTOR_BANNER_ID = "try.embedded.layout.inspector"
-
-private fun showTryEmbeddedLayoutInspectorBanner(
-  project: Project,
-  notificationModel: NotificationModel,
-  client: InspectorClient
-) {
-  val defaultValue = true
-  val shouldShowBanner = {
-    PropertiesComponent.getInstance().getBoolean(SHOW_TRY_EMBEDDED_INSPECTOR_KEY, defaultValue)
-  }
-  val setValue: (Boolean) -> Unit = {
-    PropertiesComponent.getInstance().setValue(SHOW_TRY_EMBEDDED_INSPECTOR_KEY, it, defaultValue)
-  }
-
-  val deviceSerialNumber = client.process.device.serial
-  val deviceApiLevel = client.process.device.apiLevel
-
-  if (
-    shouldShowBanner() &&
-      isDeviceInRunningDevicesToolWindow(project, deviceSerialNumber) &&
-      deviceApiLevel >= EMBEDDED_LAYOUT_INSPECTOR_MIN_API
-  ) {
-    notificationModel.addNotification(
-      id = TRY_EMBEDDED_INSPECTOR_BANNER_ID,
-      text = LayoutInspectorBundle.message(TRY_EMBEDDED_INSPECTOR_BANNER_ID),
-      status = EditorNotificationPanel.Status.Info,
-      actions =
-        listOf(
-          StatusNotificationAction(LayoutInspectorBundle.message("do.not.show.again")) {
-            notification ->
-            setValue(false)
-            notificationModel.removeNotification(notification.id)
-          },
-          StatusNotificationAction(LayoutInspectorBundle.message("turn.on")) {
-            ShowSettingsUtil.getInstance()
-              .showSettingsDialog(project, ExperimentalSettingsConfigurable::class.java)
-          }
-        )
-    )
-  }
-}
-
-private fun isDeviceInRunningDevicesToolWindow(
-  project: Project,
-  requiredDeviceId: String
-): Boolean {
-  val devicesIds = project.getRunningDevicesExistingTabsDeviceSerialNumber()
-  return devicesIds.map { it.serialNumber }.contains(requiredDeviceId)
 }