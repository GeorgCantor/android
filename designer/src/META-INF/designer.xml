--- conflicted
+++ resolved
@@ -40,12 +40,8 @@
                 id="Layout Validation" anchor="right" icon="StudioIcons.Shell.ToolWindows.MULTI_PREVIEW" canCloseContents="false" />
     <projectService serviceImplementation="com.android.tools.idea.uibuilder.handlers.ViewHandlerManager" headlessImplementation="" />
     <projectService serviceImplementation="com.android.tools.idea.uibuilder.editor.LayoutNavigationManager" />
-<<<<<<< HEAD
     <applicationService serviceImplementation="com.android.tools.idea.uibuilder.visual.VisualizationToolSettings"/>
     <projectService serviceImplementation="com.android.tools.idea.uibuilder.visual.VisualizationToolProjectSettings"/>
-    <postStartupActivity implementation="com.android.tools.idea.uibuilder.visual.VisualizationManager$VisualizationManagerPostStartupActivity" />
-=======
->>>>>>> cdc83e4e
   </extensions>
 
   <!-- Collects all the providers for source code preview representations -->
@@ -162,12 +158,17 @@
         <keyboard-shortcut keymap="$default" first-keystroke="A"/>
       </action>
 
-<<<<<<< HEAD
-    <action id="Android.Designer.LayoutScannerAction"
-            text="Run accessibility scanner"
-            icon="StudioIcons.LayoutEditor.Toolbar.ACCESSIBILITY"
-            class="com.android.tools.idea.uibuilder.surface.LayoutScannerAction">
-    </action>
+      <action id="Android.Designer.AutoArrange"
+              icon="StudioIcons.NavEditor.Toolbar.AUTO_ARRANGE"
+              class="com.android.tools.idea.naveditor.actions.AutoArrangeAction"
+              text="Auto Arrange"
+              description="Rearrange the items">
+        <keyboard-shortcut keymap="$default" first-keystroke="ctrl L"/>
+        <keyboard-shortcut keymap="Mac OS X" first-keystroke="meta L" replace-all="true"/>
+      </action>
+
+      <add-to-group group-id="Android.Designer.ToolsActions"/>
+    </group>
 
     <action id="Android.CreateSampleDataDirectory" class="com.android.tools.idea.actions.CreateSampleDataDirectory">
       <add-to-group group-id="NewGroup" anchor="after" relative-to-action="Android.CreateResourceDirectory"/>
@@ -179,19 +180,6 @@
 
     <action id="StoreDefaultLayout" class="com.android.tools.idea.common.actions.StoreDefaultWindowLayoutAction" overrides="true"/>
     <action id="RestoreDefaultLayout" class="com.android.tools.idea.common.actions.RestoreDefaultWindowLayoutAction" overrides="true"/>
-=======
-      <action id="Android.Designer.AutoArrange"
-              icon="StudioIcons.NavEditor.Toolbar.AUTO_ARRANGE"
-              class="com.android.tools.idea.naveditor.actions.AutoArrangeAction"
-              text="Auto Arrange"
-              description="Rearrange the items">
-        <keyboard-shortcut keymap="$default" first-keystroke="ctrl L"/>
-        <keyboard-shortcut keymap="Mac OS X" first-keystroke="meta L" replace-all="true"/>
-      </action>
-
-      <add-to-group group-id="Android.Designer.ToolsActions"/>
-    </group>
->>>>>>> cdc83e4e
   </actions>
 
   <!--  Configurables-->
