<component name="libraryTable">
  <library name="aapt-proto" type="repository">
    <properties include-transitive-deps="false" maven-id="com.android.tools.build:aapt2-proto:0.3.1" />
    <CLASSES>
<<<<<<< HEAD
      <root url="jar://$MAVEN_REPOSITORY$/com/android/tools/build/aapt2-proto/0.3.1/aapt2-proto-0.3.1.jar!/" />
=======
      <root url="jar://$PROJECT_DIR$/../../../prebuilts/tools/common/m2/repository/com/android/tools/build/aapt2-proto/8.1.0-10154469/aapt2-proto-8.1.0-10154469.jar!/" />
>>>>>>> 574fcae1
    </CLASSES>
    <JAVADOC />
    <SOURCES />
  </library>
</component><|MERGE_RESOLUTION|>--- conflicted
+++ resolved
@@ -1,12 +1,14 @@
 <component name="libraryTable">
   <library name="aapt-proto" type="repository">
-    <properties include-transitive-deps="false" maven-id="com.android.tools.build:aapt2-proto:0.3.1" />
+    <properties include-transitive-deps="false" maven-id="com.android.tools.build:aapt2-proto:8.1.0-10154469">
+      <verification>
+        <artifact url="file://$MAVEN_REPOSITORY$/com/android/tools/build/aapt2-proto/8.1.0-10154469/aapt2-proto-8.1.0-10154469.jar">
+          <sha256sum>8d9217ca73b8e6360d63db6120d2d32e8c31464fda11a7bdd6b8a176ce2c3b26</sha256sum>
+        </artifact>
+      </verification>
+    </properties>
     <CLASSES>
-<<<<<<< HEAD
-      <root url="jar://$MAVEN_REPOSITORY$/com/android/tools/build/aapt2-proto/0.3.1/aapt2-proto-0.3.1.jar!/" />
-=======
-      <root url="jar://$PROJECT_DIR$/../../../prebuilts/tools/common/m2/repository/com/android/tools/build/aapt2-proto/8.1.0-10154469/aapt2-proto-8.1.0-10154469.jar!/" />
->>>>>>> 574fcae1
+      <root url="jar://$MAVEN_REPOSITORY$/com/android/tools/build/aapt2-proto/8.1.0-10154469/aapt2-proto-8.1.0-10154469.jar!/" />
     </CLASSES>
     <JAVADOC />
     <SOURCES />
