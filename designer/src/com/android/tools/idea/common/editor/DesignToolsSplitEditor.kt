/*
 * Copyright (C) 2019 The Android Open Source Project
 *
 * Licensed under the Apache License, Version 2.0 (the "License");
 * you may not use this file except in compliance with the License.
 * You may obtain a copy of the License at
 *
 *      http://www.apache.org/licenses/LICENSE-2.0
 *
 * Unless required by applicable law or agreed to in writing, software
 * distributed under the License is distributed on an "AS IS" BASIS,
 * WITHOUT WARRANTIES OR CONDITIONS OF ANY KIND, either express or implied.
 * See the License for the specific language governing permissions and
 * limitations under the License.
 */
package com.android.tools.idea.common.editor

import com.intellij.codeHighlighting.BackgroundEditorHighlighter
import com.intellij.codeHighlighting.HighlightingPass
import com.intellij.ide.util.PropertiesComponent
import com.intellij.openapi.actionSystem.AnActionEvent
import com.intellij.openapi.fileEditor.FileEditorManager
import com.intellij.openapi.fileEditor.FileEditorState
import com.intellij.openapi.fileEditor.FileEditorStateLevel
import com.intellij.openapi.fileEditor.TextEditor
import com.intellij.openapi.fileEditor.TextEditorWithPreview
import com.intellij.openapi.project.Project

private const val SPLIT_MODE_PROPERTY_PREFIX = "SPLIT_EDITOR_MODE"

private const val EDITOR_NAME = "Design"

/**
 * [SplitEditor] whose preview is a [DesignerEditor] and [getTextEditor] contains the corresponding XML file displayed in the preview.
 */
open class DesignToolsSplitEditor(textEditor: TextEditor, val designerEditor: DesignerEditor, private val project: Project)
  : SplitEditor<DesignerEditor>(textEditor, designerEditor, EDITOR_NAME, defaultLayout(designerEditor)) {

  private val propertiesComponent = PropertiesComponent.getInstance()

  private val backgroundEditorHighlighter = CompoundBackgroundHighlighter()

  private var textViewToolbarAction: MyToolBarAction? = null

  private var splitViewToolbarAction: MyToolBarAction? = null

  private var designViewToolbarAction: MyToolBarAction? = null

  private val modePropertyName: String?
    get() {
      val file = file ?: return null
      return String.format("%s_%s", SPLIT_MODE_PROPERTY_PREFIX, file.path)
    }

<<<<<<< HEAD
  private var stateRestored = false

  override fun getComponent(): JComponent {
    val thisComponent = super.getComponent()
    if (!stateRestored) {
      stateRestored = true
      restoreSurfaceState()
    }
    return thisComponent
=======
  init {
    clearLastModeProperty()
>>>>>>> e624679c
  }

  private fun clearLastModeProperty() {
    // Clear the application-level "DesignLayout" property. This is done to prevent IntelliJ from storing the last selected mode and
    // restoring it when opening new files. Instead, we want to open new files using the defaults set in the settings panel.
    //
    // Note: "${editorName}Layout" is the current format used by TextEditorWithPreview. Check TextEditorWithPreview#getLayoutPropertyName in
    // the unlikely event this starts to fail, since the property name might have changed.
    PropertiesComponent.getInstance().setValue("${EDITOR_NAME}Layout", null)
  }

  override fun getBackgroundHighlighter(): BackgroundEditorHighlighter {
    return backgroundEditorHighlighter
  }

  override fun selectNotify() {
    super.selectNotify()
    // select/deselectNotify will be called when the user selects (clicks) or opens a new editor. However, in some cases, the editor might
    // be deselected but still visible. We first check whether we should pay attention to the select/deselect so we only do something if we
    // are visible.
    if (FileEditorManager.getInstance(project).selectedEditors.contains(this)) {
      designerEditor.component.activate()
    }
  }

  override fun deselectNotify() {
    super.deselectNotify()
    // If we are still visible but the user deselected us, do not deactivate the model since we still need to receive updates.
    if (!FileEditorManager.getInstance(project).selectedEditors.contains(this)) {
      designerEditor.component.deactivate()
    }
  }

  override fun getShowEditorAction(): SplitEditorAction {
    if (textViewToolbarAction == null) {
      textViewToolbarAction = MyToolBarAction(super.getShowEditorAction(), DesignerEditorPanel.State.DEACTIVATED)
    }
    return textViewToolbarAction!!
  }

  override fun getShowEditorAndPreviewAction(): SplitEditorAction {
    if (splitViewToolbarAction == null) {
      splitViewToolbarAction = MyToolBarAction(super.getShowEditorAndPreviewAction(), DesignerEditorPanel.State.SPLIT)
    }
    return splitViewToolbarAction!!
  }

  override fun getShowPreviewAction(): SplitEditorAction {
    if (designViewToolbarAction == null) {
      designViewToolbarAction = MyToolBarAction(super.getShowPreviewAction(), DesignerEditorPanel.State.FULL)
    }
    return designViewToolbarAction!!
  }

  /**
   * Persist the mode in order to restore it next time we open the editor.
   */
  private fun setModeProperty(state: DesignerEditorPanel.State) = modePropertyName?.let { propertiesComponent.setValue(it, state.name) }

  override fun getState(level: FileEditorStateLevel): FileEditorState {
    // Override getState to make sure getState(FileEditorStateLevel.UNDO) works properly, otherwise we'd be defaulting to the implementation
    // of TextEditorWithPreview#getState, which returns a new instance every time, causing issues in undoing the editor's state because it
    // will return a different state even if nothing relevant has changed. Consequently, we need to implement setState below to make sure we
    // restore the selected action when reopening this editor, which was previously taken care by TextEditorWithPreview#setState, but with a
    // logic too tied to its getState implementation.
    return myEditor.getState(level)
  }

  override fun setState(state: FileEditorState) {
    // Restore the editor state, which includes, for instance, cursor position.
    myEditor.setState(state)

    // Restore the surface mode persisted.
    val propertyName = modePropertyName
    var propertyValue: String? = null
    if (propertyName != null) {
      propertyValue = propertiesComponent.getValue(propertyName)
    }

    if (propertyValue == null) {
      return
    }
    // Select the action saved if the mode saved is different than the current one.
    val panelState = DesignerEditorPanel.State.valueOf(propertyValue)
    if (panelState == designerEditor.component.state) {
      return
    }
    actions.firstOrNull { it is MyToolBarAction && it.panelState == panelState }?.let { selectAction(it, false) }
  }

  private inner class MyToolBarAction internal constructor(delegate: SplitEditorAction, internal val panelState: DesignerEditorPanel.State)
    : SplitEditor<DesignerEditor>.SplitEditorAction(delegate.name, delegate.icon, delegate.delegate) {

    override fun setSelected(e: AnActionEvent, state: Boolean, userExplicitlySelected: Boolean) {
      designerEditor.component.state = panelState
      setModeProperty(panelState)
      super.setSelected(e, state, userExplicitlySelected)
      clearLastModeProperty() // clear the property as it might have been set by TextEditorWithPreview selection.
    }

    override fun onUserSelectedAction() {
      // We only want to track actions when users explicitly trigger them, i.e. when they click on the action to change the mode. An example
      // of indirectly changing the mode is triggering "Go to XML" when in design-only mode, as we change the mode to text-only.
      designerEditor.component.surface.analyticsManager.trackSelectEditorMode(panelState)
    }
  }

  private inner class CompoundBackgroundHighlighter : BackgroundEditorHighlighter {
    override fun createPassesForEditor(): Array<HighlightingPass> {
      val designEditorPasses = designerEditor.backgroundHighlighter.createPassesForEditor()
      val textEditorHighlighter = myEditor.backgroundHighlighter
      val textEditorPasses = textEditorHighlighter?.createPassesForEditor() ?: HighlightingPass.EMPTY_ARRAY
      return designEditorPasses + textEditorPasses
    }
  }
}

private fun defaultLayout(designerEditor: DesignerEditor) = when(designerEditor.component.state) {
  DesignerEditorPanel.State.FULL -> TextEditorWithPreview.Layout.SHOW_PREVIEW
  DesignerEditorPanel.State.SPLIT -> TextEditorWithPreview.Layout.SHOW_EDITOR_AND_PREVIEW
  DesignerEditorPanel.State.DEACTIVATED -> TextEditorWithPreview.Layout.SHOW_EDITOR
}<|MERGE_RESOLUTION|>--- conflicted
+++ resolved
@@ -52,20 +52,8 @@
       return String.format("%s_%s", SPLIT_MODE_PROPERTY_PREFIX, file.path)
     }
 
-<<<<<<< HEAD
-  private var stateRestored = false
-
-  override fun getComponent(): JComponent {
-    val thisComponent = super.getComponent()
-    if (!stateRestored) {
-      stateRestored = true
-      restoreSurfaceState()
-    }
-    return thisComponent
-=======
   init {
     clearLastModeProperty()
->>>>>>> e624679c
   }
 
   private fun clearLastModeProperty() {
