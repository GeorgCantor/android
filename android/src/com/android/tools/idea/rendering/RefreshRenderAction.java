/*
 * Copyright (C) 2014 The Android Open Source Project
 *
 * Licensed under the Apache License, Version 2.0 (the "License");
 * you may not use this file except in compliance with the License.
 * You may obtain a copy of the License at
 *
 *      http://www.apache.org/licenses/LICENSE-2.0
 *
 * Unless required by applicable law or agreed to in writing, software
 * distributed under the License is distributed on an "AS IS" BASIS,
 * WITHOUT WARRANTIES OR CONDITIONS OF ANY KIND, either express or implied.
 * See the License for the specific language governing permissions and
 * limitations under the License.
 */
package com.android.tools.idea.rendering;

import com.android.sdklib.IAndroidTarget;
import com.android.tools.idea.configurations.Configuration;
import com.android.tools.idea.configurations.ConfigurationListener;
import com.android.tools.idea.res.ResourceClassRegistry;
import com.android.tools.idea.ui.designer.EditorDesignSurface;
import com.intellij.openapi.actionSystem.AnAction;
import com.intellij.openapi.actionSystem.AnActionEvent;
import com.intellij.openapi.module.Module;
import org.jetbrains.android.facet.AndroidFacet;
import org.jetbrains.android.sdk.AndroidTargetData;
import org.jetbrains.android.uipreview.ModuleClassLoader;
import org.jetbrains.android.util.AndroidBundle;
import org.jetbrains.android.util.AndroidUtils;
import org.jetbrains.annotations.NotNull;
import org.jetbrains.annotations.Nullable;

import java.util.Objects;
import java.util.stream.Stream;

public class RefreshRenderAction extends AnAction {
  private final EditorDesignSurface mySurface;

  public RefreshRenderAction(EditorDesignSurface surface) {
    super(AndroidBundle.message("android.layout.preview.refresh.action.text"), null, null);
    mySurface = surface;
  }

  @Override
  public void actionPerformed(AnActionEvent e) {
    clearCache(mySurface.getConfiguration());
    mySurface.forceUserRequestedRefresh();
  }

  public static void clearCacheAndRefreshSurface(@NotNull EditorDesignSurface surface) {
    clearCache(surface.getConfiguration());
    surface.forceUserRequestedRefresh();
  }

  public static void clearCache(@Nullable Configuration configuration) {
    ModuleClassLoader.clearCache();

    if (configuration != null) {
      // Clear layoutlib bitmap cache (in case files have been modified externally)
      IAndroidTarget target = configuration.getTarget();
      Module module = configuration.getModule();
      if (module != null) {
        ResourceClassRegistry.get(module.getProject()).clearCache();
        if (target != null) {
          AndroidTargetData targetData = AndroidTargetData.getTargetData(target, module);
          if (targetData != null) {
            targetData.clearLayoutBitmapCache(module);
          }
        }

        // Reset resources for the current module and all the dependencies
        AndroidFacet facet = AndroidFacet.getInstance(module);
        Stream.concat(AndroidUtils.getAllAndroidDependencies(module, true).stream(), Stream.of(facet))
          .filter(Objects::nonNull)
          .forEach(f -> f.refreshResources());
      }

      configuration.updated(ConfigurationListener.MASK_RENDERING);
    }
<<<<<<< HEAD

    surface.forceUserRequestedRefresh();
=======
>>>>>>> 9e819fa1
  }
}<|MERGE_RESOLUTION|>--- conflicted
+++ resolved
@@ -78,10 +78,5 @@
 
       configuration.updated(ConfigurationListener.MASK_RENDERING);
     }
-<<<<<<< HEAD
-
-    surface.forceUserRequestedRefresh();
-=======
->>>>>>> 9e819fa1
   }
 }