--- conflicted
+++ resolved
@@ -1,7 +1,4 @@
-<<<<<<< HEAD
-=======
 load("//tools/adt/idea/android/integration:build_defs.bzl", "INTEGRATION_TEST_GRADLE_VERSION", "KOTLIN_VERSION_FOR_TESTS")
->>>>>>> 0d09370c
 load("//tools/adt/idea/studio:studio.bzl", "iml_studio_test")
 load("//tools/base/bazel:bazel.bzl", "iml_module")
 load("//tools/base/bazel:maven.bzl", "maven_repository")
@@ -57,10 +54,7 @@
         "//tools/adt/idea/render-resources:intellij.android.render-resources[module]",
         "//tools/adt/idea/rendering:intellij.android.rendering[module]",
         "//tools/adt/idea/layoutlib-loader:intellij.android.layoutlib-loader[module]",
-<<<<<<< HEAD
-=======
         "//tools/adt/idea/ml-api:intellij.android.ml-api[module]",
->>>>>>> 0d09370c
     ],
 )
 
@@ -155,11 +149,8 @@
         "//tools/adt/idea/render-resources:intellij.android.render-resources[module, test]",
         "//tools/adt/idea/rendering:intellij.android.rendering[module, test]",
         "//tools/adt/idea/android:intellij.android.core.tests[module, test]",
-<<<<<<< HEAD
-=======
         "//tools/adt/idea/ml-api:intellij.android.ml-api[module, test]",
         "//tools/adt/idea/.idea/libraries:jetbrains.kotlinx.coroutines.test[test]",
->>>>>>> 0d09370c
     ],
 )
 
@@ -178,13 +169,8 @@
         "@maven//:com.sun.activation.javax.activation_1.2.0",
         "@maven//:commons-lang.commons-lang_2.4",
         "@maven//:org.codehaus.mojo.animal-sniffer-annotations_1.17",
-<<<<<<< HEAD
-        "@maven//:org.jetbrains.kotlin.kotlin-gradle-plugin-api_1.9.20-Beta",
-        "@maven//:org.jetbrains.kotlin.kotlin-gradle-plugin_1.9.20-Beta",
-=======
         "@maven//:org.jetbrains.kotlin.kotlin-gradle-plugin-api_" + KOTLIN_VERSION_FOR_TESTS,
         "@maven//:org.jetbrains.kotlin.kotlin-gradle-plugin_" + KOTLIN_VERSION_FOR_TESTS,
->>>>>>> 0d09370c
         "@maven//:org.jetbrains.kotlin.kotlin-reflect_1.4.32",
         "@maven//:org.jetbrains.kotlin.kotlin-stdlib-common_1.4.32",
         "@maven//:org.jetbrains.kotlin.kotlin-stdlib-jdk7_1.4.32",
@@ -230,15 +216,9 @@
         "@maven//:com.android.tools.build.aapt2_8.1.0-10154469",
         "@maven//:com.android.tools.build.gradle_8.1.0",
         "@maven//:com.google.android.material.material_1.5.0",
-<<<<<<< HEAD
-        "@maven//:org.jetbrains.kotlin.kotlin-gradle-plugin-api_1.9.20-Beta",
-        "@maven//:org.jetbrains.kotlin.kotlin-gradle-plugin_1.9.20-Beta",
-        "@maven//:org.jetbrains.kotlin.kotlin-stdlib-jdk8_1.9.20-Beta",
-=======
         "@maven//:org.jetbrains.kotlin.kotlin-gradle-plugin-api_" + KOTLIN_VERSION_FOR_TESTS,
         "@maven//:org.jetbrains.kotlin.kotlin-gradle-plugin_" + KOTLIN_VERSION_FOR_TESTS,
         "@maven//:org.jetbrains.kotlin.kotlin-stdlib-jdk8_" + KOTLIN_VERSION_FOR_TESTS,
->>>>>>> 0d09370c
         "@maven//:org.jetbrains.kotlinx.kotlinx-coroutines-core_1.4.1",
         "@maven//:org.jetbrains.markdown_0.2.1",
     ],
