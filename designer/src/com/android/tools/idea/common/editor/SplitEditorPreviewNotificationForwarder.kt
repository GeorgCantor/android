/*
 * Copyright (C) 2021 The Android Open Source Project
 *
 * Licensed under the Apache License, Version 2.0 (the "License");
 * you may not use this file except in compliance with the License.
 * You may obtain a copy of the License at
 *
 *      http://www.apache.org/licenses/LICENSE-2.0
 *
 * Unless required by applicable law or agreed to in writing, software
 * distributed under the License is distributed on an "AS IS" BASIS,
 * WITHOUT WARRANTIES OR CONDITIONS OF ANY KIND, either express or implied.
 * See the License for the specific language governing permissions and
 * limitations under the License.
 */
package com.android.tools.idea.common.editor

import com.intellij.openapi.fileEditor.FileEditor
import com.intellij.openapi.project.Project
import com.intellij.openapi.vfs.VirtualFile
import com.intellij.ui.EditorNotificationPanel
import com.intellij.ui.EditorNotificationProvider
import com.intellij.ui.EditorNotifications
import java.util.function.Function

/** Interface to implement by [SplitEditor] previews that wish to handle their own notifications. */
interface SplitEditorPreviewNotificationHandler {
  /** Called when the notifications need to be updated. */
  fun updateNotifications()
}

/**
 * [EditorNotificationProvider] that simply listens for notification update calls and forwards it to
 * the [SplitEditorPreviewNotificationHandler]. This allows the [SplitEditor] preview panels to
 * **optionally** its own notification system that displays notifications that only cover the
 * preview side and not the whole editor.
 *
 * This also allows for split editor preview notifications to use exactly the same interface as
 * [EditorNotifications] so they can easily be refactored.
 */
class SplitEditorPreviewNotificationForwarder : EditorNotificationProvider {

  override fun collectNotificationData(
    project: Project,
<<<<<<< HEAD
    file: VirtualFile
=======
    file: VirtualFile,
>>>>>>> 0d09370c
  ): Function<FileEditor, EditorNotificationPanel?> {
    return Function { fileEditor ->
      // If the given FileEditor is DesignerEditor, forward the update to the
      // MultiRepresentationPreview so it can
      // pass the notification handling to the corresponding representations.
      ((fileEditor as? SplitEditor<*>)?.preview as? SplitEditorPreviewNotificationHandler)
        ?.updateNotifications()
      // We never create EditorNotificationPanel so return null. The DesignFilesPreviewEditor will
      // handle the notifications.
      null
    }
  }
}<|MERGE_RESOLUTION|>--- conflicted
+++ resolved
@@ -42,11 +42,7 @@
 
   override fun collectNotificationData(
     project: Project,
-<<<<<<< HEAD
-    file: VirtualFile
-=======
     file: VirtualFile,
->>>>>>> 0d09370c
   ): Function<FileEditor, EditorNotificationPanel?> {
     return Function { fileEditor ->
       // If the given FileEditor is DesignerEditor, forward the update to the
