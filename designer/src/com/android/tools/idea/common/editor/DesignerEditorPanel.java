--- conflicted
+++ resolved
@@ -20,11 +20,8 @@
 import com.android.tools.adtui.workbench.ToolWindowDefinition;
 import com.android.tools.adtui.workbench.WorkBench;
 import com.android.tools.idea.AndroidPsiUtils;
-<<<<<<< HEAD
 import com.android.tools.idea.IdeInfo;
-=======
 import com.android.tools.idea.actions.DesignerDataKeys;
->>>>>>> 640ce73c
 import com.android.tools.idea.common.error.IssuePanelSplitter;
 import com.android.tools.idea.common.model.NlModel;
 import com.android.tools.idea.common.surface.DesignSurface;
@@ -406,9 +403,6 @@
     return myWorkBench;
   }
 
-<<<<<<< HEAD
-  private static final class WaitingForGradleSyncException extends RuntimeException {
-=======
   /**
    * Represents the {@link DesignerEditorPanel} state within the split editor. The state can be changed by the user or automatically based
    * on saved preferences.
@@ -423,7 +417,6 @@
   }
 
   private static class WaitingForGradleSyncException extends RuntimeException {
->>>>>>> 640ce73c
     private WaitingForGradleSyncException(@NotNull String message) {
       super(message);
     }
