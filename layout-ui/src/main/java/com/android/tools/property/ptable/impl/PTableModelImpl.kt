/*
 * Copyright (C) 2018 The Android Open Source Project
 *
 * Licensed under the Apache License, Version 2.0 (the "License");
 * you may not use this file except in compliance with the License.
 * You may obtain a copy of the License at
 *
 *      http://www.apache.org/licenses/LICENSE-2.0
 *
 * Unless required by applicable law or agreed to in writing, software
 * distributed under the License is distributed on an "AS IS" BASIS,
 * WITHOUT WARRANTIES OR CONDITIONS OF ANY KIND, either express or implied.
 * See the License for the specific language governing permissions and
 * limitations under the License.
 */
package com.android.tools.property.ptable.impl

import com.android.tools.property.ptable.PTableColumn
import com.android.tools.property.ptable.PTableGroupItem
import com.android.tools.property.ptable.PTableGroupModification
import com.android.tools.property.ptable.PTableItem
import com.android.tools.property.ptable.PTableModel
import com.android.tools.property.ptable.PTableModelUpdateListener
import com.google.common.annotations.VisibleForTesting
import com.intellij.util.ThreeState
import java.util.Collections
import java.util.IdentityHashMap
import javax.swing.table.AbstractTableModel
import kotlin.math.min

/** A table model implementation for a JTable. */
class PTableModelImpl(val tableModel: PTableModel) : AbstractTableModel() {
  private val items = mutableListOf<PTableItem>()
  private val parentItems = IdentityHashMap<PTableItem, PTableGroupItem>()
  private var hasEditableCells = ThreeState.UNSURE

  @VisibleForTesting
  val expandedItems: MutableSet<PTableGroupItem> = Collections.newSetFromMap(IdentityHashMap())

  init {
    items.addAll(tableModel.items)
    recomputeParents()

    tableModel.addListener(
      object : PTableModelUpdateListener {
        override fun itemsUpdated(modelChanged: Boolean, nextEditedItem: PTableItem?) {
          if (!modelChanged) {
            fireTableChanged(PTableModelRepaintEvent(this@PTableModelImpl))
          } else {
            hasEditableCells = ThreeState.UNSURE
            val previousExpandedPaths = computeExpandedPaths()
            items.clear()
            items.addAll(tableModel.items)
            recomputeParents()
            restoreExpanded(previousExpandedPaths)
            val index = if (nextEditedItem != null) indexOf(nextEditedItem) else -1
            fireTableChanged(PTableModelEvent(this@PTableModelImpl, index))
          }
        }
      }
    )
  }

  override fun getRowCount() = items.count()

  override fun getColumnCount() = 2

  override fun getValueAt(rowIndex: Int, columnIndex: Int): PTableItem = items[rowIndex]

  override fun isCellEditable(rowIndex: Int, columnIndex: Int): Boolean {
    return tableModel.isCellEditable(items[rowIndex], PTableColumn.fromColumn(columnIndex))
  }

  fun indexOf(item: PTableItem?): Int {
    return if (item != null) items.indexOfFirst { item === it } else -1
  }

  fun parentOf(item: PTableItem): PTableGroupItem? {
    return parentItems[item]
  }

  fun isGroupItem(item: PTableItem): Boolean {
    return item is PTableGroupItem
  }

  fun isExpanded(item: PTableGroupItem): Boolean {
    return expandedItems.contains(item)
  }

  fun toggle(item: PTableGroupItem): Int {
    val index = indexOf(item)
    if (index < 0) {
      return index
    }
    toggle(item, index)
    return index
  }

  fun toggle(index: Int) {
    val item = groupAt(index) ?: return
    toggle(item, index)
  }

  fun expand(index: Int) {
    val item = groupAt(index) ?: return
    expand(item, index)
  }

  fun collapse(index: Int) {
    val item = groupAt(index) ?: return
    collapse(item, index)
  }

  fun depth(item: PTableItem): Int {
    var parent = parentItems[item]
    var depth = 0
    while (parent != null) {
      depth++
      parent = parentItems[parent]
    }
    return depth
  }

  val isEditable: Boolean
    get() {
      var editable = hasEditableCells
      if (editable == ThreeState.UNSURE) {
        editable =
          ThreeState.fromBoolean(
            items.any {
              tableModel.isCellEditable(it, PTableColumn.VALUE) ||
                tableModel.isCellEditable(it, PTableColumn.NAME)
            }
          )
        hasEditableCells = editable
      }
      return editable.toBoolean()
    }

  fun updateGroupItems(group: PTableGroupItem, modification: PTableGroupModification) {
    // Update the parent map with the modified children of the group.
    removeParents(modification.removed)
    addParents(group, modification.added)
    if (!isExpanded(group)) {
      return
    }
    val index = indexOf(group)
    if (index < 0) {
      return
    }
    // If the group is expanded we must update the items on the table model such that the
    // correct child elements are visible in the table.
    val first = index + 1
    val alreadyExpanded = group.children.size - modification.added.size + modification.removed.size
    val itemsToCopy = min(alreadyExpanded, group.children.size)
    // Copy the current children over the currently expanded items in the model.
    group.children.copyInto(items, first, 0, itemsToCopy)
    if (alreadyExpanded > group.children.size) {
      // Remove the excess items that were expanded before this modification
      items.subList(first + group.children.size, first + alreadyExpanded).clear()
    } else if (alreadyExpanded < group.children.size) {
      // Add the extra items that were added with this modification
      items.addAll(first + itemsToCopy, group.children.subList(itemsToCopy, group.children.size))
    }
    fireTableDataChanged()
  }

  private fun groupAt(index: Int): PTableGroupItem? {
    if (index < 0 || index >= items.size) {
      return null
    }
    val item = items[index]
    return if (isGroupItem(item)) item as PTableGroupItem else null
  }

  private fun computeExpandedPaths(): List<List<PTableGroupItem>> {
    expandedItems.retainAll { isGroupItem(it) }
    return expandedItems.map { node -> generateSequence(node) { parentOf(it) }.toList().reversed() }
  }

  private fun restoreExpanded(previousExpandedPaths: List<List<PTableGroupItem>>) {
    expandedItems.clear()
    for (path in previousExpandedPaths) {
      for (node in path) {
        val index = items.indexOf(node)
        expand(index)
      }
    }
  }

  private fun toggle(item: PTableGroupItem, index: Int) {
    if (expandedItems.contains(item)) {
      collapse(item, index)
    } else {
      expand(item, index)
    }
  }

  private fun expand(item: PTableGroupItem, index: Int) =
    item.expandWhenPossible { restructured ->
      if (item === groupAt(index)) {
        if (restructured) {
          computeParents(item)
        }
        doExpand(item, index)
      }
    }

  private fun doExpand(item: PTableGroupItem, index: Int) {
    if (expandedItems.add(item)) {
      val list = mutableListOf<PTableItem>()
      computeExpanded(item, expandedItems, list)
      items.addAll(index + 1, list)
      fireTableDataChanged()
    }
  }

  private fun computeExpanded(
    item: PTableGroupItem,
    expanded: Set<PTableGroupItem>,
<<<<<<< HEAD
    list: MutableList<PTableItem>
=======
    list: MutableList<PTableItem>,
>>>>>>> 0d09370c
  ) {
    item.children.forEach {
      list.add(it)
      if (it is PTableGroupItem && expanded.contains(it)) {
        computeExpanded(it, expanded, list)
      }
    }
  }

  private fun collapse(item: PTableGroupItem, row: Int) {
    val rowsToRemove = expandedRowCount(item)
    if (expandedItems.remove(item)) {
      items.subList(row + 1, row + 1 + rowsToRemove).clear()
      fireTableDataChanged()
    }
  }

  private fun expandedRowCount(group: PTableGroupItem): Int {
    return group.children.sumOf {
      if (it is PTableGroupItem && expandedItems.contains(it)) 1 + expandedRowCount(it) else 1
    }
  }

  private fun recomputeParents() {
    parentItems.clear()
    items.forEach {
      if (it is PTableGroupItem) {
        computeParents(it)
      }
    }
  }

  private fun computeParents(group: PTableGroupItem) {
    addParents(group, group.children)
  }

  private fun addParents(group: PTableGroupItem, added: List<PTableItem>) {
    added.forEach {
      parentItems[it] = group
      if (it is PTableGroupItem) {
        addParents(it, it.children)
      }
    }
  }

  private fun removeParents(removed: List<PTableItem>) {
    removed.forEach {
      parentItems.remove(it)
      if (it is PTableGroupItem) {
        removeParents(it.children)
      }
    }
  }

  private fun <E> List<E>.copyInto(
    destination: MutableList<E>,
    destinationOffset: Int = 0,
    startIndex: Int = 0,
    endIndex: Int = size,
  ) {
    for (index in startIndex until endIndex) {
      destination[destinationOffset + index - startIndex] = this[index]
    }
  }
}<|MERGE_RESOLUTION|>--- conflicted
+++ resolved
@@ -218,11 +218,7 @@
   private fun computeExpanded(
     item: PTableGroupItem,
     expanded: Set<PTableGroupItem>,
-<<<<<<< HEAD
-    list: MutableList<PTableItem>
-=======
     list: MutableList<PTableItem>,
->>>>>>> 0d09370c
   ) {
     item.children.forEach {
       list.add(it)
