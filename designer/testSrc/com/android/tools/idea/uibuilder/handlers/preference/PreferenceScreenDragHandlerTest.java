/*
 * Copyright (C) 2016 The Android Open Source Project
 *
 * Licensed under the Apache License, Version 2.0 (the "License");
 * you may not use this file except in compliance with the License.
 * You may obtain a copy of the License at
 *
 *      http://www.apache.org/licenses/LICENSE-2.0
 *
 * Unless required by applicable law or agreed to in writing, software
 * distributed under the License is distributed on an "AS IS" BASIS,
 * WITHOUT WARRANTIES OR CONDITIONS OF ANY KIND, either express or implied.
 * See the License for the specific language governing permissions and
 * limitations under the License.
 */
package com.android.tools.idea.uibuilder.handlers.preference;

import com.android.tools.idea.uibuilder.SyncLayoutlibSceneManager;
import com.android.tools.idea.common.SyncNlModel;
import com.android.tools.idea.uibuilder.api.DragType;
import com.android.tools.idea.uibuilder.api.ViewEditor;
import com.android.tools.idea.uibuilder.api.ViewGroupHandler;
import com.android.tools.idea.uibuilder.fixtures.ScreenFixture;
import com.android.tools.idea.uibuilder.graphics.NlGraphics;
import com.android.tools.idea.common.scene.Scene;
import com.android.tools.idea.common.scene.SceneComponent;
import com.android.tools.idea.common.scene.draw.DisplayList;
import org.jetbrains.annotations.NotNull;
import org.mockito.Mockito;

import java.awt.*;
import java.util.Collections;
import java.util.List;

import static com.android.SdkConstants.PreferenceTags.PREFERENCE_CATEGORY;
import static com.android.SdkConstants.PreferenceTags.PREFERENCE_SCREEN;

public final class PreferenceScreenDragHandlerTest extends PreferenceScreenTestCase {
  public void testUpdate() {
    PreferenceGroupDragHandler handler = newPreferenceScreenDragHandler(newPreferenceScreen());

    handler.update(180, 345, 0);
    assertEquals(PREFERENCE_CATEGORY, handler.myGroup.getNlComponent().getTagName());

    handler.update(180, 356, 0);
    assertEquals(PREFERENCE_SCREEN, handler.myGroup.getNlComponent().getTagName());

    handler.update(180, 370, 0);
    assertEquals(PREFERENCE_SCREEN, handler.myGroup.getNlComponent().getTagName());
  }

  public void testUpdateAdjacentCategories() {
    SyncNlModel model = model("model.xml", preferenceScreen(0, 162, 768, 548).children(
      checkBoxPreference(0, 162, 768, 102),
      preferenceCategory(0, 266, 768, 65)
        .id("@+id/category1")
        .unboundedChildren(checkBoxPreference(0, 333, 768, 102)),
      preferenceCategory(0, 437, 768, 65)
        .id("@+id/category2")
        .unboundedChildren(checkBoxPreference(0, 504, 768, 102)),
      checkBoxPreference(0, 608, 768, 102))).build();

    PreferenceGroupDragHandler handler = newPreferenceScreenDragHandler(model);

    handler.update(180, 205, 0);
    assertEquals(model.find("category1"), handler.myGroup.getNlComponent());

    handler.update(180, 230, 0);
    assertEquals(model.find("category2"), handler.myGroup.getNlComponent());
  }

  public void testDrawDropPreviewLine() {
    PreferenceGroupDragHandler handler = newPreferenceScreenDragHandler(newPreferenceScreen());
    NlGraphics graphics = Mockito.mock(NlGraphics.class);

    handler.update(180, 345, 0);
    handler.drawDropPreviewLine(graphics);

    handler.update(180, 370, 0);
    handler.drawDropPreviewLine(graphics);

    Mockito.verify(graphics).drawBottomDp(new Rectangle(0, 304, 384, 52));
    Mockito.verify(graphics).drawTopDp(new Rectangle(0, 356, 384, 52));
  }

  public void testDrawDropRecipientLines() {
    PreferenceGroupDragHandler handler = newPreferenceScreenDragHandler(newPreferenceScreen());
    NlGraphics graphics = Mockito.mock(NlGraphics.class);

    handler.update(180, 251, 0);
    handler.drawDropRecipientLines(graphics);

    Rectangle bounds = new Rectangle(0, 166, 384, 190);

    Mockito.verify(graphics).drawTopDp(bounds);
    Mockito.verify(graphics).drawLeftDp(bounds);
    Mockito.verify(graphics).drawRightDp(bounds);
    Mockito.verify(graphics).drawBottomDp(bounds);
  }

  public void testDrawDropZoneLinesPointerIsBetweenFirstAndSecondChildren() {
    PreferenceGroupDragHandler handler = newPreferenceScreenDragHandler(newPreferenceScreen());
    NlGraphics graphics = Mockito.mock(NlGraphics.class);

    handler.update(180, 251, 0);
    handler.drawDropZoneLines(graphics);

    List<SceneComponent> preferences = handler.myGroup.getChildren();

    Mockito.verify(graphics).drawTop(preferences.get(0).getNlComponent());
    Mockito.verify(graphics).drawTop(preferences.get(2).getNlComponent());
  }

  public void testDrawDropZoneLinesPointerIsBetweenSecondAndThirdChildren() {
    PreferenceGroupDragHandler handler = newPreferenceScreenDragHandler(newPreferenceScreen());
    NlGraphics graphics = Mockito.mock(NlGraphics.class);

    handler.update(180, 303, 0);
    handler.drawDropZoneLines(graphics);

    List<SceneComponent> preferences = handler.myGroup.getChildren();

    Mockito.verify(graphics).drawTop(preferences.get(0).getNlComponent());
    Mockito.verify(graphics).drawTop(preferences.get(1).getNlComponent());
  }

  @NotNull
  private SyncNlModel newPreferenceScreen() {
    return model("model.xml",
                 preferenceScreen(0, 162, 768, 755).children(
                   checkBoxPreference(0, 162, 768, 168),
                   preferenceCategory(),
                   checkBoxPreference(0, 711, 768, 102),
                   checkBoxPreference(0, 815, 768, 102))).build();
  }

  @NotNull
  private PreferenceGroupDragHandler newPreferenceScreenDragHandler(@NotNull SyncNlModel model) {
    ScreenFixture screenFixture = new ScreenFixture(model).withScale(1);
<<<<<<< HEAD
    Scene scene = new SyncLayoutlibSceneManager(model).build();
=======
    Scene scene = new SyncLayoutlibSceneManager(model).getScene();
>>>>>>> 9e819fa1
    scene.buildDisplayList(new DisplayList(), 0);

    ViewEditor editor = editor(screenFixture.getScreen());
    SceneComponent component = scene.getRoot();
    return new PreferenceScreenDragHandler(editor, new ViewGroupHandler(), component, Collections.singletonList(component.getNlComponent()), DragType.MOVE);
  }
}<|MERGE_RESOLUTION|>--- conflicted
+++ resolved
@@ -137,11 +137,7 @@
   @NotNull
   private PreferenceGroupDragHandler newPreferenceScreenDragHandler(@NotNull SyncNlModel model) {
     ScreenFixture screenFixture = new ScreenFixture(model).withScale(1);
-<<<<<<< HEAD
-    Scene scene = new SyncLayoutlibSceneManager(model).build();
-=======
     Scene scene = new SyncLayoutlibSceneManager(model).getScene();
->>>>>>> 9e819fa1
     scene.buildDisplayList(new DisplayList(), 0);
 
     ViewEditor editor = editor(screenFixture.getScreen());
