/*
 * Copyright (C) 2023 The Android Open Source Project
 *
 * Licensed under the Apache License, Version 2.0 (the "License");
 * you may not use this file except in compliance with the License.
 * You may obtain a copy of the License at
 *
 *      http://www.apache.org/licenses/LICENSE-2.0
 *
 * Unless required by applicable law or agreed to in writing, software
 * distributed under the License is distributed on an "AS IS" BASIS,
 * WITHOUT WARRANTIES OR CONDITIONS OF ANY KIND, either express or implied.
 * See the License for the specific language governing permissions and
 * limitations under the License.
 */
package com.android.tools.idea.vitals.ui

import com.android.tools.idea.concurrency.AndroidCoroutineScope
import com.android.tools.idea.concurrency.AndroidDispatchers
import com.android.tools.idea.flags.StudioFlags
import com.android.tools.idea.insights.AppInsightsModel
import com.android.tools.idea.insights.VITALS_KEY
import com.android.tools.idea.insights.analytics.AppInsightsTracker
import com.android.tools.idea.insights.analytics.AppInsightsTrackerImpl
import com.android.tools.idea.insights.ui.AppInsightsTabPanel
import com.android.tools.idea.insights.ui.AppInsightsTabProvider
<<<<<<< HEAD
import com.google.gct.login.GoogleLogin
=======
import com.android.tools.idea.vitals.VitalsLoginFeature
import com.google.gct.login2.GoogleLoginService
import com.google.gct.login2.LoginFeature
>>>>>>> 0d09370c
import com.google.wireless.android.sdk.stats.AppQualityInsightsUsageEvent
import com.intellij.icons.AllIcons
import com.intellij.ide.BrowserUtil
import com.intellij.openapi.components.service
import com.intellij.openapi.project.Project
import com.intellij.ui.SimpleTextAttributes
import com.intellij.util.ui.StatusText
import icons.StudioIcons
import icons.StudioIllustrations
import java.awt.Graphics
import java.time.Clock
import javax.swing.JPanel
import kotlinx.coroutines.flow.combine
import kotlinx.coroutines.launch
import kotlinx.coroutines.withContext

class VitalsTabProvider : AppInsightsTabProvider {
  override val displayName = VITALS_KEY.displayName

  override val icon = StudioIcons.Avd.DEVICE_PLAY_STORE

  override fun populateTab(project: Project, tabPanel: AppInsightsTabPanel) {
    tabPanel.setComponent(placeholderContent())
    AndroidCoroutineScope(tabPanel, AndroidDispatchers.diskIoThread).launch {
      val configManager = project.service<VitalsConfigurationService>().manager
      val tracker = AppInsightsTrackerImpl(project, AppInsightsTracker.ProductType.PLAY_VITALS)
      withContext(AndroidDispatchers.uiThread) {
<<<<<<< HEAD
        configManager.configuration.collect { appInsightsModel ->
=======
        // Combine with active user flow to get the logged out -> logged in + not authorized update
        val loginService = service<GoogleLoginService>()
        val flow =
          if (loginService.useOldVersion) configManager.configuration
          else
            configManager.configuration.combine(loginService.activeUserFlow) { config, _ -> config }
        flow.collect { appInsightsModel ->
>>>>>>> 0d09370c
          when (appInsightsModel) {
            AppInsightsModel.Unauthenticated -> {
              tracker.logZeroState(
                AppQualityInsightsUsageEvent.AppQualityInsightsZeroStateDetails.newBuilder()
                  .apply {
                    emptyState =
                      AppQualityInsightsUsageEvent.AppQualityInsightsZeroStateDetails.EmptyState
                        .NO_LOGIN
                  }
                  .build()
              )
              tabPanel.setComponent(loggedOutErrorStateComponent())
            }
            is AppInsightsModel.Authenticated -> {
              tabPanel.setComponent(
                VitalsTab(
                  appInsightsModel.controller,
                  project,
                  Clock.systemDefaultZone(),
<<<<<<< HEAD
                  AppInsightsTrackerImpl(project, AppInsightsTracker.ProductType.PLAY_VITALS)
                )
              )
            }
            AppInsightsModel.Uninitialized -> {}
=======
                  AppInsightsTrackerImpl(project, AppInsightsTracker.ProductType.PLAY_VITALS),
                )
              )
            }
            else -> {}
>>>>>>> 0d09370c
          }
        }
      }
    }
  }

  override fun isApplicable(): Boolean = StudioFlags.PLAY_VITALS_ENABLED.get()

  override fun getConfigurationManager(project: Project) =
    project.service<VitalsConfigurationService>().manager

  private fun placeholderContent(): JPanel =
    object : JPanel() {
      private val text =
        object : StatusText() {
            override fun isStatusVisible() = true
          }
          .also {
            it.appendLine(
              "Waiting for initial sync...",
              SimpleTextAttributes.GRAYED_ATTRIBUTES,
<<<<<<< HEAD
              null
=======
              null,
>>>>>>> 0d09370c
            )
            it.attachTo(this)
          }

      override fun paint(g: Graphics?) {
        super.paint(g)
        text.paint(this, g)
      }
    }

  @Suppress("DialogTitleCapitalization")
  private fun loggedOutErrorStateComponent(): JPanel {
    val loggedOutText =
      object : StatusText() {
          override fun isStatusVisible() = true
        }
        .apply {
          appendLine(
            StudioIllustrations.Common.PLAY_CONSOLE,
            "",
            SimpleTextAttributes.REGULAR_ATTRIBUTES,
            null,
          )
          appendLine(
            "See insights from Play Console with Android Vitals",
            SimpleTextAttributes.REGULAR_BOLD_ATTRIBUTES,
            null,
          )
          if (GoogleLoginService.instance.isLoggedIn()) {
            appendLine("Authorize", SimpleTextAttributes.LINK_ATTRIBUTES) {
              LoginFeature.feature<VitalsLoginFeature>().logInAsync()
            }
            appendText(" Android Studio to connect to your Play Console account.")
          } else {
            appendLine("Log in", SimpleTextAttributes.LINK_ATTRIBUTES) {
              LoginFeature.feature<VitalsLoginFeature>().logInAsync()
            }
            appendText(" to Android Studio to connect to your Play Console account.")
          }
<<<<<<< HEAD
          appendText(" to Android Studio to connect to your Play Console account.")
=======
>>>>>>> 0d09370c
          appendLine("")
          appendLine(
            AllIcons.General.ContextHelp,
            "More Info",
            SimpleTextAttributes.LINK_ATTRIBUTES,
          ) {
            BrowserUtil.browse("https://d.android.com/r/studio-ui/debug/aqi-android-vitals")
          }
        }

    return object : JPanel() {
      init {
        loggedOutText.attachTo(this)
      }

      override fun paint(g: Graphics?) {
        super.paint(g)
        loggedOutText.paint(this, g)
      }
    }
  }
}<|MERGE_RESOLUTION|>--- conflicted
+++ resolved
@@ -24,13 +24,9 @@
 import com.android.tools.idea.insights.analytics.AppInsightsTrackerImpl
 import com.android.tools.idea.insights.ui.AppInsightsTabPanel
 import com.android.tools.idea.insights.ui.AppInsightsTabProvider
-<<<<<<< HEAD
-import com.google.gct.login.GoogleLogin
-=======
 import com.android.tools.idea.vitals.VitalsLoginFeature
 import com.google.gct.login2.GoogleLoginService
 import com.google.gct.login2.LoginFeature
->>>>>>> 0d09370c
 import com.google.wireless.android.sdk.stats.AppQualityInsightsUsageEvent
 import com.intellij.icons.AllIcons
 import com.intellij.ide.BrowserUtil
@@ -58,9 +54,6 @@
       val configManager = project.service<VitalsConfigurationService>().manager
       val tracker = AppInsightsTrackerImpl(project, AppInsightsTracker.ProductType.PLAY_VITALS)
       withContext(AndroidDispatchers.uiThread) {
-<<<<<<< HEAD
-        configManager.configuration.collect { appInsightsModel ->
-=======
         // Combine with active user flow to get the logged out -> logged in + not authorized update
         val loginService = service<GoogleLoginService>()
         val flow =
@@ -68,7 +61,6 @@
           else
             configManager.configuration.combine(loginService.activeUserFlow) { config, _ -> config }
         flow.collect { appInsightsModel ->
->>>>>>> 0d09370c
           when (appInsightsModel) {
             AppInsightsModel.Unauthenticated -> {
               tracker.logZeroState(
@@ -88,19 +80,11 @@
                   appInsightsModel.controller,
                   project,
                   Clock.systemDefaultZone(),
-<<<<<<< HEAD
-                  AppInsightsTrackerImpl(project, AppInsightsTracker.ProductType.PLAY_VITALS)
-                )
-              )
-            }
-            AppInsightsModel.Uninitialized -> {}
-=======
                   AppInsightsTrackerImpl(project, AppInsightsTracker.ProductType.PLAY_VITALS),
                 )
               )
             }
             else -> {}
->>>>>>> 0d09370c
           }
         }
       }
@@ -122,11 +106,7 @@
             it.appendLine(
               "Waiting for initial sync...",
               SimpleTextAttributes.GRAYED_ATTRIBUTES,
-<<<<<<< HEAD
-              null
-=======
               null,
->>>>>>> 0d09370c
             )
             it.attachTo(this)
           }
@@ -166,10 +146,6 @@
             }
             appendText(" to Android Studio to connect to your Play Console account.")
           }
-<<<<<<< HEAD
-          appendText(" to Android Studio to connect to your Play Console account.")
-=======
->>>>>>> 0d09370c
           appendLine("")
           appendLine(
             AllIcons.General.ContextHelp,
