<!--
  ~ Copyright (C) 2023 The Android Open Source Project
  ~
  ~ Licensed under the Apache License, Version 2.0 (the "License");
  ~ you may not use this file except in compliance with the License.
  ~ You may obtain a copy of the License at
  ~
  ~      http://www.apache.org/licenses/LICENSE-2.0
  ~
  ~ Unless required by applicable law or agreed to in writing, software
  ~ distributed under the License is distributed on an "AS IS" BASIS,
  ~ WITHOUT WARRANTIES OR CONDITIONS OF ANY KIND, either express or implied.
  ~ See the License for the specific language governing permissions and
  ~ limitations under the License.
  -->
<idea-plugin>
  <extensions defaultExtensionNs="com.android.tools.idea.uibuilder.editor.multirepresentation.sourcecode">
    <sourceCodePreviewRepresentationProvider implementation="com.android.tools.idea.wear.preview.WearTilePreviewRepresentationProvider"/>
  </extensions>

  <extensions defaultExtensionNs="com.intellij">
    <notificationGroup id="Wear Tile Preview Notification" displayType="NONE"/>
<<<<<<< HEAD
=======

    <deadCode implementation="com.android.tools.idea.wear.preview.WearTilePreviewEntryPoint"/>

    <languageInjectionContributor language="kotlin"
                                  implementationClass="com.android.tools.idea.wear.preview.util.device.WearTileDeviceSpecInjectionContributor"/>
    <languageInjectionContributor language="JAVA"
                                  implementationClass="com.android.tools.idea.wear.preview.util.device.WearTileDeviceSpecInjectionContributor"/>
    <deadCode implementation="com.android.tools.idea.wear.preview.WearTilePreviewEntryPoint" />

    <localInspection implementationClass="com.android.tools.idea.wear.preview.lint.WearTilePreviewNotSupportedInUnitTestFiles"
                     shortName="WearTilePreviewNotSupportedInKotlinUnitTestFiles"
                     language="kotlin"
                     enabledByDefault="true"
                     bundle="bundle.wear.WearBundle"
                     groupKey="inspection.group.name"
                     key="inspection.unit.test.files"
                     level="ERROR"/>

    <localInspection implementationClass="com.android.tools.idea.wear.preview.lint.WearTilePreviewNotSupportedInUnitTestFiles"
                     shortName="WearTilePreviewNotSupportedInJavaUnitTestFiles"
                     language="JAVA"
                     enabledByDefault="true"
                     bundle="bundle.wear.WearBundle"
                     groupKey="inspection.group.name"
                     key="inspection.unit.test.files"
                     level="ERROR"/>

>>>>>>> 0d09370c
  </extensions>
</idea-plugin><|MERGE_RESOLUTION|>--- conflicted
+++ resolved
@@ -20,8 +20,6 @@
 
   <extensions defaultExtensionNs="com.intellij">
     <notificationGroup id="Wear Tile Preview Notification" displayType="NONE"/>
-<<<<<<< HEAD
-=======
 
     <deadCode implementation="com.android.tools.idea.wear.preview.WearTilePreviewEntryPoint"/>
 
@@ -49,6 +47,5 @@
                      key="inspection.unit.test.files"
                      level="ERROR"/>
 
->>>>>>> 0d09370c
   </extensions>
 </idea-plugin>