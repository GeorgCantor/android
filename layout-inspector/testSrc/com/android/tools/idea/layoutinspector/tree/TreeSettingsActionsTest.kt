/*
 * Copyright (C) 2020 The Android Open Source Project
 *
 * Licensed under the Apache License, Version 2.0 (the "License");
 * you may not use this file except in compliance with the License.
 * You may obtain a copy of the License at
 *
 *      http://www.apache.org/licenses/LICENSE-2.0
 *
 * Unless required by applicable law or agreed to in writing, software
 * distributed under the License is distributed on an "AS IS" BASIS,
 * WITHOUT WARRANTIES OR CONDITIONS OF ANY KIND, either express or implied.
 * See the License for the specific language governing permissions and
 * limitations under the License.
 */
package com.android.tools.idea.layoutinspector.tree

import com.android.ide.common.rendering.api.ResourceNamespace
import com.android.ide.common.rendering.api.ResourceReference
import com.android.resources.ResourceType
import com.android.testutils.MockitoKt.mock
import com.android.testutils.MockitoKt.whenever
import com.android.tools.adtui.workbench.ToolContent
import com.android.tools.idea.layoutinspector.LAYOUT_INSPECTOR_DATA_KEY
import com.android.tools.idea.layoutinspector.LayoutInspector
import com.android.tools.idea.layoutinspector.metrics.statistics.SessionStatisticsImpl
import com.android.tools.idea.layoutinspector.model
import com.android.tools.idea.layoutinspector.model.InspectorModel
import com.android.tools.idea.layoutinspector.model.ROOT
import com.android.tools.idea.layoutinspector.model.SelectionOrigin
import com.android.tools.idea.layoutinspector.model.VIEW1
import com.android.tools.idea.layoutinspector.model.VIEW2
import com.android.tools.idea.layoutinspector.model.VIEW3
import com.android.tools.idea.layoutinspector.pipeline.InspectorClient.Capability
import com.android.tools.idea.layoutinspector.pipeline.appinspection.AppInspectionInspectorClient
import com.android.tools.idea.layoutinspector.util.FakeTreeSettings
import com.google.common.truth.Truth.assertThat
import com.google.wireless.android.sdk.stats.DynamicLayoutInspectorAttachToProcess.ClientType.APP_INSPECTION_CLIENT
import com.intellij.openapi.actionSystem.ActionManager
import com.intellij.openapi.actionSystem.ActionPlaces
import com.intellij.openapi.actionSystem.AnAction
import com.intellij.openapi.actionSystem.AnActionEvent
import com.intellij.openapi.actionSystem.DataContext
import com.intellij.openapi.actionSystem.DataKey
import com.intellij.openapi.actionSystem.PlatformCoreDataKeys
import com.intellij.openapi.actionSystem.Presentation
import com.intellij.openapi.actionSystem.ToggleAction
import com.intellij.testFramework.ApplicationRule
import com.intellij.testFramework.DisposableRule
import com.intellij.ui.treeStructure.Tree
import java.util.EnumSet
import javax.swing.JComponent
import javax.swing.JPanel
import org.junit.ClassRule
import org.junit.Rule
import org.junit.Test
import org.mockito.Mockito
import org.mockito.Mockito.times
import org.mockito.Mockito.verify

private val DO_NOT_CARE: () -> Boolean = { false }

class TreeSettingsActionsTest {
  companion object {
    @JvmField @ClassRule val rule = ApplicationRule()
  }

  @get:Rule val disposableRule = DisposableRule()

  private val treeSettings = FakeTreeSettings()
  private val model = createModel()
  private val stats = SessionStatisticsImpl(APP_INSPECTION_CLIENT)
  private val capabilities = EnumSet.noneOf(Capability::class.java)
  private var isConnected = false
  private var inLiveMode = true

  @Test
  fun testFilterSystemNodeAction() {
    val systemNodeFilterAction = SystemNodeFilterAction { null }
    val event = createEvent()
    systemNodeFilterAction.testActionVisibility(event, Capability.SUPPORTS_SYSTEM_NODES)
    systemNodeFilterAction.testToggleAction(event, statsValue = { stats.hideSystemNodes }) {
      treeSettings.hideSystemNodes
    }
  }

  @Test
  fun testHighlightSemanticsFilterAction() {
    val event = createEvent()
    HighlightSemanticsAction.testActionVisibility(event, Capability.SUPPORTS_SEMANTICS)
    HighlightSemanticsAction.testToggleAction(
      event,
<<<<<<< HEAD
      LayoutInspectorTreePanel::updateSemanticsFiltering
=======
      LayoutInspectorTreePanel::updateSemanticsFiltering,
>>>>>>> 0d09370c
    ) {
      treeSettings.highlightSemantics
    }
  }

  @Test
  fun testCallstackAction() {
    val event = createEvent()
    CallstackAction.testActionVisibility(event, Capability.SUPPORTS_COMPOSE)
    CallstackAction.testToggleAction(event) { treeSettings.composeAsCallstack }
  }

  @Test
  fun testSupportLines() {
    val event = createEvent()
    val defaultValue = treeSettings.supportLines
    assertThat(SupportLines.isSelected(event)).isEqualTo(defaultValue)
    SupportLines.setSelected(event, !defaultValue)
    assertThat(treeSettings.supportLines).isEqualTo(!defaultValue)
    verify(event.treePanel()?.component)!!.repaint()
    SupportLines.setSelected(event, defaultValue)
    assertThat(treeSettings.supportLines).isEqualTo(defaultValue)
    verify(event.treePanel()?.component, times(2))!!.repaint()
  }

  @Test
  fun testAddingFilterRemovesSystemSelectedAndHoveredNodes() {
    val systemNodeFilterAction = SystemNodeFilterAction { null }
    treeSettings.hideSystemNodes = false
    val event = createEvent()
    model.setSelection(model[VIEW3]!!, SelectionOrigin.INTERNAL)
    model.hoveredNode = model[VIEW2]!!
    systemNodeFilterAction.setSelected(event, true)

    assertThat(model.selection).isSameAs(model[VIEW1]!!)
    assertThat(model.hoveredNode).isNull()
  }

  @Test
  fun testAddingFilterKeepsUserSelectedAndHoveredNode() {
    val systemNodeFilterAction = SystemNodeFilterAction { null }
    treeSettings.hideSystemNodes = false
    val event = createEvent()
    model.setSelection(model[VIEW1]!!, SelectionOrigin.INTERNAL)
    model.hoveredNode = model[VIEW1]!!
    systemNodeFilterAction.setSelected(event, true)

    assertThat(model.selection).isSameAs(model[VIEW1]!!)
    assertThat(model.hoveredNode).isSameAs(model[VIEW1]!!)
  }

  @Test
  fun testRecomposeCounts() {
    val event = createEvent()
    assertThat(RecompositionCounts.isSelected(event)).isEqualTo(false)

    RecompositionCounts.testActionVisibility(event, Capability.SUPPORTS_COMPOSE)

    // Check enabled enabled state:
    assertThat(event.presentation.isEnabled).isFalse()
    assertThat(event.presentation.text)
      .isEqualTo("Show Recomposition Counts (Needs Compose 1.2.1+)")
    capabilities.add(Capability.SUPPORTS_COMPOSE_RECOMPOSITION_COUNTS)

    inLiveMode = false
    RecompositionCounts.update(event)
    assertThat(event.presentation.isVisible).isFalse()

    inLiveMode = true
    RecompositionCounts.update(event)
    assertThat(event.presentation.isVisible).isTrue()
    assertThat(event.presentation.isEnabled).isTrue()
    assertThat(event.presentation.text).isEqualTo("Show Recomposition Counts")

    RecompositionCounts.setSelected(event, true)
    assertThat(treeSettings.showRecompositions).isEqualTo(true)
    verify(event.treePanel())!!.updateRecompositionColumnVisibility()
    verify(event.treePanel())!!.resetRecompositionCounts()

    RecompositionCounts.setSelected(event, false)
    assertThat(treeSettings.showRecompositions).isEqualTo(false)
    verify(event.treePanel(), times(2))!!.updateRecompositionColumnVisibility()
    verify(event.treePanel(), times(2))!!.resetRecompositionCounts()

    // Disconnect and check modifying setting:
    isConnected = false
    inLiveMode = false
    assertThat(RecompositionCounts.isSelected(event)).isFalse()
    RecompositionCounts.setSelected(event, true)
    assertThat(RecompositionCounts.isSelected(event)).isTrue()
    RecompositionCounts.setSelected(event, false)
    assertThat(RecompositionCounts.isSelected(event)).isFalse()
  }

  private fun AnAction.testActionVisibility(
    event: AnActionEvent,
<<<<<<< HEAD
    vararg controllingCapabilities: Capability
=======
    vararg controllingCapabilities: Capability,
>>>>>>> 0d09370c
  ) {
    // All actions should be visible when not connected; no matter the controlling capability:
    isConnected = false
    capabilities.clear()
    update(event)
    assertThat(event.presentation.isVisible).isTrue()

    for (excluded in controllingCapabilities) {
      capabilities.addAll(controllingCapabilities)
      capabilities.remove(excluded)
      update(event)
      assertThat(event.presentation.isVisible).isTrue()
    }

    capabilities.addAll(controllingCapabilities)
    update(event)
    assertThat(event.presentation.isVisible).isTrue()

    // All actions should be hidden when connected and their controlling capability is off:
    isConnected = true
    capabilities.clear()
    update(event)
    assertThat(event.presentation.isVisible).isFalse()

    // If any capability is missing the action is hidden:
    for (excluded in controllingCapabilities) {
      capabilities.addAll(controllingCapabilities)
      capabilities.remove(excluded)
      update(event)
      assertThat(event.presentation.isVisible).isFalse()
    }

    // All actions should be visible when connected and their controlling capability is on:
    capabilities.addAll(controllingCapabilities)
    update(event)
    assertThat(event.presentation.isVisible).isTrue()
  }

  private fun ToggleAction.testToggleAction(
    event: AnActionEvent,
    update: (LayoutInspectorTreePanel) -> Unit = LayoutInspectorTreePanel::refresh,
    statsValue: () -> Boolean = DO_NOT_CARE,
    value: () -> Boolean,
  ) {
    val defaultValue = value()
    assertThat(isSelected(event)).isEqualTo(defaultValue)
    setSelected(event, !defaultValue)
    assertThat(value()).isEqualTo(!defaultValue)
    if (statsValue != DO_NOT_CARE) {
      assertThat(statsValue()).isEqualTo(!defaultValue)
    }
    update(verify(event.treePanel())!!)
    setSelected(event, defaultValue)
    assertThat(value()).isEqualTo(defaultValue)
    if (statsValue != DO_NOT_CARE) {
      assertThat(statsValue()).isEqualTo(defaultValue)
    }
    update(verify(event.treePanel(), times(2))!!)
  }

  private fun createEvent(): AnActionEvent {
    val tree: Tree = mock()
    val component: JComponent = mock()
    val treePanel: LayoutInspectorTreePanel = mock()
    val panel = JPanel()
    panel.putClientProperty(ToolContent.TOOL_CONTENT_KEY, treePanel)
    val inspector: LayoutInspector = mock()
    val client: AppInspectionInspectorClient = mock()
    whenever(treePanel.tree).thenReturn(tree)
    whenever(treePanel.component).thenReturn(component)
    whenever(inspector.inspectorModel).thenReturn(model)
    whenever(inspector.currentClient).thenReturn(client)
    whenever(inspector.treeSettings).thenReturn(treeSettings)
    whenever(client.stats).thenReturn(stats)
    Mockito.doAnswer { capabilities }.whenever(client).capabilities
    Mockito.doAnswer { isConnected }.whenever(client).isConnected
    Mockito.doAnswer { inLiveMode }.whenever(client).inLiveMode

    val dataContext =
      object : DataContext {
        override fun getData(dataId: String): Any? {
          return null
        }

        override fun <T> getData(key: DataKey<T>): T? {
          @Suppress("UNCHECKED_CAST")
          return when (key) {
            PlatformCoreDataKeys.CONTEXT_COMPONENT -> panel as T
            LAYOUT_INSPECTOR_DATA_KEY -> inspector as T
            else -> null
          }
        }
      }
    val actionManager: ActionManager = mock()
    return AnActionEvent(null, dataContext, ActionPlaces.UNKNOWN, Presentation(), actionManager, 0)
  }

  private fun createModel(): InspectorModel {
    val screenSimple =
      ResourceReference(ResourceNamespace.ANDROID, ResourceType.LAYOUT, "screen_simple")
    val appcompatScreenSimple =
      ResourceReference(ResourceNamespace.APPCOMPAT, ResourceType.LAYOUT, "abc_screen_simple")
    val mainLayout =
      ResourceReference(ResourceNamespace.RES_AUTO, ResourceType.LAYOUT, "activity_main")
<<<<<<< HEAD
    return model {
=======
    return model(disposableRule.disposable) {
>>>>>>> 0d09370c
      view(ROOT) {
        view(VIEW1, layout = mainLayout) {
          view(VIEW2, layout = screenSimple) { view(VIEW3, layout = appcompatScreenSimple) }
        }
      }
    }
  }
}<|MERGE_RESOLUTION|>--- conflicted
+++ resolved
@@ -48,15 +48,15 @@
 import com.intellij.testFramework.ApplicationRule
 import com.intellij.testFramework.DisposableRule
 import com.intellij.ui.treeStructure.Tree
-import java.util.EnumSet
-import javax.swing.JComponent
-import javax.swing.JPanel
 import org.junit.ClassRule
 import org.junit.Rule
 import org.junit.Test
 import org.mockito.Mockito
 import org.mockito.Mockito.times
 import org.mockito.Mockito.verify
+import java.util.EnumSet
+import javax.swing.JComponent
+import javax.swing.JPanel
 
 private val DO_NOT_CARE: () -> Boolean = { false }
 
@@ -90,11 +90,7 @@
     HighlightSemanticsAction.testActionVisibility(event, Capability.SUPPORTS_SEMANTICS)
     HighlightSemanticsAction.testToggleAction(
       event,
-<<<<<<< HEAD
-      LayoutInspectorTreePanel::updateSemanticsFiltering
-=======
       LayoutInspectorTreePanel::updateSemanticsFiltering,
->>>>>>> 0d09370c
     ) {
       treeSettings.highlightSemantics
     }
@@ -191,11 +187,7 @@
 
   private fun AnAction.testActionVisibility(
     event: AnActionEvent,
-<<<<<<< HEAD
-    vararg controllingCapabilities: Capability
-=======
     vararg controllingCapabilities: Capability,
->>>>>>> 0d09370c
   ) {
     // All actions should be visible when not connected; no matter the controlling capability:
     isConnected = false
@@ -300,11 +292,7 @@
       ResourceReference(ResourceNamespace.APPCOMPAT, ResourceType.LAYOUT, "abc_screen_simple")
     val mainLayout =
       ResourceReference(ResourceNamespace.RES_AUTO, ResourceType.LAYOUT, "activity_main")
-<<<<<<< HEAD
-    return model {
-=======
     return model(disposableRule.disposable) {
->>>>>>> 0d09370c
       view(ROOT) {
         view(VIEW1, layout = mainLayout) {
           view(VIEW2, layout = screenSimple) { view(VIEW3, layout = appcompatScreenSimple) }
