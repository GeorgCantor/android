--- conflicted
+++ resolved
@@ -22,8 +22,9 @@
     <orderEntry type="library" name="studio-analytics-proto" level="project" />
     <orderEntry type="library" name="kotlinx-coroutines-guava" level="project" />
     <orderEntry type="module" module-name="intellij.android.adb.ui" />
-<<<<<<< HEAD
+    <orderEntry type="module" module-name="intellij.android.projectSystem" />
     <orderEntry type="library" name="protobuf" level="project" />
+    <orderEntry type="library" name="Guava" level="project" />
     <orderEntry type="library" name="kotlinx-coroutines-jdk8" level="project" />
     <orderEntry type="library" name="kotlin-reflect" level="project" />
     <orderEntry type="library" name="jetbrains-annotations" level="project" />
@@ -48,15 +49,12 @@
     <orderEntry type="module" module-name="intellij.json" />
     <orderEntry type="module" module-name="intellij.platform.lang" />
     <orderEntry type="module" module-name="intellij.platform.execution" />
+    <orderEntry type="module" module-name="intellij.platform.core" />
     <orderEntry type="module" module-name="intellij.platform.editor.ex" />
-    <orderEntry type="module" module-name="intellij.platform.core" />
     <orderEntry type="module" module-name="intellij.platform.extensions" />
     <orderEntry type="module" module-name="intellij.platform.ide.impl" />
     <orderEntry type="module" module-name="intellij.platform.core.impl" />
     <orderEntry type="module" module-name="intellij.platform.util.ex" />
     <orderEntry type="module" module-name="intellij.platform.ide.core" />
-=======
-    <orderEntry type="module" module-name="intellij.android.projectSystem" />
->>>>>>> 13cf34d7
   </component>
 </module>