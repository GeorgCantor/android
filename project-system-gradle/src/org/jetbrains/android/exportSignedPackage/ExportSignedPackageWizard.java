--- conflicted
+++ resolved
@@ -71,7 +71,6 @@
 import java.util.Collections;
 import java.util.List;
 import java.util.Map;
-import java.util.concurrent.atomic.AtomicReference;
 import java.util.stream.Collectors;
 import javax.swing.JComponent;
 import org.jetbrains.android.facet.AndroidFacet;
@@ -82,29 +81,15 @@
 public class ExportSignedPackageWizard extends AbstractWizard<ExportSignedPackageWizardStep> {
   public static final String BUNDLE = "bundle";
   public static final String APK = "apk";
-<<<<<<< HEAD
-  private static final String ENCRYPTED_PRIVATE_KEY_FILE = "private_key.pepk";
-  private static final String GOOGLE_PUBLIC_KEY =
-    "eb10fe8f7c7c9df715022017b00c6471f8ba8170b13049a11e6c09ffe3056a104a3bbe4ac5a955f4ba4fe93fc8cef27558a3eb9d2a529a2092761fb833b656cd48b9de6a";
   @NotNull private final Project myProject;
   private final boolean mySigned;
   // build variants and gradle signing info are valid only for Gradle projects
-  @NotNull private final ExportEncryptedPrivateKeyTool myEncryptionTool;
-=======
-  @NotNull private final Project myProject;
-  private final boolean mySigned;
-  // build variants and gradle signing info are valid only for Gradle projects
->>>>>>> 574fcae1
   private AndroidFacet myFacet;
   private PrivateKey myPrivateKey;
   private X509Certificate myCertificate;
   private CompileScope myCompileScope;
   private String myApkPath;
   @NotNull private String myTargetType = APK;
-<<<<<<< HEAD
-  private boolean myExportPrivateKey;
-=======
->>>>>>> 574fcae1
   private List<String> myBuildVariants;
   private GradleSigningInfo myGradleSigningInfo;
 
@@ -171,54 +156,13 @@
       @Override
       public void run(@NotNull ProgressIndicator indicator) {
         List<Module> modules = ImmutableList.of(myFacet.getMainModule());
-<<<<<<< HEAD
-        AtomicReference<Boolean> isKeyExported = new AtomicReference<>(false);
-        Consumer<ListenableFuture<AssembleInvocationResult>> buildHandler = prepareBuildResultHandler(modules, isKeyExported);
-=======
         Consumer<ListenableFuture<AssembleInvocationResult>> buildHandler = prepareBuildResultHandler(modules);
->>>>>>> 574fcae1
         if (buildHandler == null) {
           // Nothing to do, there was an error detected while generating the result handler (and was already logged)
           return;
         }
         doBuildAndSignGradleProject(myProject, myFacet, myBuildVariants, modules, myGradleSigningInfo, myApkPath, myTargetType,
                                     buildHandler);
-<<<<<<< HEAD
-        trackWizardGradleSigning(myProject, toSigningTargetType(myTargetType), modules.size(), myBuildVariants.size(), isKeyExported.get());
-      }
-    });
-  }
-
-  private Consumer<ListenableFuture<AssembleInvocationResult>> prepareBuildResultHandler(@NotNull List<Module> modules,
-                                                                                 @NotNull AtomicReference<Boolean> isKeyExported) {
-    isKeyExported.set(false);
-    if (myTargetType.equals(BUNDLE)) {
-      File exportedKeyFile = null;
-      if (myExportPrivateKey) {
-        isKeyExported.set(true);
-        exportedKeyFile = generatePrivateKeyPath();
-        try {
-          myEncryptionTool.run(myGradleSigningInfo.keyStoreFilePath,
-                               myGradleSigningInfo.keyAlias,
-                               GOOGLE_PUBLIC_KEY,
-                               exportedKeyFile.getPath(),
-                               myGradleSigningInfo.keyStorePassword,
-                               myGradleSigningInfo.keyPassword
-          );
-
-          final GenerateSignedApkSettings settings = GenerateSignedApkSettings.getInstance(myProject);
-          //We want to only export the private key once. Anymore would be redundant.
-          settings.EXPORT_PRIVATE_KEY = false;
-        }
-        catch (Exception e) {
-          getLog().error("Something went wrong with the encryption tool", e);
-          invokeLaterIfNeeded(() -> Messages.showErrorDialog(
-            getProject(), AndroidBundle.message("android.export.package.bundle.key.export.error.description", e.getMessage()),
-            AndroidBundle.message("android.export.package.bundle.key.export.error.title")));
-          trackWizardGradleSigningFailed(myProject, SigningWizardEvent.SigningWizardFailureCause.FAILURE_CAUSE_ENCRYPTION_ERROR);
-          return null;
-        }
-=======
         trackWizardGradleSigning(myProject, toSigningTargetType(myTargetType), modules.size(), myBuildVariants.size());
       }
     });
@@ -416,7 +360,7 @@
       gradleBuildInvoker.executeAssembleTasks(
         modules.toArray(new Module[0]),
         ImmutableList.of(
-          GradleBuildInvoker.Request.builder(gradleBuildInvoker.getProject(), rootProjectFile, gradleTasks)
+          GradleBuildInvoker.Request.builder(gradleBuildInvoker.getProject(), rootProjectFile, gradleTasks, null)
             .setCommandLineArguments(signingProperties)
             .setMode(getBuildModeFromTarget(targetType))
             .build()))
@@ -521,320 +465,6 @@
       }
       else {
         getLog().warn("Could not replace variant " + selectedVariantName + " with " + variantName + " for task " + selectedTaskName + ".");
->>>>>>> 574fcae1
-      }
-      return new GoToBundleLocationTask(myProject, modules, "Generate Signed Bundle", myBuildVariants,
-                                        exportedKeyFile)::executeWhenBuildFinished;
-    }
-    else {
-      return new GoToApkLocationTask(myProject, modules, "Generate Signed APK", myBuildVariants)::executeWhenBuildFinished;
-    }
-  }
-<<<<<<< HEAD
-
-  @Override
-  protected void doNextAction() {
-    if (!commitCurrentStep()) return;
-    super.doNextAction();
-  }
-
-  private boolean commitCurrentStep() {
-    try {
-      mySteps.get(myCurrentStep).commitForNext();
-    }
-    catch (CommitStepException e) {
-      Messages.showErrorDialog(getContentPane(), e.getMessage());
-      return false;
-    }
-    return true;
-  }
-
-  @Override
-  protected int getNextStep(int stepIndex) {
-    int result = super.getNextStep(stepIndex);
-    if (result != myCurrentStep) {
-      mySteps.get(result).setPreviousStepIndex(myCurrentStep);
-    }
-    return result;
-  }
-
-  @Override
-  protected int getPreviousStep(int stepIndex) {
-    ExportSignedPackageWizardStep step = mySteps.get(stepIndex);
-    int prevStepIndex = step.getPreviousStepIndex();
-    assert prevStepIndex >= 0;
-    return prevStepIndex;
-  }
-
-  @Override
-  protected void updateStep() {
-    int step = getCurrentStep();
-    final ExportSignedPackageWizardStep currentStep = mySteps.get(step);
-
-    // API REMOVED
-
-    super.updateStep();
-
-    invokeLaterIfNeeded(() -> {
-      getRootPane().setDefaultButton(getNextButton());
-      JComponent component = currentStep.getPreferredFocusedComponent();
-      if (component != null) {
-        component.requestFocus();
-      }
-    });
-  }
-
-  @Override
-  protected String getHelpID() {
-    ExportSignedPackageWizardStep step = getCurrentStepObject();
-    if (step != null) {
-      return step.getHelpId();
-    }
-    return null;
-  }
-
-  @NotNull
-  public Project getProject() {
-    return myProject;
-  }
-
-  public AndroidFacet getFacet() {
-    return myFacet;
-  }
-
-  public void setFacet(@NotNull AndroidFacet facet) {
-    myFacet = facet;
-  }
-
-  public PrivateKey getPrivateKey() {
-    return myPrivateKey;
-  }
-
-  public void setPrivateKey(@NotNull PrivateKey privateKey) {
-    myPrivateKey = privateKey;
-  }
-
-  public X509Certificate getCertificate() {
-    return myCertificate;
-  }
-
-  public void setCertificate(@NotNull X509Certificate certificate) {
-    myCertificate = certificate;
-  }
-
-  public void setCompileScope(@NotNull CompileScope compileScope) {
-    myCompileScope = compileScope;
-  }
-
-  public void setApkPath(@NotNull String apkPath) {
-    myApkPath = apkPath;
-  }
-
-  public void setGradleOptions(@NotNull List<String> buildVariants) {
-    myBuildVariants = buildVariants;
-  }
-
-  @NotNull
-  public String getTargetType() {
-    return myTargetType;
-  }
-
-  public void setTargetType(@NotNull String targetType) {
-    myTargetType = targetType;
-  }
-
-  @NotNull
-  private File generatePrivateKeyPath() {
-    return new File(myExportKeyPath, ENCRYPTED_PRIVATE_KEY_FILE);
-  }
-
-  public void setGradleSigningInfo(GradleSigningInfo gradleSigningInfo) {
-    myGradleSigningInfo = gradleSigningInfo;
-  }
-
-  public void setExportPrivateKey(boolean exportPrivateKey) {
-    myExportPrivateKey = exportPrivateKey;
-  }
-
-  public void setExportKeyPath(@NotNull String exportKeyPath) {
-    myExportKeyPath = exportKeyPath;
-  }
-
-  private static Logger getLog() {
-    return Logger.getInstance(ExportSignedPackageWizard.class);
-  }
-
-  static private SigningWizardEvent.SigningTargetType toSigningTargetType(@NotNull String targetType) {
-    if (targetType.equals(BUNDLE)) {
-      return SigningWizardEvent.SigningTargetType.TARGET_TYPE_BUNDLE;
-    }
-    if (targetType.equals(APK)) {
-      return SigningWizardEvent.SigningTargetType.TARGET_TYPE_APK;
-    }
-    return SigningWizardEvent.SigningTargetType.TARGET_TYPE_UNKNOWN;
-  }
-
-  @VisibleForTesting
-  static void doBuildAndSignGradleProject(Project project,
-                                          AndroidFacet facet,
-                                          List<String> variants,
-                                          List<Module> modules,
-                                          GradleSigningInfo signInfo,
-                                          String apkPath,
-                                          String targetType,
-                                          Consumer<ListenableFuture<AssembleInvocationResult>> buildResultHandler) {
-    assert project != null;
-    @NotNull Module facetModule = facet.getModule();
-    GradleFacet gradleFacet = GradleFacet.getInstance(facetModule);
-    if (gradleFacet == null) {
-      getLog().error("Unable to get gradle project information for module: " + facetModule.getName());
-      trackWizardGradleSigningFailed(project, SigningWizardEvent.SigningWizardFailureCause.FAILURE_CAUSE_NO_MODULE_FACET);
-      return;
-    }
-
-    GradleProjectPath gradleProjectPath = GradleProjectPathKt.getGradleProjectPath(facetModule);
-    if (gradleProjectPath == null) {
-      getLog().error("Unable to get gradle project information for module: " + facetModule.getName());
-      trackWizardGradleSigningFailed(project, SigningWizardEvent.SigningWizardFailureCause.FAILURE_CAUSE_NO_MODULE_FACET);
-      return;
-    }
-
-    String rootProjectPath = ExternalSystemApiUtil.getExternalRootProjectPath(facetModule);
-    if (StringUtil.isEmpty(rootProjectPath)) {
-      getLog().error("Unable to get gradle root project path for module: " + facetModule.getName());
-      trackWizardGradleSigningFailed(project, SigningWizardEvent.SigningWizardFailureCause.FAILURE_CAUSE_NO_MODULE_ROOT_PATH);
-      return;
-    }
-
-    // TODO: Resolve direct AndroidGradleModel dep (b/22596984)
-    GradleAndroidModel androidModel = GradleAndroidModel.get(facet);
-    if (androidModel == null) {
-      getLog().error("Unable to obtain Android project model. Did the last Gradle sync complete successfully?");
-      trackWizardGradleSigningFailed(project, SigningWizardEvent.SigningWizardFailureCause.FAILURE_CAUSE_NO_ANDROID_MODEL);
-      return;
-    }
-
-    // should have been set by previous steps
-    if (variants == null) {
-      getLog().error("Unable to find required information. Please check the previous steps are completed.");
-      trackWizardGradleSigningFailed(project, SigningWizardEvent.SigningWizardFailureCause.FAILURE_CAUSE_NO_VARIANTS_SELECTED);
-      return;
-    }
-
-    List<String> signingProperties = prepareSigningProperties(signInfo, apkPath);
-    final File rootProjectFile = new File(rootProjectPath);
-
-    GradleBuildInvoker gradleBuildInvoker = GradleBuildInvoker.getInstance(project);
-    List<String> gradleTasks = getGradleTasks(gradleProjectPath.getPath(), androidModel, variants, targetType);
-    buildResultHandler.consume(
-      gradleBuildInvoker.executeAssembleTasks(
-        modules.toArray(new Module[0]),
-        ImmutableList.of(
-          GradleBuildInvoker.Request.builder(gradleBuildInvoker.getProject(), rootProjectFile, gradleTasks, null)
-            .setCommandLineArguments(signingProperties)
-            .setMode(getBuildModeFromTarget(targetType))
-            .build()))
-    );
-    getLog().info("Export " + StringUtil.toUpperCase(targetType) + " command: " +
-                  Joiner.on(',').join(gradleTasks) +
-                  ", destination: " +
-                  createProperty(PROPERTY_APK_LOCATION, apkPath));
-  }
-
-  @NotNull
-  @VisibleForTesting
-  static List<String> prepareSigningProperties(@NotNull GradleSigningInfo signingInfo, @NotNull String apkPath) {
-    List<String> projectProperties = new ArrayList<>();
-    projectProperties.add(createProperty(PROPERTY_SIGNING_STORE_FILE, signingInfo.keyStoreFilePath));
-    projectProperties
-      .add(createProperty(PROPERTY_SIGNING_STORE_PASSWORD, new String(signingInfo.keyStorePassword)));
-    projectProperties.add(createProperty(PROPERTY_SIGNING_KEY_ALIAS, signingInfo.keyAlias));
-    projectProperties.add(createProperty(PROPERTY_SIGNING_KEY_PASSWORD, new String(signingInfo.keyPassword)));
-    projectProperties.add(createProperty(PROPERTY_APK_LOCATION, apkPath));
-    return projectProperties;
-  }
-
-  private static String createProperty(@NotNull String name, @NotNull String value) {
-    return AndroidGradleSettings.createProjectProperty(name, value);
-  }
-
-  @VisibleForTesting
-  @Nullable
-  static BuildMode getBuildModeFromTarget(@NotNull String targetType) {
-    if (targetType.equals(APK)) {
-      return BuildMode.ASSEMBLE;
-    }
-    if (targetType.equals(BUNDLE)) {
-      return BuildMode.BUNDLE;
-    }
-    return null;
-  }
-
-  @VisibleForTesting
-  @NotNull
-  static File getApkLocation(@NotNull String apkFolderPath, @NotNull String buildType) {
-    return new File(apkFolderPath, buildType);
-  }
-
-  @VisibleForTesting
-  @NotNull
-  static List<String> getGradleTasks(@NotNull String gradleProjectPath,
-                                     @NotNull GradleAndroidModel GradleAndroidModel,
-                                     @NotNull List<String> buildVariants,
-                                     @NotNull String targetType) {
-    List<String> taskNames;
-    if (GradleAndroidModel.getFeatures().isBuildOutputFileSupported()) {
-      taskNames = getTaskNamesFromBuildInformation(GradleAndroidModel, buildVariants, targetType);
-    }
-    else {
-      IdeVariant selectedVariant = GradleAndroidModel.getSelectedVariant();
-      String selectedTaskName = getTaskName(selectedVariant, targetType);
-      if (selectedTaskName == null) {
-        getLog().warn("Could not get tasks for target " + targetType + " on variant " + selectedVariant.getName());
-        return Collections.emptyList();
-      }
-      taskNames = getTaskNamesFromSelectedVariant(buildVariants, selectedVariant.getName(), selectedTaskName);
-    }
-    return ContainerUtil.map(taskNames, name -> GradleProjectSystemUtil.createFullTaskName(gradleProjectPath, name));
-  }
-
-  @NotNull
-  private static List<String> getTaskNamesFromBuildInformation(@NotNull GradleAndroidModel GradleAndroidModel,
-                                                               @NotNull List<String> buildVariants,
-                                                               @NotNull String targetType) {
-    List<String> taskNames = Lists.newArrayListWithExpectedSize(buildVariants.size());
-    Map<String, IdeVariantBuildInformation> buildInformationByVariantName =
-      GradleAndroidModel.getAndroidProject().getVariantsBuildInformation().stream()
-        .collect(Collectors.toMap(IdeVariantBuildInformation::getVariantName, x -> x));
-
-    for (String variantName : buildVariants) {
-      IdeVariantBuildInformation buildInformation = buildInformationByVariantName.get(variantName);
-      if (buildInformation == null) {
-        getLog().warn("Could not get tasks for target " + targetType + " on variant " + variantName);
-      }
-      else {
-        String taskName = targetType.equals(BUNDLE)
-                          ? buildInformation.getBuildInformation().getBundleTaskName()
-                          : buildInformation.getBuildInformation().getAssembleTaskName();
-        taskNames.add(taskName);
-      }
-    }
-    return taskNames;
-  }
-
-  @VisibleForTesting
-  @NotNull
-  static List<String> getTaskNamesFromSelectedVariant(@NotNull List<String> buildVariants,
-                                                      @NotNull String selectedVariantName,
-                                                      @NotNull String selectedTaskName) {
-    List<String> gradleTasks = Lists.newArrayListWithExpectedSize(buildVariants.size());
-    for (String variantName : buildVariants) {
-      String taskName = replaceVariantFromTask(selectedTaskName, selectedVariantName, variantName);
-      if (taskName != null) {
-        gradleTasks.add(taskName);
-      }
-      else {
-        getLog().warn("Could not replace variant " + selectedVariantName + " with " + variantName + " for task " + selectedTaskName + ".");
       }
     }
     return gradleTasks;
@@ -867,6 +497,4 @@
       return v.getMainArtifact().getBuildInformation().getAssembleTaskName();
     }
   }
-=======
->>>>>>> 574fcae1
 }