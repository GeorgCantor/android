/*
 * Copyright (C) 2013 The Android Open Source Project
 *
 * Licensed under the Apache License, Version 2.0 (the "License");
 * you may not use this file except in compliance with the License.
 * You may obtain a copy of the License at
 *
 *      http://www.apache.org/licenses/LICENSE-2.0
 *
 * Unless required by applicable law or agreed to in writing, software
 * distributed under the License is distributed on an "AS IS" BASIS,
 * WITHOUT WARRANTIES OR CONDITIONS OF ANY KIND, either express or implied.
 * See the License for the specific language governing permissions and
 * limitations under the License.
 */
package com.android.tools.idea.sdk;

import com.android.sdklib.IAndroidTarget;
import com.android.testutils.TestUtils;
import com.android.tools.idea.AndroidTestCaseHelper;
import com.android.tools.idea.IdeInfo;
import com.android.tools.idea.gradle.util.EmbeddedDistributionPaths;
import com.android.tools.idea.gradle.util.LocalProperties;
import com.google.common.collect.Lists;
import com.intellij.openapi.application.ApplicationManager;
import com.intellij.openapi.project.Project;
import com.intellij.openapi.projectRoots.Sdk;
import com.intellij.openapi.util.Computable;
import com.intellij.testFramework.IdeaTestCase;
import org.jetbrains.android.facet.AndroidFacet;
import org.jetbrains.android.sdk.AndroidPlatform;
import org.jetbrains.android.sdk.AndroidSdkData;
import org.jetbrains.annotations.NotNull;
import org.mockito.Mock;
<<<<<<< HEAD
=======
import org.mockito.Mockito;
>>>>>>> 267d1788

import java.io.File;
import java.io.IOException;
import java.util.List;

<<<<<<< HEAD
import static com.android.testutils.TestUtils.getSdk;
import static com.android.tools.idea.testing.Facets.createAndAddAndroidFacet;
import static com.android.tools.idea.testing.Facets.createAndAddGradleFacet;
import static com.intellij.openapi.util.io.FileUtil.filesEqual;
import static org.mockito.Mockito.mock;
import static org.mockito.Mockito.verify;
import static org.mockito.Mockito.when;
=======
import static com.android.tools.idea.testing.Facets.createAndAddAndroidFacet;
import static com.android.tools.idea.testing.Facets.createAndAddGradleFacet;
import static com.intellij.openapi.util.io.FileUtil.filesEqual;
>>>>>>> 267d1788
import static org.mockito.MockitoAnnotations.initMocks;

/**
 * Tests for {@link IdeSdks}.
 */
public class IdeSdksTest extends IdeaTestCase {
  @Mock private IdeInfo myIdeInfo;

  private File myAndroidSdkPath;
  private EmbeddedDistributionPaths myEmbeddedDistributionPaths;
  private IdeSdks myIdeSdks;

  @Override
  protected void setUp() throws Exception {
    super.setUp();
    initMocks(this);
<<<<<<< HEAD
    when(myIdeInfo.isAndroidStudio()).thenReturn(true);

    AndroidTestCaseHelper.removeExistingAndroidSdks();
    myAndroidSdkPath = getSdk();
=======
    Mockito.when(myIdeInfo.isAndroidStudio()).thenReturn(true);

    AndroidTestCaseHelper.removeExistingAndroidSdks();
    myAndroidSdkPath = TestUtils.getSdk();
>>>>>>> 267d1788

    AndroidFacet facet = createAndAddAndroidFacet(myModule);
    facet.getProperties().ALLOW_USER_CONFIGURATION = false;

    createAndAddGradleFacet(myModule);

    Jdks jdks = new Jdks(myIdeInfo);
    myEmbeddedDistributionPaths = EmbeddedDistributionPaths.getInstance();
<<<<<<< HEAD
    myIdeSdks = new IdeSdks(new AndroidSdks(jdks, myIdeInfo), jdks, myEmbeddedDistributionPaths, myIdeInfo,
                            ApplicationManager.getApplication().getMessageBus());
=======
    myIdeSdks = new IdeSdks(new AndroidSdks(jdks, myIdeInfo), jdks, myEmbeddedDistributionPaths, myIdeInfo);
    IdeSdks.removeJdksOn(getTestRootDisposable());
  }

  @Override
  protected void tearDown() throws Exception {
    try {
      AndroidTestCaseHelper.removeExistingAndroidSdks();
    }
    finally {
      super.tearDown();
    }
>>>>>>> 267d1788
  }

  public void testCreateAndroidSdkPerAndroidTarget() {
    List<Sdk> sdks = myIdeSdks.createAndroidSdkPerAndroidTarget(myAndroidSdkPath);
    assertOneSdkPerAvailableTarget(sdks);
  }

  public void testGetAndroidSdkPath() {
    // Create default SDKs first.
    myIdeSdks.createAndroidSdkPerAndroidTarget(myAndroidSdkPath);

    File androidHome = myIdeSdks.getAndroidSdkPath();
    assertNotNull(androidHome);
    assertEquals(myAndroidSdkPath.getPath(), androidHome.getPath());
  }

  public void testGetEligibleAndroidSdks() {
    // Create default SDKs first.
    List<Sdk> sdks = myIdeSdks.createAndroidSdkPerAndroidTarget(myAndroidSdkPath);

    List<Sdk> eligibleSdks = myIdeSdks.getEligibleAndroidSdks();
    assertEquals(sdks.size(), eligibleSdks.size());
  }

  public void testSetAndroidSdkPathUpdatingLocalPropertiesFile() throws IOException {
    LocalProperties localProperties = new LocalProperties(myProject);
    localProperties.setAndroidSdkPath("");
    localProperties.save();

    List<Sdk> sdks =
      ApplicationManager.getApplication().runWriteAction((Computable<List<Sdk>>)() -> myIdeSdks.setAndroidSdkPath(myAndroidSdkPath, null));
    assertOneSdkPerAvailableTarget(sdks);

    localProperties = new LocalProperties(myProject);
    File androidSdkPath = localProperties.getAndroidSdkPath();
    assertNotNull(androidSdkPath);
    assertEquals(myAndroidSdkPath.getPath(), androidSdkPath.getPath());
  }

  private void assertOneSdkPerAvailableTarget(@NotNull List<Sdk> sdks) {
    List<IAndroidTarget> platformTargets = Lists.newArrayList();
    AndroidSdkData sdkData = AndroidSdkData.getSdkData(myAndroidSdkPath);
    assertNotNull(sdkData);
    for (IAndroidTarget target : sdkData.getTargets()) {
      if (target.isPlatform()) {
        platformTargets.add(target);
      }
    }

    assertEquals(platformTargets.size(), sdks.size());

    for (Sdk sdk : sdks) {
      AndroidPlatform androidPlatform = AndroidPlatform.getInstance(sdk);
      assertNotNull(androidPlatform);
      IAndroidTarget target = androidPlatform.getTarget();
      platformTargets.remove(target);
    }

    assertEquals(0, platformTargets.size());
  }

  public void testUseEmbeddedJdk() {
<<<<<<< HEAD
    when(myIdeInfo.isAndroidStudio()).thenReturn(true);
=======
    if (!IdeInfo.getInstance().isAndroidStudio()) {
      System.out.println("SKIPPED: IdeSdksTest.testUseEmbeddedJdk runs only in Android Studio");
      return;
    }
>>>>>>> 267d1788

    ApplicationManager.getApplication().runWriteAction(() -> myIdeSdks.setUseEmbeddedJdk());

    // The path of the JDK should be the same as the embedded one.
    File jdkPath = myIdeSdks.getJdkPath();
    assertNotNull(jdkPath);

    File embeddedJdkPath = myEmbeddedDistributionPaths.getEmbeddedJdkPath();
    assertTrue(String.format("'%1$s' should be the embedded one ('%2$s')", jdkPath.getPath(), embeddedJdkPath.getPath()),
               filesEqual(jdkPath, embeddedJdkPath));
  }

  public void testNotificationOnSdkPathChange() {
    when(myIdeInfo.isAndroidStudio()).thenReturn(true);
    IdeSdks.IdeSdkChangeListener changeListener = mock(IdeSdks.IdeSdkChangeListener.class);
    Project project = getProject();
    IdeSdks.subscribe(changeListener, project);

    ApplicationManager.getApplication().runWriteAction(() -> {
      myIdeSdks.setAndroidSdkPath(myAndroidSdkPath, project);
    });
    verify(changeListener).sdkPathChanged(myAndroidSdkPath);
  }
}<|MERGE_RESOLUTION|>--- conflicted
+++ resolved
@@ -16,7 +16,6 @@
 package com.android.tools.idea.sdk;
 
 import com.android.sdklib.IAndroidTarget;
-import com.android.testutils.TestUtils;
 import com.android.tools.idea.AndroidTestCaseHelper;
 import com.android.tools.idea.IdeInfo;
 import com.android.tools.idea.gradle.util.EmbeddedDistributionPaths;
@@ -32,16 +31,11 @@
 import org.jetbrains.android.sdk.AndroidSdkData;
 import org.jetbrains.annotations.NotNull;
 import org.mockito.Mock;
-<<<<<<< HEAD
-=======
-import org.mockito.Mockito;
->>>>>>> 267d1788
 
 import java.io.File;
 import java.io.IOException;
 import java.util.List;
 
-<<<<<<< HEAD
 import static com.android.testutils.TestUtils.getSdk;
 import static com.android.tools.idea.testing.Facets.createAndAddAndroidFacet;
 import static com.android.tools.idea.testing.Facets.createAndAddGradleFacet;
@@ -49,11 +43,6 @@
 import static org.mockito.Mockito.mock;
 import static org.mockito.Mockito.verify;
 import static org.mockito.Mockito.when;
-=======
-import static com.android.tools.idea.testing.Facets.createAndAddAndroidFacet;
-import static com.android.tools.idea.testing.Facets.createAndAddGradleFacet;
-import static com.intellij.openapi.util.io.FileUtil.filesEqual;
->>>>>>> 267d1788
 import static org.mockito.MockitoAnnotations.initMocks;
 
 /**
@@ -70,17 +59,10 @@
   protected void setUp() throws Exception {
     super.setUp();
     initMocks(this);
-<<<<<<< HEAD
     when(myIdeInfo.isAndroidStudio()).thenReturn(true);
 
     AndroidTestCaseHelper.removeExistingAndroidSdks();
     myAndroidSdkPath = getSdk();
-=======
-    Mockito.when(myIdeInfo.isAndroidStudio()).thenReturn(true);
-
-    AndroidTestCaseHelper.removeExistingAndroidSdks();
-    myAndroidSdkPath = TestUtils.getSdk();
->>>>>>> 267d1788
 
     AndroidFacet facet = createAndAddAndroidFacet(myModule);
     facet.getProperties().ALLOW_USER_CONFIGURATION = false;
@@ -89,11 +71,8 @@
 
     Jdks jdks = new Jdks(myIdeInfo);
     myEmbeddedDistributionPaths = EmbeddedDistributionPaths.getInstance();
-<<<<<<< HEAD
     myIdeSdks = new IdeSdks(new AndroidSdks(jdks, myIdeInfo), jdks, myEmbeddedDistributionPaths, myIdeInfo,
                             ApplicationManager.getApplication().getMessageBus());
-=======
-    myIdeSdks = new IdeSdks(new AndroidSdks(jdks, myIdeInfo), jdks, myEmbeddedDistributionPaths, myIdeInfo);
     IdeSdks.removeJdksOn(getTestRootDisposable());
   }
 
@@ -105,7 +84,6 @@
     finally {
       super.tearDown();
     }
->>>>>>> 267d1788
   }
 
   public void testCreateAndroidSdkPerAndroidTarget() {
@@ -168,14 +146,7 @@
   }
 
   public void testUseEmbeddedJdk() {
-<<<<<<< HEAD
     when(myIdeInfo.isAndroidStudio()).thenReturn(true);
-=======
-    if (!IdeInfo.getInstance().isAndroidStudio()) {
-      System.out.println("SKIPPED: IdeSdksTest.testUseEmbeddedJdk runs only in Android Studio");
-      return;
-    }
->>>>>>> 267d1788
 
     ApplicationManager.getApplication().runWriteAction(() -> myIdeSdks.setUseEmbeddedJdk());
 
