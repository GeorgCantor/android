/*
 * Copyright (C) 2014 The Android Open Source Project
 *
 * Licensed under the Apache License, Version 2.0 (the "License");
 * you may not use this file except in compliance with the License.
 * You may obtain a copy of the License at
 *
 *      http://www.apache.org/licenses/LICENSE-2.0
 *
 * Unless required by applicable law or agreed to in writing, software
 * distributed under the License is distributed on an "AS IS" BASIS,
 * WITHOUT WARRANTIES OR CONDITIONS OF ANY KIND, either express or implied.
 * See the License for the specific language governing permissions and
 * limitations under the License.
 */
package com.android.tools.swing.layoutlib;

import com.android.SdkConstants;
import com.android.ide.common.rendering.HardwareConfigHelper;
import com.android.ide.common.rendering.LayoutLibrary;
import com.android.ide.common.rendering.RenderSecurityManager;
import com.android.ide.common.rendering.SessionParamsFlags;
import com.android.ide.common.rendering.api.*;
import com.android.ide.common.resources.ResourceResolver;
import com.android.sdklib.IAndroidTarget;
import com.android.tools.idea.configurations.Configuration;
import com.android.tools.idea.model.AndroidModuleInfo;
import com.android.tools.idea.rendering.*;
import com.android.tools.idea.rendering.multi.CompatibilityRenderTarget;
import com.intellij.openapi.application.ApplicationManager;
import com.intellij.openapi.diagnostic.Logger;
import com.intellij.openapi.module.Module;
import com.intellij.openapi.project.Project;
import com.intellij.openapi.projectRoots.Sdk;
import com.intellij.openapi.roots.ModuleRootManager;
import com.intellij.ui.Graphics2DDelegate;
import org.jetbrains.android.facet.AndroidFacet;
import org.jetbrains.android.sdk.AndroidPlatform;
import org.jetbrains.android.sdk.AndroidSdkAdditionalData;
import org.jetbrains.android.sdk.AndroidSdkUtils;
import org.jetbrains.android.uipreview.RenderingException;
import org.jetbrains.annotations.NotNull;
import org.jetbrains.annotations.Nullable;

import java.awt.*;
import java.awt.geom.AffineTransform;
import java.awt.geom.Area;
import java.awt.geom.NoninvertibleTransformException;
import java.awt.image.BufferedImage;
import java.io.IOException;
import java.util.*;
import java.util.List;

/**
 * Class to render layouts to a {@link Graphics} instance. This renderer does not allow for much customization of the device and does not
 * include any kind of frames.
 * <p/>
 * <p/>This class will render a layout to a {@link Graphics} object and can be used to paint in controls that require live updates.
 * <p/>
 * <p/>Note: This class is not thread safe.
 */
public class GraphicsLayoutRenderer {
  private static final Logger LOG = Logger.getInstance(GraphicsLayoutRenderer.class.getName());

  private final LayoutLibrary myLayoutLibrary;
  private final SessionParams mySessionParams;
  private final FakeImageFactory myImageFactory;
  private final DynamicHardwareConfig myHardwareConfig;
  private final Object myCredential;
  private final RenderSecurityManager mySecurityManager;
  /**
   * Invalidate the layout in the next render call
   */
  private boolean myInvalidate;
  /**
   * Contains the list of resource lookups required in the last render call. This is useful for clients
   * to know which styles and resources were used to render the layout.
   */
  private final List<ResourceValue> myResourceLookupChain;

  /*
   * The render session is lazily initialized. We need to wait until we have a valid Graphics2D
   * instance to launch it.
   */
  private RenderSession myRenderSession;

  private GraphicsLayoutRenderer(@NotNull LayoutLibrary layoutLib,
                                 @NotNull SessionParams sessionParams,
                                 @NotNull RenderSecurityManager securityManager,
                                 @NotNull DynamicHardwareConfig hardwareConfig,
                                 @NotNull ILayoutPullParser parser,
                                 @NotNull List<ResourceValue> resourceLookupChain,
                                 @NotNull Object credential) {
    myLayoutLibrary = layoutLib;
    mySecurityManager = securityManager;
    myHardwareConfig = hardwareConfig;
    mySessionParams = sessionParams;
    myImageFactory = new FakeImageFactory();
    myResourceLookupChain = resourceLookupChain;
    myCredential = credential;

    sessionParams.setFlag(SessionParamsFlags.FLAG_KEY_DISABLE_BITMAP_CACHING, Boolean.TRUE);
    mySessionParams.setImageFactory(myImageFactory);
  }

  @NotNull
  protected static GraphicsLayoutRenderer create(@NotNull AndroidFacet facet,
                                                 @NotNull AndroidPlatform platform,
                                                 @NotNull IAndroidTarget target,
                                                 @NotNull Project project,
                                                 @NotNull Configuration configuration,
                                                 @NotNull ILayoutPullParser parser) throws InitializationException {
    Module module = facet.getModule();
    AndroidModuleInfo moduleInfo = AndroidModuleInfo.get(facet);

    LayoutLibrary layoutLib = null;
    try {
      layoutLib = platform.getSdkData().getTargetData(target).getLayoutLibrary(project);

      if (layoutLib == null) {
        throw new InitializationException("getLayoutLibrary() returned null");
      }
    }
    catch (RenderingException e) {
      throw new InitializationException(e);
    }
    catch (IOException e) {
      throw new InitializationException(e);
    }

    AppResourceRepository appResources = AppResourceRepository.getAppResources(facet, true);
    RenderLogger logger = new RenderLogger("theme_editor", module);

    // Security token used to disable the security manager. Only objects that have a reference to it are allowed to disable it.
    Object credential = new Object();
    final ActionBarCallback actionBarCallback = new ActionBarCallback();
    // TODO: Remove LayoutlibCallback dependency.
    //noinspection ConstantConditions
<<<<<<< HEAD
    LayoutlibCallback layoutlibCallback = new LayoutlibCallback(layoutLib, appResources, module, facet, logger, credential, null, null) {
=======
    LayoutlibCallback layoutlibCallback = new LayoutlibCallback(null, layoutLib, appResources, module, facet, logger, new Object(), null) {
>>>>>>> acf5f843
      @Override
      public ActionBarCallback getActionBarCallback() {
        return actionBarCallback;
      }
    };


    HardwareConfigHelper hardwareConfigHelper = new HardwareConfigHelper(configuration.getDevice());
    DynamicHardwareConfig hardwareConfig = new DynamicHardwareConfig(hardwareConfigHelper.getConfig());
    List<ResourceValue> resourceLookupChain = new ArrayList<ResourceValue>();
    // Create a resource resolver that will save the lookups on the passed List<>
    ResourceResolver resourceResolver = configuration.getResourceResolver().createRecorder(resourceLookupChain);
    final SessionParams params =
      new SessionParams(parser, SessionParams.RenderingMode.V_SCROLL, module, hardwareConfig, resourceResolver,
                        layoutlibCallback, moduleInfo.getTargetSdkVersion().getApiLevel(), moduleInfo.getMinSdkVersion().getApiLevel(),
                        logger, target instanceof CompatibilityRenderTarget ? target.getVersion().getApiLevel() : 0);
    params.setForceNoDecor();
    params.setAssetRepository(new AssetRepositoryImpl(facet));

    RenderSecurityManager mySecurityManager = RenderSecurityManagerFactory.create(module, platform);
    return new GraphicsLayoutRenderer(layoutLib, params, mySecurityManager, hardwareConfig, parser, resourceLookupChain, credential);

  }

  /**
   * Creates a new {@link GraphicsLayoutRenderer}.
   * @param configuration The configuration to use when rendering.
   * @param parser A layout pull-parser.
   * @throws InitializationException if layoutlib fails to initialize.
   */
  @NotNull
  public static GraphicsLayoutRenderer create(@NotNull Configuration configuration,
                                              @NotNull ILayoutPullParser parser) throws InitializationException {
    AndroidFacet facet = AndroidFacet.getInstance(configuration.getModule());
    if (facet == null) {
      throw new InitializationException("Unable to get AndroidFacet");
    }

    Module module = facet.getModule();
    Sdk sdk = ModuleRootManager.getInstance(module).getSdk();
    IAndroidTarget target = configuration.getTarget();

    if (target == null) {
      throw new InitializationException("Unable to get IAndroidTarget");
    }

    if (sdk == null || !AndroidSdkUtils.isAndroidSdk(sdk)) {
      throw new InitializationException("Unable to get Android SDK");
    }

    AndroidSdkAdditionalData data = (AndroidSdkAdditionalData)sdk.getSdkAdditionalData();
    if (data == null) {
      throw new InitializationException("Unable to get AndroidSdkAdditionalData");
    }
    AndroidPlatform platform = data.getAndroidPlatform();
    if (platform == null) {
      throw new InitializationException("Unable to get AndroidPlatform");
    }

    return create(facet, platform, target, module.getProject(), configuration, parser);
  }

  public void setSize(Dimension dimen) {
    myHardwareConfig.setScreenSize(dimen.width, dimen.height);
    myInvalidate = true;
  }

  /**
   * Render the layout to the passed {@link Graphics2D} instance using the defined viewport.
   * <p/>
   * <p/>Please note that this method is not thread safe so, if used from multiple threads, it's the caller's responsibility to synchronize
   * the access to it.
   */
  public void render(@NotNull final Graphics2D graphics) {
    myImageFactory.setGraphics(graphics);

    ApplicationManager.getApplication().runReadAction(new Runnable() {
      @Override
      public void run() {
        Result result = null;
        mySecurityManager.setActive(true, myCredential);
        try {
          if (myRenderSession == null) {
            myResourceLookupChain.clear();
            myRenderSession = initRenderSession();
            // initRenderSession will call render so we do not need to do it here.
            return;
          }

          // TODO: Currently passing true to invalidate in every render since layoutlib caches the passed Graphics2D otherwise.
          //       This should be addressed as part of the changes to pass the Graphics2D instance to layoutlib.
          result = myRenderSession.render(RenderParams.DEFAULT_TIMEOUT, myInvalidate);
        }
        finally {
          mySecurityManager.setActive(false, myCredential);
        }

        // We need to log the errors after disabling the security manager since the logger will cause a security exception when trying to
        // access the system properties.
        if (result != null && result.getStatus() != Result.Status.SUCCESS) {
          if (result.getException() != null) {
            if (result.getException() instanceof IllegalArgumentException &&
                result.getException().getMessage().startsWith("Raster Integer")) {
              // Suppress incompatible Raster exception since we don't use the bitmap.
              return;
            }
            LOG.error(result.getException());
          }
          else {
            LOG.error("Render error (no exception). Status=" + result.getStatus().name());
          }
        }
      }
    });
    myInvalidate = false;
  }

  /**
   * Returns the initialised render session. This will also do the an initial render of the layout.
   */
  private
  @Nullable
  RenderSession initRenderSession() {
    // createSession will also render the layout for the first time.
    RenderSession session = myLayoutLibrary.createSession(mySessionParams);
    Result result = session.getResult();
    if (!result.isSuccess() && result.getStatus() == Result.Status.ERROR_TIMEOUT) {
      // This could happen if layout is accessed from different threads and render is taking a long time.
      throw new RuntimeException("createSession ERROR_TIMEOUT.");
    }

    return session;
  }

  /**
   * Returns the list of attribute names used to render the
   * @return
   */
  public Set<String> getUsedAttrs() {
    HashSet<String> usedAttrs = new HashSet<String>();
    for(ResourceValue value : myResourceLookupChain) {
      if (value == null || value.getName() == null) {
        continue;
      }

      usedAttrs.add((value.isFramework() ? SdkConstants.PREFIX_ANDROID : "") + value.getName());
    }

    return Collections.unmodifiableSet(usedAttrs);
  }

  /**
   * {@link IImageFactory} that allows changing the image on the fly.
   * <p/>
   * <p/>This is a temporary workaround until we expose an interface in layoutlib that allows directly
   * rendering to a {@link Graphics} instance.
   */
  static class FakeImageFactory implements IImageFactory {
    private Graphics myGraphics;

    public void setGraphics(@NotNull Graphics graphics) {
      myGraphics = graphics;
    }

    @Override
    public BufferedImage getImage(final int w, final int h) {
      // BufferedImage can not have a 0 size. We pass 1,1 since we are not really interested in the bitmap,
      // only in the createGraphics call.
      return new BufferedImage(1, 1, BufferedImage.TYPE_INT_ARGB) {
        @Override
        public Graphics2D createGraphics() {
          // TODO: Check if we can stop layoutlib from reseting the transforms.
          final Shape originalClip = myGraphics.getClip();
          final AffineTransform originalTx = ((Graphics2D)myGraphics).getTransform();

          AffineTransform inverse = null;
          try {
            inverse = originalTx.createInverse();
          }
          catch (NoninvertibleTransformException e) {
            LOG.error(e);
          }

          final AffineTransform originalTxInverse = inverse;

          final Graphics2D g = new Graphics2DDelegate((Graphics2D)myGraphics.create()) {
            @Nullable
            private Shape intersect(@Nullable Shape s1, @Nullable Shape s2) {
              if (s1 == null || s2 == null) {
                return s1 == null ? s2 : s1;
              }

              Area a1 = new Area(s1);
              Area a2 = new Area(s2);

              a1.intersect(a2);
              return a1;
            }

            @Override
            public void clip(@Nullable Shape s) {
              if (s == null) {
                setClip(null);
                return;
              }

              super.clip(s);
            }

            @Override
            public void setClip(@Nullable Shape sh) {
              try {
                super.setClip(intersect(getTransform().createInverse().createTransformedShape(originalClip), sh));
              } catch (NoninvertibleTransformException e) {
                LOG.error(e);
              }
            }

            @Override
            public void setTransform(@Nullable AffineTransform Tx) {
              AffineTransform transform = (AffineTransform)originalTx.clone();
              transform.concatenate(Tx);
              super.setTransform(transform);
            }

            @Override
            public AffineTransform getTransform() {
              AffineTransform currentTransform = super.getTransform();
              currentTransform.concatenate(originalTxInverse);

              return currentTransform;
            }
          };

          return g;
        }

        @Override
        public int getWidth() {
          return w;
        }

        @Override
        public int getHeight() {
          return h;
        }
      };
    }
  }

  /**
   * {@link HardwareConfig} that allows changing the screen size of the device on the fly.
   * <p/>
   * <p/>This allows to pass the HardwareConfig to the LayoutLib and then dynamically modify the size
   * for every render call.
   */
  static class DynamicHardwareConfig extends HardwareConfig {
    private int myWidth;
    private int myHeight;

    public DynamicHardwareConfig(HardwareConfig delegate) {
      super(delegate.getScreenWidth(), delegate.getScreenHeight(), delegate.getDensity(), delegate.getXdpi(), delegate.getYdpi(),
            delegate.getScreenSize(), delegate.getOrientation(), delegate.hasSoftwareButtons());

      myWidth = delegate.getScreenWidth();
      myHeight = delegate.getScreenHeight();
    }

    public void setScreenSize(int width, int height) {
      myWidth = width;
      myHeight = height;
    }

    @Override
    public int getScreenWidth() {
      return myWidth;
    }

    @Override
    public int getScreenHeight() {
      return myHeight;
    }
  }
}<|MERGE_RESOLUTION|>--- conflicted
+++ resolved
@@ -129,18 +129,14 @@
     }
 
     AppResourceRepository appResources = AppResourceRepository.getAppResources(facet, true);
-    RenderLogger logger = new RenderLogger("theme_editor", module);
 
     // Security token used to disable the security manager. Only objects that have a reference to it are allowed to disable it.
     Object credential = new Object();
+    RenderLogger logger = new RenderLogger("theme_editor", module, credential);
     final ActionBarCallback actionBarCallback = new ActionBarCallback();
     // TODO: Remove LayoutlibCallback dependency.
     //noinspection ConstantConditions
-<<<<<<< HEAD
-    LayoutlibCallback layoutlibCallback = new LayoutlibCallback(layoutLib, appResources, module, facet, logger, credential, null, null) {
-=======
-    LayoutlibCallback layoutlibCallback = new LayoutlibCallback(null, layoutLib, appResources, module, facet, logger, new Object(), null) {
->>>>>>> acf5f843
+    LayoutlibCallback layoutlibCallback = new LayoutlibCallback(null, layoutLib, appResources, module, facet, logger, credential, null) {
       @Override
       public ActionBarCallback getActionBarCallback() {
         return actionBarCallback;
