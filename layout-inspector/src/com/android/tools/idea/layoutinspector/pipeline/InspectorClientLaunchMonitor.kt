/*
 * Copyright (C) 2021 The Android Open Source Project
 *
 * Licensed under the Apache License, Version 2.0 (the "License");
 * you may not use this file except in compliance with the License.
 * You may obtain a copy of the License at
 *
 *      http://www.apache.org/licenses/LICENSE-2.0
 *
 * Unless required by applicable law or agreed to in writing, software
 * distributed under the License is distributed on an "AS IS" BASIS,
 * WITHOUT WARRANTIES OR CONDITIONS OF ANY KIND, either express or implied.
 * See the License for the specific language governing permissions and
 * limitations under the License.
 */
package com.android.tools.idea.layoutinspector.pipeline

import com.android.annotations.concurrency.GuardedBy
import com.android.ddmlib.Client
import com.android.tools.idea.layoutinspector.LayoutInspectorBundle
import com.android.tools.idea.layoutinspector.metrics.LayoutInspectorSessionMetrics
import com.android.tools.idea.layoutinspector.metrics.statistics.SessionStatistics
import com.android.tools.idea.layoutinspector.model.NotificationModel
import com.android.tools.idea.layoutinspector.model.StatusNotificationAction
import com.android.tools.idea.layoutinspector.pipeline.adb.AdbUtils
import com.android.tools.idea.layoutinspector.pipeline.adb.findClient
import com.android.tools.idea.layoutinspector.pipeline.debugger.isPausedInDebugger
import com.android.tools.idea.layoutinspector.pipeline.debugger.resumeDebugger
import com.android.tools.idea.layoutinspector.settings.LayoutInspectorSettings
import com.android.tools.idea.util.ListenerCollection
import com.google.wireless.android.sdk.stats.DynamicLayoutInspectorAttachToProcess.ClientType
import com.google.wireless.android.sdk.stats.DynamicLayoutInspectorErrorInfo.AttachErrorCode
import com.google.wireless.android.sdk.stats.DynamicLayoutInspectorErrorInfo.AttachErrorState
import com.google.wireless.android.sdk.stats.DynamicLayoutInspectorEvent
import com.intellij.openapi.diagnostic.Logger
import com.intellij.openapi.project.Project
import com.intellij.ui.EditorNotificationPanel.Status
<<<<<<< HEAD
=======
import kotlin.time.Duration.Companion.seconds
>>>>>>> 0d09370c
import kotlinx.coroutines.CoroutineScope
import kotlinx.coroutines.Job
import kotlinx.coroutines.delay
import kotlinx.coroutines.launch
import org.jetbrains.annotations.TestOnly
import org.jetbrains.annotations.VisibleForTesting
<<<<<<< HEAD
import kotlin.time.Duration.Companion.seconds
=======
>>>>>>> 0d09370c

@VisibleForTesting val CONNECTED_STATE = AttachErrorState.MODEL_UPDATED
@VisibleForTesting const val CONNECT_TIMEOUT_SECONDS: Long = 30L
@VisibleForTesting const val CONNECT_TIMEOUT_MESSAGE_KEY = "connect.timeout"
@VisibleForTesting const val DEBUGGER_CHECK_SECONDS: Long = 2L
@VisibleForTesting const val DEBUGGER_CHECK_MESSAGE_KEY = "debugger.paused"

class InspectorClientLaunchMonitor(
  private val project: Project,
  private val notificationModel: NotificationModel,
  private val attachErrorStateListeners: ListenerCollection<(AttachErrorState) -> Unit>,
  private val stats: SessionStatistics,
  coroutineScope: CoroutineScope,
  private val timeoutScope: CoroutineScope = coroutineScope,
<<<<<<< HEAD
  private val debuggerCheckScope: CoroutineScope = coroutineScope
=======
  private val debuggerCheckScope: CoroutineScope = coroutineScope,
>>>>>>> 0d09370c
) {
  private var lastUpdate: Long = 0L
  private var timeoutJob: Job? = null
  private var debuggerJob: Job? = null
  private val clientLock = Any()

  var currentProgress = AttachErrorState.UNKNOWN_ATTACH_ERROR_STATE
    private set

  // This is to make sure we never schedule a timeout check after the monitor is stopped.
  // Note: a stop() call could happen while updateProgress is being executed (on different threads).
  @GuardedBy("clientLock") private var client: InspectorClient? = null

  fun start(client: InspectorClient) {
    assert(this.client == null)
    synchronized(clientLock) { this.client = client }
    updateProgress(AttachErrorState.NOT_STARTED)
    debuggerJob = debuggerCheckScope.launch { debuggerCheck() }
    timeoutJob = timeoutScope.launch { timeoutCheck() }
  }

  val timeoutHandlerScheduled: Boolean
    @TestOnly get() = timeoutJob != null

  fun updateProgress(progress: AttachErrorState) {
    attachErrorStateListeners.forEach { it.invoke(progress) }

    if (progress <= currentProgress) {
      return
    }
    currentProgress = progress
    stats.currentProgress = progress
    if (currentProgress < CONNECTED_STATE) {
      lastUpdate = System.currentTimeMillis()
    } else {
      stopAsyncJobs()
    }
    notificationModel.removeNotification(CONNECT_TIMEOUT_MESSAGE_KEY)
    notificationModel.removeNotification(DEBUGGER_CHECK_MESSAGE_KEY)
  }

  private suspend fun debuggerCheck() {
    while (true) {
      delay(DEBUGGER_CHECK_SECONDS.seconds)

      val adb = adbClient
      val currentClient = synchronized(clientLock) { client } ?: return
      if (adb == null || !isPausedInDebugger(adb)) {
        currentClient.stats.debuggerInUse(isPaused = false)
        notificationModel.removeNotification(DEBUGGER_CHECK_MESSAGE_KEY)
      } else {
        currentClient.stats.debuggerInUse(isPaused = true)
        val resumeDebuggerAction = createResumeDebuggerAction()
        val disconnectAction = createDisconnectAction(attemptDumpViews = false)
        notificationModel.addNotification(
          DEBUGGER_CHECK_MESSAGE_KEY,
          LayoutInspectorBundle.message(DEBUGGER_CHECK_MESSAGE_KEY),
          Status.Error,
<<<<<<< HEAD
          listOf(resumeDebuggerAction, disconnectAction)
=======
          listOf(resumeDebuggerAction, disconnectAction),
>>>>>>> 0d09370c
        )
        notificationModel.removeNotification(CONNECT_TIMEOUT_MESSAGE_KEY)
      }
    }
  }

  private suspend fun timeoutCheck() {
    delay(CONNECT_TIMEOUT_SECONDS.seconds)

    synchronized(clientLock) {
      if (client == null || currentProgress == CONNECTED_STATE) {
        // We are disconnected or connected: stop the timeout check
        return
      }
    }
    val adb = adbClient
    if (adb?.let { isPausedInDebugger(it) } == true) {
      // Ignore the timeout if we know we are stuck in the debugger
      return
    }
    val continueWaiting = createContinueWaitingAction()
    // Only offer option to dump views in standalone Layout Inspector
    // The embedded LI is meant to work only with live app inspection client.
    val attemptDumpViews = !LayoutInspectorSettings.getInstance().embeddedLayoutInspectorEnabled
    val disconnect = createDisconnectAction(attemptDumpViews = attemptDumpViews)
    notificationModel.addNotification(
      CONNECT_TIMEOUT_MESSAGE_KEY,
      LayoutInspectorBundle.message(CONNECT_TIMEOUT_MESSAGE_KEY),
      Status.Warning,
<<<<<<< HEAD
      listOf(continueWaiting, disconnect)
=======
      listOf(continueWaiting, disconnect),
>>>>>>> 0d09370c
    )
  }

  private fun createContinueWaitingAction() =
    StatusNotificationAction("Continue Waiting") {
      notificationModel.removeNotification(CONNECT_TIMEOUT_MESSAGE_KEY)
      synchronized(clientLock) {
        if (client != null) {
          timeoutJob = timeoutScope.launch { timeoutCheck() }
        }
      }
    }

  private fun createDisconnectAction(attemptDumpViews: Boolean): StatusNotificationAction {
    val disconnectText =
      if (attemptDumpViews && client?.clientType == ClientType.APP_INSPECTION_CLIENT) "Dump Views"
      else "Disconnect"
    return StatusNotificationAction(disconnectText) {
      notificationModel.removeNotification(CONNECT_TIMEOUT_MESSAGE_KEY)
      Logger.getInstance(InspectorClientLaunchMonitor::class.java)
        .warn(
          "Client $client timed out during attach at step $currentProgress on the users request"
        )
      logAttachErrorToMetrics(AttachErrorCode.CONNECT_TIMEOUT)
      client?.disconnect()
    }
  }

  private fun createResumeDebuggerAction() =
    StatusNotificationAction("Resume Debugger") {
      notificationModel.removeNotification(DEBUGGER_CHECK_MESSAGE_KEY)
      synchronized(clientLock) {
        if (client != null) {
          adbClient?.let { resumeDebugger(it) }
        }
      }
    }

  private val adbClient: Client?
    get() = client?.process?.let { AdbUtils.getAdbFuture(project).get()?.findClient(it) }

  /** Log an attach error from the Dynamic Layout Inspector to metrics. */
  fun logAttachErrorToMetrics(errorCode: AttachErrorCode) {
    val stats = client?.stats ?: DisconnectedClient.stats
    LayoutInspectorSessionMetrics(null, client?.process, null)
      .logEvent(
        DynamicLayoutInspectorEvent.DynamicLayoutInspectorEventType.ATTACH_ERROR,
        stats,
        currentProgress,
<<<<<<< HEAD
        errorCode
=======
        errorCode,
>>>>>>> 0d09370c
      )
  }

  fun stop() {
    synchronized(clientLock) { client = null }
    stopAsyncJobs()
  }

  private fun stopAsyncJobs() {
    timeoutJob?.cancel()
    timeoutJob = null
    debuggerJob?.cancel()
    debuggerJob = null
  }
}<|MERGE_RESOLUTION|>--- conflicted
+++ resolved
@@ -35,20 +35,13 @@
 import com.intellij.openapi.diagnostic.Logger
 import com.intellij.openapi.project.Project
 import com.intellij.ui.EditorNotificationPanel.Status
-<<<<<<< HEAD
-=======
-import kotlin.time.Duration.Companion.seconds
->>>>>>> 0d09370c
 import kotlinx.coroutines.CoroutineScope
 import kotlinx.coroutines.Job
 import kotlinx.coroutines.delay
 import kotlinx.coroutines.launch
 import org.jetbrains.annotations.TestOnly
 import org.jetbrains.annotations.VisibleForTesting
-<<<<<<< HEAD
 import kotlin.time.Duration.Companion.seconds
-=======
->>>>>>> 0d09370c
 
 @VisibleForTesting val CONNECTED_STATE = AttachErrorState.MODEL_UPDATED
 @VisibleForTesting const val CONNECT_TIMEOUT_SECONDS: Long = 30L
@@ -63,11 +56,7 @@
   private val stats: SessionStatistics,
   coroutineScope: CoroutineScope,
   private val timeoutScope: CoroutineScope = coroutineScope,
-<<<<<<< HEAD
-  private val debuggerCheckScope: CoroutineScope = coroutineScope
-=======
   private val debuggerCheckScope: CoroutineScope = coroutineScope,
->>>>>>> 0d09370c
 ) {
   private var lastUpdate: Long = 0L
   private var timeoutJob: Job? = null
@@ -126,11 +115,7 @@
           DEBUGGER_CHECK_MESSAGE_KEY,
           LayoutInspectorBundle.message(DEBUGGER_CHECK_MESSAGE_KEY),
           Status.Error,
-<<<<<<< HEAD
-          listOf(resumeDebuggerAction, disconnectAction)
-=======
           listOf(resumeDebuggerAction, disconnectAction),
->>>>>>> 0d09370c
         )
         notificationModel.removeNotification(CONNECT_TIMEOUT_MESSAGE_KEY)
       }
@@ -160,11 +145,7 @@
       CONNECT_TIMEOUT_MESSAGE_KEY,
       LayoutInspectorBundle.message(CONNECT_TIMEOUT_MESSAGE_KEY),
       Status.Warning,
-<<<<<<< HEAD
-      listOf(continueWaiting, disconnect)
-=======
       listOf(continueWaiting, disconnect),
->>>>>>> 0d09370c
     )
   }
 
@@ -214,11 +195,7 @@
         DynamicLayoutInspectorEvent.DynamicLayoutInspectorEventType.ATTACH_ERROR,
         stats,
         currentProgress,
-<<<<<<< HEAD
-        errorCode
-=======
         errorCode,
->>>>>>> 0d09370c
       )
   }
 
