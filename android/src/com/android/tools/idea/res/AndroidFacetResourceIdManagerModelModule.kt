/*
 * Copyright (C) 2023 The Android Open Source Project
 *
 * Licensed under the Apache License, Version 2.0 (the "License");
 * you may not use this file except in compliance with the License.
 * You may obtain a copy of the License at
 *
 *      http://www.apache.org/licenses/LICENSE-2.0
 *
 * Unless required by applicable law or agreed to in writing, software
 * distributed under the License is distributed on an "AS IS" BASIS,
 * WITHOUT WARRANTIES OR CONDITIONS OF ANY KIND, either express or implied.
 * See the License for the specific language governing permissions and
 * limitations under the License.
 */
package com.android.tools.idea.res

import com.android.tools.res.ResourceNamespacing
import com.android.tools.res.ids.ResourceIdManagerModelModule
<<<<<<< HEAD
import org.jetbrains.android.facet.AndroidFacet

/** Studio-specific [ResourceIdManagerModelModule] implementation based on [AndroidFacet]. */
class AndroidFacetResourceIdManagerModelModule(private val facet: AndroidFacet) :
  ResourceIdManagerModelModule {
=======
import com.intellij.openapi.module.Module
import org.jetbrains.android.facet.AndroidFacet

/** Studio-specific [ResourceIdManagerModelModule] implementation based on [AndroidFacet]. */
class AndroidFacetResourceIdManagerModelModule(module: Module) : ResourceIdManagerModelModule {

  private val androidFacet: AndroidFacet by lazy {
    requireNotNull(AndroidFacet.getInstance(module)) {
      "${AndroidFacetResourceIdManagerModelModule::class.qualifiedName} used on a non-Android module."
    }
  }
>>>>>>> 0d09370c
  override val isAppOrFeature: Boolean
    get() {
      return androidFacet.configuration.isAppOrFeature
    }

  override val namespacing: ResourceNamespacing
    get() = StudioResourceRepositoryManager.getInstance(androidFacet).namespacing
}<|MERGE_RESOLUTION|>--- conflicted
+++ resolved
@@ -17,13 +17,6 @@
 
 import com.android.tools.res.ResourceNamespacing
 import com.android.tools.res.ids.ResourceIdManagerModelModule
-<<<<<<< HEAD
-import org.jetbrains.android.facet.AndroidFacet
-
-/** Studio-specific [ResourceIdManagerModelModule] implementation based on [AndroidFacet]. */
-class AndroidFacetResourceIdManagerModelModule(private val facet: AndroidFacet) :
-  ResourceIdManagerModelModule {
-=======
 import com.intellij.openapi.module.Module
 import org.jetbrains.android.facet.AndroidFacet
 
@@ -35,7 +28,6 @@
       "${AndroidFacetResourceIdManagerModelModule::class.qualifiedName} used on a non-Android module."
     }
   }
->>>>>>> 0d09370c
   override val isAppOrFeature: Boolean
     get() {
       return androidFacet.configuration.isAppOrFeature
