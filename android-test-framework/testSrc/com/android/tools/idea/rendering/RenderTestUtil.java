--- conflicted
+++ resolved
@@ -118,22 +118,10 @@
   public static void waitForRenderTaskDisposeToFinish() {
     // Make sure there is no RenderTask disposing event in the event queue.
     UIUtil.dispatchAllInvocationEvents();
-<<<<<<< HEAD
-    assert RenderTask.ourDisposeService instanceof ThreadPoolExecutor &&
-           ((ThreadPoolExecutor)RenderTask.ourDisposeService).getMaximumPoolSize() == 1:
-      "The 'waiting' code below assumes that tasks are executed sequentially, in one thread, in order"
-    ;
-
-    if (((ThreadPoolExecutor)RenderTask.ourDisposeService).getPoolSize() == 0){
-      return;
-    }
-
-=======
     assert RenderTask.ourDisposeService.toString().startsWith("BoundedExecutor(1)"):
       "The 'waiting' code below assumes that tasks are executed sequentially, in one thread, in order"
     ;
 
->>>>>>> bd07c1f4
     String complete = "complete";
     Future<?> lastTaskInDisposeQueue = RenderTask.ourDisposeService.submit(complete::toString);
     try {
