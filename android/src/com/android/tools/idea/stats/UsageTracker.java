/*
 * Copyright (C) 2015 The Android Open Source Project
 *
 * Licensed under the Apache License, Version 2.0 (the "License");
 * you may not use this file except in compliance with the License.
 * You may obtain a copy of the License at
 *
 *      http://www.apache.org/licenses/LICENSE-2.0
 *
 * Unless required by applicable law or agreed to in writing, software
 * distributed under the License is distributed on an "AS IS" BASIS,
 * WITHOUT WARRANTIES OR CONDITIONS OF ANY KIND, either express or implied.
 * See the License for the specific language governing permissions and
 * limitations under the License.
 */
package com.android.tools.idea.stats;

import com.android.ddmlib.IDevice;
import com.android.tools.idea.startup.AndroidStudioSpecificInitializer;
import com.intellij.internal.statistic.StatisticsUploadAssistant;
import com.intellij.openapi.components.ServiceManager;
import org.jetbrains.annotations.NotNull;
import org.jetbrains.annotations.Nullable;

/**
 * Android Studio Usage Tracker.
 */
public abstract class UsageTracker {
  /**
   * GA only allows sending a single <category,action,value> tuple per event
   * However, we'd like to track different components of the avd such as its version, arch, etc
   * So this category will consist of info events, but note that the total event count is somewhat meaningless
   * Note: Custom dimensions could possibly alleviate this issue, and we should consider switching to
   * that when we have more info on the sorts of custom dimensions we'd need.
   */
  public static final String CATEGORY_AVDINFO = "avdInfo";
  public static final String ACTION_AVDINFO_ABI = "abi";
  public static final String ACTION_AVDINFO_TARGET_VERSION = "version";

<<<<<<< HEAD
  public static final String CATEGORY_DEPLOYMENT = "deployment";
  public static final String ACTION_DEPLOYMENT_APK = "apkDeployed";
  public static final String ACTION_DEPLOYMENT_EMULATOR = "emulatorLaunch";
=======
  // Similar to CATEGORY_AVDINFO, this tracks info about the device during deployment
  public static final String CATEGORY_DEVICEINFO = "deviceInfo";

  public static final String ACTION_SYNC_STARTED = "syncStarted";
  public static final String ACTION_SYNC_ENDED = "syncEnded";
  public static final String ACTION_SYNC_SKIPPED = "syncSkipped";
  public static final String ACTION_SYNC_FAILED = "syncFailed";
  public static final String ACTION_CPP_SYNC_COMPLETED = "cppSyncCompleted";

  public static final String ACTION_APK_DEPLOYED = "apkDeployed";
  public static final String ACTION_EMULATOR_LAUNCHED = "emulatorLaunch";
>>>>>>> f17ba849

  public static final String CATEGORY_DEVELOPER_SERVICES = "devServices";
  public static final String ACTION_DEVELOPER_SERVICES_INSTALLED = "installed";
  public static final String ACTION_DEVELOPER_SERVICES_REMOVED = "removed";

  public static final String CATEGORY_GRADLE = "gradle";
  public static final String ACTION_GRADLE_SYNC_STARTED = "syncStarted";
  public static final String ACTION_GRADLE_SYNC_ENDED = "syncEnded";
  public static final String ACTION_GRADLE_SYNC_SKIPPED = "syncSkipped";
  public static final String ACTION_GRADLE_SYNC_FAILED = "syncFailed";
  public static final String ACTION_GRADLE_CPP_SYNC_COMPLETED = "cppSyncCompleted";

  public static final String CATEGORY_PROFILING = "profiling";
  public static final String ACTION_PROFILING_CAPTURE = "captureCreated";
  public static final String ACTION_PROFILING_OPEN = "captureOpened";

  public static final String CATEGORY_SDK_MANAGER = "sdkManager";
  public static final String ACTION_SDK_MANAGER_TOOLBAR_CLICKED = "toolbarButtonClicked";
  public static final String ACTION_SDK_MANAGER_STANDALONE_LAUNCHED = "standaloneLaunched";
  public static final String ACTION_SDK_MANAGER_LOADED = "sdkManagerLoaded";

<<<<<<< HEAD
  /**
   * Tracking when a template.xml file is rendered (instantiated) into the project.
   */
  public static final String CATEGORY_TEMPLATE = "template";
  public static final String ACTION_TEMPLATE_RENDER = "render";
=======
  public static final String INFO_DEVICE_BUILD_TAGS = IDevice.PROP_BUILD_TAGS; // "unsigned,debug" or "dev-keys"
  public static final String INFO_DEVICE_BUILD_TYPE = IDevice.PROP_BUILD_TYPE; // "user" or "eng"
  public static final String INFO_DEVICE_BUILD_VERSION_RELEASE = IDevice.PROP_BUILD_VERSION; // "4.4.4"
  public static final String INFO_DEVICE_BUILD_API_LEVEL = IDevice.PROP_BUILD_API_LEVEL; // "22"
  public static final String INFO_DEVICE_MANUFACTURER = IDevice.PROP_DEVICE_MANUFACTURER;
  public static final String INFO_DEVICE_MODEL = IDevice.PROP_DEVICE_MODEL;
  public static final String INFO_DEVICE_SERIAL_HASH = "ro.serialno.hashed";
  public static final String INFO_DEVICE_CPU_ABI = IDevice.PROP_DEVICE_CPU_ABI;
>>>>>>> f17ba849

  /**
   * When using the usage tracker, do NOT include any information that can identify the user
   */
  @NotNull
  public static UsageTracker getInstance() {
    return ServiceManager.getService(UsageTracker.class);
  }

  /**
   * When tracking events, do NOT include any information that can identify the user
   */
  public abstract void trackEvent(@NotNull String eventCategory,
                                  @NotNull String eventAction,
                                  @Nullable String eventLabel,
                                  @Nullable Integer eventValue);

  public boolean canTrack() {
    return AndroidStudioSpecificInitializer.isAndroidStudio() && StatisticsUploadAssistant.isSendAllowed();
  }
}<|MERGE_RESOLUTION|>--- conflicted
+++ resolved
@@ -37,23 +37,20 @@
   public static final String ACTION_AVDINFO_ABI = "abi";
   public static final String ACTION_AVDINFO_TARGET_VERSION = "version";
 
-<<<<<<< HEAD
+  // Similar to CATEGORY_AVDINFO, this tracks info about the device during deployment
+  public static final String CATEGORY_DEVICEINFO = "deviceInfo";
+  public static final String INFO_DEVICE_BUILD_TAGS = IDevice.PROP_BUILD_TAGS; // "unsigned,debug" or "dev-keys"
+  public static final String INFO_DEVICE_BUILD_TYPE = IDevice.PROP_BUILD_TYPE; // "user" or "eng"
+  public static final String INFO_DEVICE_BUILD_VERSION_RELEASE = IDevice.PROP_BUILD_VERSION; // "4.4.4"
+  public static final String INFO_DEVICE_BUILD_API_LEVEL = IDevice.PROP_BUILD_API_LEVEL; // "22"
+  public static final String INFO_DEVICE_MANUFACTURER = IDevice.PROP_DEVICE_MANUFACTURER;
+  public static final String INFO_DEVICE_MODEL = IDevice.PROP_DEVICE_MODEL;
+  public static final String INFO_DEVICE_SERIAL_HASH = "ro.serialno.hashed";
+  public static final String INFO_DEVICE_CPU_ABI = IDevice.PROP_DEVICE_CPU_ABI;
+
   public static final String CATEGORY_DEPLOYMENT = "deployment";
   public static final String ACTION_DEPLOYMENT_APK = "apkDeployed";
   public static final String ACTION_DEPLOYMENT_EMULATOR = "emulatorLaunch";
-=======
-  // Similar to CATEGORY_AVDINFO, this tracks info about the device during deployment
-  public static final String CATEGORY_DEVICEINFO = "deviceInfo";
-
-  public static final String ACTION_SYNC_STARTED = "syncStarted";
-  public static final String ACTION_SYNC_ENDED = "syncEnded";
-  public static final String ACTION_SYNC_SKIPPED = "syncSkipped";
-  public static final String ACTION_SYNC_FAILED = "syncFailed";
-  public static final String ACTION_CPP_SYNC_COMPLETED = "cppSyncCompleted";
-
-  public static final String ACTION_APK_DEPLOYED = "apkDeployed";
-  public static final String ACTION_EMULATOR_LAUNCHED = "emulatorLaunch";
->>>>>>> f17ba849
 
   public static final String CATEGORY_DEVELOPER_SERVICES = "devServices";
   public static final String ACTION_DEVELOPER_SERVICES_INSTALLED = "installed";
@@ -75,22 +72,12 @@
   public static final String ACTION_SDK_MANAGER_STANDALONE_LAUNCHED = "standaloneLaunched";
   public static final String ACTION_SDK_MANAGER_LOADED = "sdkManagerLoaded";
 
-<<<<<<< HEAD
   /**
    * Tracking when a template.xml file is rendered (instantiated) into the project.
    */
   public static final String CATEGORY_TEMPLATE = "template";
   public static final String ACTION_TEMPLATE_RENDER = "render";
-=======
-  public static final String INFO_DEVICE_BUILD_TAGS = IDevice.PROP_BUILD_TAGS; // "unsigned,debug" or "dev-keys"
-  public static final String INFO_DEVICE_BUILD_TYPE = IDevice.PROP_BUILD_TYPE; // "user" or "eng"
-  public static final String INFO_DEVICE_BUILD_VERSION_RELEASE = IDevice.PROP_BUILD_VERSION; // "4.4.4"
-  public static final String INFO_DEVICE_BUILD_API_LEVEL = IDevice.PROP_BUILD_API_LEVEL; // "22"
-  public static final String INFO_DEVICE_MANUFACTURER = IDevice.PROP_DEVICE_MANUFACTURER;
-  public static final String INFO_DEVICE_MODEL = IDevice.PROP_DEVICE_MODEL;
-  public static final String INFO_DEVICE_SERIAL_HASH = "ro.serialno.hashed";
-  public static final String INFO_DEVICE_CPU_ABI = IDevice.PROP_DEVICE_CPU_ABI;
->>>>>>> f17ba849
+
 
   /**
    * When using the usage tracker, do NOT include any information that can identify the user
