<?xml version="1.0" encoding="UTF-8"?>
<module type="JAVA_MODULE" version="4">
  <component name="NewModuleRootManager" inherit-compiler-output="true">
    <exclude-output />
    <content url="file://$MODULE_DIR$">
      <sourceFolder url="file://$MODULE_DIR$/src" isTestSource="false" />
    </content>
    <orderEntry type="inheritedJdk" />
    <orderEntry type="sourceFolder" forTests="false" />
    <orderEntry type="module" module-name="intellij.platform.extensions" />
    <orderEntry type="module" module-name="intellij.android.common" />
    <orderEntry type="module" module-name="intellij.platform.core" />
    <orderEntry type="module" module-name="intellij.android.core" />
    <orderEntry type="module" module-name="intellij.platform.editor" />
    <orderEntry type="module" module-name="intellij.platform.ide" />
    <orderEntry type="module" module-name="intellij.android.artwork" />
    <orderEntry type="module" module-name="intellij.platform.ide.impl" />
    <orderEntry type="module" module-name="intellij.groovy.psi" />
    <orderEntry type="module" module-name="intellij.xml.dom" />
    <orderEntry type="module" module-name="intellij.platform.lang" />
<<<<<<< HEAD
    <orderEntry type="library" name="jaxb-api" level="project" />
    <orderEntry type="module" module-name="intellij.platform.core.ui" />
=======
    <orderEntry type="module" module-name="intellij.android.wizardTemplate.plugin" />
>>>>>>> e624679c
  </component>
</module><|MERGE_RESOLUTION|>--- conflicted
+++ resolved
@@ -18,11 +18,8 @@
     <orderEntry type="module" module-name="intellij.groovy.psi" />
     <orderEntry type="module" module-name="intellij.xml.dom" />
     <orderEntry type="module" module-name="intellij.platform.lang" />
-<<<<<<< HEAD
+    <orderEntry type="module" module-name="intellij.android.wizardTemplate.plugin" />
     <orderEntry type="library" name="jaxb-api" level="project" />
     <orderEntry type="module" module-name="intellij.platform.core.ui" />
-=======
-    <orderEntry type="module" module-name="intellij.android.wizardTemplate.plugin" />
->>>>>>> e624679c
   </component>
 </module>