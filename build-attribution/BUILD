load("//tools/base/bazel:bazel.bzl", "iml_module")
load("//tools/base/bazel:maven.bzl", "maven_repository")
<<<<<<< HEAD
=======
load("//tools/adt/idea/adt-testutils:old-agp-test.bzl", "old_agp_test")
>>>>>>> b5f40ffd

# managed by go/iml_to_build
iml_module(
    name = "intellij.android.build-attribution",
    # do not sort: must match IML order
    srcs = [
        "resources",
        "src",
    ],
    iml_files = ["intellij.android.build-attribution.iml"],
    lint_baseline = "lint_baseline.xml",
    visibility = ["//visibility:public"],
    # do not sort: must match IML order
    deps = [
        "//prebuilts/studio/intellij-sdk:studio-sdk",
        "//prebuilts/studio/intellij-sdk:studio-sdk-plugin-gradle",
        "//tools/adt/idea/.idea/libraries:studio-analytics-proto",
        "//tools/adt/idea/android:intellij.android.core[module]",
        "//tools/base/sdk-common:studio.android.sdktools.sdk-common[module]",
        "//tools/adt/idea/artwork:intellij.android.artwork[module]",
        "//tools/analytics-library/tracker:analytics-tracker[module]",
        "//tools/adt/idea/android-common:intellij.android.common[module]",
        "//tools/base/flags:studio.android.sdktools.flags[module]",
        "//tools/adt/idea/adt-ui:intellij.android.adt.ui[module]",
        "//prebuilts/studio/intellij-sdk:studio-sdk-plugin-Kotlin",
        "//tools/adt/idea/gradle-dsl:intellij.android.gradle.dsl[module]",
<<<<<<< HEAD
=======
        "//tools/adt/idea/project-system-gradle:intellij.android.projectSystem.gradle[module]",
        "//tools/adt/idea/project-system-gradle-upgrade:intellij.android.projectSystem.gradle.upgrade[module]",
>>>>>>> b5f40ffd
        "//prebuilts/studio/intellij-sdk:studio-sdk-plugin-properties",
    ],
)

# managed by go/iml_to_build
iml_module(
    name = "intellij.android.build-attribution.tests",
    iml_files = ["intellij.android.build-attribution.tests.iml"],
    split_test_targets = {
        "analyzers": {
            "shard_count": 2,
            "test_filter": "com.android.build.attribution.analyzers",
<<<<<<< HEAD
        },
        "other": {
=======
            "data": [
                "//tools/base/build-system/integration-test:kotlin_gradle_plugin_prebuilts",
                "//tools/base/build-system:android_gradle_plugin.zip",
                "//tools/base/build-system:android_gradle_plugin_runtime_dependencies",
            ],
        },
        "other": {
            "data": [
                "//tools/base/build-system/integration-test:kotlin_gradle_plugin_prebuilts",
                "//tools/base/build-system:android_gradle_plugin.zip",
                "//tools/base/build-system:android_gradle_plugin_runtime_dependencies",
            ],
>>>>>>> b5f40ffd
        },
    },
    tags = [
        "no_test_mac",  # b/113099009
        "no_test_windows",  # b/135665870
    ],
    test_class = "com.android.build.attribution.AndroidBuildAttributionTestSuite",
    test_data = [
        ":test_deps",
        "//prebuilts/studio/jdk",
        "//prebuilts/studio/sdk:build-tools/latest",
        "//prebuilts/studio/sdk:platforms/latest",
        "//tools/adt/idea/android/testData",
        "//tools/adt/idea/build-attribution/testData",
        "//tools/base/build-system:gradle-distrib",
<<<<<<< HEAD
        "//tools/base/build-system:studio_repo",
        "//tools/base/build-system/integration-test:kotlin_gradle_plugin_prebuilts",
        "//tools/base/build-system/previous-versions:kgp1.3.72",
=======
>>>>>>> b5f40ffd
    ],
    test_srcs = ["testSrc"],
    test_timeout = "long",
    visibility = ["//visibility:public"],
    # do not sort: must match IML order
    deps = [
        "//prebuilts/studio/intellij-sdk:studio-sdk",
        "//prebuilts/studio/intellij-sdk:studio-sdk-plugin-gradle",
        "//tools/adt/idea/.idea/libraries:truth[test]",
        "//tools/adt/idea/.idea/libraries:mockito[test]",
        "//tools/adt/idea/.idea/libraries:studio-analytics-proto",
        "//tools/adt/idea/android-test-framework:intellij.android.testFramework[module, test]",
        "//tools/adt/idea/android-common:intellij.android.common[module, test]",
        "//tools/base/common:studio.android.sdktools.common[module, test]",
        "//tools/base/flags:studio.android.sdktools.flags[module, test]",
        "//tools/base/testutils:studio.android.sdktools.testutils[module, test]",
        "//tools/adt/idea/android-kotlin:intellij.android.kotlin.extensions[module, test]",
        "//tools/adt/idea/android:intellij.android.core[module, test]",
        "//tools/adt/idea/project-system-gradle:intellij.android.projectSystem.gradle[module, test]",
        "//tools/adt/idea/project-system-gradle-upgrade:intellij.android.projectSystem.gradle.upgrade[module, test]",
        "//tools/adt/idea/build-attribution:intellij.android.build-attribution[module, test]",
        "//tools/adt/idea/adt-testutils:intellij.android.adt.testutils[module, test]",
        "//tools/analytics-library/testing:android.sdktools.analytics-testing[module, test]",
        "//tools/analytics-library/tracker:analytics-tracker[module, test]",
        "//tools/adt/idea/adt-ui:intellij.android.adt.ui[module, test]",
        "//prebuilts/studio/intellij-sdk:studio-sdk-plugin-Kotlin",
        "//prebuilts/studio/intellij-sdk:studio-sdk-plugin-properties",
        "//tools/adt/idea/gradle-dsl:intellij.android.gradle.dsl.testutils[module, test]",
        "//tools/adt/idea/gradle-dsl:intellij.android.gradle.dsl[module, test]",
    ],
)

<<<<<<< HEAD
=======
old_agp_test(
    name = "ConfigurationCachingCompatibilityAnalyzerTest",
    timeout = "long",
    agp_version = "7.1.0",
    data = [
        "//prebuilts/studio/jdk",
        "//prebuilts/studio/sdk:build-tools/latest",
        "//prebuilts/studio/sdk:platforms/latest",
        "//tools/adt/idea/android/testData",
        "//tools/adt/idea/build-attribution/testData",
        "//tools/base/build-system:gradle-distrib",
    ],
    gradle_version = "LATEST",
    ignore_other_tests = True,
    iml_module = ":intellij.android.build-attribution.tests",
    maven_deps = [
        "//tools/base/build-system/previous-versions:7.1.0",
        "//tools/base/build-system/previous-versions:kgp1.3.72",
        ":test_deps",
    ],
    tags = [
        "block-network",
        "no_test_mac",
        "no_test_windows",
    ],
    test_class = "com.android.build.attribution.AndroidBuildAttributionOldAgpTestSuite",
)

>>>>>>> b5f40ffd
maven_repository(
    name = "test_deps",
    # keep sorted: for buildifier
    artifacts = [
        "@maven//:androidx.collection.collection_1.0.0",
        "@maven//:com.android.support.appcompat-v7_28.0.0",
        "@maven//:com.android.support.constraint.constraint-layout_1.0.2",
        "@maven//:com.android.support.test.espresso.espresso-core_3.0.2",
        "@maven//:com.google.auto.value.auto-value-annotations_1.6.2",
        "@maven//:com.google.auto.value.auto-value_1.6.2",
        "@maven//:com.google.code.gson.gson_2.8.5",
        "@maven//:com.google.errorprone.error_prone_annotations_2.3.2",
        "@maven//:com.google.guava.guava_19.0",
        "@maven//:com.google.jimfs.jimfs_1.1",
        "@maven//:com.sun.activation.javax.activation_1.2.0",
        "@maven//:commons-lang.commons-lang_2.4",
        "@maven//:de.undercouch.gradle-download-task_4.0.2",
        "@maven//:org.codehaus.mojo.animal-sniffer-annotations_1.17",
        "@maven//:org.jetbrains.kotlin.kotlin-reflect_1.4.32",
        "@maven//:org.jetbrains.kotlin.kotlin-stdlib-jdk7_1.4.32",
        "@maven//:org.jetbrains.kotlin.kotlin-stdlib-jdk8_1.5.0",
        "@maven//:xmlpull.xmlpull_1.1.3.1",
    ],
)<|MERGE_RESOLUTION|>--- conflicted
+++ resolved
@@ -1,9 +1,6 @@
 load("//tools/base/bazel:bazel.bzl", "iml_module")
 load("//tools/base/bazel:maven.bzl", "maven_repository")
-<<<<<<< HEAD
-=======
 load("//tools/adt/idea/adt-testutils:old-agp-test.bzl", "old_agp_test")
->>>>>>> b5f40ffd
 
 # managed by go/iml_to_build
 iml_module(
@@ -30,11 +27,8 @@
         "//tools/adt/idea/adt-ui:intellij.android.adt.ui[module]",
         "//prebuilts/studio/intellij-sdk:studio-sdk-plugin-Kotlin",
         "//tools/adt/idea/gradle-dsl:intellij.android.gradle.dsl[module]",
-<<<<<<< HEAD
-=======
         "//tools/adt/idea/project-system-gradle:intellij.android.projectSystem.gradle[module]",
         "//tools/adt/idea/project-system-gradle-upgrade:intellij.android.projectSystem.gradle.upgrade[module]",
->>>>>>> b5f40ffd
         "//prebuilts/studio/intellij-sdk:studio-sdk-plugin-properties",
     ],
 )
@@ -47,10 +41,6 @@
         "analyzers": {
             "shard_count": 2,
             "test_filter": "com.android.build.attribution.analyzers",
-<<<<<<< HEAD
-        },
-        "other": {
-=======
             "data": [
                 "//tools/base/build-system/integration-test:kotlin_gradle_plugin_prebuilts",
                 "//tools/base/build-system:android_gradle_plugin.zip",
@@ -63,7 +53,6 @@
                 "//tools/base/build-system:android_gradle_plugin.zip",
                 "//tools/base/build-system:android_gradle_plugin_runtime_dependencies",
             ],
->>>>>>> b5f40ffd
         },
     },
     tags = [
@@ -79,12 +68,6 @@
         "//tools/adt/idea/android/testData",
         "//tools/adt/idea/build-attribution/testData",
         "//tools/base/build-system:gradle-distrib",
-<<<<<<< HEAD
-        "//tools/base/build-system:studio_repo",
-        "//tools/base/build-system/integration-test:kotlin_gradle_plugin_prebuilts",
-        "//tools/base/build-system/previous-versions:kgp1.3.72",
-=======
->>>>>>> b5f40ffd
     ],
     test_srcs = ["testSrc"],
     test_timeout = "long",
@@ -117,8 +100,6 @@
     ],
 )
 
-<<<<<<< HEAD
-=======
 old_agp_test(
     name = "ConfigurationCachingCompatibilityAnalyzerTest",
     timeout = "long",
@@ -147,7 +128,6 @@
     test_class = "com.android.build.attribution.AndroidBuildAttributionOldAgpTestSuite",
 )
 
->>>>>>> b5f40ffd
 maven_repository(
     name = "test_deps",
     # keep sorted: for buildifier
