--- conflicted
+++ resolved
@@ -67,13 +67,11 @@
 import com.intellij.openapi.roots.OrderRootType
 import com.intellij.openapi.roots.libraries.LibraryTablesRegistrar
 import com.intellij.openapi.startup.StartupActivity
+import com.intellij.openapi.util.registry.Registry
 import com.intellij.openapi.vfs.VirtualFileManager
 import com.intellij.platform.PlatformProjectOpenProcessor
 import com.intellij.workspaceModel.ide.JpsProjectLoadingManager
-<<<<<<< HEAD
-=======
 import org.jetbrains.android.AndroidStartupManager
->>>>>>> 574fcae1
 import org.jetbrains.android.facet.AndroidFacet
 import org.jetbrains.kotlin.idea.base.util.isAndroidModule
 import org.jetbrains.plugins.gradle.config.GradleSettingsListenerAdapter
@@ -90,6 +88,8 @@
  */
 class AndroidGradleProjectStartupActivity : StartupActivity {
   override fun runActivity(project: Project) {
+    if (Registry.`is`("android.gradle.project.startup.activity.disabled")) return
+
     val gradleProjectInfo = GradleProjectInfo.getInstance(project)
     val info = Info.getInstance(project)
 
@@ -100,11 +100,7 @@
       if (info.androidModules.isNotEmpty()) return true
 
       // Opening a Gradle project with .idea but no .iml files or facets (Typical for AS but not in IDEA)
-<<<<<<< HEAD
-      return IdeInfo.getInstance().isAndroidStudio && gradleProjectInfo.isBuildWithGradle
-=======
       return IdeInfo.getInstance().isAndroidStudio && info.isBuildWithGradle
->>>>>>> 574fcae1
     }
 
     // Make sure we remove Gradle producers from the ignoredProducers list for old projects that used to run tests through AndroidJunit.
@@ -116,33 +112,17 @@
         invokeAndWaitIfNeeded {
           removePointlessModules(project)
           attachCachedModelsOrTriggerSync(project, gradleProjectInfo)
-<<<<<<< HEAD
-        }
-      }
-    }
-
-    // Disable all settings sections that we don't want to be present in Android Studio.
-    // See AndroidStudioPreferences for a full list.
-    if (IdeInfo.getInstance().isAndroidStudio) {
-      AndroidStudioPreferences.cleanUpPreferences(project)
-      showNeededNotifications(project)
-    }
-
-=======
           subscribeToGradleSettingChanges(project)
         }
       }
     }
 
->>>>>>> 574fcae1
     gradleProjectInfo.isSkipStartupActivity = false
   }
 }
 
 private val LOG = Logger.getInstance(AndroidGradleProjectStartupActivity::class.java)
 
-<<<<<<< HEAD
-=======
 private fun subscribeToGradleSettingChanges(project: Project) {
   val disposable = project.getService(AndroidStartupManager.ProjectDisposableScope::class.java)
   val connection = project.messageBus.connect(disposable)
@@ -153,7 +133,6 @@
   })
 }
 
->>>>>>> 574fcae1
 private fun whenAllModulesLoaded(project: Project, callback: () -> Unit) {
   if (project.getUserData(PlatformProjectOpenProcessor.PROJECT_LOADED_FROM_CACHE_BUT_HAS_NO_MODULES) == true) {
     // All modules are loaded at this point and JpsProjectLoadingManager.jpsProjectLoaded is not triggered, so invoke callback directly.
