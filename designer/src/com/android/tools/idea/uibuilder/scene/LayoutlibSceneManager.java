/*
 * Copyright (C) 2017 The Android Open Source Project
 *
 * Licensed under the Apache License, Version 2.0 (the "License");
 * you may not use this file except in compliance with the License.
 * You may obtain a copy of the License at
 *
 *      http://www.apache.org/licenses/LICENSE-2.0
 *
 * Unless required by applicable law or agreed to in writing, software
 * distributed under the License is distributed on an "AS IS" BASIS,
 * WITHOUT WARRANTIES OR CONDITIONS OF ANY KIND, either express or implied.
 * See the License for the specific language governing permissions and
 * limitations under the License.
 */
package com.android.tools.idea.uibuilder.scene;

import static com.android.SdkConstants.ATTR_SHOW_IN;
import static com.android.SdkConstants.TOOLS_URI;
import static com.intellij.util.ui.update.Update.HIGH_PRIORITY;
import static com.intellij.util.ui.update.Update.LOW_PRIORITY;

import com.android.ide.common.rendering.api.ResourceReference;
import com.android.ide.common.rendering.api.ResourceValue;
import com.android.ide.common.rendering.api.SessionParams;
import com.android.ide.common.rendering.api.ViewInfo;
import com.android.tools.idea.AndroidPsiUtils;
<<<<<<< HEAD
import com.android.tools.idea.common.analytics.CommonUsageTracker;
=======
>>>>>>> f305d7b8
import com.android.tools.idea.common.diagnostics.NlDiagnosticsManager;
import com.android.tools.idea.common.model.AndroidCoordinate;
import com.android.tools.idea.common.model.Coordinates;
import com.android.tools.idea.common.model.ModelListener;
import com.android.tools.idea.common.model.NlComponent;
import com.android.tools.idea.common.model.NlModel;
import com.android.tools.idea.common.model.SelectionListener;
import com.android.tools.idea.common.model.SelectionModel;
import com.android.tools.idea.common.scene.Scene;
import com.android.tools.idea.common.scene.SceneComponent;
import com.android.tools.idea.common.scene.SceneManager;
import com.android.tools.idea.common.scene.TemporarySceneComponent;
import com.android.tools.idea.common.scene.decorator.SceneDecoratorFactory;
import com.android.tools.idea.common.surface.DesignSurface;
import com.android.tools.idea.common.surface.Layer;
import com.android.tools.idea.common.surface.SceneView;
import com.android.tools.idea.common.type.DesignerEditorFileType;
<<<<<<< HEAD
=======
import com.android.tools.idea.concurrent.EdtExecutor;
>>>>>>> f305d7b8
import com.android.tools.idea.configurations.Configuration;
import com.android.tools.idea.configurations.ConfigurationListener;
import com.android.tools.idea.rendering.Locale;
import com.android.tools.idea.rendering.RenderResult;
import com.android.tools.idea.rendering.RenderService;
import com.android.tools.idea.rendering.RenderSettings;
import com.android.tools.idea.rendering.RenderTask;
import com.android.tools.idea.rendering.parsers.LayoutPullParsers;
import com.android.tools.idea.rendering.parsers.TagSnapshot;
import com.android.tools.idea.res.ResourceNotificationManager;
<<<<<<< HEAD
import com.android.tools.idea.uibuilder.analytics.NlAnalyticsManager;
=======
import com.android.tools.idea.uibuilder.analytics.NlUsageTracker;
>>>>>>> f305d7b8
import com.android.tools.idea.uibuilder.api.ViewEditor;
import com.android.tools.idea.uibuilder.api.ViewHandler;
import com.android.tools.idea.uibuilder.handlers.ViewEditorImpl;
import com.android.tools.idea.uibuilder.handlers.constraint.targets.ConstraintDragDndTarget;
import com.android.tools.idea.uibuilder.menu.NavigationViewSceneView;
import com.android.tools.idea.uibuilder.model.NlComponentHelperKt;
import com.android.tools.idea.uibuilder.scene.decorator.NlSceneDecoratorFactory;
import com.android.tools.idea.uibuilder.surface.NlDesignSurface;
import com.android.tools.idea.uibuilder.surface.SceneMode;
import com.android.tools.idea.uibuilder.surface.ScreenView;
import com.android.tools.idea.uibuilder.type.MenuFileType;
import com.android.tools.idea.util.ListenerCollection;
import com.google.common.annotations.VisibleForTesting;
import com.google.common.collect.ImmutableList;
<<<<<<< HEAD
=======
import com.google.wireless.android.sdk.stats.LayoutEditorEvent;
>>>>>>> f305d7b8
import com.google.wireless.android.sdk.stats.LayoutEditorRenderResult;
import com.intellij.openapi.application.ApplicationManager;
import com.intellij.openapi.diagnostic.Logger;
import com.intellij.openapi.progress.util.ProgressIndicatorBase;
import com.intellij.openapi.project.DumbService;
import com.intellij.openapi.project.Project;
import com.intellij.openapi.util.Disposer;
import com.intellij.openapi.util.text.StringUtil;
import com.intellij.psi.xml.XmlTag;
import com.intellij.util.Alarm;
<<<<<<< HEAD
import com.intellij.util.concurrency.EdtExecutorService;
=======
import com.intellij.util.ui.TimerUtil;
>>>>>>> f305d7b8
import com.intellij.util.ui.UIUtil;
import com.intellij.util.ui.update.MergingUpdateQueue;
import com.intellij.util.ui.update.Update;
import java.awt.Rectangle;
import java.util.Collections;
import java.util.HashSet;
import java.util.LinkedList;
import java.util.List;
import java.util.Map;
import java.util.Objects;
import java.util.concurrent.CompletableFuture;
import java.util.concurrent.ExecutionException;
import java.util.concurrent.Executor;
import java.util.concurrent.Semaphore;
import java.util.concurrent.TimeUnit;
<<<<<<< HEAD
import java.util.concurrent.TimeoutException;
=======
>>>>>>> f305d7b8
import java.util.concurrent.atomic.AtomicBoolean;
import java.util.concurrent.locks.ReentrantReadWriteLock;
import java.util.function.Function;
import java.util.function.Supplier;
import java.util.stream.Collectors;
import javax.annotation.concurrent.GuardedBy;
import javax.swing.Timer;
import org.jetbrains.android.facet.AndroidFacet;
import org.jetbrains.annotations.NotNull;
import org.jetbrains.annotations.Nullable;
import org.jetbrains.ide.PooledThreadExecutor;

/**
 * {@link SceneManager} that creates a Scene from an NlModel representing a layout using layoutlib.
 */
public class LayoutlibSceneManager extends SceneManager {

  private static final SceneDecoratorFactory DECORATOR_FACTORY = new NlSceneDecoratorFactory();
  private final Supplier<RenderSettings> myRenderSettingsProvider;

  @Nullable private SceneView mySecondarySceneView;

  private int myDpi = 0;
  private final SelectionChangeListener mySelectionChangeListener = new SelectionChangeListener();
  private final ModelChangeListener myModelChangeListener = new ModelChangeListener();
  private final ConfigurationListener myConfigurationChangeListener = new ConfigurationChangeListener();
  private boolean myAreListenersRegistered;
  private final Object myProgressLock = new Object();
  @GuardedBy("myProgressLock")
  private AndroidPreviewProgressIndicator myCurrentIndicator;
  // Protects all accesses to the rendering queue reference
  private final Object myRenderingQueueLock = new Object();
  @GuardedBy("myRenderingQueueLock")
  private MergingUpdateQueue myRenderingQueue;
  private static final int RENDER_DELAY_MS = 10;
  private RenderTask myRenderTask;
  // Protects all accesses to the myRenderTask reference. RenderTask calls to render and layout do not need to be protected
  // since RenderTask is able to handle those safely.
  private final Object myRenderingTaskLock = new Object();
  private ResourceNotificationManager.ResourceVersion myRenderedVersion;
  // Protects all read/write accesses to the myRenderResult reference
  private final ReentrantReadWriteLock myRenderResultLock = new ReentrantReadWriteLock();
  @GuardedBy("myRenderResultLock")
  private RenderResult myRenderResult;
  // Variables to track previous values of the configuration bar for tracking purposes
  private String myPreviousDeviceName;
  private Locale myPreviousLocale;
  private String myPreviousVersion;
  private String myPreviousTheme;
  @AndroidCoordinate private static final int VISUAL_EMPTY_COMPONENT_SIZE = 1;
  private long myElapsedFrameTimeMs = -1;
  private final LinkedList<CompletableFuture<Void>> myRenderFutures = new LinkedList<>();
  private final Semaphore myUpdateHierarchyLock = new Semaphore(1);
  @NotNull private final ViewEditor myViewEditor;
  private final ListenerCollection<RenderListener> myRenderListeners = ListenerCollection.createWithDirectExecutor();
  /**
   * {@code Executor} to run the {@code Runnable} that disposes {@code RenderTask}s. This allows
   * {@code SyncLayoutlibSceneManager} to use a different strategy to dispose the tasks that does not involve using
   * pooled threads.
   */
  @NotNull private final Executor myRenderTaskDisposerExecutor;
  /**
   * True if we are currently in the middle of a render. This attribute is used to prevent listeners from triggering unnecessary renders.
   * If we try to schedule a new render while this is true, we simply re-use the last render in progress.
   */
  private final AtomicBoolean myIsCurrentlyRendering = new AtomicBoolean(false);
<<<<<<< HEAD

  /**
   * If true, the renders using this LayoutlibSceneManager will use transparent backgrounds
   */
  private boolean useTransparentRendering = false;

  /**
   * If true, the renders will use {@link com.android.ide.common.rendering.api.SessionParams.RenderingMode.SHRINK}
   */
  private boolean useShrinkRendering = false;
=======
>>>>>>> f305d7b8

  protected static LayoutEditorRenderResult.Trigger getTriggerFromChangeType(@Nullable NlModel.ChangeType changeType) {
    if (changeType == null) {
      return null;
    }

    switch (changeType) {
      case RESOURCE_EDIT:
      case RESOURCE_CHANGED:
        return LayoutEditorRenderResult.Trigger.RESOURCE_CHANGE;
      case EDIT:
      case ADD_COMPONENTS:
      case DELETE:
      case DND_COMMIT:
      case DND_END:
      case DROP:
      case RESIZE_END:
      case RESIZE_COMMIT:
        return LayoutEditorRenderResult.Trigger.EDIT;
      case BUILD:
        return LayoutEditorRenderResult.Trigger.BUILD;
      case CONFIGURATION_CHANGE:
      case UPDATE_HIERARCHY:
        break;
    }

    return null;
  }

  protected LayoutlibSceneManager(@NotNull NlModel model,
                                  @NotNull DesignSurface designSurface,
                                  @NotNull Supplier<RenderSettings> settingsProvider,
                                  @NotNull Executor renderTaskDisposerExecutor) {
    super(model, designSurface, settingsProvider);
    myRenderSettingsProvider = settingsProvider;
    myRenderTaskDisposerExecutor = renderTaskDisposerExecutor;
    createSceneView();
    updateTrackingConfiguration();

    getDesignSurface().getSelectionModel().addListener(mySelectionChangeListener);

    Scene scene = getScene();

    myViewEditor = new ViewEditorImpl(model, scene);

    model.getConfiguration().addListener(myConfigurationChangeListener);

    List<NlComponent> components = model.getComponents();
    if (!components.isEmpty()) {
      NlComponent rootComponent = components.get(0).getRoot();
      boolean previous = getScene().isAnimated();
      scene.setAnimated(false);
      List<SceneComponent> hierarchy = createHierarchy(rootComponent);
      SceneComponent root = hierarchy.isEmpty() ? null : hierarchy.get(0);
      updateFromComponent(root, new HashSet<>());
      scene.setRoot(root);
      updateTargets();
      scene.setAnimated(previous);
    }

    model.addListener(myModelChangeListener);
    myAreListenersRegistered = true;

    // let's make sure the selection is correct
    scene.selectionChanged(getDesignSurface().getSelectionModel(), getDesignSurface().getSelectionModel().getSelection());
  }

  public LayoutlibSceneManager(@NotNull NlModel model,
                               @NotNull DesignSurface designSurface,
                               @NotNull Supplier<RenderSettings> renderSettingsProvider) {
    this(model, designSurface, renderSettingsProvider, PooledThreadExecutor.INSTANCE);
  }

  @NotNull
  public ViewEditor getViewEditor() {
    return myViewEditor;
  }

  @Override
  @NotNull
  public TemporarySceneComponent createTemporaryComponent(@NotNull NlComponent component) {
    Scene scene = getScene();

    assert scene.getRoot() != null;

    TemporarySceneComponent tempComponent = new TemporarySceneComponent(getScene(), component);
    tempComponent.setTargetProvider(sceneComponent -> ImmutableList.of(new ConstraintDragDndTarget()));
    scene.setAnimated(false);
    scene.getRoot().addChild(tempComponent);
    updateFromComponent(tempComponent);
    scene.setAnimated(true);

    return tempComponent;
  }

  @Override
  @NotNull
  public SceneDecoratorFactory getSceneDecoratorFactory() {
    return DECORATOR_FACTORY;
  }

  @Override
  public void dispose() {
    if (myAreListenersRegistered) {
      NlModel model = getModel();
      getDesignSurface().getSelectionModel().removeListener(mySelectionChangeListener);
      model.getConfiguration().removeListener(myConfigurationChangeListener);
      model.removeListener(myModelChangeListener);
      model.removeListener(myModelChangeListener);
    }
    myRenderListeners.clear();

    stopProgressIndicator();

    super.dispose();
    // dispose is called by the project close using the read lock. Invoke the render task dispose later without the lock.
    myRenderTaskDisposerExecutor.execute(() -> {
      synchronized (myRenderingTaskLock) {
        if (myRenderTask != null) {
          myRenderTask.dispose();
          myRenderTask = null;
        }
      }
      myRenderResultLock.writeLock().lock();
      try {
        if (myRenderResult != null) {
          myRenderResult.dispose();
        }
        myRenderResult = null;
      }
      finally {
        myRenderResultLock.writeLock().unlock();
      }
    });
  }

  private void stopProgressIndicator() {
    synchronized (myProgressLock) {
      if (myCurrentIndicator != null) {
        myCurrentIndicator.stop();
        myCurrentIndicator = null;
      }
    }
  }


  @NotNull
  @Override
  protected NlDesignSurface getDesignSurface() {
    return (NlDesignSurface) super.getDesignSurface();
  }

  @NotNull
  @Override
  protected SceneView doCreateSceneView() {
    NlModel model = getModel();

    DesignerEditorFileType type = model.getType();

    if (type == MenuFileType.INSTANCE) {
      return createSceneViewsForMenu();
    }

    SceneMode mode = getDesignSurface().getSceneMode();

    SceneView primarySceneView = mode.createPrimarySceneView(getDesignSurface(), this);

    mySecondarySceneView = mode.createSecondarySceneView(getDesignSurface(), this);

    getDesignSurface().updateErrorDisplay();
    getDesignSurface().getLayeredPane().setPreferredSize(primarySceneView.getPreferredSize());

    return primarySceneView;
  }

  private SceneView createSceneViewsForMenu() {
    NlModel model = getModel();
    XmlTag tag = model.getFile().getRootTag();
    SceneView sceneView;

    // TODO See if there's a better way to trigger the NavigationViewSceneView. Perhaps examine the view objects?
    if (tag != null && Objects.equals(tag.getAttributeValue(ATTR_SHOW_IN, TOOLS_URI), NavigationViewSceneView.SHOW_IN_ATTRIBUTE_VALUE)) {
      sceneView = new NavigationViewSceneView(getDesignSurface(), this);
    }
    else {
      sceneView = new ScreenView(getDesignSurface(), this);
    }

    getDesignSurface().updateErrorDisplay();
    getDesignSurface().getLayeredPane().setPreferredSize(sceneView.getPreferredSize());
    return sceneView;
  }

  @NotNull
  @Override
  public ImmutableList<Layer> getLayers() {
    ImmutableList.Builder<Layer> builder = new ImmutableList.Builder<>();
    builder.addAll(super.getLayers());
    if (mySecondarySceneView != null) {
      builder.addAll(mySecondarySceneView.getLayers());
    }
    return builder.build();
  }

  @Nullable
  public SceneView getSecondarySceneView() {
    return mySecondarySceneView;
  }

  @Override
  protected void updateFromComponent(SceneComponent sceneComponent) {
    super.updateFromComponent(sceneComponent);
    NlComponent component = sceneComponent.getNlComponent();
    boolean animate = getScene().isAnimated() && !sceneComponent.hasNoDimension();
    if (animate) {
      long time = System.currentTimeMillis();
      sceneComponent.setPositionTarget(Coordinates.pxToDp(getDesignSurface(), NlComponentHelperKt.getX(component)),
                                       Coordinates.pxToDp(getDesignSurface(), NlComponentHelperKt.getY(component)),
                                       time);
      sceneComponent.setSizeTarget(Coordinates.pxToDp(getDesignSurface(), NlComponentHelperKt.getW(component)),
                                   Coordinates.pxToDp(getDesignSurface(), NlComponentHelperKt.getH(component)),
                                   time);
    }
    else {
      sceneComponent.setPosition(Coordinates.pxToDp(getDesignSurface(), NlComponentHelperKt.getX(component)),
                                 Coordinates.pxToDp(getDesignSurface(), NlComponentHelperKt.getY(component)));
      sceneComponent.setSize(Coordinates.pxToDp(getDesignSurface(), NlComponentHelperKt.getW(component)),
                             Coordinates.pxToDp(getDesignSurface(), NlComponentHelperKt.getH(component)));
    }
  }

  public void updateTargets() {
    SceneComponent root = getScene().getRoot();
    if (root != null) {
      updateTargetProviders(root);
      root.updateTargets();
    }
  }


  private static void updateTargetProviders(@NotNull SceneComponent component) {
    ViewHandler handler = NlComponentHelperKt.getViewHandler(component.getNlComponent());
    component.setTargetProvider(handler);

    for (SceneComponent child : component.getChildren()) {
      updateTargetProviders(child);
    }
  }

  private class ModelChangeListener implements ModelListener {
    @Override
    public void modelDerivedDataChanged(@NotNull NlModel model) {
      NlDesignSurface surface = getDesignSurface();
      // TODO: this is the right behavior, but seems to unveil repaint issues. Turning it off for now.
      if (false && surface.getSceneMode() == SceneMode.BLUEPRINT_ONLY) {
        requestLayout(true);
      }
      else {
<<<<<<< HEAD
        requestRender(getTriggerFromChangeType(model.getLastChangeType()), false)
          .thenRunAsync(() ->
            // Selection change listener should run in UI thread not in the layoublib rendering thread. This avoids race condition.
            mySelectionChangeListener.selectionChanged(surface.getSelectionModel(), surface.getSelectionModel().getSelection())
          , EdtExecutorService.getInstance());
=======
        requestRender(getTriggerFromChangeType(model.getLastChangeType()))
          .thenRunAsync(() ->
            // Selection change listener should run in UI thread not in the layoublib rendering thread. This avoids race condition.
            mySelectionChangeListener.selectionChanged(surface.getSelectionModel(), surface.getSelectionModel().getSelection())
          , EdtExecutor.INSTANCE);
>>>>>>> f305d7b8
      }
    }

    @Override
    public void modelChanged(@NotNull NlModel model) {
      requestModelUpdate();
      ApplicationManager.getApplication().invokeLater(() -> {
        if (!Disposer.isDisposed(LayoutlibSceneManager.this)) {
          mySelectionChangeListener
            .selectionChanged(getDesignSurface().getSelectionModel(), getDesignSurface().getSelectionModel().getSelection());
        }
      });
    }

    @Override
    public void modelChangedOnLayout(@NotNull NlModel model, boolean animate) {
      UIUtil.invokeLaterIfNeeded(() -> {
        if (!Disposer.isDisposed(LayoutlibSceneManager.this)) {
          boolean previous = getScene().isAnimated();
          getScene().setAnimated(animate);
          update();
          getScene().setAnimated(previous);
        }
      });
    }

    @Override
    public void modelActivated(@NotNull NlModel model) {
      ResourceNotificationManager manager = ResourceNotificationManager.getInstance(getModel().getProject());
      ResourceNotificationManager.ResourceVersion version =
        manager.getCurrentVersion(getModel().getFacet(), getModel().getFile(), getModel().getConfiguration());
      if (!version.equals(myRenderedVersion)) {
        requestModelUpdate();
        model.updateTheme();
      }
    }

    @Override
    public void modelDeactivated(@NotNull NlModel model) {
      synchronized (myRenderingQueueLock) {
        if (myRenderingQueue != null) {
          myRenderingQueue.cancelAllUpdates();
        }
      }
    }

    @Override
    public void modelLiveUpdate(@NotNull NlModel model, boolean animate) {
      NlDesignSurface surface = getDesignSurface();

      /*
      We only need to render if we are not in Blueprint mode. If we are in blueprint mode only, we only need a layout.
       */
      boolean needsRender = (surface.getSceneMode() != SceneMode.BLUEPRINT_ONLY);
      if (needsRender) {
        requestLayoutAndRender(animate);
      }
      else {
        requestLayout(animate);
      }
    }
  }

  private class SelectionChangeListener implements SelectionListener {
    @Override
    public void selectionChanged(@NotNull SelectionModel model, @NotNull List<NlComponent> selection) {
      updateTargets();
<<<<<<< HEAD
      Scene scene = getScene();
      scene.needsRebuildList();
      scene.repaint();
=======
      getScene().needsRebuildList();
>>>>>>> f305d7b8
    }
  }

  /**
   * Adds a new render request to the queue.
   * @param trigger build trigger for reporting purposes
   * @param forceInflate if true, the layout will be re-inflated
   * @return {@link CompletableFuture} that will be completed once the render has been done.
   */
  @NotNull
  private CompletableFuture<Void> requestRender(@Nullable LayoutEditorRenderResult.Trigger trigger, boolean forceInflate) {
    CompletableFuture<Void> callback = new CompletableFuture<>();
    synchronized (myRenderFutures) {
      myRenderFutures.add(callback);
    }

    if (myIsCurrentlyRendering.get()) {
      return callback;
    }

    // This update is low priority so the model updates take precedence
    getRenderingQueue().queue(new Update("model.render", LOW_PRIORITY) {
      @Override
      public void run() {
        render(trigger, forceInflate);
      }

      @Override
      public boolean canEat(Update update) {
        return this.equals(update);
      }
    });

    return callback;
  }

  private CompletableFuture<Void> requestRender(@Nullable LayoutEditorRenderResult.Trigger trigger) {
    return requestRender(trigger, false);
  }

  private class ConfigurationChangeListener implements ConfigurationListener {
    @Override
    public boolean changed(int flags) {
      if ((flags & CFG_DEVICE) != 0) {
        int newDpi = getModel().getConfiguration().getDensity().getDpiValue();
        if (myDpi != newDpi) {
          myDpi = newDpi;
          // Update from the model to update the dpi
          LayoutlibSceneManager.this.update();
        }
      }
      return true;
    }
  }

  @Override
  @NotNull
  public CompletableFuture<Void> requestRender() {
    return requestRender(getTriggerFromChangeType(getModel().getLastChangeType()), false);
  }

  /**
   * Similar to {@link #requestRender()} but it will be logged as a user initiated action. This is
   * not exposed at SceneManager level since it only makes sense for the Layout editor.
   */
  @NotNull
  public CompletableFuture<Void> requestUserInitiatedRender() {
    return requestRender(LayoutEditorRenderResult.Trigger.USER, true);
  }

  @Override
  public void requestLayoutAndRender(boolean animate) {
    // Don't render if we're just showing the blueprint
    if (getDesignSurface().getSceneMode() == SceneMode.BLUEPRINT_ONLY) {
      requestLayout(animate);
      return;
    }

    doRequestLayoutAndRender(animate);
  }

  void doRequestLayoutAndRender(boolean animate) {
<<<<<<< HEAD
    requestRender(getTriggerFromChangeType(getModel().getLastChangeType()), false)
=======
    requestRender(getTriggerFromChangeType(getModel().getLastChangeType()))
>>>>>>> f305d7b8
      .whenCompleteAsync((result, ex) -> notifyListenersModelLayoutComplete(animate), PooledThreadExecutor.INSTANCE);
  }

  /**
   * Asynchronously inflates the model and updates the view hierarchy
   */
  protected void requestModelUpdate() {
    ApplicationManager.getApplication().assertIsDispatchThread();

    synchronized (myProgressLock) {
      if (myCurrentIndicator == null) {
        myCurrentIndicator = new AndroidPreviewProgressIndicator();
        myCurrentIndicator.start();
      }
    }

    getRenderingQueue().queue(new Update("model.update", HIGH_PRIORITY) {
      @Override
      public void run() {
        NlModel model = getModel();
        Project project = model.getModule().getProject();
        if (!project.isOpen()) {
          return;
        }
        DumbService.getInstance(project).runWhenSmart(() -> {
          if (model.getVirtualFile().isValid() && !model.getFacet().isDisposed()) {
            updateModel()
              .whenComplete((result, ex) -> stopProgressIndicator());
          }
          else {
            stopProgressIndicator();
          }
        });
      }

      @Override
      public boolean canEat(Update update) {
        return equals(update);
      }
    });
  }

  @NotNull
  public MergingUpdateQueue getRenderingQueue() {
    synchronized (myRenderingQueueLock) {
      if (myRenderingQueue == null) {
        myRenderingQueue = new MergingUpdateQueue("android.layout.rendering", RENDER_DELAY_MS, true, null, this, null,
                                                  Alarm.ThreadToUse.POOLED_THREAD);
        myRenderingQueue.setRestartTimerOnAdd(true);
      }
      return myRenderingQueue;
    }
  }

  /**
   * Whether we should render just the viewport
   */
  private static boolean ourRenderViewPort;

  public static void setRenderViewPort(boolean state) {
    ourRenderViewPort = state;
  }

  public static boolean isRenderViewPort() {
    return ourRenderViewPort;
  }

  public void enableTransparentRendering() {
    useTransparentRendering = true;
  }

  public void enableShrinkRendering() {
    useShrinkRendering = true;
  }

  @Override
  @NotNull
  public CompletableFuture<Void> requestLayout(boolean animate) {
    synchronized (myRenderingTaskLock) {
      if (myRenderTask == null) {
        return CompletableFuture.completedFuture(null);
      }
      return myRenderTask.layout()
        .thenAccept(result -> {
          if (result != null) {
            updateHierarchy(result);
            notifyListenersModelLayoutComplete(animate);
          }
        });
    }
  }

  /**
   * Request a layout pass
   *
   * @param animate if true, the resulting layout should be animated
   */
  @Override
  public void layout(boolean animate) {
    try {
<<<<<<< HEAD
      requestLayout(animate).get(2, TimeUnit.SECONDS);
    }
    catch (InterruptedException | ExecutionException | TimeoutException e) {
=======
      RenderResult result = futureResult.get();

      if (result != null) {
        updateHierarchy(result);
        notifyListenersModelLayoutComplete(animate);
      }
    }
    catch (InterruptedException | ExecutionException e) {
>>>>>>> f305d7b8
      Logger.getInstance(LayoutlibSceneManager.class).warn("Unable to run layout()", e);
    }
  }

  @Nullable
  public RenderResult getRenderResult() {
    myRenderResultLock.readLock().lock();
    try {
      return myRenderResult;
    }
    finally {
      myRenderResultLock.readLock().unlock();
    }
  }

  @Override
  @NotNull
  public Map<Object, Map<ResourceReference, ResourceValue>> getDefaultProperties() {
    myRenderResultLock.readLock().lock();
    try {
      if (myRenderResult == null) {
        return Collections.emptyMap();
      }
      return myRenderResult.getDefaultProperties();
    }
    finally {
      myRenderResultLock.readLock().unlock();
    }
  }

  @Override
  @NotNull
  public Map<Object, String> getDefaultStyles() {
    myRenderResultLock.readLock().lock();
    try {
      if (myRenderResult == null) {
        return Collections.emptyMap();
      }
      return myRenderResult.getDefaultStyles();
    }
    finally {
      myRenderResultLock.readLock().unlock();
    }
  }

  private void updateHierarchy(@Nullable RenderResult result) {
    try {
      myUpdateHierarchyLock.acquire();
      try {
        if (result == null || !result.getRenderResult().isSuccess()) {
          updateHierarchy(Collections.emptyList(), getModel());
        }
        else {
          updateHierarchy(getRootViews(result), getModel());
        }
      } finally {
        myUpdateHierarchyLock.release();
      }
      getModel().checkStructure();
    }
    catch (InterruptedException ignored) {
    }
  }

  @NotNull
  private List<ViewInfo> getRootViews(@NotNull RenderResult result) {
    return getModel().getType() == MenuFileType.INSTANCE ? result.getSystemRootViews() : result.getRootViews();
  }

  @VisibleForTesting
  public static void updateHierarchy(@NotNull XmlTag rootTag, @NotNull List<ViewInfo> rootViews, @NotNull NlModel model) {
    model.syncWithPsi(rootTag, rootViews.stream().map(ViewInfoTagSnapshotNode::new).collect(Collectors.toList()));
    updateBounds(rootViews, model);
  }

  @VisibleForTesting
  public static void updateHierarchy(@NotNull List<ViewInfo> rootViews, @NotNull NlModel model) {
    XmlTag root = getRootTag(model);
    if (root != null) {
      updateHierarchy(root, rootViews, model);
    }
  }

  // Get the root tag of the xml file associated with the specified model.
  // Since this code may be called on a non UI thread be extra careful about expired objects.
  @Nullable
  private static XmlTag getRootTag(@NotNull NlModel model) {
    if (Disposer.isDisposed(model)) {
      return null;
    }
    return AndroidPsiUtils.getRootTagSafely(model.getFile());
  }

  /**
   * Synchronously inflates the model and updates the view hierarchy
   *
   * @param force forces the model to be re-inflated even if a previous version was already inflated
   * @returns whether the model was inflated in this call or not
   */
  private CompletableFuture<Boolean> inflate(boolean force) {
    Configuration configuration = getModel().getConfiguration();

    Project project = getModel().getProject();
    if (project.isDisposed()) {
      return CompletableFuture.completedFuture(false);
    }

    ResourceNotificationManager resourceNotificationManager = ResourceNotificationManager.getInstance(project);

    // Some types of files must be saved to disk first, because layoutlib doesn't
    // delegate XML parsers for non-layout files (meaning layoutlib will read the
    // disk contents, so we have to push any edits to disk before rendering)
    LayoutPullParsers.saveFileIfNecessary(getModel().getFile());

    synchronized (myRenderingTaskLock) {
      if (myRenderTask != null && !force) {
        // No need to inflate
        return CompletableFuture.completedFuture(false);
      }
    }

    // Record the current version we're rendering from; we'll use that in #activate to make sure we're picking up any
    // external changes
    AndroidFacet facet = getModel().getFacet();
    myRenderedVersion = resourceNotificationManager.getCurrentVersion(facet, getModel().getFile(), configuration);

    RenderService renderService = RenderService.getInstance(getModel().getProject());
    RenderService.RenderTaskBuilder renderTaskBuilder = renderService.taskBuilder(facet, configuration)
      .withPsiFile(getModel().getFile());
    return setupRenderTaskBuilder(renderTaskBuilder).build()
      .thenCompose(newTask -> {
        if (newTask != null) {
          newTask.getLayoutlibCallback()
            .setAdaptiveIconMaskPath(getDesignSurface().getAdaptiveIconShape().getPathDescription());
          return newTask.inflate().whenComplete((result, exception) -> {
            if (exception != null) {
              Logger.getInstance(LayoutlibSceneManager.class).warn(exception);
            }

            if (result == null || !result.getRenderResult().isSuccess()) {
              newTask.dispose();
            }
            else {
              // Update myRenderTask with the new task
              synchronized (myRenderingTaskLock) {
                if (myRenderTask != null && !myRenderTask.isDisposed()) {
                  myRenderTask.dispose();
                }
                myRenderTask = newTask;
              }
            }
          })
            .thenApply(result -> result != null ? result : RenderResult.createBlank(getModel().getFile()))
            .thenApply(result -> {
              if (project.isDisposed()) {
                return false;
              }

              updateHierarchy(result);
              myRenderResultLock.writeLock().lock();
              try {
                updateCachedRenderResult(result);
              }
              finally {
                myRenderResultLock.writeLock().unlock();
              }

              return true;
            });
        }
        else {
          synchronized (myRenderingTaskLock) {
            if (myRenderTask != null && !myRenderTask.isDisposed()) {
              myRenderTask.dispose();
            }
          }
        }

        return CompletableFuture.completedFuture(false);
      });
  }

  @GuardedBy("myRenderResultLock")
  private void updateCachedRenderResult(RenderResult result) {
    if (myRenderResult != null && myRenderResult != result) {
      myRenderResult.dispose();
    }
    myRenderResult = result;
  }

  @VisibleForTesting
  @NotNull
  protected RenderService.RenderTaskBuilder setupRenderTaskBuilder(@NotNull RenderService.RenderTaskBuilder taskBuilder) {
    RenderSettings settings = myRenderSettingsProvider.get();
    if (!settings.getUseLiveRendering()) {
      // When we are not using live rendering, we do not need the pool
      taskBuilder.disableImagePool();
    }
    if (settings.getQuality() < 1f) {
      taskBuilder.withDownscaleFactor(settings.getQuality());
    }

    if (!settings.getShowDecorations()) {
      taskBuilder.disableDecorations();
    }

    if (useShrinkRendering) {
      taskBuilder.withRenderingMode(SessionParams.RenderingMode.SHRINK);
    }

    if (useTransparentRendering) {
      taskBuilder.useTransparentBackground();
    }

    return taskBuilder;
  }

  /**
   * Asynchronously update the model. This will inflate the layout and notify the listeners using
   * {@link ModelListener#modelDerivedDataChanged(NlModel)}.
   */
  protected CompletableFuture<Void> updateModel() {
    return inflate(true)
      .whenCompleteAsync((result, exception) -> notifyListenersModelUpdateComplete(), PooledThreadExecutor.INSTANCE)
      .thenApply(result -> null);
  }

  protected void notifyListenersModelLayoutComplete(boolean animate) {
    getModel().notifyListenersModelLayoutComplete(animate);
<<<<<<< HEAD
  }

  protected void notifyListenersModelUpdateComplete() {
    getModel().notifyListenersModelUpdateComplete();
  }

=======
  }

  protected void notifyListenersModelUpdateComplete() {
    getModel().notifyListenersModelUpdateComplete();
  }

>>>>>>> f305d7b8
  private void logConfigurationChange(@NotNull DesignSurface surface) {
    Configuration configuration = getModel().getConfiguration();

    if (getModel().getConfigurationModificationCount() != configuration.getModificationCount()) {
      // usage tracking (we only pay attention to individual changes where only one item is affected since those are likely to be triggered
      // by the user
      NlAnalyticsManager analyticsManager = ((NlDesignSurface)surface).getAnalyticsManager();
      if (!StringUtil.equals(configuration.getTheme(), myPreviousTheme)) {
        myPreviousTheme = configuration.getTheme();
<<<<<<< HEAD
        analyticsManager.trackThemeChange();
      }
      else if (configuration.getTarget() != null && !StringUtil.equals(configuration.getTarget().getVersionName(), myPreviousVersion)) {
        myPreviousVersion = configuration.getTarget().getVersionName();
        analyticsManager.trackApiLevelChange();
      }
      else if (!configuration.getLocale().equals(myPreviousLocale)) {
        myPreviousLocale = configuration.getLocale();
        analyticsManager.trackLanguageChange();
      }
      else if (configuration.getDevice() != null && !StringUtil.equals(configuration.getDevice().getDisplayName(), myPreviousDeviceName)) {
        myPreviousDeviceName = configuration.getDevice().getDisplayName();
        analyticsManager.trackDeviceChange();
=======
        NlUsageTracker.getInstance(surface).logAction(LayoutEditorEvent.LayoutEditorEventType.THEME_CHANGE);
      }
      else if (configuration.getTarget() != null && !StringUtil.equals(configuration.getTarget().getVersionName(), myPreviousVersion)) {
        myPreviousVersion = configuration.getTarget().getVersionName();
        NlUsageTracker.getInstance(surface).logAction(LayoutEditorEvent.LayoutEditorEventType.API_LEVEL_CHANGE);
      }
      else if (!configuration.getLocale().equals(myPreviousLocale)) {
        myPreviousLocale = configuration.getLocale();
        NlUsageTracker.getInstance(surface).logAction(LayoutEditorEvent.LayoutEditorEventType.LANGUAGE_CHANGE);
      }
      else if (configuration.getDevice() != null && !StringUtil.equals(configuration.getDevice().getDisplayName(), myPreviousDeviceName)) {
        myPreviousDeviceName = configuration.getDevice().getDisplayName();
        NlUsageTracker.getInstance(surface).logAction(LayoutEditorEvent.LayoutEditorEventType.DEVICE_CHANGE);
>>>>>>> f305d7b8
      }
    }
  }

  /**
   * Renders the current model asynchronously. Once the render is complete, the render callbacks will be called.
   * <p/>
   * If the layout hasn't been inflated before, this call will inflate the layout before rendering.
   */
  @NotNull
<<<<<<< HEAD
  protected CompletableFuture<RenderResult> render(@Nullable LayoutEditorRenderResult.Trigger trigger, boolean forceInflate) {
=======
  protected CompletableFuture<RenderResult> render(@Nullable LayoutEditorRenderResult.Trigger trigger) {
>>>>>>> f305d7b8
    myIsCurrentlyRendering.set(true);
    try {
      DesignSurface surface = getDesignSurface();
      logConfigurationChange(surface);
      getModel().resetLastChange();

      long renderStartTimeMs = System.currentTimeMillis();
<<<<<<< HEAD
      return renderImpl(forceInflate)
=======
      return renderImpl()
>>>>>>> f305d7b8
        .thenApply(result -> {
          if (result == null) {
            completeRender();
            return null;
          }

          myRenderResultLock.writeLock().lock();
          try {
            updateCachedRenderResult(result);
            // Downgrade the write lock to read lock
            myRenderResultLock.readLock().lock();
          }
          finally {
            myRenderResultLock.writeLock().unlock();
          }
          try {
            long renderTimeMs = System.currentTimeMillis() - renderStartTimeMs;
            NlDiagnosticsManager.getWriteInstance(surface).recordRender(renderTimeMs,
                                                                        myRenderResult.getRenderedImage().getWidth() * myRenderResult.getRenderedImage().getHeight() * 4);
<<<<<<< HEAD
            CommonUsageTracker.Companion.getInstance(surface).logRenderResult(trigger, myRenderResult, renderTimeMs);
=======
            NlUsageTracker.getInstance(surface).logRenderResult(trigger,
                                                                myRenderResult,
                                                                renderTimeMs);
>>>>>>> f305d7b8
          }
          finally {
            myRenderResultLock.readLock().unlock();
          }

          UIUtil.invokeLaterIfNeeded(() -> {
            if (!Disposer.isDisposed(this)) {
              update();
            }
          });
          fireRenderListeners();
          completeRender();

          return result;
        });
    }
    catch (Throwable e) {
      if (!getModel().getFacet().isDisposed()) {
        completeRender();
        throw e;
      }
    }
    completeRender();
    return CompletableFuture.completedFuture(null);
  }

  /**
   * Completes all the futures created by {@link #requestRender()} and signals the current render as finished by
   * setting {@link #myIsCurrentlyRendering} to false.
   */
  private void completeRender() {
    ImmutableList<CompletableFuture<Void>> callbacks;
    synchronized (myRenderFutures) {
      callbacks = ImmutableList.copyOf(myRenderFutures);
      myRenderFutures.clear();
    }
    callbacks.forEach(callback -> callback.complete(null));
    myIsCurrentlyRendering.set(false);
  }

  @NotNull
<<<<<<< HEAD
  private CompletableFuture<RenderResult> renderImpl(boolean forceInflate) {
    return inflate(forceInflate)
=======
  private CompletableFuture<RenderResult> renderImpl() {
    return inflate(false)
>>>>>>> f305d7b8
      .whenCompleteAsync((result, ex) -> {
        if (result) {
          notifyListenersModelUpdateComplete();
        }
      }, PooledThreadExecutor.INSTANCE)
      .thenCompose(inflated -> {
        long elapsedFrameTimeMs = myElapsedFrameTimeMs;

        synchronized (myRenderingTaskLock) {
          if (myRenderTask == null) {
            getDesignSurface().updateErrorDisplay();
            return CompletableFuture.completedFuture(null);
          }
          if (elapsedFrameTimeMs != -1) {
            myRenderTask.setElapsedFrameTimeNanos(TimeUnit.MILLISECONDS.toNanos(elapsedFrameTimeMs));
          }
          return myRenderTask.render().thenApply(result -> {
            // When the layout was inflated in this same call, we do not have to update the hierarchy again
            if (result != null && !inflated) {
              updateHierarchy(result);
            }

            return result;
          });
        }
      });
  }

  public void setElapsedFrameTimeMs(long ms) {
    myElapsedFrameTimeMs = ms;
  }

  /**
   * Updates the saved values that are used to log user changes to the configuration toolbar.
   */
  private void updateTrackingConfiguration() {
    Configuration configuration = getModel().getConfiguration();
    myPreviousDeviceName = configuration.getDevice() != null ? configuration.getDevice().getDisplayName() : null;
    myPreviousVersion = configuration.getTarget() != null ? configuration.getTarget().getVersionName() : null;
    myPreviousLocale = configuration.getLocale();
    myPreviousTheme = configuration.getTheme();
  }

  private class AndroidPreviewProgressIndicator extends ProgressIndicatorBase {
    private final Object myLock = new Object();

    @Override
    public void start() {
      super.start();
      UIUtil.invokeLaterIfNeeded(() -> {
        final Timer timer = TimerUtil.createNamedTimer("Android rendering progress timer", 0, event -> {
          synchronized (myLock) {
            if (isRunning()) {
              getDesignSurface().registerIndicator(this);
            }
          }
        });
        timer.setRepeats(false);
        timer.start();
      });
    }

    @Override
    public void stop() {
      synchronized (myLock) {
        super.stop();
        ApplicationManager.getApplication().invokeLater(() -> getDesignSurface().unregisterIndicator(this));
      }
    }
  }

  /**
   * A TagSnapshot tree that mirrors the ViewInfo tree.
   */
  private static class ViewInfoTagSnapshotNode implements NlModel.TagSnapshotTreeNode {

    private final ViewInfo myViewInfo;

    public ViewInfoTagSnapshotNode(ViewInfo info) {
      myViewInfo = info;
    }

    @Nullable
    @Override
    public TagSnapshot getTagSnapshot() {
      Object result = myViewInfo.getCookie();
      return result instanceof TagSnapshot ? (TagSnapshot)result : null;
    }

    @NotNull
    @Override
    public List<NlModel.TagSnapshotTreeNode> getChildren() {
      return myViewInfo.getChildren().stream().map(ViewInfoTagSnapshotNode::new).collect(Collectors.toList());
    }
  }

  private static void clearDerivedData(@NotNull NlComponent component) {
    NlComponentHelperKt.setBounds(component, 0, 0, -1, -1); // -1: not initialized
    NlComponentHelperKt.setViewInfo(component, null);
  }

  // TODO: we shouldn't be going back in and modifying NlComponents here
  private static void updateBounds(@NotNull List<ViewInfo> rootViews, @NotNull NlModel model) {
    model.flattenComponents().forEach(LayoutlibSceneManager::clearDerivedData);
    Map<TagSnapshot, NlComponent> snapshotToComponent =
      model.flattenComponents().collect(Collectors.toMap(NlComponent::getSnapshot, Function.identity(), (n1, n2) -> n1));
    Map<XmlTag, NlComponent> tagToComponent =
      model.flattenComponents().collect(Collectors.toMap(NlComponent::getTagDeprecated, Function.identity()));

    // Update the bounds. This is based on the ViewInfo instances.
    for (ViewInfo view : rootViews) {
      updateBounds(view, 0, 0, snapshotToComponent, tagToComponent);
    }

    ImmutableList<NlComponent> components = model.getComponents();
    if (!rootViews.isEmpty() && !components.isEmpty()) {
      // Finally, fix up bounds: ensure that all components not found in the view
      // info hierarchy inherit position from parent
      fixBounds(components.get(0));
    }
  }

  private static void fixBounds(@NotNull NlComponent root) {
    boolean computeBounds = false;
    if (NlComponentHelperKt.getW(root) == -1 && NlComponentHelperKt.getH(root) == -1) { // -1: not initialized
      computeBounds = true;

      // Look at parent instead
      NlComponent parent = root.getParent();
      if (parent != null && NlComponentHelperKt.getW(parent) >= 0) {
        NlComponentHelperKt.setBounds(root, NlComponentHelperKt.getX(parent), NlComponentHelperKt.getY(parent), 0, 0);
      }
    }

    List<NlComponent> children = root.getChildren();
    if (!children.isEmpty()) {
      for (NlComponent child : children) {
        fixBounds(child);
      }

      if (computeBounds) {
        Rectangle rectangle = new Rectangle(NlComponentHelperKt.getX(root), NlComponentHelperKt.getY(root), NlComponentHelperKt.getW(root),
                                            NlComponentHelperKt.getH(root));
        // Grow bounds to include child bounds
        for (NlComponent child : children) {
          rectangle = rectangle.union(new Rectangle(NlComponentHelperKt.getX(child), NlComponentHelperKt.getY(child),
                                                    NlComponentHelperKt.getW(child), NlComponentHelperKt.getH(child)));
        }

        NlComponentHelperKt.setBounds(root, rectangle.x, rectangle.y, rectangle.width, rectangle.height);
      }
    }
  }

  private static void updateBounds(@NotNull ViewInfo view,
                                   @AndroidCoordinate int parentX,
                                   @AndroidCoordinate int parentY,
                                   Map<TagSnapshot, NlComponent> snapshotToComponent,
                                   Map<XmlTag, NlComponent> tagToComponent) {
    ViewInfo bounds = RenderService.getSafeBounds(view);
    Object cookie = view.getCookie();
    NlComponent component;
    if (cookie != null) {
      if (cookie instanceof TagSnapshot) {
        TagSnapshot snapshot = (TagSnapshot)cookie;
        component = snapshotToComponent.get(snapshot);
        if (component == null) {
          component = tagToComponent.get(snapshot.tag);
        }
        if (component != null && NlComponentHelperKt.getViewInfo(component) == null) {
          NlComponentHelperKt.setViewInfo(component, view);
          int left = parentX + bounds.getLeft();
          int top = parentY + bounds.getTop();
          int width = bounds.getRight() - bounds.getLeft();
          int height = bounds.getBottom() - bounds.getTop();

          NlComponentHelperKt.setBounds(component, left, top, Math.max(width, VISUAL_EMPTY_COMPONENT_SIZE),
                                        Math.max(height, VISUAL_EMPTY_COMPONENT_SIZE));
        }
      }
    }
    parentX += bounds.getLeft();
    parentY += bounds.getTop();

    for (ViewInfo child : view.getChildren()) {
      updateBounds(child, parentX, parentY, snapshotToComponent, tagToComponent);
    }
  }

  protected void fireRenderListeners() {
    myRenderListeners.forEach(RenderListener::onRenderCompleted);
  }

  public void addRenderListener(@NotNull RenderListener listener) {
    myRenderListeners.add(listener);
  }

  public void removeRenderListener(@NotNull RenderListener listener) {
    myRenderListeners.remove(listener);
  }
}<|MERGE_RESOLUTION|>--- conflicted
+++ resolved
@@ -25,10 +25,7 @@
 import com.android.ide.common.rendering.api.SessionParams;
 import com.android.ide.common.rendering.api.ViewInfo;
 import com.android.tools.idea.AndroidPsiUtils;
-<<<<<<< HEAD
 import com.android.tools.idea.common.analytics.CommonUsageTracker;
-=======
->>>>>>> f305d7b8
 import com.android.tools.idea.common.diagnostics.NlDiagnosticsManager;
 import com.android.tools.idea.common.model.AndroidCoordinate;
 import com.android.tools.idea.common.model.Coordinates;
@@ -46,10 +43,6 @@
 import com.android.tools.idea.common.surface.Layer;
 import com.android.tools.idea.common.surface.SceneView;
 import com.android.tools.idea.common.type.DesignerEditorFileType;
-<<<<<<< HEAD
-=======
-import com.android.tools.idea.concurrent.EdtExecutor;
->>>>>>> f305d7b8
 import com.android.tools.idea.configurations.Configuration;
 import com.android.tools.idea.configurations.ConfigurationListener;
 import com.android.tools.idea.rendering.Locale;
@@ -60,11 +53,7 @@
 import com.android.tools.idea.rendering.parsers.LayoutPullParsers;
 import com.android.tools.idea.rendering.parsers.TagSnapshot;
 import com.android.tools.idea.res.ResourceNotificationManager;
-<<<<<<< HEAD
 import com.android.tools.idea.uibuilder.analytics.NlAnalyticsManager;
-=======
-import com.android.tools.idea.uibuilder.analytics.NlUsageTracker;
->>>>>>> f305d7b8
 import com.android.tools.idea.uibuilder.api.ViewEditor;
 import com.android.tools.idea.uibuilder.api.ViewHandler;
 import com.android.tools.idea.uibuilder.handlers.ViewEditorImpl;
@@ -79,10 +68,6 @@
 import com.android.tools.idea.util.ListenerCollection;
 import com.google.common.annotations.VisibleForTesting;
 import com.google.common.collect.ImmutableList;
-<<<<<<< HEAD
-=======
-import com.google.wireless.android.sdk.stats.LayoutEditorEvent;
->>>>>>> f305d7b8
 import com.google.wireless.android.sdk.stats.LayoutEditorRenderResult;
 import com.intellij.openapi.application.ApplicationManager;
 import com.intellij.openapi.diagnostic.Logger;
@@ -93,11 +78,8 @@
 import com.intellij.openapi.util.text.StringUtil;
 import com.intellij.psi.xml.XmlTag;
 import com.intellij.util.Alarm;
-<<<<<<< HEAD
 import com.intellij.util.concurrency.EdtExecutorService;
-=======
 import com.intellij.util.ui.TimerUtil;
->>>>>>> f305d7b8
 import com.intellij.util.ui.UIUtil;
 import com.intellij.util.ui.update.MergingUpdateQueue;
 import com.intellij.util.ui.update.Update;
@@ -113,10 +95,7 @@
 import java.util.concurrent.Executor;
 import java.util.concurrent.Semaphore;
 import java.util.concurrent.TimeUnit;
-<<<<<<< HEAD
 import java.util.concurrent.TimeoutException;
-=======
->>>>>>> f305d7b8
 import java.util.concurrent.atomic.AtomicBoolean;
 import java.util.concurrent.locks.ReentrantReadWriteLock;
 import java.util.function.Function;
@@ -183,7 +162,6 @@
    * If we try to schedule a new render while this is true, we simply re-use the last render in progress.
    */
   private final AtomicBoolean myIsCurrentlyRendering = new AtomicBoolean(false);
-<<<<<<< HEAD
 
   /**
    * If true, the renders using this LayoutlibSceneManager will use transparent backgrounds
@@ -194,8 +172,6 @@
    * If true, the renders will use {@link com.android.ide.common.rendering.api.SessionParams.RenderingMode.SHRINK}
    */
   private boolean useShrinkRendering = false;
-=======
->>>>>>> f305d7b8
 
   protected static LayoutEditorRenderResult.Trigger getTriggerFromChangeType(@Nullable NlModel.ChangeType changeType) {
     if (changeType == null) {
@@ -454,19 +430,11 @@
         requestLayout(true);
       }
       else {
-<<<<<<< HEAD
         requestRender(getTriggerFromChangeType(model.getLastChangeType()), false)
           .thenRunAsync(() ->
             // Selection change listener should run in UI thread not in the layoublib rendering thread. This avoids race condition.
             mySelectionChangeListener.selectionChanged(surface.getSelectionModel(), surface.getSelectionModel().getSelection())
           , EdtExecutorService.getInstance());
-=======
-        requestRender(getTriggerFromChangeType(model.getLastChangeType()))
-          .thenRunAsync(() ->
-            // Selection change listener should run in UI thread not in the layoublib rendering thread. This avoids race condition.
-            mySelectionChangeListener.selectionChanged(surface.getSelectionModel(), surface.getSelectionModel().getSelection())
-          , EdtExecutor.INSTANCE);
->>>>>>> f305d7b8
       }
     }
 
@@ -534,13 +502,9 @@
     @Override
     public void selectionChanged(@NotNull SelectionModel model, @NotNull List<NlComponent> selection) {
       updateTargets();
-<<<<<<< HEAD
       Scene scene = getScene();
       scene.needsRebuildList();
       scene.repaint();
-=======
-      getScene().needsRebuildList();
->>>>>>> f305d7b8
     }
   }
 
@@ -623,11 +587,7 @@
   }
 
   void doRequestLayoutAndRender(boolean animate) {
-<<<<<<< HEAD
     requestRender(getTriggerFromChangeType(getModel().getLastChangeType()), false)
-=======
-    requestRender(getTriggerFromChangeType(getModel().getLastChangeType()))
->>>>>>> f305d7b8
       .whenCompleteAsync((result, ex) -> notifyListenersModelLayoutComplete(animate), PooledThreadExecutor.INSTANCE);
   }
 
@@ -728,20 +688,9 @@
   @Override
   public void layout(boolean animate) {
     try {
-<<<<<<< HEAD
       requestLayout(animate).get(2, TimeUnit.SECONDS);
     }
     catch (InterruptedException | ExecutionException | TimeoutException e) {
-=======
-      RenderResult result = futureResult.get();
-
-      if (result != null) {
-        updateHierarchy(result);
-        notifyListenersModelLayoutComplete(animate);
-      }
-    }
-    catch (InterruptedException | ExecutionException e) {
->>>>>>> f305d7b8
       Logger.getInstance(LayoutlibSceneManager.class).warn("Unable to run layout()", e);
     }
   }
@@ -971,21 +920,12 @@
 
   protected void notifyListenersModelLayoutComplete(boolean animate) {
     getModel().notifyListenersModelLayoutComplete(animate);
-<<<<<<< HEAD
   }
 
   protected void notifyListenersModelUpdateComplete() {
     getModel().notifyListenersModelUpdateComplete();
   }
 
-=======
-  }
-
-  protected void notifyListenersModelUpdateComplete() {
-    getModel().notifyListenersModelUpdateComplete();
-  }
-
->>>>>>> f305d7b8
   private void logConfigurationChange(@NotNull DesignSurface surface) {
     Configuration configuration = getModel().getConfiguration();
 
@@ -995,7 +935,6 @@
       NlAnalyticsManager analyticsManager = ((NlDesignSurface)surface).getAnalyticsManager();
       if (!StringUtil.equals(configuration.getTheme(), myPreviousTheme)) {
         myPreviousTheme = configuration.getTheme();
-<<<<<<< HEAD
         analyticsManager.trackThemeChange();
       }
       else if (configuration.getTarget() != null && !StringUtil.equals(configuration.getTarget().getVersionName(), myPreviousVersion)) {
@@ -1009,21 +948,6 @@
       else if (configuration.getDevice() != null && !StringUtil.equals(configuration.getDevice().getDisplayName(), myPreviousDeviceName)) {
         myPreviousDeviceName = configuration.getDevice().getDisplayName();
         analyticsManager.trackDeviceChange();
-=======
-        NlUsageTracker.getInstance(surface).logAction(LayoutEditorEvent.LayoutEditorEventType.THEME_CHANGE);
-      }
-      else if (configuration.getTarget() != null && !StringUtil.equals(configuration.getTarget().getVersionName(), myPreviousVersion)) {
-        myPreviousVersion = configuration.getTarget().getVersionName();
-        NlUsageTracker.getInstance(surface).logAction(LayoutEditorEvent.LayoutEditorEventType.API_LEVEL_CHANGE);
-      }
-      else if (!configuration.getLocale().equals(myPreviousLocale)) {
-        myPreviousLocale = configuration.getLocale();
-        NlUsageTracker.getInstance(surface).logAction(LayoutEditorEvent.LayoutEditorEventType.LANGUAGE_CHANGE);
-      }
-      else if (configuration.getDevice() != null && !StringUtil.equals(configuration.getDevice().getDisplayName(), myPreviousDeviceName)) {
-        myPreviousDeviceName = configuration.getDevice().getDisplayName();
-        NlUsageTracker.getInstance(surface).logAction(LayoutEditorEvent.LayoutEditorEventType.DEVICE_CHANGE);
->>>>>>> f305d7b8
       }
     }
   }
@@ -1034,11 +958,7 @@
    * If the layout hasn't been inflated before, this call will inflate the layout before rendering.
    */
   @NotNull
-<<<<<<< HEAD
   protected CompletableFuture<RenderResult> render(@Nullable LayoutEditorRenderResult.Trigger trigger, boolean forceInflate) {
-=======
-  protected CompletableFuture<RenderResult> render(@Nullable LayoutEditorRenderResult.Trigger trigger) {
->>>>>>> f305d7b8
     myIsCurrentlyRendering.set(true);
     try {
       DesignSurface surface = getDesignSurface();
@@ -1046,11 +966,7 @@
       getModel().resetLastChange();
 
       long renderStartTimeMs = System.currentTimeMillis();
-<<<<<<< HEAD
       return renderImpl(forceInflate)
-=======
-      return renderImpl()
->>>>>>> f305d7b8
         .thenApply(result -> {
           if (result == null) {
             completeRender();
@@ -1070,13 +986,7 @@
             long renderTimeMs = System.currentTimeMillis() - renderStartTimeMs;
             NlDiagnosticsManager.getWriteInstance(surface).recordRender(renderTimeMs,
                                                                         myRenderResult.getRenderedImage().getWidth() * myRenderResult.getRenderedImage().getHeight() * 4);
-<<<<<<< HEAD
             CommonUsageTracker.Companion.getInstance(surface).logRenderResult(trigger, myRenderResult, renderTimeMs);
-=======
-            NlUsageTracker.getInstance(surface).logRenderResult(trigger,
-                                                                myRenderResult,
-                                                                renderTimeMs);
->>>>>>> f305d7b8
           }
           finally {
             myRenderResultLock.readLock().unlock();
@@ -1118,13 +1028,8 @@
   }
 
   @NotNull
-<<<<<<< HEAD
   private CompletableFuture<RenderResult> renderImpl(boolean forceInflate) {
     return inflate(forceInflate)
-=======
-  private CompletableFuture<RenderResult> renderImpl() {
-    return inflate(false)
->>>>>>> f305d7b8
       .whenCompleteAsync((result, ex) -> {
         if (result) {
           notifyListenersModelUpdateComplete();
