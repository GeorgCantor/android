/*
 * Copyright (C) 2023 The Android Open Source Project
 *
 * Licensed under the Apache License, Version 2.0 (the "License");
 * you may not use this file except in compliance with the License.
 * You may obtain a copy of the License at
 *
 *      http://www.apache.org/licenses/LICENSE-2.0
 *
 * Unless required by applicable law or agreed to in writing, software
 * distributed under the License is distributed on an "AS IS" BASIS,
 * WITHOUT WARRANTIES OR CONDITIONS OF ANY KIND, either express or implied.
 * See the License for the specific language governing permissions and
 * limitations under the License.
 */
package com.android.tools.idea

import com.android.annotations.concurrency.UiThread
import com.android.annotations.concurrency.WorkerThread
import com.android.tools.idea.MaterialVdIconsProvider.Status
<<<<<<< HEAD
=======
import com.android.tools.idea.concurrency.AndroidCoroutineScope
import com.android.tools.idea.concurrency.AndroidDispatchers.uiThread
>>>>>>> 0d09370c
import com.android.tools.idea.material.icons.MaterialIconsCopyHandler
import com.android.tools.idea.material.icons.MaterialVdIcons
import com.android.tools.idea.material.icons.MaterialVdIconsLoader
import com.android.tools.idea.material.icons.common.BundledIconsUrlProvider
import com.android.tools.idea.material.icons.common.BundledMetadataUrlProvider
import com.android.tools.idea.material.icons.common.MaterialIconsMetadataUrlProvider
import com.android.tools.idea.material.icons.common.MaterialIconsUrlProvider
import com.android.tools.idea.material.icons.common.SdkMaterialIconsUrlProvider
import com.android.tools.idea.material.icons.common.SdkMetadataUrlProvider
import com.android.tools.idea.material.icons.download.updateIconsAtDir
import com.android.tools.idea.material.icons.metadata.MaterialIconsMetadata
import com.android.tools.idea.material.icons.metadata.MaterialIconsMetadataDownloadCacheService
import com.android.tools.idea.material.icons.utils.MaterialIconsUtils.getIconsSdkTargetPath
import com.android.tools.idea.material.icons.utils.MaterialIconsUtils.getMetadata
import com.android.tools.idea.material.icons.utils.MaterialIconsUtils.hasMetadataFileInSdkPath
import com.intellij.openapi.Disposable
import com.intellij.openapi.application.ApplicationManager
import com.intellij.openapi.application.ModalityState
import com.intellij.openapi.diagnostic.Logger
import com.intellij.openapi.progress.ProcessCanceledException
import com.intellij.openapi.progress.blockingContextScope
import com.intellij.util.concurrency.AppExecutorUtil
import com.intellij.util.progress.getCancellable
import kotlinx.coroutines.CancellationException
import kotlinx.coroutines.launch
import kotlinx.coroutines.withContext

private val LOG = Logger.getInstance(MaterialVdIconsProvider::class.java)

/**
 * Provider class for [MaterialVdIcons].
 */
class MaterialVdIconsProvider {

  /**
   * Enum to indicate the status of this provider class to the given UI callback.
   */
  enum class Status {
    /**
     * There are still more icons to load, it is expected that there will be more invocations to the ui-callback.
     */
    LOADING,
    /**
     * There are no more icons to load, it should be the last call to the ui-callback.
     */
    FINISHED
  }

  companion object {
    @JvmStatic
      /**
       * Gets [MaterialIconsMetadata] and handles calls to [MaterialVdIconsLoader]. Invokes the given ui-callback when more icons are loaded.
       *
       * @param refreshUiCallback Called whenever more icons are loaded, with the updated [MaterialVdIcons] object and a [Status] to indicate
       *  whether to expect more calls with more icons.
       * @param parentDisposable When disposed, the background thread used for loading/copying/downloading icons is shutdown.
       * @param metadataUrlProvider Url provider for the metadata file.
       * @param iconsUrlProvider Url provider for [MaterialVdIconsLoader].
       * @param onNewIconsAvailable this method might trigger a metadata update even after the local icons have been loaded. After the download
       *  finishes, this method will be called if the metadata does not match the local copy and a UI update is needed.
       */
    fun loadMaterialVdIcons(refreshUiCallback: @UiThread (MaterialVdIcons, Status) -> Unit,
                            parentDisposable: Disposable,
                            metadataUrlProvider: MaterialIconsMetadataUrlProvider? = null,
                            iconsUrlProvider: MaterialIconsUrlProvider? = null,
                            onNewIconsAvailable: @UiThread () -> Unit = {}) {
      val metadataUrl = (metadataUrlProvider ?: getMetadataUrlProvider()).getMetadataUrl()
      val metadata = metadataUrl?.let { getMetadata(it) }
      when {
        metadata == null -> {
          LOG.warn("No metadata for material icons.")
          refreshUiCallback(MaterialVdIcons.EMPTY, Status.FINISHED)
        }
        metadata === MaterialIconsMetadata.EMPTY || metadata.families.isEmpty() -> {
          LOG.warn("Empty metadata for material icons.")
          refreshUiCallback(MaterialVdIcons.EMPTY, Status.FINISHED)
        }
        else -> {
          loadMaterialVdIcons(
            metadata, iconsUrlProvider ?: getIconsUrlProvider(), refreshUiCallback, onNewIconsAvailable, parentDisposable)
        }
      }
    }
  }
}

private fun loadMaterialVdIcons(metadata: MaterialIconsMetadata,
                                iconsUrlProvider: MaterialIconsUrlProvider,
                                refreshUiCallback: @UiThread (MaterialVdIcons, Status) -> Unit,
                                onNewIconsAvailable: @UiThread () -> Unit,
                                parentDisposable: Disposable) {
  val iconsLoader = MaterialVdIconsLoader(metadata, iconsUrlProvider)
  val backgroundExecutor = AppExecutorUtil.createBoundedApplicationPoolExecutor(
    "${MaterialVdIconsProvider::class.java.simpleName}-backgroundMaterialIconsTasks",
    AppExecutorUtil.getAppExecutorService(),
    1,
    parentDisposable)
  AndroidCoroutineScope(parentDisposable).launch {
    var icons = MaterialVdIcons.EMPTY
    metadata.families.forEachIndexed { index, style ->
      val status = if (index == metadata.families.lastIndex) Status.FINISHED else Status.LOADING

      // Load icons in a background thread.
      @Suppress("UnstableApiUsage")
      blockingContextScope {
        backgroundExecutor.submit {
          try {
            LOG.debug("Loading icons for style=$style.")
            icons = iconsLoader.loadMaterialVdIcons(style)
            if (icons.styles.isEmpty()) {
              LOG.warn("No icons loaded for style=$style.")
            }
          }
          catch (_: ProcessCanceledException) {}
          catch (t: Throwable) {
            LOG.error("Error loading icons.", t)
          }
        }
      }

      // Invoke the ui-callback with the loaded icons and current status value.
      withContext(uiThread(ModalityState.any())) {
        refreshUiCallback(icons, status)
      }
    }

<<<<<<< HEAD
        if (status == Status.FINISHED) {
          // When finished loading, copy icons to the Android/Sdk directory.
          copyBundledIcons(metadata, icons, backgroundExecutor, progressIndicator)

          // Then, download the most recent metadata file and any new icons.
          updateMetadataAndIcons(metadata, backgroundExecutor, progressIndicator)
=======
    var iconsUpdated = false
    @Suppress("UnstableApiUsage")
    blockingContextScope {
      backgroundExecutor.submit {
        try {
          // When finished loading, copy icons to the Android/Sdk directory.
          copyBundledIcons(metadata, icons)

          // Then, download the most recent metadata file and any new icons.
          iconsUpdated = updateMetadataAndIcons(metadata)
>>>>>>> 0d09370c
        }
        catch (_: ProcessCanceledException) {}
        catch (t: Throwable) {
          LOG.error( "Error updating icons.", t)
        }
      }
    }
    if (iconsUpdated) {
      withContext(uiThread(ModalityState.any())) {
        onNewIconsAvailable()
      }
    }
  }
}


private fun getMetadataUrlProvider(): MaterialIconsMetadataUrlProvider {
  return if (hasMetadataFileInSdkPath()) {
    SdkMetadataUrlProvider()
  }
  else {
    BundledMetadataUrlProvider()
  }
}

private fun getIconsUrlProvider(): MaterialIconsUrlProvider {
  return if (hasMetadataFileInSdkPath()) {
    SdkMaterialIconsUrlProvider()
  }
  else {
    BundledIconsUrlProvider()
  }
}

@WorkerThread
private fun copyBundledIcons(
  metadata: MaterialIconsMetadata,
  icons: MaterialVdIcons,
) {
  val targetPath = getIconsSdkTargetPath()
  if (targetPath == null) {
    LOG.warn("No Android Sdk folder, can't copy material icons.")
    return
  }
  MaterialIconsCopyHandler(metadata, icons).copyTo(targetPath)
}

/**
 * Returns true if any icons were updated.
 */
@WorkerThread
private fun updateMetadataAndIcons(
  existingMetadata: MaterialIconsMetadata,
): Boolean {
  val targetPath = getIconsSdkTargetPath()
  if (targetPath == null) {
    LOG.warn("No Android Sdk folder, can't download any material icons.")
    return false
  }
  val newMetadata = ApplicationManager.getApplication().getService(MaterialIconsMetadataDownloadCacheService::class.java)
    .getMetadata()
    .getCancellable()
  return updateIconsAtDir(existingMetadata, newMetadata, targetPath.toPath())
}<|MERGE_RESOLUTION|>--- conflicted
+++ resolved
@@ -18,11 +18,8 @@
 import com.android.annotations.concurrency.UiThread
 import com.android.annotations.concurrency.WorkerThread
 import com.android.tools.idea.MaterialVdIconsProvider.Status
-<<<<<<< HEAD
-=======
 import com.android.tools.idea.concurrency.AndroidCoroutineScope
 import com.android.tools.idea.concurrency.AndroidDispatchers.uiThread
->>>>>>> 0d09370c
 import com.android.tools.idea.material.icons.MaterialIconsCopyHandler
 import com.android.tools.idea.material.icons.MaterialVdIcons
 import com.android.tools.idea.material.icons.MaterialVdIconsLoader
@@ -149,14 +146,6 @@
       }
     }
 
-<<<<<<< HEAD
-        if (status == Status.FINISHED) {
-          // When finished loading, copy icons to the Android/Sdk directory.
-          copyBundledIcons(metadata, icons, backgroundExecutor, progressIndicator)
-
-          // Then, download the most recent metadata file and any new icons.
-          updateMetadataAndIcons(metadata, backgroundExecutor, progressIndicator)
-=======
     var iconsUpdated = false
     @Suppress("UnstableApiUsage")
     blockingContextScope {
@@ -167,7 +156,6 @@
 
           // Then, download the most recent metadata file and any new icons.
           iconsUpdated = updateMetadataAndIcons(metadata)
->>>>>>> 0d09370c
         }
         catch (_: ProcessCanceledException) {}
         catch (t: Throwable) {
