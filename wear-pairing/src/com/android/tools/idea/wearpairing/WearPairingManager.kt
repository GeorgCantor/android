/*
 * Copyright (C) 2021 The Android Open Source Project
 *
 * Licensed under the Apache License, Version 2.0 (the "License");
 * you may not use this file except in compliance with the License.
 * You may obtain a copy of the License at
 *
 *      http://www.apache.org/licenses/LICENSE-2.0
 *
 * Unless required by applicable law or agreed to in writing, software
 * distributed under the License is distributed on an "AS IS" BASIS,
 * WITHOUT WARRANTIES OR CONDITIONS OF ANY KIND, either express or implied.
 * See the License for the specific language governing permissions and
 * limitations under the License.
 */
package com.android.tools.idea.wearpairing

import com.android.annotations.concurrency.Slow
import com.android.annotations.concurrency.UiThread
import com.android.annotations.concurrency.WorkerThread
import com.android.ddmlib.AndroidDebugBridge
import com.android.ddmlib.EmulatorConsole
import com.android.ddmlib.IDevice
import com.android.ddmlib.IDevice.HardwareFeature
import com.android.sdklib.SystemImageTags
import com.android.sdklib.internal.avd.AvdInfo
import com.android.tools.idea.AndroidStartupActivity
import com.android.tools.idea.adb.AdbService
import com.android.tools.idea.avdmanager.AvdLaunchListener.RequestType
import com.android.tools.idea.avdmanager.AvdManagerConnection.getDefaultAvdManagerConnection
import com.android.tools.idea.concurrency.AndroidDispatchers.uiThread
import com.android.tools.idea.ddms.DevicePropertyUtil.getManufacturer
import com.android.tools.idea.ddms.DevicePropertyUtil.getModel
import com.android.tools.idea.observable.core.OptionalProperty
import com.google.common.util.concurrent.Futures
import com.google.common.util.concurrent.ListenableFuture
import com.intellij.openapi.Disposable
import com.intellij.openapi.application.ApplicationManager
import com.intellij.openapi.application.ModalityState
import com.intellij.openapi.components.Service
import com.intellij.openapi.diagnostic.logger
import com.intellij.openapi.project.Project
import com.intellij.util.concurrency.NonUrgentExecutor
import com.intellij.util.net.NetUtils
import kotlinx.coroutines.Dispatchers
import kotlinx.coroutines.GlobalScope
import kotlinx.coroutines.Job
import kotlinx.coroutines.channels.Channel
import kotlinx.coroutines.delay
import kotlinx.coroutines.isActive
import kotlinx.coroutines.launch
import kotlinx.coroutines.sync.Mutex
import kotlinx.coroutines.sync.withLock
import kotlinx.coroutines.withContext
import kotlinx.coroutines.withTimeoutOrNull
import org.jetbrains.android.sdk.AndroidSdkUtils
import org.jetbrains.annotations.TestOnly
import java.io.IOException
import java.util.concurrent.CopyOnWriteArrayList
import java.util.concurrent.TimeUnit
import java.util.regex.Pattern
import kotlin.io.path.Path

private val LOG get() = logger<WearPairingManager>()

@Service(
  Service.Level.APP
)
<<<<<<< HEAD
class WearPairingManager : AndroidDebugBridge.IDeviceChangeListener, ObservablePairedDevicesList {
=======
class WearPairingManager(
  private val notificationsManager: WearPairingNotificationManager = WearPairingNotificationManager.getInstance()
) : AndroidDebugBridge.IDeviceChangeListener, ObservablePairedDevicesList {
>>>>>>> 574fcae1
  enum class PairingState {
    UNKNOWN,
    OFFLINE, // One or both device are offline/disconnected
    CONNECTING, // Both devices are online, and ADB bridge is set up
    CONNECTED, // End to end device pairing is set up
    PAIRING_FAILED  // Both devices are online, ADB bridge is set up, but don't seem to pair
  }

  interface PairingStatusChangedListener {
    fun pairingStatusChanged(phoneWearPair: PhoneWearPair)
    fun pairingDeviceRemoved(phoneWearPair: PhoneWearPair)
  }

  private val updateDevicesChannel = Channel<Unit>(Channel.CONFLATED)
  private val pairingStatusListeners = CopyOnWriteArrayList<PairingStatusChangedListener>()
  private val mutex = Mutex()

  private var runningJob: Job? = null
  private var model = WearDevicePairingModel()
  private var wizardAction: WizardAction? = null
  private var virtualDevicesProvider: () -> List<AvdInfo> = { getDefaultAvdManagerConnection().getAvds(false) }
  private var connectedDevicesProvider: () -> List<IDevice> = { findAdb()?.devices?.toList() ?: emptyList() }

  data class PhoneWearPair(
    val phone: PairingDevice,
    val wear: PairingDevice,
  ) {
    var pairingStatus = PairingState.UNKNOWN
    internal var hostPort = 0

    fun getPeerDevice(deviceID: String) =
      when (deviceID) {
        phone.deviceID -> wear
        wear.deviceID -> phone
        else -> throw AssertionError(deviceID)
      }

    fun contains(deviceID: String) =
      deviceID == phone.deviceID || deviceID == wear.deviceID
  }

  private val pairedDevicesList = mutableListOf<PhoneWearPair>()

  @TestOnly
  fun setDataProviders(virtualDevices: () -> List<AvdInfo>, connectedDevices: () -> List<IDevice>) {
    virtualDevicesProvider = virtualDevices
    connectedDevicesProvider = connectedDevices
    pairedDevicesList.clear()
  }

  @WorkerThread
  private fun loadSettings() {
    ApplicationManager.getApplication().assertIsNonDispatchThread()

    WearPairingSettings.getInstance().apply {
      loadSettings(pairedDevicesState, pairedDeviceConnectionsState)
    }

    val wizardAction = object : WizardAction {
      override fun restart(project: Project?) {
        WearDevicePairingWizard().show(project, null)
      }
    }
    // Launch WearPairingManager
    setDeviceListListener(WearDevicePairingModel(), wizardAction)
  }

  fun loadSettings(pairedDevices: List<PairingDeviceState>, pairedDeviceConnections: List<PairingConnectionsState>) {
    pairedDevicesList.clear()
    val deviceMap = pairedDevices.associateBy { it.deviceID }

    pairedDeviceConnections.forEach { connection ->
      val phoneId = connection.phoneId
      val phone = deviceMap[phoneId]!!.toPairingDevice(ConnectionState.DISCONNECTED)
      connection.wearDeviceIds.forEach { wearId ->
        val phoneWearPair = PhoneWearPair(
          phone = phone,
          wear = deviceMap[wearId]!!.toPairingDevice(ConnectionState.DISCONNECTED),
        )
        updatePairingStatus(phoneWearPair, PairingState.OFFLINE)
        pairedDevicesList.add(phoneWearPair)
      }
    }
  }

  private fun saveSettings() {
    val pairedDevicesState = mutableListOf<PairingDeviceState>()
    val pairedDeviceConnectionsState = ArrayList<PairingConnectionsState>()
    val phoneToWearPairs = pairedDevicesList.groupBy { it.phone.deviceID }

    phoneToWearPairs.forEach { (_, phoneWearPairs) ->
      pairedDevicesState.add(phoneWearPairs[0].phone.toPairingDeviceState())
      val pairingConnectionsState = PairingConnectionsState().apply {
        phoneId = phoneWearPairs[0].phone.deviceID
      }
      phoneWearPairs.forEach { phoneWearPair ->
        pairedDevicesState.add(phoneWearPair.wear.toPairingDeviceState())
        pairingConnectionsState.wearDeviceIds.add(phoneWearPair.wear.deviceID)
      }
      pairedDeviceConnectionsState.add(pairingConnectionsState)
    }

    WearPairingSettings.getInstance().let {
      it.pairedDevicesState = pairedDevicesState
      it.pairedDeviceConnectionsState = pairedDeviceConnectionsState
    }
  }

  @Synchronized
  fun setDeviceListListener(model: WearDevicePairingModel,
                            wizardAction: WizardAction) {
    this.model = model
    this.wizardAction = wizardAction

    AndroidDebugBridge.addDeviceChangeListener(this)
    runningJob?.cancel(null) // Don't reuse pending job, in case it's stuck on a slow operation (eg bridging devices)
    runningJob = GlobalScope.launch(Dispatchers.IO) {
      while (isActive) {
        withTimeoutOrNull(60_000) { // Wake up when there is an event, or from time to time (to check pairing state)
          updateDevicesChannel.receive()
        }
        if (!isActive) {
          break
        }
        try {
          updateListAndForwardState()
        }
        catch (ex: Throwable) {
          LOG.warn(ex)
        }
      }
    }

    updateDevicesChannel.trySend(Unit)
  }

  @Synchronized
  override fun addDevicePairingStatusChangedListener(listener: PairingStatusChangedListener) {
    pairingStatusListeners.addIfAbsent(listener)

    pairedDevicesList.forEach(listener::pairingStatusChanged)
  }

  @Synchronized
  override fun removeDevicePairingStatusChangedListener(listener: PairingStatusChangedListener) {
    pairingStatusListeners.remove(listener)
  }

  private fun updatePairingStatus(phoneWearPair: PhoneWearPair, newState: PairingState) {
    if (phoneWearPair.pairingStatus == newState) {
      return
    }
    phoneWearPair.pairingStatus = newState
    pairingStatusListeners.forEach {
      it.pairingStatusChanged(phoneWearPair)
    }
  }

  fun getPairsForDevice(deviceID: String): List<PhoneWearPair> =
    pairedDevicesList.filter { it.phone.deviceID == deviceID || it.wear.deviceID == deviceID }

  fun isPaired(deviceID: String): Boolean =
    pairedDevicesList.firstOrNull { it.phone.deviceID == deviceID || it.wear.deviceID == deviceID } != null

  suspend fun createPairedDeviceBridge(phone: PairingDevice,
                                       phoneDevice: IDevice,
                                       wear: PairingDevice,
                                       wearDevice: IDevice,
                                       connect: Boolean = true): PhoneWearPair {
    LOG.warn("Starting device bridge {connect = $connect}")
    removeAllPairedDevices(wear.deviceID, restartWearGmsCore = false)

    val hostPort = NetUtils.tryToFindAvailableSocketPort(5602)
    val phoneWearPair = PhoneWearPair(
      phone = phone.disconnectedCopy(),
      wear = wear.disconnectedCopy(),
    )
    phoneWearPair.hostPort = hostPort
    updatePairingStatus(phoneWearPair, PairingState.CONNECTING)

    mutex.withLock {
      pairedDevicesList.add(phoneWearPair)
      saveSettings()
    }

    if (connect) {
      @Suppress("BlockingMethodInNonBlockingContext")
      try {
        LOG.warn("Creating adb bridge")
        phoneDevice.createForward(hostPort, 5601)
        wearDevice.createReverse(5601, hostPort)
        wearDevice.refreshEmulatorConnection()
        updateDeviceStatus(phoneWearPair, phoneDevice, wearDevice)
      }
      catch (ex: Throwable) {
        throw IOException(ex)
      }
    }

    return phoneWearPair
  }

  suspend fun updateDeviceStatus(phoneWearPair: PhoneWearPair, phoneDevice: IDevice, wearDevice: IDevice): PairingState {
    val state = withTimeoutOrNull(5_000) {
      while (!checkDevicesPaired(phoneDevice, wearDevice)) {
        delay(1000)
      }
      PairingState.CONNECTED
    } ?: PairingState.PAIRING_FAILED

    updatePairingStatus(phoneWearPair, state)
    return state
  }

  suspend fun removeAllPairedDevices(deviceID: String, restartWearGmsCore: Boolean = true) {
    getPairsForDevice(deviceID).forEach {
      removePairedDevices(it, restartWearGmsCore = restartWearGmsCore)
    }
  }

  suspend fun removePairedDevices(
    phoneId: String,
    wearId: String,
    restartWearGmsCore: Boolean = true
  ) {
    val phoneWearPair =
      mutex.withLock {
        pairedDevicesList.find { it.phone.deviceID == phoneId && it.wear.deviceID == wearId }
      }
      ?: return

    removePairedDevices(phoneWearPair, restartWearGmsCore)
  }

  suspend fun removePairedDevices(phoneWearPair: PhoneWearPair, restartWearGmsCore: Boolean = true) {
    try {
      mutex.withLock {
        pairedDevicesList.removeAll {
          it.phone.deviceID == phoneWearPair.phone.deviceID && it.wear.deviceID == phoneWearPair.wear.deviceID
        }
      }
      pairingStatusListeners.forEach {
        it.pairingDeviceRemoved(phoneWearPair)
      }
      mutex.withLock {
        saveSettings()
      }

      val connectedDevices = getConnectedDevices()
      val phoneDevice = connectedDevices[phoneWearPair.phone.deviceID]
      val wearDevice = connectedDevices[phoneWearPair.wear.deviceID]
      phoneDevice?.apply {
        LOG.warn("[$name] Remove AUTO-forward")
        runCatching { removeForward(5601) } // Make sure there is no manual connection hanging around
        runCatching { if (phoneWearPair.hostPort > 0) removeForward(phoneWearPair.hostPort) }
        if (wearDevice?.getCompanionAppIdForWatch() == PIXEL_COMPANION_APP_ID) {
          // The Pixel OEM app will re-connect via CloudSync even if we unpair. This will ensure
          // that the data for the Companion app is cleared forcing unpair to happen.
          runShellCommand("pm clear com.google.android.apps.wear.companion")
        }
      }

      wearDevice?.apply {
        LOG.warn("[$name] Remove AUTO-reverse")
        runCatching { removeReverse(5601) }
        if (restartWearGmsCore) {
          refreshEmulatorConnection()
        }
      }
    }
    catch (ex: Throwable) {
      LOG.warn(ex)
    }

    updateDevicesChannel.trySend(Unit)
  }

  suspend fun checkCloudSyncIsEnabled(phone: PairingDevice): Boolean {
    getConnectedDevices()[phone.deviceID]?.also {
      val localIdPattern = "Cloud Sync setting: true"
      val output = it.runShellCommand("dumpsys activity service WearableService | grep '$localIdPattern'")
      return output.isNotEmpty()
    }
    return false
  }

  override fun deviceConnected(device: IDevice) {
    updateDevicesChannel.trySend(Unit)
  }

  override fun deviceDisconnected(device: IDevice) {
    updateDevicesChannel.trySend(Unit)
  }

  override fun deviceChanged(device: IDevice, changeMask: Int) {
    updateDevicesChannel.trySend(Unit)
  }

  @Slow
  internal fun findDevice(deviceID: String): PairingDevice? = getAvailableDevices().second[deviceID]

  @Slow
  private fun getAvailableDevices(): Pair<Map<String, IDevice>, HashMap<String, PairingDevice>> {
    @Suppress("UnstableApiUsage")
    ApplicationManager.getApplication().assertIsNonDispatchThread()

    val deviceTable = hashMapOf<String, PairingDevice>()

    // Collect list of all available AVDs
    virtualDevicesProvider().filter { it.isWearOrPhone() }.forEach { avdInfo ->
      val deviceID = avdInfo.id
      deviceTable[deviceID] = avdInfo.toPairingDevice(deviceID)
    }

    // Collect list of all connected devices. Enrich data with previous collected AVDs.
    val connectedDevices = getConnectedDevices()
    connectedDevices.forEach { (deviceID, iDevice) ->
      val avdDevice = deviceTable[deviceID]
      // Note: Emulators IDevice "Hardware" feature returns "emulator" (instead of TV, WEAR, etc.), so we only check for physical devices
      if (iDevice.isPhysicalPhone() || avdDevice != null) {
        deviceTable[deviceID] = iDevice.toPairingDevice(deviceID, avdDevice = avdDevice)
      }
    }

    return Pair(connectedDevices, deviceTable)
  }

  @Slow
  private suspend fun updateListAndForwardState() {
    val (connectedDevices, deviceTable) = getAvailableDevices()

    // Don't loop directly on the list, because its values may be updated (ie added/removed)
    pairedDevicesList.toList().forEach { phoneWearPair ->
      addDisconnectedPairedDeviceIfMissing(phoneWearPair.phone, deviceTable)
      addDisconnectedPairedDeviceIfMissing(phoneWearPair.wear, deviceTable)
    }

    withContext(uiThread(ModalityState.any())) {
      // Broadcast data to listeners
      val (wears, phones) = deviceTable.values.sortedBy { it.displayName }.partition { it.isWearDevice }
      model.phoneList.set(phones)
      model.wearList.set(wears)
      updateSelectedDevice(phones, model.selectedPhoneDevice)
      updateSelectedDevice(wears, model.selectedWearDevice)

      // Don't loop directly on the list, because its values may be updated (ie added/removed)
      pairedDevicesList.toList().forEach { phoneWearPair ->
        updateForwardState(phoneWearPair, connectedDevices)
      }
    }
  }

  suspend fun PairingDevice.supportsMultipleWatchConnections(): Boolean =
    getConnectedDevices()[deviceID]?.hasPairingFeature(PairingFeature.MULTI_WATCH_SINGLE_PHONE_PAIRING) == true

  internal fun launchDevice(project: Project?, deviceId: String, avdInfo: AvdInfo): ListenableFuture<IDevice> {
    connectedDevicesProvider().find { it.getDeviceID() == deviceId }?.apply {
      return Futures.immediateFuture(this)
    }
    return getDefaultAvdManagerConnection().startAvd(project, avdInfo, RequestType.DIRECT_DEVICE_MANAGER)
  }

  private fun findAdb() : AndroidDebugBridge? {
    AndroidDebugBridge.getBridge()?.also {
      return it // Instance found, just return it
    }
    AndroidSdkUtils.findAdb(null).adbPath?.apply {
      AdbService.getInstance().getDebugBridge(this).get(1, TimeUnit.SECONDS) // Create new instance
    }
    return AndroidDebugBridge.getBridge() // Return current instance
  }

  private fun getConnectedDevices(): Map<String, IDevice> {
    return connectedDevicesProvider()
      .filter { it.isEmulator || it.arePropertiesSet() } // Ignore un-populated physical devices (still loading properties)
      .filter { it.isOnline }
      .associateBy { it.getDeviceID() }
  }

  private suspend fun updateForwardState(phoneWearPair: PhoneWearPair, onlineDevices: Map<String, IDevice>) {
    val onlinePhone = onlineDevices[phoneWearPair.phone.deviceID]
    val onlineWear = onlineDevices[phoneWearPair.wear.deviceID]
    try {
      if (onlinePhone != null && onlineWear != null) { // Are both devices online?
        if (phoneWearPair.pairingStatus == PairingState.OFFLINE) {
          // Both devices are online, and before one (or both) were offline. Time to bridge.
          createPairedDeviceBridge(phoneWearPair.phone, onlinePhone, phoneWearPair.wear, onlineWear)
          notificationsManager.showReconnectMessageBalloon(phoneWearPair, wizardAction)
        }
        else {
          // Check if pairing was removed from the companion app and if pairing is still OK.
          updateDeviceStatus(phoneWearPair, onlinePhone, onlineWear)
        }
      }
      else if (phoneWearPair.pairingStatus != PairingState.OFFLINE) {
        // One (or both) devices are offline, and before were online. Show "connection dropped" message
        updatePairingStatus(phoneWearPair, PairingState.OFFLINE)
        val offlineName = if (onlinePhone == null) phoneWearPair.phone.displayName else phoneWearPair.wear.displayName
        notificationsManager.showConnectionDroppedBalloon(offlineName, phoneWearPair, wizardAction)
      }
    }
    catch (ex: Throwable) {
      LOG.warn(ex)
    }
  }

  private suspend fun addDisconnectedPairedDeviceIfMissing(device: PairingDevice, deviceTable: HashMap<String, PairingDevice>) {
    val deviceID = device.deviceID
    if (!deviceTable.contains(deviceID)) {
      if (device.isEmulator) {
        removeAllPairedDevices(deviceID) // Paired AVD was deleted/renamed - Don't add to the list and stop tracking its activity
      }
      else {
        deviceTable[deviceID] = device // Paired physical device - Add to be shown as "disconnected"
      }
    }
  }

  class WearPairingManagerStartupActivity : AndroidStartupActivity {
    @UiThread
    override fun runActivity(project: Project, disposable: Disposable) {
      val wearPairingManager = getInstance()
      NonUrgentExecutor.getInstance().execute {
        synchronized(wearPairingManager) {
          if (wearPairingManager.runningJob == null) {
            wearPairingManager.loadSettings()
          }
        }
      }
    }
  }

  companion object {
    @JvmStatic
    fun getInstance(): WearPairingManager = ApplicationManager.getApplication().getService(WearPairingManager::class.java)
  }
}

private fun IDevice.toPairingDevice(deviceID: String, avdDevice: PairingDevice?): PairingDevice {
  return PairingDevice(
    deviceID = deviceID,
    displayName = avdDevice?.displayName ?: getDeviceName(name),
    apiLevel = avdDevice?.apiLevel ?: version.featureLevel,
    isEmulator = isEmulator,
    isWearDevice = avdDevice?.isWearDevice ?: supportsFeature(HardwareFeature.WATCH),
    state = if (isOnline) ConnectionState.ONLINE else ConnectionState.OFFLINE,
    hasPlayStore = avdDevice?.hasPlayStore ?: false,
  ).apply {
    launch = { Futures.immediateFuture(this@toPairingDevice) }
  }
}

private fun AvdInfo.toPairingDevice(deviceID: String): PairingDevice {
  return PairingDevice(
    deviceID = deviceID,
    displayName = displayName,
    apiLevel = androidVersion.featureLevel,
    isEmulator = true,
    isWearDevice = SystemImageTags.WEAR_TAG == tag,
    state = ConnectionState.OFFLINE,
    hasPlayStore = hasPlayStore(),
  ).apply {
    launch = { project -> WearPairingManager.getInstance().launchDevice(project, deviceID, this@toPairingDevice) }
  }
}

private fun IDevice.isPhysicalPhone(): Boolean = when {
  isEmulator -> false
  supportsFeature(HardwareFeature.WATCH) -> false
  supportsFeature(HardwareFeature.TV) -> false
  supportsFeature(HardwareFeature.AUTOMOTIVE) -> false
  else -> true
}

internal fun AvdInfo.isWearOrPhone(): Boolean = when (tag) {
  SystemImageTags.WEAR_TAG -> true
  SystemImageTags.DESKTOP_TAG -> false
  SystemImageTags.ANDROID_TV_TAG -> false
  SystemImageTags.GOOGLE_TV_TAG -> false
  SystemImageTags.AUTOMOTIVE_TAG -> false
  SystemImageTags.AUTOMOTIVE_PLAY_STORE_TAG -> false
  SystemImageTags.CHROMEOS_TAG -> false
  else -> true
}

private fun IDevice.getDeviceName(unknown: String): String {
  val model = getModel(this, "")
  val manufacturer = getManufacturer(this, "")
  val deviceName = if (model.startsWith(manufacturer, true)) model else "$manufacturer $model"
  return deviceName.ifBlank { unknown }
}

private val WIFI_DEVICE_SERIAL_PATTERN = Pattern.compile("adb-(.*)-.*\\._adb-tls-connect\\._tcp\\.?")

private fun normalizeAvdId(avdId: String) = try {
  Path(avdId.trim()).normalize().toString()
} catch (_: Throwable) {
  avdId
}

private fun IDevice.getDeviceID(): String {
  return when {
    // normalizeAvdId is applied to the returned path from the AVD data to remove any .. in the path.
    // They were added in https://r.android.com/2441481 and, since we use the path as an ID, the .. does
    // not match the path information we have in Studio.
    // We intentionally use normalize since it does not access disk and will just normalize the path removing
    // the ..
    isEmulator && avdData?.isDone == true -> avdData.get()?.path?.let { normalizeAvdId(it) } ?: name
    isEmulator -> EmulatorConsole.getConsole(this)?.avdPath?.let { normalizeAvdId(it) } ?: name
    else -> {
      val matcher = WIFI_DEVICE_SERIAL_PATTERN.matcher(this.serialNumber)
      if (matcher.matches()) matcher.group(1) else this.serialNumber
    }
  }
}

private fun updateSelectedDevice(deviceList: List<PairingDevice>, device: OptionalProperty<PairingDevice>) {
  val currentDevice = device.valueOrNull ?: return
  // Assign the new value from the list, or if missing, update the current state to DISCONNECTED
  device.value = deviceList.firstOrNull { currentDevice.deviceID == it.deviceID } ?: currentDevice.disconnectedCopy()
}

/**
 * Asynchronous version of [WearPairingManager.removeAllPairedDevices] aimed to be used in asynchronous contexts from Java. Prefer the use
 * of the coroutine version when possible.
 */
fun WearPairingManager.removeAllPairedDevicesAsync(deviceID: String, restartWearGmsCore: Boolean = true) {
  @Suppress("OPT_IN_USAGE") // We want the action to be launched in the background and survive the scope of the WearPairingManager.
  GlobalScope.launch(Dispatchers.IO) {
    removeAllPairedDevices(deviceID, restartWearGmsCore)
  }
}

/**
 * Asynchronous version of [WearPairingManager.removePairedDevices] aimed to be used in asynchronous contexts from Java. Prefer the use of
 * the coroutine version when possible.
 */
fun WearPairingManager.removePairedDevicesAsync(phoneWearPair: WearPairingManager.PhoneWearPair, restartWearGmsCore: Boolean = true) {
  @Suppress("OPT_IN_USAGE") // We want the action to be launched in the background and survive the scope of the WearPairingManager.
  GlobalScope.launch(Dispatchers.IO) {
    removePairedDevices(phoneWearPair, restartWearGmsCore)
  }
}

interface ObservablePairedDevicesList {
  fun addDevicePairingStatusChangedListener(listener: WearPairingManager.PairingStatusChangedListener)
  fun removeDevicePairingStatusChangedListener(listener: WearPairingManager.PairingStatusChangedListener)
}<|MERGE_RESOLUTION|>--- conflicted
+++ resolved
@@ -66,13 +66,9 @@
 @Service(
   Service.Level.APP
 )
-<<<<<<< HEAD
-class WearPairingManager : AndroidDebugBridge.IDeviceChangeListener, ObservablePairedDevicesList {
-=======
 class WearPairingManager(
   private val notificationsManager: WearPairingNotificationManager = WearPairingNotificationManager.getInstance()
 ) : AndroidDebugBridge.IDeviceChangeListener, ObservablePairedDevicesList {
->>>>>>> 574fcae1
   enum class PairingState {
     UNKNOWN,
     OFFLINE, // One or both device are offline/disconnected
