--- conflicted
+++ resolved
@@ -28,29 +28,14 @@
 
 class ActionInspectorBuilder(private val editorProvider: EditorProvider<NelePropertyItem>) : InspectorBuilder<NelePropertyItem> {
   override fun attachToInspector(inspector: InspectorPanel, properties: PropertiesTable<NelePropertyItem>) {
-<<<<<<< HEAD
-    if(properties.first?.components?.singleOrNull()?.isAction != true) {
-      return
-    }
-
-    addAnimationProperties(inspector, properties)
-=======
     if (properties.first?.components?.singleOrNull()?.isAction != true) {
       return
     }
 
->>>>>>> a40b55ca
     addPopBehaviorProperties(inspector, properties)
     addLaunchOptionProperties(inspector, properties)
   }
 
-<<<<<<< HEAD
-  private fun addAnimationProperties(inspector: InspectorPanel, properties: PropertiesTable<NelePropertyItem>) {
-    addActionProperties(inspector, properties, "Animations", ATTR_ENTER_ANIM, ATTR_EXIT_ANIM, ATTR_POP_ENTER_ANIM, ATTR_POP_EXIT_ANIM)
-  }
-
-=======
->>>>>>> a40b55ca
   private fun addPopBehaviorProperties(inspector: InspectorPanel, properties: PropertiesTable<NelePropertyItem>) {
     addActionProperties(inspector, properties, "Pop Behavior", ATTR_POP_UP_TO, ATTR_POP_UP_TO_INCLUSIVE)
   }
