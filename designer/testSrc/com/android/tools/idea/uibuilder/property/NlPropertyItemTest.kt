/*
 * Copyright (C) 2018 The Android Open Source Project
 *
 * Licensed under the Apache License, Version 2.0 (the "License");
 * you may not use this file except in compliance with the License.
 * You may obtain a copy of the License at
 *
 *      http://www.apache.org/licenses/LICENSE-2.0
 *
 * Unless required by applicable law or agreed to in writing, software
 * distributed under the License is distributed on an "AS IS" BASIS,
 * WITHOUT WARRANTIES OR CONDITIONS OF ANY KIND, either express or implied.
 * See the License for the specific language governing permissions and
 * limitations under the License.
 */
package com.android.tools.idea.uibuilder.property

import com.android.AndroidXConstants.CLASS_MOTION_LAYOUT
import com.android.SdkConstants.ABSOLUTE_LAYOUT
import com.android.SdkConstants.ANDROID_URI
import com.android.SdkConstants.ATTR_BACKGROUND
import com.android.SdkConstants.ATTR_CONSTRAINT_LAYOUT_DESCRIPTION
import com.android.SdkConstants.ATTR_CONTENT_DESCRIPTION
import com.android.SdkConstants.ATTR_FONT_FAMILY
import com.android.SdkConstants.ATTR_LAYOUT_HEIGHT
import com.android.SdkConstants.ATTR_LAYOUT_MARGIN_END
import com.android.SdkConstants.ATTR_LAYOUT_MARGIN_LEFT
import com.android.SdkConstants.ATTR_LAYOUT_MARGIN_RIGHT
import com.android.SdkConstants.ATTR_LAYOUT_MARGIN_START
import com.android.SdkConstants.ATTR_LAYOUT_TO_END_OF
import com.android.SdkConstants.ATTR_LAYOUT_WIDTH
import com.android.SdkConstants.ATTR_LINE_SPACING_EXTRA
import com.android.SdkConstants.ATTR_MOTION_TARGET
import com.android.SdkConstants.ATTR_PARENT_TAG
import com.android.SdkConstants.ATTR_SRC
import com.android.SdkConstants.ATTR_SRC_COMPAT
import com.android.SdkConstants.ATTR_STATE_LIST_ANIMATOR
import com.android.SdkConstants.ATTR_TEXT
import com.android.SdkConstants.ATTR_TEXT_APPEARANCE
import com.android.SdkConstants.ATTR_TEXT_COLOR
import com.android.SdkConstants.ATTR_TEXT_SIZE
import com.android.SdkConstants.ATTR_THEME
import com.android.SdkConstants.ATTR_VISIBILITY
import com.android.SdkConstants.AUTO_URI
import com.android.SdkConstants.BUTTON
import com.android.SdkConstants.FRAME_LAYOUT
import com.android.SdkConstants.IMAGE_VIEW
import com.android.SdkConstants.LINEAR_LAYOUT
import com.android.SdkConstants.NEW_ID_PREFIX
import com.android.SdkConstants.RELATIVE_LAYOUT
import com.android.SdkConstants.TEXT_VIEW
import com.android.SdkConstants.TOOLS_URI
import com.android.SdkConstants.VIEW_MERGE
import com.android.ide.common.rendering.api.ResourceNamespace
import com.android.testutils.MockitoKt.whenever
import com.android.tools.adtui.model.stdui.EDITOR_NO_ERROR
import com.android.tools.adtui.model.stdui.EditingErrorCategory.ERROR
import com.android.tools.adtui.model.stdui.EditingErrorCategory.WARNING
import com.android.tools.fonts.Fonts.Companion.AVAILABLE_FAMILIES
import com.android.tools.idea.common.fixtures.ComponentDescriptor
import com.android.tools.idea.testing.AndroidProjectRule
import com.android.tools.idea.uibuilder.property.NlPropertiesModelTest.Companion.waitUntilLastSelectionUpdateCompleted
import com.android.tools.idea.uibuilder.property.support.ToggleShowResolvedValueAction
import com.android.tools.idea.uibuilder.property.testutils.MinApiRule
import com.android.tools.idea.uibuilder.property.testutils.SupportTestUtil
import com.android.tools.idea.uibuilder.scene.SyncLayoutlibSceneManager
import com.android.tools.property.panel.api.PropertiesModel
import com.android.tools.property.panel.api.PropertiesModelListener
import com.google.common.truth.Truth.assertThat
import com.intellij.codeHighlighting.HighlightDisplayLevel
import com.intellij.openapi.application.runInEdt
import com.intellij.openapi.application.runReadAction
import com.intellij.openapi.command.impl.UndoManagerImpl
import com.intellij.openapi.command.undo.UndoManager
import com.intellij.openapi.fileEditor.FileEditor
import com.intellij.openapi.fileEditor.FileEditorManager
import com.intellij.openapi.fileEditor.FileEditorNavigatable
import com.intellij.openapi.fileEditor.OpenFileDescriptor
import com.intellij.openapi.keymap.KeymapUtil
import com.intellij.openapi.util.text.StringUtil
import com.intellij.openapi.vfs.VirtualFile
import com.intellij.testFramework.PlatformTestUtil
import com.intellij.util.ui.ColorIcon
import com.intellij.util.ui.ColorsIcon
import icons.StudioIcons
import java.awt.Color
import java.util.concurrent.CountDownLatch
import org.intellij.lang.annotations.Language
import org.jetbrains.android.AndroidTestBase
import org.jetbrains.android.ComponentStack
import org.junit.After
import org.junit.Before
import org.junit.Rule
import org.junit.Test
import org.junit.rules.RuleChain
import org.mockito.ArgumentCaptor
import org.mockito.ArgumentMatchers
import org.mockito.Mockito
import org.mockito.Mockito.mock

private const val HELLO_WORLD = "Hello World"

class NlPropertyItemTest {
  private val projectRule = AndroidProjectRule.withSdk()

<<<<<<< HEAD
  @get:Rule
  val chain = RuleChain.outerRule(projectRule).around(MinApiRule(projectRule)).around(EdtRule())!!
=======
  @get:Rule val chain = RuleChain.outerRule(projectRule).around(MinApiRule(projectRule))!!
>>>>>>> 574fcae1

  private var componentStack: ComponentStack? = null

  @Before
  fun setUp() {
    projectRule.fixture.testDataPath = AndroidTestBase.getModulePath("designer") + "/testData"
    projectRule.fixture.addFileToProject("/res/values/strings.xml", STRINGS)
    componentStack = ComponentStack(projectRule.project)
  }

  @After
  fun tearDown() {
    componentStack!!.restore()
    componentStack = null
  }

  @Test
  fun testTextProperty(): Unit = runInEdt {
    val util = SupportTestUtil(projectRule, createTextView())
    val property = util.makeProperty(ANDROID_URI, ATTR_TEXT, NlPropertyType.STRING)
    property.model.showResolvedValues = false
    assertThat(property.name).isEqualTo(ATTR_TEXT)
    assertThat(property.namespace).isEqualTo(ANDROID_URI)
    assertThat(property.type).isEqualTo(NlPropertyType.STRING)
    assertThat(property.value).isEqualTo("@string/demo")
    assertThat(property.isReference).isTrue()
    assertThat(property.resolvedValue).isEqualTo("Demo String")
    assertThat(property.editingSupport.validation("Some")).isEqualTo(EDITOR_NO_ERROR)
    assertThat(property.libraryName).isEmpty()
    assertThat(property.components).hasSize(1)
    assertThat(property.components[0].tagName).isEqualTo(TEXT_VIEW)
    assertThat(property.colorButton).isNull()
    val browseButton = property.browseButton!!
    assertThat(browseButton.actionIcon).isEqualTo(StudioIcons.Common.PROPERTY_BOUND)
  }

  @Test
  fun testUnboundTextProperty(): Unit = runInEdt {
    val util = SupportTestUtil(projectRule, createTextViewWithHardcodedValue())
    val property = util.makeProperty(ANDROID_URI, ATTR_TEXT, NlPropertyType.STRING)
    val message = "Hardcoded string \"Hardcoded string\", should use @string resource."
    util.addIssue(property, HighlightDisplayLevel.WARNING, message)
    assertThat(property.name).isEqualTo(ATTR_TEXT)
    assertThat(property.namespace).isEqualTo(ANDROID_URI)
    assertThat(property.type).isEqualTo(NlPropertyType.STRING)
    assertThat(property.value).isEqualTo("Hardcoded string")
    assertThat(property.isReference).isFalse()
    assertThat(property.resolvedValue).isEqualTo("Hardcoded string")
    assertThat(property.colorButton).isNull()
    assertThat(property.editingSupport.validation(property.value)).isEqualTo(Pair(WARNING, message))
    assertThat(property.editingSupport.validation("any other value")).isEqualTo(EDITOR_NO_ERROR)
    val browseButton = property.browseButton!!
    assertThat(browseButton.actionIcon).isEqualTo(StudioIcons.Common.PROPERTY_UNBOUND)
  }

  @Test
  fun testTextDesignProperty(): Unit = runInEdt {
    val util = SupportTestUtil(projectRule, createTextView())
    val property = util.makeProperty(ANDROID_URI, ATTR_TEXT, NlPropertyType.STRING)
    val design = property.designProperty
    property.model.showResolvedValues = false
    assertThat(design.name).isEqualTo(ATTR_TEXT)
    assertThat(design.namespace).isEqualTo(TOOLS_URI)
    assertThat(design.type).isEqualTo(NlPropertyType.STRING)
    assertThat(design.value).isEqualTo("@string/design")
    assertThat(design.rawValue).isEqualTo("@string/design")
    assertThat(design.isReference).isTrue()
    assertThat(design.resolvedValue).isEqualTo("Design Demo")
    assertThat(property.editingSupport.validation("Some")).isEqualTo(EDITOR_NO_ERROR)
    assertThat(design.libraryName).isEmpty()
    assertThat(design.components).hasSize(1)
    assertThat(design.components[0].tagName).isEqualTo(TEXT_VIEW)
    assertThat(property.colorButton).isNull()
    val browseButton = property.browseButton!!
    assertThat(browseButton.actionIcon).isEqualTo(StudioIcons.Common.PROPERTY_BOUND)
    assertThat(design.designProperty).isEqualTo(design)
  }

  @Test
  fun testColorPropertyWithColorWithoutValue(): Unit = runInEdt {
    val util = SupportTestUtil(projectRule, createTextView())
    val property = util.makeProperty(ANDROID_URI, ATTR_TEXT_COLOR, NlPropertyType.COLOR_STATE_LIST)
    assertThat(property.name).isEqualTo(ATTR_TEXT_COLOR)
    assertThat(property.namespace).isEqualTo(ANDROID_URI)
    assertThat(property.type).isEqualTo(NlPropertyType.COLOR_STATE_LIST)
    assertThat(property.value).isNull()
    assertThat(property.isReference).isFalse()
    val colorButton = property.colorButton!!
    assertThat(colorButton.actionIcon).isEqualTo(StudioIcons.LayoutEditor.Extras.PIPETTE)
    val browseButton = property.browseButton!!
    assertThat(browseButton.actionIcon).isEqualTo(StudioIcons.Common.PROPERTY_UNBOUND)
  }

  @Test
  fun testColorPropertyWithColorConstant(): Unit = runInEdt {
    val util = SupportTestUtil(projectRule, createTextViewWithTextColor("#FF990033"))
    val property = util.makeProperty(ANDROID_URI, ATTR_TEXT_COLOR, NlPropertyType.COLOR_STATE_LIST)
    assertThat(property.name).isEqualTo(ATTR_TEXT_COLOR)
    assertThat(property.namespace).isEqualTo(ANDROID_URI)
    assertThat(property.type).isEqualTo(NlPropertyType.COLOR_STATE_LIST)
    assertThat(property.value).isEqualTo("#FF990033")
    assertThat(property.isReference).isFalse()
    val colorIcon = ColorIcon(16, Color(0x990033))
    val colorButton = property.colorButton!!
    assertThat(colorButton.actionIcon).isEqualTo(colorIcon)
    val browseButton = property.browseButton!!
    assertThat(browseButton.actionIcon).isEqualTo(StudioIcons.Common.PROPERTY_UNBOUND)
  }

  @Test
  fun testColorPropertyWithColorStateList() {
    val util =
      SupportTestUtil(projectRule, createTextViewWithTextColor("@android:color/primary_text_dark"))
    val property = util.makeProperty(ANDROID_URI, ATTR_TEXT_COLOR, NlPropertyType.COLOR_STATE_LIST)
    runInEdt {
      property.model.showResolvedValues = false
      assertThat(property.name).isEqualTo(ATTR_TEXT_COLOR)
      assertThat(property.namespace).isEqualTo(ANDROID_URI)
      assertThat(property.type).isEqualTo(NlPropertyType.COLOR_STATE_LIST)
      assertThat(property.value).isEqualTo("@android:color/primary_text_dark")
      assertThat(property.isReference).isTrue()
    }
    val colorIcon = ColorsIcon(16, Color(0xFFFFFF), Color(0x000000))
    val colorButton = property.colorButton!!
    val updatedPropertiesCountDownLatch = CountDownLatch(1)
    property.model.addListener(
      object : PropertiesModelListener<NlPropertyItem> {
        override fun propertyValuesChanged(model: PropertiesModel<NlPropertyItem>) {
          updatedPropertiesCountDownLatch.countDown()
        }
      }
    )

    // The first check will trigger the update of the cache and a property values changed
    // trigger once the icon is available.
    val actionIcon = runReadAction { colorButton.actionIcon }
    updatedPropertiesCountDownLatch.await()
    assertThat(runReadAction { colorButton.actionIcon }).isNotEqualTo(actionIcon)
    assertThat(runReadAction { colorButton.actionIcon }).isEqualTo(colorIcon)
    val browseButton = property.browseButton!!
    assertThat(runReadAction { browseButton.actionIcon })
      .isEqualTo(StudioIcons.Common.PROPERTY_BOUND)
  }

  @Test
  fun testIsReference(): Unit = runInEdt {
    val util = SupportTestUtil(projectRule, createTextView())
    val property = util.makeProperty(ANDROID_URI, ATTR_TEXT, NlPropertyType.STRING)

    assertThat(isReferenceValue(property, "hello")).isFalse()
    assertThat(isReferenceValue(property, "@string/hello")).isTrue()
    assertThat(isReferenceValue(property, "@android:string/hello")).isTrue()
    assertThat(isReferenceValue(property, "?backgroundColor")).isTrue()
    // IDs should not be treated as references:
    assertThat(isReferenceValue(property, "@id/hello")).isFalse()
    assertThat(isReferenceValue(property, "@+id/hello")).isFalse()
    assertThat(isReferenceValue(property, "@android:id/hello")).isFalse()
  }

  @Test
  fun testResolvedValues(): Unit = runInEdt {
    projectRule.fixture.addFileToProject("res/values/values.xml", VALUE_RESOURCES)
    projectRule.fixture.addFileToProject("res/layout/my_layout.xml", "<LinearLayout/>")
    val util = SupportTestUtil(projectRule, createTextView())

    assertThat(resolvedValue(util, NlPropertyType.BOOLEAN, "@bool/useBorder")).isEqualTo("true")
    assertThat(resolvedValue(util, NlPropertyType.COLOR, "@color/opaqueRed")).isEqualTo("#f00")
    assertThat(resolvedValue(util, NlPropertyType.COLOR, "@color/opaqueRedIndirect"))
      .isEqualTo("#f00")
    assertThat(resolvedValue(util, NlPropertyType.COLOR, "@color/translucentRed"))
      .isEqualTo("#80ff0000")
    assertThat(resolvedValue(util, NlPropertyType.DIMENSION, "@dimen/ballRadius")).isEqualTo("30dp")
    assertThat(resolvedValue(util, NlPropertyType.DIMENSION, "@dimen/fontSize")).isEqualTo("16sp")
    assertThat(resolvedValue(util, NlPropertyType.FRACTION, "@fraction/part")).isEqualTo("0.125")
    assertThat(resolvedValue(util, NlPropertyType.ID, "@id/button_ok")).isEqualTo("@id/button_ok")
    assertThat(resolvedValue(util, NlPropertyType.INTEGER, "@integer/records")).isEqualTo("67")
    assertThat(resolvedValue(util, NlPropertyType.STRING, "@string/hello")).isEqualTo("Hello")

    // The following resources will resolve to a file path. Check that we do NOT show the file:
    assertThat(resolvedValue(util, NlPropertyType.COLOR, "@color/text"))
      .isEqualTo("@android:color/primary_text_dark")
    assertThat(resolvedValue(util, NlPropertyType.DRAWABLE, "@drawable/cancel"))
      .isEqualTo("@android:drawable/ic_delete")
    assertThat(resolvedValue(util, NlPropertyType.STYLE, "@style/stdButton"))
      .isEqualTo("@style/stdButton")
    assertThat(resolvedValue(util, NlPropertyType.LAYOUT, "@layout/my_layout"))
      .isEqualTo("@layout/my_layout")
<<<<<<< HEAD
=======
  }

  /** Regression test for b/301922960. */
  @Test
  fun testResolveOverlayValues(): Unit = runInEdt {
    projectRule.fixture.addFileToProject("res/values/values.xml", VALUE_RESOURCES)
    projectRule.fixture.addFileToProject("res/values/styles.xml", STYLES)
    val util =
      SupportTestUtil(
        projectRule,
        createLinearLayoutWithThemeOverlay("@style/ThemeOverlay.Overlay")
      )

    assertThat(resolvedValue(util, NlPropertyType.COLOR, "?attr/fullscreenBackgroundColor"))
      .isEqualTo("#123456")
    assertThat(resolvedValue(util, NlPropertyType.COLOR, "?attr/fullscreenTextColor"))
      .isEqualTo("#ABCDEF")
>>>>>>> 574fcae1
  }

  @Test
  fun testGetValueWhenDisplayingResolvedValues(): Unit = runInEdt {
    val util = SupportTestUtil(projectRule, createTextView())
    val property = util.makeProperty(ANDROID_URI, ATTR_TEXT, NlPropertyType.STRING)
    property.model.showResolvedValues = true
    assertThat(property.value).isEqualTo("Demo String")
    assertThat(property.rawValue).isEqualTo("@string/demo")
    assertThat(property.isReference).isTrue()
  }

  @Test
  fun testGetSameValueFromMultipleComponents(): Unit = runInEdt {
    val util = SupportTestUtil(projectRule, createTextViewAndButtonWithSameTextValue())
    val property = util.makeProperty(ANDROID_URI, ATTR_TEXT, NlPropertyType.STRING)
    property.model.showResolvedValues = false
    assertThat(property.value).isEqualTo("@string/demo")
    assertThat(property.isReference).isTrue()
    assertThat(property.resolvedValue).isEqualTo("Demo String")
  }

  @Test
  fun testGetDifferentValueFromMultipleComponents(): Unit = runInEdt {
    val util = SupportTestUtil(projectRule, createTextViewAndButtonWithDifferentTextValue())
    val property = util.makeProperty(ANDROID_URI, ATTR_TEXT, NlPropertyType.STRING)
    assertThat(property.value).isNull()
    assertThat(property.isReference).isFalse()
    assertThat(property.resolvedValue).isNull()
  }

  @Test
  fun testSetValueChangesSnapshotValueImmediately(): Unit = runInEdt {
    val util = SupportTestUtil(projectRule, createTextView())
    val property = util.makeProperty(ANDROID_URI, ATTR_TEXT, NlPropertyType.STRING)
    val component = property.components.single()
    property.value = HELLO_WORLD

    // The value should immediately be available on the snapshot, which would eliminate flickering
    // if the snapshot is available:
    @Suppress("DEPRECATION")
    assertThat(component.snapshot?.getAttribute(ATTR_TEXT, ANDROID_URI)).isEqualTo(HELLO_WORLD)

    // However the XmlTag will not have this value before later:
    PlatformTestUtil.dispatchAllInvocationEventsInIdeEventQueue()
    assertThat(component.tag?.getAttributeValue(ATTR_TEXT, ANDROID_URI)).isEqualTo(HELLO_WORLD)
  }

  @Test
  fun testSetValueOnMultipleComponents(): Unit = runInEdt {
    val util = SupportTestUtil(projectRule, createTextViewAndButtonWithDifferentTextValue())
    val property = util.makeProperty(ANDROID_URI, ATTR_TEXT, NlPropertyType.STRING)
    val components = property.components
    property.value = HELLO_WORLD
    PlatformTestUtil.dispatchAllInvocationEventsInIdeEventQueue()

    assertThat(property.value).isEqualTo(HELLO_WORLD)
    assertThat(property.isReference).isFalse()
    assertThat(property.resolvedValue).isEqualTo(HELLO_WORLD)
    assertThat(components[0].getAttribute(ANDROID_URI, ATTR_TEXT)).isEqualTo(HELLO_WORLD)
    assertThat(components[1].getAttribute(ANDROID_URI, ATTR_TEXT)).isEqualTo(HELLO_WORLD)
  }

  @Test
  fun testSetNewToolsValue(): Unit = runInEdt {
    val util = SupportTestUtil(projectRule, createTextView())
    val property = util.makeProperty(ANDROID_URI, ATTR_TEXT, NlPropertyType.STRING)
    val design = property.designProperty
    design.value = HELLO_WORLD
    PlatformTestUtil.dispatchAllInvocationEventsInIdeEventQueue()

    assertThat(design.value).isEqualTo(HELLO_WORLD)
    assertThat(design.isReference).isFalse()
    assertThat(design.resolvedValue).isEqualTo(HELLO_WORLD)
    assertThat(property.model.properties.getOrNull(TOOLS_URI, ATTR_TEXT) != null)
  }

  @Test
  fun testSetMarginLeftMinApi16(): Unit = runInEdt {
    val util = SupportTestUtil(projectRule, createTextView())
    val textView = util.components.single()
    val property = util.makeProperty(ANDROID_URI, ATTR_LAYOUT_MARGIN_LEFT, NlPropertyType.STRING)
    property.value = "16dp"
    PlatformTestUtil.dispatchAllInvocationEventsInIdeEventQueue()

    assertThat(property.value).isEqualTo("16dp")
    assertThat(textView.getAttribute(ANDROID_URI, ATTR_LAYOUT_MARGIN_START)).isEqualTo("16dp")
  }

  @Test
  fun testSetMarginRightMinApi16(): Unit = runInEdt {
    val util = SupportTestUtil(projectRule, createTextView())
    val textView = util.components.single()
    val property = util.makeProperty(ANDROID_URI, ATTR_LAYOUT_MARGIN_RIGHT, NlPropertyType.STRING)
    property.value = "16dp"
    PlatformTestUtil.dispatchAllInvocationEventsInIdeEventQueue()

    assertThat(property.value).isEqualTo("16dp")
    assertThat(textView.getAttribute(ANDROID_URI, ATTR_LAYOUT_MARGIN_END)).isEqualTo("16dp")
  }

  @Test
  fun testGetDefaultValue(): Unit = runInEdt {
    val util = SupportTestUtil(projectRule, createTextView())
    val property = util.makeProperty(ANDROID_URI, ATTR_TEXT_APPEARANCE, NlPropertyType.STYLE)
    val components = property.components
    val manager = getSceneManager(property)
    manager.putDefaultPropertyValue(
      components[0],
      ResourceNamespace.ANDROID,
      ATTR_TEXT_APPEARANCE,
      "?attr/textAppearanceSmall"
    )
    waitUntilLastSelectionUpdateCompleted(property.model)

    assertThat(property.value).isNull()
    assertThat(property.defaultValue).isEqualTo("@android:style/TextAppearance.Material.Small")
  }

  @Test
  fun testSetParentTagValue(): Unit = runInEdt {
    val util = SupportTestUtil(projectRule, VIEW_MERGE)
    val property = util.makeProperty(TOOLS_URI, ATTR_PARENT_TAG, NlPropertyType.STRING)

    var propertiesGenerated = false
    util.model.addListener(
      object : PropertiesModelListener<NlPropertyItem> {
        override fun propertiesGenerated(model: PropertiesModel<NlPropertyItem>) {
          propertiesGenerated = true
        }
      }
    )

    property.value = LINEAR_LAYOUT
    PlatformTestUtil.dispatchAllInvocationEventsInIdeEventQueue()
    assertThat(propertiesGenerated).isTrue()
  }

  @Test
  fun testToolTipForValue(): Unit = runInEdt {
    val util = SupportTestUtil(projectRule, createTextView())
    val components = util.components
    val emptyProperty =
      util.makeProperty(ANDROID_URI, ATTR_CONTENT_DESCRIPTION, NlPropertyType.STRING)
    val hardcodedProperty =
      util.makeProperty(ANDROID_URI, ATTR_LAYOUT_WIDTH, NlPropertyType.DIMENSION)
    val referenceProperty = util.makeProperty(ANDROID_URI, ATTR_TEXT, NlPropertyType.STRING)
    val hardcodedFromDefaultProperty =
      util.makeProperty(ANDROID_URI, ATTR_LINE_SPACING_EXTRA, NlPropertyType.DIMENSION)
    val referenceFromDefaultProperty =
      util.makeProperty(ANDROID_URI, ATTR_TEXT_SIZE, NlPropertyType.DIMENSION)
    val manager = getSceneManager(hardcodedFromDefaultProperty)
    val keyStroke =
      KeymapUtil.getShortcutText(ToggleShowResolvedValueAction.SHORTCUT) // Platform dependent !!!
    manager.putDefaultPropertyValue(
      components[0],
      ResourceNamespace.ANDROID,
      ATTR_LINE_SPACING_EXTRA,
      "16sp"
    )
    manager.putDefaultPropertyValue(
      components[0],
      ResourceNamespace.ANDROID,
      ATTR_TEXT_SIZE,
      "@dimen/text_size_button_material"
    )
    waitUntilLastSelectionUpdateCompleted(util.model)

    assertThat(emptyProperty.tooltipForValue).isEmpty()
    assertThat(hardcodedProperty.tooltipForValue).isEmpty()
    assertThat(referenceProperty.tooltipForValue)
      .isEqualTo("\"@string/demo\" = \"Demo String\" ($keyStroke)")
    assertThat(hardcodedFromDefaultProperty.tooltipForValue).isEqualTo("[default] \"16sp\"")
    assertThat(referenceFromDefaultProperty.tooltipForValue).isEqualTo("[default] \"14sp\"")
  }

  // Completions are not run on the EDT
  @Test
  fun testCompletion(): Unit = runInEdt {
    val util = SupportTestUtil(projectRule, createTextView())
    val text = util.makeProperty(ANDROID_URI, ATTR_TEXT, NlPropertyType.STRING)
    val values = text.editingSupport.completion("")
    assertThat(values.size).isAtLeast(25)
    assertThat(values.filter { it.startsWith("@string/") })
      .containsExactly("@string/demo", "@string/design")
      .inOrder()
    assertThat(values)
      .containsAllOf("@android:string/yes", "@android:string/no", "@android:string/cancel")
  }

  // Completions are not run on the EDT
  @Test
  fun testIdCompletion(): Unit = runInEdt {
    val util = SupportTestUtil(projectRule, createMultipleComponents())
    util.components.retainAll(
      listOf(util.components.first())
    ) // Select the first components for the property
    val toEndOf = util.makeProperty(ANDROID_URI, ATTR_LAYOUT_TO_END_OF, NlPropertyType.ID)
    val values = toEndOf.editingSupport.completion("")
    assertThat(values).containsExactly("@id/button1", "@id/text2", "@id/button2").inOrder()
  }

  // Completions are not run on the EDT
  @Test
  fun testFontCompletion(): Unit = runInEdt {
    projectRule.fixture.copyFileToProject("fonts/customfont.ttf", "res/font/customfont.ttf")
    val util = SupportTestUtil(projectRule, createTextView())
    val font = util.makeProperty(ANDROID_URI, ATTR_FONT_FAMILY, NlPropertyType.FONT)
    val values = font.editingSupport.completion("")
    val expected = mutableListOf("@font/customfont")
    expected.addAll(AVAILABLE_FAMILIES)
    assertThat(values).containsExactlyElementsIn(expected)
  }

  @Test
  fun testbackgroundCompletion(): Unit = runInEdt {
    projectRule.fixture.addFileToProject("res/values/values.xml", VALUE_RESOURCES)
    val util = SupportTestUtil(projectRule, createTextView())
    val background = util.makeProperty(ANDROID_URI, ATTR_BACKGROUND, NlPropertyType.DRAWABLE)
    val values = background.editingSupport.completion("")
    val set = HashSet(values)

    // There must be no duplicates
    assertThat(values.size).isEqualTo(set.size)

    // Check that local resources are shown before framework resources
    val localValue = values.indexOf("@drawable/cancel")
    val firstFrameworkValue = values.indexOfFirst { it.startsWith("@android:") }
    assertThat(localValue).isAtLeast(0)
    assertThat(firstFrameworkValue).isAtLeast(0)
    assertThat(localValue).isLessThan(firstFrameworkValue)
  }

  @Test
  fun testParentTagCompletion(): Unit = runInEdt {
    val util = SupportTestUtil(projectRule, VIEW_MERGE)
    val text = util.makeProperty(TOOLS_URI, ATTR_PARENT_TAG, NlPropertyType.STRING)
    val values = text.editingSupport.completion("")
    assertThat(values).containsAllOf(LINEAR_LAYOUT, ABSOLUTE_LAYOUT, FRAME_LAYOUT)
  }

  @Test
  fun testColorValidation(): Unit = runInEdt {
    projectRule.fixture.addFileToProject("res/values/values.xml", VALUE_RESOURCES)
    val util = SupportTestUtil(projectRule, createTextView())
    val color = util.makeProperty(ANDROID_URI, ATTR_TEXT_COLOR, NlPropertyType.COLOR_STATE_LIST)
    assertThat(color.editingSupport.validation("")).isEqualTo(EDITOR_NO_ERROR)
    assertThat(color.editingSupport.validation("#FF00FF")).isEqualTo(EDITOR_NO_ERROR)
    assertThat(color.editingSupport.validation("?android:attr/colorPrimary"))
      .isEqualTo(EDITOR_NO_ERROR)
    assertThat(color.editingSupport.validation("@null")).isEqualTo(EDITOR_NO_ERROR)
    assertThat(color.editingSupport.validation("@android:color/holo_blue_bright"))
      .isEqualTo(EDITOR_NO_ERROR)
    assertThat(color.editingSupport.validation("@color/translucentRed")).isEqualTo(EDITOR_NO_ERROR)
    assertThat(color.editingSupport.validation("@android:drawable/btn_minus"))
      .isEqualTo(Pair(ERROR, "Unexpected resource type: 'drawable' expected: color"))
    assertThat(color.editingSupport.validation("#XYZ"))
      .isEqualTo(Pair(ERROR, "Invalid color value: '#XYZ'"))
    assertThat(color.editingSupport.validation("?android:attr/no_color"))
      .isEqualTo(Pair(ERROR, "Cannot resolve theme reference: 'android:attr/no_color'"))
    assertThat(color.editingSupport.validation("@hello/hello"))
      .isEqualTo(Pair(ERROR, "Unknown resource type hello"))
    assertThat(color.editingSupport.validation("@string/hello"))
      .isEqualTo(Pair(ERROR, "Unexpected resource type: 'string' expected: color"))
    assertThat(color.editingSupport.validation("@android:color/no_color"))
      .isEqualTo(Pair(ERROR, "Cannot resolve symbol: 'no_color'"))
    assertThat(color.editingSupport.validation("@color/no_color"))
      .isEqualTo(Pair(ERROR, "Cannot resolve symbol: 'no_color'"))
  }

  @Test
  fun testDrawableValidation(): Unit = runInEdt {
    projectRule.fixture.addFileToProject("res/values/values.xml", VALUE_RESOURCES)
    projectRule.fixture.copyFileToProject(
      "mipmap/mipmap-hdpi/ic_launcher.png",
      "res/mipmap-hdpi/ic_launcher.png"
    )
    projectRule.fixture.copyFileToProject(
      "mipmap/mipmap-mdpi/ic_launcher.png",
      "res/mipmap-mdpi/ic_launcher.png"
    )
    projectRule.fixture.copyFileToProject(
      "mipmap/mipmap-xhdpi/ic_launcher.png",
      "res/mipmap-xhdpi/ic_launcher.png"
    )
    val util = SupportTestUtil(projectRule, createImageView())
    val srcCompat = util.makeProperty(ANDROID_URI, ATTR_SRC_COMPAT, NlPropertyType.DRAWABLE)
    assertThat(srcCompat.editingSupport.validation("")).isEqualTo(EDITOR_NO_ERROR)
    assertThat(srcCompat.editingSupport.validation("#FF00FF")).isEqualTo(EDITOR_NO_ERROR)
    assertThat(srcCompat.editingSupport.validation("?android:attr/colorPrimary"))
      .isEqualTo(EDITOR_NO_ERROR)
    assertThat(srcCompat.editingSupport.validation("@null")).isEqualTo(EDITOR_NO_ERROR)
    assertThat(srcCompat.editingSupport.validation("@android:color/holo_blue_bright"))
      .isEqualTo(EDITOR_NO_ERROR)
    assertThat(srcCompat.editingSupport.validation("@color/translucentRed"))
      .isEqualTo(EDITOR_NO_ERROR)
    assertThat(srcCompat.editingSupport.validation("@android:drawable/btn_minus"))
      .isEqualTo(EDITOR_NO_ERROR)
    assertThat(srcCompat.editingSupport.validation("#XYZ"))
      .isEqualTo(Pair(ERROR, "Invalid color value: '#XYZ'"))
    assertThat(srcCompat.editingSupport.validation("@+drrawable/x"))
      .isEqualTo(Pair(ERROR, "Invalid syntax"))
    assertThat(srcCompat.editingSupport.validation("?android:attr/no_color"))
      .isEqualTo(Pair(ERROR, "Cannot resolve theme reference: 'android:attr/no_color'"))
    assertThat(srcCompat.editingSupport.validation("@hello/hello"))
      .isEqualTo(Pair(ERROR, "Unknown resource type hello"))
    assertThat(srcCompat.editingSupport.validation("@string/hello"))
      .isEqualTo(
        Pair(ERROR, "Unexpected resource type: 'string' expected one of: color, drawable, mipmap")
      )
    assertThat(srcCompat.editingSupport.validation("@android:color/no_color"))
      .isEqualTo(Pair(ERROR, "Cannot resolve symbol: 'no_color'"))
    assertThat(srcCompat.editingSupport.validation("@color/no_color"))
      .isEqualTo(Pair(ERROR, "Cannot resolve symbol: 'no_color'"))
    assertThat(srcCompat.editingSupport.validation("@mipmap/ic_launcher"))
      .isEqualTo(EDITOR_NO_ERROR)
    assertThat(srcCompat.editingSupport.validation("@mipmap/ic_not_found"))
      .isEqualTo(Pair(ERROR, "Cannot resolve symbol: 'ic_not_found'"))
  }

  @Test
<<<<<<< HEAD
  fun testAnimatorValidation() {
=======
  fun testAnimatorValidation(): Unit = runInEdt {
>>>>>>> 574fcae1
    projectRule.fixture.addFileToProject("res/animator/my_animator.xml", ANIMATOR_RESOURCE)
    val util = SupportTestUtil(projectRule, createButton())
    val animator = util.makeProperty(ANDROID_URI, ATTR_STATE_LIST_ANIMATOR, NlPropertyType.ANIMATOR)
    assertThat(animator.editingSupport.validation("")).isEqualTo(EDITOR_NO_ERROR)
    assertThat(animator.editingSupport.validation("@animator/my_animator"))
      .isEqualTo(EDITOR_NO_ERROR)
    assertThat(animator.editingSupport.validation("@android:animator/fade_in"))
      .isEqualTo(EDITOR_NO_ERROR)
    assertThat(animator.editingSupport.validation("@android:anim/fade_in"))
      .isEqualTo(EDITOR_NO_ERROR)
    assertThat(animator.editingSupport.validation("@null")).isEqualTo(EDITOR_NO_ERROR)
    assertThat(animator.editingSupport.validation("@android:color/holo_blue_bright"))
      .isEqualTo(Pair(ERROR, "Unexpected resource type: 'color' expected one of: anim, animator"))
    assertThat(animator.editingSupport.validation("@animator/no_animator"))
      .isEqualTo(Pair(ERROR, "Cannot resolve symbol: 'no_animator'"))
    assertThat(animator.editingSupport.validation("@hello/hello"))
      .isEqualTo(Pair(ERROR, "Unknown resource type hello"))
  }

  @Test
  fun testEnumValidation(): Unit = runInEdt {
    val util = SupportTestUtil(projectRule, createTextView())
    val visibility = util.makeProperty(ANDROID_URI, ATTR_VISIBILITY, NlPropertyType.ENUM)
    assertThat(visibility.editingSupport.validation("")).isEqualTo(EDITOR_NO_ERROR)
    assertThat(visibility.editingSupport.validation("visible")).isEqualTo(EDITOR_NO_ERROR)
    assertThat(visibility.editingSupport.validation("invisible")).isEqualTo(EDITOR_NO_ERROR)
    assertThat(visibility.editingSupport.validation("gone")).isEqualTo(EDITOR_NO_ERROR)
    assertThat(visibility.editingSupport.validation("blue"))
      .isEqualTo(Pair(ERROR, "Invalid value: 'blue'"))
  }

  @Test
  fun testSampleDataValidation(): Unit = runInEdt {
    val util = SupportTestUtil(projectRule, createTextView())
    val src = util.makeProperty(ANDROID_URI, ATTR_SRC, NlPropertyType.DRAWABLE)
    assertThat(src.editingSupport.validation("@tools:sample/avatars[1]")).isEqualTo(EDITOR_NO_ERROR)
  }

  @Test
  fun testIdOrStringDataValidation(): Unit = runInEdt {
    projectRule.fixture.addFileToProject("res/layout/motion_layout.xml", MOTION_LAYOUT)
    projectRule.fixture.addFileToProject("res/values/values.xml", VALUE_RESOURCES)
    val util = SupportTestUtil(projectRule, "KeyTrigger", parentTag = "KeyFrameSet")
    val src = util.makeProperty(AUTO_URI, ATTR_MOTION_TARGET, NlPropertyType.ID_OR_STRING)
    assertThat(src.editingSupport.validation("@id/go")).isEqualTo(EDITOR_NO_ERROR)
    assertThat(src.editingSupport.validation("@string/demo")).isEqualTo(EDITOR_NO_ERROR)
    assertThat(src.editingSupport.validation("string")).isEqualTo(EDITOR_NO_ERROR)
    assertThat(src.editingSupport.validation("@id/go")).isEqualTo(EDITOR_NO_ERROR)
    assertThat(src.editingSupport.validation("@bool/useBorder"))
      .isEqualTo(Pair(ERROR, "Unexpected resource type: 'bool' expected one of: id, string"))
    assertThat(src.editingSupport.validation("@color/opaqueRed"))
      .isEqualTo(Pair(ERROR, "Unexpected resource type: 'color' expected one of: id, string"))
    assertThat(src.editingSupport.validation("@hello/hello"))
      .isEqualTo(Pair(ERROR, "Unknown resource type hello"))
  }

  @Test
  fun testXmlDataValidation(): Unit = runInEdt {
    projectRule.fixture.addFileToProject("res/xml/motion_scene.xml", MOTION_SCENE)
    projectRule.fixture.addFileToProject("res/xml/other_scene.xml", MOTION_SCENE)
    val util = SupportTestUtil(projectRule, CLASS_MOTION_LAYOUT.newName())
    val src = util.makeProperty(AUTO_URI, ATTR_CONSTRAINT_LAYOUT_DESCRIPTION, NlPropertyType.XML)
    assertThat(src.editingSupport.validation("@xml/motion_scene")).isEqualTo(EDITOR_NO_ERROR)
    assertThat(src.editingSupport.validation("@xml/other_scene")).isEqualTo(EDITOR_NO_ERROR)
    assertThat(src.editingSupport.validation("@xml/nowhere"))
      .isEqualTo(Pair(ERROR, "Cannot resolve symbol: 'nowhere'"))
    assertThat(src.editingSupport.validation("@string/demo"))
      .isEqualTo(Pair(ERROR, "Unexpected resource type: 'string' expected: xml"))
    assertThat(src.editingSupport.validation("@id/go"))
      .isEqualTo(Pair(ERROR, "Unexpected resource type: 'id' expected: xml"))
    assertThat(src.editingSupport.validation("@hello/hello"))
      .isEqualTo(Pair(ERROR, "Unknown resource type hello"))
  }

  @Test
  fun testColorIconOfBackgroundAttribute(): Unit = runInEdt {
    val util = SupportTestUtil(projectRule, createImageView())
    val background = util.makeProperty(ANDROID_URI, ATTR_BACKGROUND, NlPropertyType.DRAWABLE)
    PlatformTestUtil.dispatchAllInvocationEventsInIdeEventQueue()

    assertThat(background.colorButton?.actionIcon)
      .isEqualTo(StudioIcons.LayoutEditor.Extras.PIPETTE)

    background.value = "@drawable/non-existent-drawable"
    PlatformTestUtil.dispatchAllInvocationEventsInIdeEventQueue()

    assertThat(background.colorButton?.actionIcon)
      .isEqualTo(StudioIcons.LayoutEditor.Properties.IMAGE_PICKER)

    background.value = "@color/non-existent-color"
    PlatformTestUtil.dispatchAllInvocationEventsInIdeEventQueue()

    assertThat(background.colorButton?.actionIcon)
      .isEqualTo(StudioIcons.LayoutEditor.Extras.PIPETTE)
  }

  @Test
  fun testColorIconOfSrcAttribute(): Unit = runInEdt {
    val util = SupportTestUtil(projectRule, createImageView())
    val src = util.makeProperty(ANDROID_URI, ATTR_SRC, NlPropertyType.DRAWABLE)
    src.value = null
    PlatformTestUtil.dispatchAllInvocationEventsInIdeEventQueue()

    assertThat(src.colorButton?.actionIcon)
      .isEqualTo(StudioIcons.LayoutEditor.Properties.IMAGE_PICKER)

    src.value = "@color/non-existent-color"
    PlatformTestUtil.dispatchAllInvocationEventsInIdeEventQueue()

    assertThat(src.colorButton?.actionIcon).isEqualTo(StudioIcons.LayoutEditor.Extras.PIPETTE)

    src.value = "@drawable/non-existent-drawable"
    PlatformTestUtil.dispatchAllInvocationEventsInIdeEventQueue()

    assertThat(src.colorButton?.actionIcon)
      .isEqualTo(StudioIcons.LayoutEditor.Properties.IMAGE_PICKER)
  }

  @Test
  fun testBrowse(): Unit = runInEdt {
    val util = SupportTestUtil(projectRule, createTextView())
    val property = util.makeProperty(ANDROID_URI, ATTR_TEXT_APPEARANCE, NlPropertyType.STYLE)
    property.value = "@android:style/TextAppearance.Material.Display2"
    PlatformTestUtil.dispatchAllInvocationEventsInIdeEventQueue()

    val fileManager = mock(FileEditorManager::class.java)
    whenever(fileManager.selectedEditors).thenReturn(FileEditor.EMPTY_ARRAY)
    whenever(fileManager.openFiles).thenReturn(VirtualFile.EMPTY_ARRAY)
    @Suppress("UnstableApiUsage") whenever(fileManager.openFilesWithRemotes).thenReturn(emptyList())
    whenever(fileManager.allEditors).thenReturn(FileEditor.EMPTY_ARRAY)
    componentStack!!.registerServiceInstance(FileEditorManager::class.java, fileManager)
<<<<<<< HEAD
    val file = ArgumentCaptor.forClass(OpenFileDescriptor::class.java)
    whenever(
        fileManager.openEditor(
          ArgumentMatchers.any(OpenFileDescriptor::class.java),
=======
    val file = ArgumentCaptor.forClass(FileEditorNavigatable::class.java)
    whenever(
        fileManager.openFileEditor(
          ArgumentMatchers.any(FileEditorNavigatable::class.java),
>>>>>>> 574fcae1
          ArgumentMatchers.anyBoolean()
        )
      )
      .thenReturn(listOf(mock(FileEditor::class.java)))

    property.helpSupport.browse()
    PlatformTestUtil.dispatchAllInvocationEventsInIdeEventQueue()

    Mockito.verify(fileManager).openFileEditor(file.capture(), ArgumentMatchers.eq(true))
    val descriptor = file.value
    check(descriptor is OpenFileDescriptor) // Downcast needed to extract file offset.
    assertThat(descriptor.file.name).isEqualTo("styles_material.xml")
    assertThat(findLineAtOffset(descriptor.file, descriptor.offset))
      .isEqualTo("<style name=\"TextAppearance.Material.Display2\">")
  }

  @Test
  fun testSetValueIgnoredDuringUndo(): Unit = runInEdt {
    val undoManager = mock(UndoManagerImpl::class.java)
    componentStack!!.registerServiceInstance(UndoManager::class.java, undoManager)
    whenever(undoManager.isUndoInProgress).thenReturn(true)

    val util = SupportTestUtil(projectRule, createTextView())
    val property = util.makeProperty(ANDROID_URI, ATTR_TEXT, NlPropertyType.STRING)
    property.value = HELLO_WORLD
    assertThat(property.value).isEqualTo("@string/demo")
  }

  @Test
  fun testSetValueIgnoredDuringRedo(): Unit = runInEdt {
    val undoManager = mock(UndoManagerImpl::class.java)
    componentStack!!.registerServiceInstance(UndoManager::class.java, undoManager)
    whenever(undoManager.isRedoInProgress).thenReturn(true)

    val util = SupportTestUtil(projectRule, createTextView())
    val property = util.makeProperty(ANDROID_URI, ATTR_TEXT, NlPropertyType.STRING)
    property.value = HELLO_WORLD
    assertThat(property.value).isEqualTo("@string/demo")
  }

  private fun createTextView(): ComponentDescriptor =
    ComponentDescriptor(TEXT_VIEW)
      .withAttribute(ANDROID_URI, ATTR_LAYOUT_WIDTH, "wrap_content")
      .withAttribute(ANDROID_URI, ATTR_LAYOUT_HEIGHT, "wrap_content")
      .withAttribute(ANDROID_URI, ATTR_TEXT, "@string/demo")
      .withAttribute(TOOLS_URI, ATTR_TEXT, "@string/design")

  private fun createButton(): ComponentDescriptor =
    ComponentDescriptor(BUTTON)
      .withAttribute(ANDROID_URI, ATTR_LAYOUT_WIDTH, "wrap_content")
      .withAttribute(ANDROID_URI, ATTR_LAYOUT_HEIGHT, "wrap_content")
      .withAttribute(ANDROID_URI, ATTR_TEXT, "@string/demo")

  private fun createImageView(): ComponentDescriptor =
    ComponentDescriptor(IMAGE_VIEW)
      .withAttribute(ANDROID_URI, ATTR_LAYOUT_WIDTH, "wrap_content")
      .withAttribute(ANDROID_URI, ATTR_LAYOUT_HEIGHT, "wrap_content")
      .withAttribute(ANDROID_URI, ATTR_SRC, "@tools:sample/avatars[1]")

  private fun createTextViewWithHardcodedValue(): ComponentDescriptor =
    ComponentDescriptor(TEXT_VIEW)
      .withAttribute(ANDROID_URI, ATTR_TEXT, "Hardcoded string")
      .withAttribute(TOOLS_URI, ATTR_TEXT, "Hardcoded design string")

  private fun createTextViewWithTextColor(textColor: String): ComponentDescriptor =
    ComponentDescriptor(TEXT_VIEW)
      .withAttribute(ANDROID_URI, ATTR_LAYOUT_WIDTH, "wrap_content")
      .withAttribute(ANDROID_URI, ATTR_LAYOUT_HEIGHT, "wrap_content")
      .withAttribute(ANDROID_URI, ATTR_TEXT_COLOR, textColor)

  private fun createTextViewAndButtonWithSameTextValue(): ComponentDescriptor =
    ComponentDescriptor(LINEAR_LAYOUT)
      .withBounds(0, 0, 2000, 2000)
      .matchParentWidth()
      .matchParentHeight()
      .children(
        ComponentDescriptor(TEXT_VIEW)
          .withBounds(0, 0, 200, 20)
          .withAttribute(ANDROID_URI, ATTR_TEXT, "@string/demo")
          .withAttribute(TOOLS_URI, ATTR_TEXT, "@string/design"),
        ComponentDescriptor(BUTTON)
          .withBounds(0, 20, 200, 20)
          .withAttribute(ANDROID_URI, ATTR_TEXT, "@string/demo")
          .withAttribute(TOOLS_URI, ATTR_TEXT, "@string/design")
      )
<<<<<<< HEAD
=======

  /** Creates a simple `LinearLayout` with an optional `theme` overlay. */
  private fun createLinearLayoutWithThemeOverlay(themeOverlay: String): ComponentDescriptor =
    ComponentDescriptor(LINEAR_LAYOUT)
      .withBounds(0, 0, 2000, 2000)
      .matchParentWidth()
      .matchParentHeight()
      .withAttribute(ANDROID_URI, ATTR_THEME, themeOverlay)
>>>>>>> 574fcae1

  private fun createTextViewAndButtonWithDifferentTextValue(): ComponentDescriptor =
    ComponentDescriptor(LINEAR_LAYOUT)
      .withBounds(0, 0, 2000, 2000)
      .matchParentWidth()
      .matchParentHeight()
      .children(
        ComponentDescriptor(TEXT_VIEW)
          .withBounds(0, 0, 200, 20)
          .withAttribute(ANDROID_URI, ATTR_TEXT, "@string/demo")
          .withAttribute(TOOLS_URI, ATTR_TEXT, "@string/design"),
        ComponentDescriptor(BUTTON)
          .withBounds(0, 20, 200, 20)
          .withAttribute(ANDROID_URI, ATTR_TEXT, "other")
          .withAttribute(TOOLS_URI, ATTR_TEXT, "something")
      )

  private fun createMultipleComponents(): ComponentDescriptor =
    ComponentDescriptor(RELATIVE_LAYOUT)
      .withBounds(0, 0, 2000, 2000)
      .matchParentWidth()
      .matchParentHeight()
      .children(
        ComponentDescriptor(TEXT_VIEW)
          .withBounds(0, 0, 200, 20)
          .id(NEW_ID_PREFIX + "text1")
          .withAttribute(ANDROID_URI, ATTR_TEXT, "@string/demo")
          .withAttribute(TOOLS_URI, ATTR_TEXT, "@string/design"),
        ComponentDescriptor(BUTTON)
          .withBounds(0, 20, 200, 20)
          .id(NEW_ID_PREFIX + "button1")
          .withAttribute(ANDROID_URI, ATTR_TEXT, "@string/demo")
          .withAttribute(TOOLS_URI, ATTR_TEXT, "@string/design"),
        ComponentDescriptor(TEXT_VIEW)
          .withBounds(0, 40, 200, 20)
          .id(NEW_ID_PREFIX + "text2")
          .withAttribute(ANDROID_URI, ATTR_TEXT, "demo"),
        ComponentDescriptor(BUTTON)
          .withBounds(0, 60, 200, 20)
          .id(NEW_ID_PREFIX + "button2")
          .withAttribute(ANDROID_URI, ATTR_TEXT, "other")
      )

  private fun isReferenceValue(property: NlPropertyItem, value: String): Boolean {
    property.value = value
    PlatformTestUtil.dispatchAllInvocationEventsInIdeEventQueue()
    return property.isReference
  }

  private fun resolvedValue(util: SupportTestUtil, type: NlPropertyType, value: String): String? {
    val property = util.makeProperty(ANDROID_URI, "name", type)
    property.value = value
    PlatformTestUtil.dispatchAllInvocationEventsInIdeEventQueue()
    return property.resolvedValue
  }

  @Language("XML")
  private val VALUE_RESOURCES =
    """<?xml version="1.0" encoding="utf-8"?>
    <resources>
      <bool name="useBorder">true</bool>
      <color name="opaqueRed">#f00</color>
      <color name="translucentRed">#80ff0000</color>
      <color name="opaqueRedIndirect">@color/opaqueRed</color>
      <dimen name="ballRadius">30dp</dimen>
      <dimen name="fontSize">16sp</dimen>
      <fraction name="part">0.125</fraction>
      <item type="id" name="button_ok" />
      <integer name="records">67</integer>
      <string name="hello">Hello</string>

      <color name="text">@android:color/primary_text_dark</color>
      <drawable name="cancel">@android:drawable/ic_delete</drawable>
      <style name="stdButton" parent="@android:style/TextAppearance.Material.Widget.Button"/>
    </resources>
  """
      .trimIndent()

  @Language("XML")
  private val ANIMATOR_RESOURCE =
    """<?xml version="1.0" encoding="utf-8"?>
    <selector xmlns:android="http://schemas.android.com/apk/res/android">
        <!-- the pressed state; increase x and y size to 150% -->
        <item android:state_pressed="true">
            <set>
                <objectAnimator android:propertyName="scaleX"
                        android:duration="@android:integer/config_shortAnimTime"
                        android:valueTo="5.0"
                        android:valueType="floatType"/>
                <objectAnimator android:propertyName="scaleY"
                        android:duration="@android:integer/config_shortAnimTime"
                        android:valueTo="2.0"
                        android:valueType="floatType"/>
            </set>
        </item>
        <!-- the default, non-pressed state; set x and y size to 100% -->
        <item android:state_pressed="false">
            <set>
                <objectAnimator android:propertyName="scaleX"
                        android:duration="@android:integer/config_shortAnimTime"
                        android:valueTo="1"
                        android:valueType="floatType"/>
                <objectAnimator android:propertyName="scaleY"
                        android:duration="@android:integer/config_shortAnimTime"
                        android:valueTo="1"
                        android:valueType="floatType"/>
            </set>
        </item>
    </selector>
  """
      .trimIndent()

  @Language("XML")
  private val MOTION_SCENE =
    """<?xml version="1.0" encoding="utf-8"?>
    <MotionScene>
    </MotionScene>
  """
      .trimIndent()

  @Language("XML")
  private val MOTION_LAYOUT =
    """<?xml version="1.0" encoding="utf-8"?>
    <android.support.constraint.motion.MotionLayout
        xmlns:android="http://schemas.android.com/apk/res/android"
        xmlns:app="http://schemas.android.com/apk/res-auto"
        android:id="@+id/mlo"
        android:layout_width="match_parent"
        android:layout_height="match_parent"
        app:layoutDescription="@xml/motion_scene">
        <Button
            android:id="@+id/go"
            android:layout_width="wrap_content"
            android:layout_height="wrap_content"
            android:text="run"
            app:layout_constraintEnd_toEndOf="parent"
            app:layout_constraintBottom_toBottomOf="parent" />

        <Button
            android:id="@+id/button"
            android:layout_width="64dp"
            android:layout_height="64dp"
            android:layout_marginTop="64dp"
            android:background="@color/colorAccent"
            android:onClick="click"
            android:text="Button"
            app:layout_constraintEnd_toEndOf="parent"
            app:layout_constraintStart_toStartOf="parent"
            app:layout_constraintTop_toTopOf="parent"
            app:layout_editor_absoluteX="174dp"
            app:layout_editor_absoluteY="567dp"
            app:layout_height="140dp"
            app:layout_width="202dp" />
    </android.support.constraint.motion.MotionLayout>
   """

  @Language("XML")
  private val STRINGS =
    """<?xml version="1.0" encoding="utf-8"?>
    <resources>
      <string name="demo">Demo String</string>
      <string name="design">Design Demo</string>
      <dimen name="lineSpacing">13sp</dimen>
    </resources>
  """

  @Language("XML")
  private val STYLES =
    """<?xml version="1.0" encoding="utf-8"?>
    <resources>
        <style name="ThemeOverlay.Overlay" parent="">
          <item name="fullscreenBackgroundColor">#123456</item>
          <item name="fullscreenTextColor">#ABCDEF</item>
      </style>
    </resources>
  """

  private fun findLineAtOffset(file: VirtualFile, offset: Int): String {
    val text = String(file.contentsToByteArray(), Charsets.UTF_8)
    val line = StringUtil.offsetToLineColumn(text, offset)
    val lineText = text.substring(offset - line.column, text.indexOf('\n', offset))
    return lineText.trim()
  }

  private fun getSceneManager(property: NlPropertyItem): SyncLayoutlibSceneManager {
    return property.model.surface!!.focusedSceneView!!.sceneManager as SyncLayoutlibSceneManager
  }
}<|MERGE_RESOLUTION|>--- conflicted
+++ resolved
@@ -94,7 +94,6 @@
 import org.junit.Test
 import org.junit.rules.RuleChain
 import org.mockito.ArgumentCaptor
-import org.mockito.ArgumentMatchers
 import org.mockito.Mockito
 import org.mockito.Mockito.mock
 
@@ -103,12 +102,7 @@
 class NlPropertyItemTest {
   private val projectRule = AndroidProjectRule.withSdk()
 
-<<<<<<< HEAD
-  @get:Rule
-  val chain = RuleChain.outerRule(projectRule).around(MinApiRule(projectRule)).around(EdtRule())!!
-=======
   @get:Rule val chain = RuleChain.outerRule(projectRule).around(MinApiRule(projectRule))!!
->>>>>>> 574fcae1
 
   private var componentStack: ComponentStack? = null
 
@@ -296,8 +290,6 @@
       .isEqualTo("@style/stdButton")
     assertThat(resolvedValue(util, NlPropertyType.LAYOUT, "@layout/my_layout"))
       .isEqualTo("@layout/my_layout")
-<<<<<<< HEAD
-=======
   }
 
   /** Regression test for b/301922960. */
@@ -315,7 +307,6 @@
       .isEqualTo("#123456")
     assertThat(resolvedValue(util, NlPropertyType.COLOR, "?attr/fullscreenTextColor"))
       .isEqualTo("#ABCDEF")
->>>>>>> 574fcae1
   }
 
   @Test
@@ -637,11 +628,7 @@
   }
 
   @Test
-<<<<<<< HEAD
-  fun testAnimatorValidation() {
-=======
   fun testAnimatorValidation(): Unit = runInEdt {
->>>>>>> 574fcae1
     projectRule.fixture.addFileToProject("res/animator/my_animator.xml", ANIMATOR_RESOURCE)
     val util = SupportTestUtil(projectRule, createButton())
     val animator = util.makeProperty(ANDROID_URI, ATTR_STATE_LIST_ANIMATOR, NlPropertyType.ANIMATOR)
@@ -773,18 +760,11 @@
     @Suppress("UnstableApiUsage") whenever(fileManager.openFilesWithRemotes).thenReturn(emptyList())
     whenever(fileManager.allEditors).thenReturn(FileEditor.EMPTY_ARRAY)
     componentStack!!.registerServiceInstance(FileEditorManager::class.java, fileManager)
-<<<<<<< HEAD
-    val file = ArgumentCaptor.forClass(OpenFileDescriptor::class.java)
-    whenever(
-        fileManager.openEditor(
-          ArgumentMatchers.any(OpenFileDescriptor::class.java),
-=======
     val file = ArgumentCaptor.forClass(FileEditorNavigatable::class.java)
     whenever(
         fileManager.openFileEditor(
-          ArgumentMatchers.any(FileEditorNavigatable::class.java),
->>>>>>> 574fcae1
-          ArgumentMatchers.anyBoolean()
+          Mockito.any(FileEditorNavigatable::class.java),
+          Mockito.anyBoolean()
         )
       )
       .thenReturn(listOf(mock(FileEditor::class.java)))
@@ -792,7 +772,7 @@
     property.helpSupport.browse()
     PlatformTestUtil.dispatchAllInvocationEventsInIdeEventQueue()
 
-    Mockito.verify(fileManager).openFileEditor(file.capture(), ArgumentMatchers.eq(true))
+    Mockito.verify(fileManager).openFileEditor(file.capture(), Mockito.eq(true))
     val descriptor = file.value
     check(descriptor is OpenFileDescriptor) // Downcast needed to extract file offset.
     assertThat(descriptor.file.name).isEqualTo("styles_material.xml")
@@ -869,8 +849,6 @@
           .withAttribute(ANDROID_URI, ATTR_TEXT, "@string/demo")
           .withAttribute(TOOLS_URI, ATTR_TEXT, "@string/design")
       )
-<<<<<<< HEAD
-=======
 
   /** Creates a simple `LinearLayout` with an optional `theme` overlay. */
   private fun createLinearLayoutWithThemeOverlay(themeOverlay: String): ComponentDescriptor =
@@ -879,7 +857,6 @@
       .matchParentWidth()
       .matchParentHeight()
       .withAttribute(ANDROID_URI, ATTR_THEME, themeOverlay)
->>>>>>> 574fcae1
 
   private fun createTextViewAndButtonWithDifferentTextValue(): ComponentDescriptor =
     ComponentDescriptor(LINEAR_LAYOUT)
