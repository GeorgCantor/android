/*
 * Copyright (C) 2019 The Android Open Source Project
 *
 * Licensed under the Apache License, Version 2.0 (the "License");
 * you may not use this file except in compliance with the License.
 * You may obtain a copy of the License at
 *
 *      http://www.apache.org/licenses/LICENSE-2.0
 *
 * Unless required by applicable law or agreed to in writing, software
 * distributed under the License is distributed on an "AS IS" BASIS,
 * WITHOUT WARRANTIES OR CONDITIONS OF ANY KIND, either express or implied.
 * See the License for the specific language governing permissions and
 * limitations under the License.
 */
package com.android.tools.idea.uibuilder.property.support

import com.android.AndroidXConstants.CONSTRAINT_LAYOUT
import com.android.SdkConstants.ANDROID_URI
import com.android.SdkConstants.ATTR_FONT_FAMILY
import com.android.SdkConstants.ATTR_LAYOUT_HEIGHT
import com.android.SdkConstants.ATTR_LAYOUT_MARGIN_BOTTOM
import com.android.SdkConstants.ATTR_LAYOUT_TO_END_OF
import com.android.SdkConstants.ATTR_SRC
import com.android.SdkConstants.ATTR_TEXT
import com.android.SdkConstants.AUTO_URI
import com.android.SdkConstants.CLASS_VIEWGROUP
import com.android.SdkConstants.FQCN_IMAGE_VIEW
import com.android.SdkConstants.FQCN_TEXT_VIEW
import com.android.SdkConstants.FRAME_LAYOUT
import com.android.SdkConstants.TEXT_VIEW
import com.android.testutils.MockitoKt.mock
import com.android.testutils.MockitoKt.whenever
import com.android.testutils.waitForCondition
import com.android.tools.adtui.swing.popup.FakeComponentPopup
import com.android.tools.adtui.swing.popup.JBPopupRule
import com.android.tools.idea.testing.AndroidProjectRule
import com.android.tools.idea.uibuilder.property.NlPropertyDocumentationTarget
import com.android.tools.idea.uibuilder.property.NlPropertyItem
import com.android.tools.idea.uibuilder.property.NlPropertyType
import com.android.tools.idea.uibuilder.property.testutils.InspectorTestUtil
import com.google.common.truth.Truth.assertThat
import com.intellij.codeInsight.documentation.DocumentationEditorPane
import com.intellij.openapi.actionSystem.AnActionEvent
import com.intellij.openapi.actionSystem.CommonDataKeys
import com.intellij.openapi.actionSystem.impl.SimpleDataContext
import com.intellij.openapi.util.Disposer
import com.intellij.platform.ide.documentation.DOCUMENTATION_TARGETS
import com.intellij.testFramework.EdtRule
import com.intellij.testFramework.RunsInEdt
import com.intellij.util.ui.UIUtil
<<<<<<< HEAD
=======
import java.util.concurrent.TimeUnit
>>>>>>> 574fcae1
import org.jetbrains.concurrency.resolvedPromise
import org.junit.Rule
import org.junit.Test
import org.junit.rules.RuleChain
<<<<<<< HEAD
import java.util.concurrent.TimeUnit
=======
>>>>>>> 574fcae1

internal const val EXPECTED_TEXT_DOCUMENTATION =
  "<html><body><div class='content-only'><b>android:text</b><br/><br/>Formats: string<br/><br/>Text to display.</div>"

internal const val EXPECTED_CUSTOM_PROPERTY_DOCUMENTATION =
  "<html><body><div class='content-only'><b>legend</b><br/><br/></div>"

class HelpActionsTest {

  private val projectRule = AndroidProjectRule.withSdk()
  private val popupRule = JBPopupRule()

  @get:Rule val chain = RuleChain.outerRule(projectRule).around(popupRule).around(EdtRule())!!

  @RunsInEdt
  @Test
  fun testHelpForCustomPropertyWithoutDocumentation() {
    val property =
      NlPropertyItem(AUTO_URI, "legend", NlPropertyType.BOOLEAN, null, "", "", mock(), mock())
    assertThat(helpTextInPopup(property)).isEqualTo(EXPECTED_CUSTOM_PROPERTY_DOCUMENTATION)
  }

  @RunsInEdt
  @Test
  fun testHelp() {
    val util = InspectorTestUtil(projectRule, TEXT_VIEW, parentTag = FRAME_LAYOUT)
    util.loadProperties()
    val property = util.properties[ANDROID_URI, ATTR_TEXT]
    assertThat(helpTextInPopup(property)).isEqualTo(EXPECTED_TEXT_DOCUMENTATION)
  }

  private fun helpTextInPopup(property: NlPropertyItem): String {
    val context =
      SimpleDataContext.builder()
        .add(CommonDataKeys.PROJECT, projectRule.project)
        .add(
          DOCUMENTATION_TARGETS,
          listOf(NlPropertyDocumentationTarget(property.model) { resolvedPromise(property) })
        )
        .build()
    val event = AnActionEvent.createFromDataContext("", null, context)
    HelpActions.help.actionPerformed(event)
    waitForCondition(100, TimeUnit.MILLISECONDS) { popupRule.fakePopupFactory.popupCount > 0 }
    val popup = popupRule.fakePopupFactory.getNextPopup<Unit, FakeComponentPopup>()
    val doc =
      UIUtil.findComponentsOfType(popup.contentPanel, DocumentationEditorPane::class.java)
<<<<<<< HEAD
        .singleOrNull()
        ?: error("No doc?")
=======
        .singleOrNull() ?: error("No doc?")
>>>>>>> 574fcae1
    Disposer.dispose(popup)
    return doc.text
  }

  @Test
  fun testFilterRawAttributeComment() {
    val comment = "Here is a\n" + "        comment with an\n" + "        odd formatting."
    assertThat(HelpActions.filterRawAttributeComment(comment))
      .isEqualTo("Here is a comment with an odd formatting.")
  }

  @Test
  fun testToHelpUrl() {
    assertThat(toHelpUrl(FQCN_IMAGE_VIEW, ATTR_SRC))
      .isEqualTo(
        "${DEFAULT_ANDROID_REFERENCE_PREFIX}android/widget/ImageView.html#attr_android:src"
      )

    assertThat(toHelpUrl(FQCN_TEXT_VIEW, ATTR_FONT_FAMILY))
      .isEqualTo(
        "${DEFAULT_ANDROID_REFERENCE_PREFIX}android/widget/TextView.html#attr_android:fontFamily"
      )

    assertThat(toHelpUrl(CLASS_VIEWGROUP, ATTR_LAYOUT_HEIGHT))
      .isEqualTo(
        "${DEFAULT_ANDROID_REFERENCE_PREFIX}android/view/ViewGroup.LayoutParams.html#attr_android:layout_height"
      )

    assertThat(toHelpUrl(CLASS_VIEWGROUP, ATTR_LAYOUT_MARGIN_BOTTOM))
      .isEqualTo(
        "${DEFAULT_ANDROID_REFERENCE_PREFIX}android/view/ViewGroup.MarginLayoutParams.html#attr_android:layout_marginBottom"
      )

    assertThat(toHelpUrl(CONSTRAINT_LAYOUT.oldName(), ATTR_LAYOUT_TO_END_OF))
      .isEqualTo(
        "${DEFAULT_ANDROID_REFERENCE_PREFIX}android/support/constraint/ConstraintLayout.LayoutParams.html"
      )

    assertThat(toHelpUrl(CONSTRAINT_LAYOUT.newName(), ATTR_LAYOUT_TO_END_OF))
      .isEqualTo(
        "${DEFAULT_ANDROID_REFERENCE_PREFIX}androidx/constraintlayout/widget/ConstraintLayout.LayoutParams.html"
      )

    assertThat(toHelpUrl("com.company.MyView", "my_attribute")).isNull()
  }

  private fun toHelpUrl(componentName: String, propertyName: String): String? {
    val property: NlPropertyItem = mock()
    whenever(property.name).thenReturn(propertyName)
    return HelpActions.toHelpUrl(componentName, property)
  }
}<|MERGE_RESOLUTION|>--- conflicted
+++ resolved
@@ -49,18 +49,11 @@
 import com.intellij.testFramework.EdtRule
 import com.intellij.testFramework.RunsInEdt
 import com.intellij.util.ui.UIUtil
-<<<<<<< HEAD
-=======
 import java.util.concurrent.TimeUnit
->>>>>>> 574fcae1
 import org.jetbrains.concurrency.resolvedPromise
 import org.junit.Rule
 import org.junit.Test
 import org.junit.rules.RuleChain
-<<<<<<< HEAD
-import java.util.concurrent.TimeUnit
-=======
->>>>>>> 574fcae1
 
 internal const val EXPECTED_TEXT_DOCUMENTATION =
   "<html><body><div class='content-only'><b>android:text</b><br/><br/>Formats: string<br/><br/>Text to display.</div>"
@@ -107,12 +100,7 @@
     val popup = popupRule.fakePopupFactory.getNextPopup<Unit, FakeComponentPopup>()
     val doc =
       UIUtil.findComponentsOfType(popup.contentPanel, DocumentationEditorPane::class.java)
-<<<<<<< HEAD
-        .singleOrNull()
-        ?: error("No doc?")
-=======
         .singleOrNull() ?: error("No doc?")
->>>>>>> 574fcae1
     Disposer.dispose(popup)
     return doc.text
   }
