/*
 * Copyright (C) 2019 The Android Open Source Project
 *
 * Licensed under the Apache License, Version 2.0 (the "License");
 * you may not use this file except in compliance with the License.
 * You may obtain a copy of the License at
 *
 *      http://www.apache.org/licenses/LICENSE-2.0
 *
 * Unless required by applicable law or agreed to in writing, software
 * distributed under the License is distributed on an "AS IS" BASIS,
 * WITHOUT WARRANTIES OR CONDITIONS OF ANY KIND, either express or implied.
 * See the License for the specific language governing permissions and
 * limitations under the License.
 */
package com.android.tools.idea.npw.model

import com.android.tools.analytics.UsageTracker
import com.android.tools.idea.stats.withProjectId
import com.android.tools.idea.templates.recipe.DefaultRecipeExecutor
import com.android.tools.idea.templates.recipe.FindReferencesRecipeExecutor
import com.android.tools.idea.templates.recipe.RenderingContext
import com.android.tools.idea.util.ReformatUtil
import com.android.tools.idea.wizard.template.FormFactor
import com.android.tools.idea.wizard.template.Language
import com.android.tools.idea.wizard.template.ProjectTemplateData
import com.android.tools.idea.wizard.template.Recipe
import com.android.tools.idea.wizard.template.RecipeExecutor
import com.android.tools.idea.wizard.template.Template
import com.google.common.annotations.VisibleForTesting
import com.google.wireless.android.sdk.stats.AndroidStudioEvent
import com.google.wireless.android.sdk.stats.AndroidStudioEvent.TemplateRenderer
import com.google.wireless.android.sdk.stats.AndroidStudioEvent.TemplatesUsage
import com.google.wireless.android.sdk.stats.AndroidStudioEvent.TemplatesUsage.TemplateComponent.TemplateType
import com.google.wireless.android.sdk.stats.AndroidStudioEvent.TemplatesUsage.TemplateModule.BytecodeLevel
import com.google.wireless.android.sdk.stats.AndroidStudioEvent.TemplatesUsage.TemplateModule.ModuleType
import com.google.wireless.android.sdk.stats.KotlinSupport
import com.intellij.openapi.application.ApplicationManager
import com.intellij.openapi.application.invokeAndWaitIfNeeded
import com.intellij.openapi.command.UndoConfirmationPolicy
import com.intellij.openapi.command.WriteCommandAction.writeCommandAction
import com.intellij.openapi.diagnostic.Logger
import com.intellij.openapi.diagnostic.logger
import com.intellij.openapi.project.Project
import com.intellij.openapi.ui.Messages
import com.intellij.psi.PsiDocumentManager
import com.intellij.psi.impl.source.PostprocessReformattingAspect
import org.jetbrains.android.util.AndroidBundle.message
import java.io.IOException
import java.util.concurrent.atomic.AtomicBoolean
import com.android.tools.idea.wizard.template.BytecodeLevel as TemplateBytecodeLevel

private val log: Logger get() = logger<Template>()

fun Template.render(c: RenderingContext, e: RecipeExecutor, metrics: TemplateMetrics? = null) =
  recipe.render(c, e, titleToTemplateRenderer(name, formFactor), metrics)

fun Recipe.findReferences(c: RenderingContext) =
  render(c, FindReferencesRecipeExecutor(c))

fun Recipe.actuallyRender(c: RenderingContext) =
  render(c, DefaultRecipeExecutor(c))

fun Recipe.render(c: RenderingContext, e: RecipeExecutor): Boolean {
  val success = if (c.project.isInitialized)
    doRender(c, e)
  else
    PostprocessReformattingAspect.getInstance(c.project).disablePostprocessFormattingInside<Boolean> {
      doRender(c, e)
    }

  if (!c.dryRun) {
    ApplicationManager.getApplication().invokeAndWait { PsiDocumentManager.getInstance(c.project).commitAllDocuments() }
    ReformatUtil.reformatRearrangeAndSave(c.project, c.targetFiles)
  }

  return success
}

fun Recipe.render(c: RenderingContext, e: RecipeExecutor, loggingEvent: TemplateRenderer, metrics: TemplateMetrics? = null): Boolean {
  return render(c, e).also {
    if (!c.dryRun) {
      logRendering(c.projectTemplateData, c.project, loggingEvent)
      if (metrics != null) {
        logRendering(c.projectTemplateData, c.project, metrics)
      }
    }
  }
}

private fun Recipe.doRender(c: RenderingContext, e: RecipeExecutor): Boolean {
  try {
    writeCommandAction(c.project)
      .withName(c.commandName)
      .withGlobalUndo()
      .withUndoConfirmationPolicy(UndoConfirmationPolicy.REQUEST_CONFIRMATION)
      .run<IOException> {
        this(e, c.templateData)
        if (e is DefaultRecipeExecutor) {
          e.applyChanges()
        }
      }
  }
  catch (e: IOException) {
    if (c.showErrors) {
      invokeAndWaitIfNeeded {
        Messages.showErrorDialog(c.project, formatErrorMessage(c.commandName, !c.dryRun, e), "${c.commandName} Failed")
      }
    }
    else {
      throw RuntimeException(e)
    }
    return false
  }

  if (c.warnings.isEmpty()) {
    return true
  }

  if (!c.showWarnings) {
    log.warn("WARNING: " + c.warnings)
    return true
  }

  val result = AtomicBoolean()
  ApplicationManager.getApplication().invokeAndWait {
    val userReply = Messages.showOkCancelDialog(
      c.project,
      formatWarningMessage(c),
      "${c.commandName}, Warnings",
      "Proceed Anyway", "Cancel", Messages.getWarningIcon())
    result.set(userReply == Messages.OK)
  }
  return result.get()
}

/**
 * If this is not a dry run, we may have created/changed some files and the project
 * may no longer compile. Let the user know about undo.
 */
fun formatErrorMessage(commandName: String, canCausePartialRendering: Boolean, ex: IOException): String =
  if (!canCausePartialRendering)
    ex.message ?: "Unknown IOException occurred"
  else """${ex.message}

$commandName was only partially completed.
Your project may not compile.
You may want to Undo to get back to the original state.
"""

fun formatWarningMessage(context: RenderingContext): String {
  val maxWarnings = 10
  val warningCount = context.warnings.size
  var messages: MutableList<String> = context.warnings.toMutableList()
  if (warningCount > maxWarnings + 1) {  // +1 such that the message can say "warnings" in plural...
    // Guard against too many warnings (the dialog may become larger than the screen size)
    messages = messages.subList(0, maxWarnings)
    val strippedWarningsCount = warningCount - maxWarnings
    messages.add("And $strippedWarningsCount more warnings...")
  }
  messages.add("\nIf you proceed the resulting project may not compile or not work as intended.")
  return messages.joinToString("\n\n")
}

// TODO(qumeric): update TemplateRenderer and this method
@Suppress("DEPRECATION")
@VisibleForTesting
fun titleToTemplateRenderer(title: String, formFactor: FormFactor): TemplateRenderer = when (title) {
  "" -> TemplateRenderer.UNKNOWN_TEMPLATE_RENDERER

  "Android Project" -> TemplateRenderer.ANDROID_PROJECT

  message("android.wizard.module.new.baselineprofiles.module.app") -> TemplateRenderer.BASELINE_PROFILES_MODULE
  message("android.wizard.module.new.benchmark.module.app") -> TemplateRenderer.BENCHMARK_LIBRARY_MODULE
  message("android.wizard.module.new.mobile") -> TemplateRenderer.ANDROID_MODULE
  message("android.wizard.module.new.java.or.kotlin.library") -> TemplateRenderer.JAVA_LIBRARY
  message("android.wizard.module.new.tv") -> TemplateRenderer.ANDROID_TV_MODULE
  message("android.wizard.module.new.dynamic.module") -> TemplateRenderer.ANDROID_INSTANT_APP_DYNAMIC_MODULE
  message("android.wizard.module.new.wear") -> TemplateRenderer.ANDROID_WEAR_MODULE

  "Basic Views Activity" -> TemplateRenderer.BASIC_ACTIVITIY
  "Basic Activity (Material3)" -> TemplateRenderer.BASIC_ACTIVITIY
  "Empty Views Activity" -> TemplateRenderer.EMPTY_ACTIVITY
  "Blank Activity" -> if (formFactor == FormFactor.Wear) TemplateRenderer.BLANK_WEAR_ACTIVITY else TemplateRenderer.BLANK_ACTIVITY
  "Login Views Activity" -> TemplateRenderer.LOGIN_ACTIVITY
  "Tabbed Views Activity" -> TemplateRenderer.TABBED_ACTIVITY
  "Scrolling Views Activity" -> TemplateRenderer.SCROLLING_ACTIVITY
  "Google AdMob Ads Views Activity" -> TemplateRenderer.GOOGLE_ADMOBS_ADS_ACTIVITY
  "Always On Wear Activity" -> TemplateRenderer.ALWAYS_ON_WEAR_ACTIVITY
  "Android TV Blank Activity" -> TemplateRenderer.ANDROID_TV_ACTIVITY
  "Android TV Blank Views Activity" -> TemplateRenderer.ANDROID_TV_ACTIVITY
  "Fullscreen Views Activity" -> TemplateRenderer.FULLSCREEN_ACTIVITY
  "Empty Activity" -> TemplateRenderer.COMPOSE_EMPTY_ACTIVITY
  "Empty Compose Activity (Material3)" -> TemplateRenderer.COMPOSE_EMPTY_ACTIVITY
  "Google Maps Views Activity" -> TemplateRenderer.GOOGLE_MAPS_ACTIVITY
  "Navigation Drawer Views Activity" -> TemplateRenderer.NAVIGATION_DRAWER_ACTIVITY
  "Settings Views Activity" -> TemplateRenderer.SETTINGS_ACTIVITY
  "Responsive Views Activity" -> TemplateRenderer.RESPONSIVE_ACTIVITY
  "Primary/Detail Views Flow" -> TemplateRenderer.MASTER_DETAIL_FLOW
  "Android Things Empty Activity" -> TemplateRenderer.THINGS_ACTIVITY
  "Messaging Service" -> TemplateRenderer.AUTOMOTIVE_MESSAGING_SERVICE
  "Media Service" -> TemplateRenderer.AUTOMOTIVE_MEDIA_SERVICE
  "Google Pay Views Activity" -> TemplateRenderer.GOOGLE_PAY_ACTIVITY
  "Watch Face" -> TemplateRenderer.WATCH_FACE
  "Empty Wear OS Compose Activity" -> TemplateRenderer.BLANK_WEAR_ACTIVITY
  "Google Wallet Activity" -> TemplateRenderer.GOOGLE_WALLET_ACTIVITY
  "Empty Wear App",
  "Empty Wear App With Tile And Complication" -> TemplateRenderer.BLANK_WEAR_ACTIVITY

  "Fullscreen Fragment" -> TemplateRenderer.FRAGMENT_FULLSCREEN
  "Google AdMob Ads Fragment" -> TemplateRenderer.FRAGMENT_GOOGLE_ADMOB_ADS
  "Google Maps Fragment" -> TemplateRenderer.FRAGMENT_GOOGLE_MAPS
  "Login Fragment" -> TemplateRenderer.FRAGMENT_LOGIN
  "Modal Bottom Sheet" -> TemplateRenderer.FRAGMENT_MODAL_BOTTOM_SHEET
  "Scrolling Fragment" -> TemplateRenderer.FRAGMENT_SCROLL
  "Settings Fragment" -> TemplateRenderer.FRAGMENT_SETTINGS
  "Fragment (with ViewModel)" -> TemplateRenderer.FRAGMENT_VIEWMODEL
  "Fragment (Blank)" -> TemplateRenderer.FRAGMENT_BLANK
  "Fragment (List)" -> TemplateRenderer.FRAGMENT_LIST

  "Assets Folder" -> TemplateRenderer.ASSETS_FOLDER
  "AIDL File" -> TemplateRenderer.AIDL_FILE
  "JNI Folder" -> TemplateRenderer.JNI_FOLDER
  "Java Folder" -> TemplateRenderer.JAVA_FOLDER

  "Service" -> TemplateRenderer.SERVICE
  "Broadcast Receiver" -> TemplateRenderer.BROADCAST_RECEIVER
  "Service (IntentService)" -> TemplateRenderer.INTENT_SERVICE
  "Custom View" -> TemplateRenderer.CUSTOM_VIEW
  "Res Folder" -> TemplateRenderer.RES_FOLDER
  "App Widget" -> TemplateRenderer.APP_WIDGET
  "Layout XML File" -> TemplateRenderer.LAYOUT_XML_FILE
  "Values XML File" -> TemplateRenderer.VALUES_XML_FILE

  else -> TemplateRenderer.CUSTOM_TEMPLATE_RENDERER
}

@Suppress("DEPRECATION")
fun titleToTemplateType(title: String, formFactor: FormFactor): TemplateType {
  return when (titleToTemplateRenderer(title, formFactor)) {
    TemplateRenderer.UNKNOWN_TEMPLATE_RENDERER -> TemplateType.UNKNOWN_TEMPLATE
    // Note: These values where never added/missing from the old TemplateRenderer
    TemplateRenderer.CUSTOM_TEMPLATE_RENDERER -> when (title) {
      "Slice Provider" -> TemplateType.SLICE_PROVIDER
      "Fragment + ViewModel" -> TemplateType.VIEW_MODEL_ACTIVITY
      "Bottom Navigation Views Activity" -> TemplateType.BOTTOM_NAVIGATION_ACTIVITY
      "Native C++" -> TemplateType.CPP_EMPTY_ACTIVITY
      "Game Activity (C++)" -> TemplateType.CPP_GAME_ACTIVITY
      "AIDL Folder" -> TemplateType.AIDL_FOLDER
      "Font Folder" -> TemplateType.FONT_FOLDER
      "Raw Resources Folder" -> TemplateType.RAW_RESOURCES_FOLDER
      "Java Resources Folder" -> TemplateType.JAVA_RESOURCES_FOLDER
      "XML Resources Folder" -> TemplateType.XML_RESOURCES_FOLDER
      "RenderScript Folder" -> TemplateType.RENDER_SCRIPT_FOLDER
      "Content Provider" -> TemplateType.CONTENT_PROVIDER
      "Android Manifest File" -> TemplateType.ANDROID_MANIFEST_FILE
      "App Actions XML File (deprecated)" -> TemplateType.APP_ACTIONS_XML_FILE
      "Shortcuts XML File" -> TemplateType.SHORTCUTS_XML_FILE
      else -> TemplateType.CUSTOM_TEMPLATE
    }

    TemplateRenderer.EMPTY_ACTIVITY -> TemplateType.EMPTY_ACTIVITY
    TemplateRenderer.LAYOUT_XML_FILE -> TemplateType.LAYOUT_XML_FILE
    TemplateRenderer.FRAGMENT_BLANK -> TemplateType.FRAGMENT_BLANK
    TemplateRenderer.NAVIGATION_DRAWER_ACTIVITY -> TemplateType.NAVIGATION_DRAWER_ACTIVITY
    TemplateRenderer.VALUES_XML_FILE -> TemplateType.VALUES_XML_FILE
    TemplateRenderer.GOOGLE_MAPS_ACTIVITY -> TemplateType.GOOGLE_MAPS_ACTIVITY
    TemplateRenderer.LOGIN_ACTIVITY -> TemplateType.LOGIN_ACTIVITY
    TemplateRenderer.ASSETS_FOLDER -> TemplateType.ASSETS_FOLDER
    TemplateRenderer.TABBED_ACTIVITY -> TemplateType.TABBED_ACTIVITY
    TemplateRenderer.SCROLLING_ACTIVITY -> TemplateType.SCROLLING_ACTIVITY
    TemplateRenderer.FULLSCREEN_ACTIVITY -> TemplateType.FULLSCREEN_ACTIVITY
    TemplateRenderer.SERVICE -> TemplateType.SERVICE
    TemplateRenderer.SETTINGS_ACTIVITY -> TemplateType.SETTINGS_ACTIVITY
    TemplateRenderer.FRAGMENT_LIST -> TemplateType.FRAGMENT_LIST
    TemplateRenderer.MASTER_DETAIL_FLOW -> TemplateType.PRIMARY_DETAIL_FLOW_ACTIVITY
    TemplateRenderer.BROADCAST_RECEIVER -> TemplateType.BROADCAST_RECEIVER
    TemplateRenderer.AIDL_FILE -> TemplateType.AIDL_FILE
    TemplateRenderer.INTENT_SERVICE -> TemplateType.INTENT_SERVICE
    TemplateRenderer.JNI_FOLDER -> TemplateType.JNI_FOLDER
    TemplateRenderer.JAVA_FOLDER -> TemplateType.JAVA_FOLDER
    TemplateRenderer.CUSTOM_VIEW -> TemplateType.CUSTOM_VIEW
    TemplateRenderer.GOOGLE_ADMOBS_ADS_ACTIVITY -> TemplateType.GOOGLE_ADMOBS_ADS_ACTIVITY
    TemplateRenderer.RES_FOLDER -> TemplateType.RES_FOLDER
    TemplateRenderer.ANDROID_TV_ACTIVITY -> TemplateType.ANDROID_TV_EMPTY_ACTIVITY
    TemplateRenderer.BLANK_WEAR_ACTIVITY -> TemplateType.BLANK_WEAR_ACTIVITY
    TemplateRenderer.BASIC_ACTIVITIY -> TemplateType.BASIC_ACTIVITY
    TemplateRenderer.APP_WIDGET -> TemplateType.APP_WIDGET
    TemplateRenderer.FRAGMENT_FULLSCREEN -> TemplateType.FRAGMENT_FULLSCREEN
    TemplateRenderer.FRAGMENT_GOOGLE_ADMOB_ADS -> TemplateType.FRAGMENT_GOOGLE_ADMOB_ADS
    TemplateRenderer.FRAGMENT_GOOGLE_MAPS -> TemplateType.FRAGMENT_GOOGLE_MAPS
    TemplateRenderer.FRAGMENT_LOGIN -> TemplateType.FRAGMENT_LOGIN
    TemplateRenderer.FRAGMENT_MODAL_BOTTOM_SHEET -> TemplateType.FRAGMENT_MODAL_BOTTOM_SHEET
    TemplateRenderer.FRAGMENT_SCROLL -> TemplateType.FRAGMENT_SCROLL
    TemplateRenderer.FRAGMENT_SETTINGS -> TemplateType.FRAGMENT_SETTINGS
    TemplateRenderer.FRAGMENT_VIEWMODEL -> TemplateType.FRAGMENT_VIEW_MODEL
    TemplateRenderer.COMPOSE_EMPTY_ACTIVITY -> TemplateType.COMPOSE_EMPTY_ACTIVITY
    TemplateRenderer.AUTOMOTIVE_MEDIA_SERVICE -> TemplateType.AUTOMOTIVE_MEDIA_SERVICE
    TemplateRenderer.AUTOMOTIVE_MESSAGING_SERVICE -> TemplateType.AUTOMOTIVE_MESSAGING_SERVICE
    TemplateRenderer.THINGS_ACTIVITY -> TemplateType.THINGS_EMPTY_ACTIVITY
    TemplateRenderer.WATCH_GOOGLE_MAPS_ACTIVITY -> TemplateType.WEAR_GOOGLE_MAPS_ACTIVITY
    TemplateRenderer.WATCH_FACE -> TemplateType.WEAR_FACE_ACTIVITY
    TemplateRenderer.WEAR_OS_COMPOSE_ACTIVITY -> TemplateType.EMPTY_ACTIVITY
    TemplateRenderer.RESPONSIVE_ACTIVITY -> TemplateType.RESPONSIVE_ACTIVITY
    TemplateRenderer.GOOGLE_PAY_ACTIVITY -> TemplateType.GOOGLE_PAY_ACTIVITY
    TemplateRenderer.GOOGLE_WALLET_ACTIVITY -> TemplateType.GOOGLE_WALLET_ACTIVITY

    TemplateRenderer.BLANK_ACTIVITY,
    TemplateRenderer.ANDROID_MODULE,
    TemplateRenderer.ANDROID_PROJECT,
    TemplateRenderer.JAVA_LIBRARY,
    TemplateRenderer.ANDROID_WEAR_MODULE,
    TemplateRenderer.ANDROID_TV_MODULE,
    TemplateRenderer.ALWAYS_ON_WEAR_ACTIVITY,
    TemplateRenderer.ANDROID_INSTANT_APP_PROJECT,
    TemplateRenderer.ANDROID_INSTANT_APP_MODULE,
    TemplateRenderer.ANDROID_INSTANT_APP_BUNDLE_PROJECT,
    TemplateRenderer.ANDROID_INSTANT_APP_DYNAMIC_MODULE,
    TemplateRenderer.BENCHMARK_LIBRARY_MODULE,
    TemplateRenderer.MACROBENCHMARK_LIBRARY_MODULE,
    TemplateRenderer.ANDROID_LIBRARY,
    TemplateRenderer.DYNAMIC_FEATURE_MODULE,
    TemplateRenderer.INSTANT_DYNAMIC_FEATURE_MODULE,
    TemplateRenderer.AUTOMOTIVE_MODULE,
    TemplateRenderer.THINGS_MODULE,
    TemplateRenderer.ML_MODEL_BINDING_IMPORT_WIZARD,
    TemplateRenderer.ML_MODEL_BINDING_FEATURE_OFF_NOTIFICATION,
    TemplateRenderer.ANDROID_NATIVE_MODULE,
<<<<<<< HEAD
    TemplateRenderer.GOOGLE_WALLET_ACTIVITY -> throw RuntimeException("Invalid Template Title")
=======
    TemplateRenderer.BASELINE_PROFILES_MODULE -> throw RuntimeException("Invalid Template Title")
>>>>>>> de127946
  }
}

fun moduleTemplateRendererToModuleType(moduleTemplateRenderer: TemplateRenderer): ModuleType {
  return when (moduleTemplateRenderer) {

    TemplateRenderer.UNKNOWN_TEMPLATE_RENDERER -> ModuleType.NOT_APPLICABLE // Existing module, can't find what type is
    TemplateRenderer.ANDROID_MODULE -> ModuleType.PHONE_TABLET
    TemplateRenderer.ANDROID_LIBRARY -> ModuleType.ANDROID_LIBRARY
    TemplateRenderer.DYNAMIC_FEATURE_MODULE -> ModuleType.DYNAMIC_FEATURE
    TemplateRenderer.INSTANT_DYNAMIC_FEATURE_MODULE -> ModuleType.INSTANT_DYNAMIC_FEATURE
    TemplateRenderer.AUTOMOTIVE_MODULE -> ModuleType.AUTOMOTIVE
    TemplateRenderer.ANDROID_WEAR_MODULE -> ModuleType.WEAR_OS
    TemplateRenderer.ANDROID_TV_MODULE -> ModuleType.ANDROID_TV
    TemplateRenderer.THINGS_MODULE -> ModuleType.ANDROID_THINGS
    TemplateRenderer.JAVA_LIBRARY -> ModuleType.JAVA_OR_KOTLIN_LIBRARY
    TemplateRenderer.BENCHMARK_LIBRARY_MODULE -> ModuleType.BENCHMARK_LIBRARY
    TemplateRenderer.BASELINE_PROFILES_MODULE -> ModuleType.BASELINE_PROFILES
    else -> ModuleType.UNKNOWN

    // TODO: b/161230278 Some new modules don't render a template. Need to send the event from their Model render.
    // IMPORT_GRADLE = 10; IMPORT_ECLIPSE = 11; IMPORT_JAR_AAR = 12;
  }
}

fun logRendering(projectData: ProjectTemplateData, project: Project, templateRenderer: TemplateRenderer) {
  val aseBuilder = AndroidStudioEvent.newBuilder()
    .setCategory(AndroidStudioEvent.EventCategory.TEMPLATE)
    .setKind(AndroidStudioEvent.EventKind.TEMPLATE_RENDER)
    .setTemplateRenderer(templateRenderer)
    .setKotlinSupport(
      KotlinSupport.newBuilder()
        .setIncludeKotlinSupport(projectData.language == Language.Kotlin)
        .setKotlinSupportVersion(projectData.kotlinVersion))
  UsageTracker.log(aseBuilder.withProjectId(project))

  // Log event if user declined to add kotlin support in a new project
  if (templateRenderer == TemplateRenderer.ANDROID_PROJECT && projectData.language != Language.Kotlin) {
    UsageTracker.log(AndroidStudioEvent.newBuilder().apply {
      kind = AndroidStudioEvent.EventKind.KOTLIN_SUPPORT_DECLINED_EVENT
      this.templateRenderer = templateRenderer
    }.withProjectId(project))
  }
}

fun logRendering(projectData: ProjectTemplateData, project: Project, metrics: TemplateMetrics) {
  val templateComponentBuilder = TemplatesUsage.TemplateComponent.newBuilder().apply {
    templateType = metrics.templateType
    wizardUiContext = metrics.wizardContext
  }

  val templateModuleBuilder = TemplatesUsage.TemplateModule.newBuilder().apply {
    moduleType = metrics.moduleType
    minSdk = metrics.minSdk
    if (metrics.bytecodeLevel != null) {
      bytecodeLevel = when (metrics.bytecodeLevel) {
        TemplateBytecodeLevel.L6 -> BytecodeLevel.LEVEL_6
        TemplateBytecodeLevel.L7 -> BytecodeLevel.LEVEL_7
        TemplateBytecodeLevel.L8 -> BytecodeLevel.LEVEL_8
      }
    }
  }

  val templateProjectBuilder = TemplatesUsage.TemplateProject.newBuilder().apply {
    usesLegacySupport = metrics.useAppCompat
    usesBuildGradleKts = metrics.useGradleKts
  }

  val kotlinSupport = KotlinSupport.newBuilder().apply {
    includeKotlinSupport = projectData.language == Language.Kotlin
    kotlinSupportVersion = projectData.kotlinVersion
  }

  val aseBuilder = AndroidStudioEvent.newBuilder()
    .setCategory(AndroidStudioEvent.EventCategory.TEMPLATE)
    .setKind(AndroidStudioEvent.EventKind.WIZARD_TEMPLATES_USAGE)
    .setTemplateUsage(
      TemplatesUsage.newBuilder()
        .setTemplateComponent(templateComponentBuilder)
        .setTemplateModule(templateModuleBuilder)
        .setTemplateProject(templateProjectBuilder)
        .setKotlinSupport(kotlinSupport)
    )
  UsageTracker.log(aseBuilder.withProjectId(project))
}<|MERGE_RESOLUTION|>--- conflicted
+++ resolved
@@ -326,11 +326,7 @@
     TemplateRenderer.ML_MODEL_BINDING_IMPORT_WIZARD,
     TemplateRenderer.ML_MODEL_BINDING_FEATURE_OFF_NOTIFICATION,
     TemplateRenderer.ANDROID_NATIVE_MODULE,
-<<<<<<< HEAD
-    TemplateRenderer.GOOGLE_WALLET_ACTIVITY -> throw RuntimeException("Invalid Template Title")
-=======
     TemplateRenderer.BASELINE_PROFILES_MODULE -> throw RuntimeException("Invalid Template Title")
->>>>>>> de127946
   }
 }
 
