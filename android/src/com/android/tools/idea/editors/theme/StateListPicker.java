--- conflicted
+++ resolved
@@ -48,11 +48,7 @@
 import com.intellij.psi.PsiFile;
 import com.intellij.psi.PsiManager;
 import com.intellij.psi.xml.XmlTag;
-<<<<<<< HEAD
-import com.intellij.ui.ColorUtil;
-=======
 import com.intellij.ui.DocumentAdapter;
->>>>>>> 8c64fd27
 import com.intellij.ui.JBColor;
 import com.intellij.ui.components.JBLabel;
 import com.intellij.util.ui.JBUI;
@@ -78,16 +74,6 @@
 public class StateListPicker extends JPanel {
   private static final String API_ERROR_TEXT = "This resource requires at least an API level of %d";
   private static final ResourceType[] DIMENSIONS_ONLY = {ResourceType.DIMEN};
-  private static final Icon QUESTION_ICON = AllIcons.Actions.Help;
-  private static final SwatchComponent.SwatchIcon WARNING_ICON = new SwatchComponent.SwatchIcon() {
-    @Override
-    public void paint(@Nullable Component c, @NotNull Graphics g, int x, int y, int w, int h) {
-      int horizontalMargin = (w + JBUI.scale(1) - QUESTION_ICON.getIconWidth()) / 2;
-      int verticalMargin = (h + JBUI.scale(3) - QUESTION_ICON.getIconHeight()) / 2;
-      QUESTION_ICON.paintIcon(c, g, x + horizontalMargin, y + verticalMargin);
-    }
-  };
-  private static final ImmutableList<SwatchComponent.SwatchIcon> WARNING_ICON_LIST = ImmutableList.of(WARNING_ICON);
 
   public static final String PRIVATE_ERROR_PATTERN = "%s is a private framework resource";
   public static final String NON_EXISTENT_ERROR_PATTERN = "The resource %s does not exist";
@@ -130,20 +116,7 @@
     String alphaValue = state.getAlpha();
     updateComponent(stateComponent, stateValue, alphaValue);
 
-<<<<<<< HEAD
-    for (Map.Entry<String, Boolean> attribute : attributes.entrySet()) {
-      String description = attribute.getKey().substring(ResourceHelper.STATE_NAME_PREFIX.length());
-      if (!attribute.getValue()) {
-        description = "Not " + description;
-      }
-      attributeDescriptions.add(StringUtil.capitalize(description));
-    }
-
-    String stateDescription = attributeDescriptions.size() == 0 ? "Default" : Joiner.on(", ").join(attributeDescriptions);
-    stateComponent.setNameText(String.format(LABEL_TEMPLATE, ColorUtil.toHex(ThemeEditorConstants.RESOURCE_ITEM_COLOR), stateDescription));
-=======
     stateComponent.setAlphaVisible(!StringUtil.isEmpty(alphaValue));
->>>>>>> 8c64fd27
 
     String stateDescription = Joiner.on(", ").join(state.getAttributesNames(true));
     stateComponent.setNameText(stateDescription);
@@ -267,18 +240,11 @@
   }
 
   /**
-<<<<<<< HEAD
-   * Returns a {@Link ValidationInfo} specifying which of the state list component has a value which is a private resource.
-   */
-  @Nullable("if there is no error")
-  public ValidationInfo getPrivateResourceError() {
-=======
    * Returns a {@Link ValidationInfo} specifying which of the state list component has a value which is a framework value,
    * but either does not exist, or is private;
    */
   @Nullable("if there is no error")
   public ValidationInfo getFrameworkResourceError() {
->>>>>>> 8c64fd27
     IAndroidTarget target = myConfiguration.getTarget();
     assert target != null;
     final AndroidTargetData androidTargetData = AndroidTargetData.getTargetData(target, myModule);
@@ -452,18 +418,12 @@
   }
 
   private void updateComponent(@NotNull StateComponent component, @NotNull String resourceName, @Nullable String alphaValue) {
-<<<<<<< HEAD
-    component.setValueText(resourceName);
-    component.setAlphaValue(alphaValue);
-    component.setAlphaVisible(!StringUtil.isEmpty(alphaValue));
-=======
     if (!Objects.equal(resourceName, component.getResourceValue())) {
       component.setValueText(resourceName);
     }
     if (!Objects.equal(alphaValue, component.getAlphaValue())) {
       component.setAlphaValue(alphaValue);
     }
->>>>>>> 8c64fd27
     component.showAlphaError(false);
 
     ResourceResolver resourceResolver = myConfiguration.getResourceResolver();
@@ -502,20 +462,11 @@
         try {
           float alpha = Float.parseFloat(ResourceHelper.resolveStringValue(resourceResolver, alphaValue));
           Font iconFont = JBUI.Fonts.smallFont().asBold();
-<<<<<<< HEAD
-          List<SwatchComponent.TextIcon> list = ImmutableList.of(new SwatchComponent.TextIcon(String.format("%.2f", alpha), iconFont));
-          component.getAlphaComponent().setSwatchIcons(list);
-        }
-        catch (NumberFormatException e) {
-          component.showAlphaError(true);
-          component.getAlphaComponent().setSwatchIcons(WARNING_ICON_LIST);
-=======
           component.getAlphaComponent().setSwatchIcon(new SwatchComponent.TextIcon(String.format("%.2f", alpha), iconFont));
         }
         catch (NumberFormatException e) {
           component.showAlphaError(true);
           component.getAlphaComponent().setSwatchIcon(SwatchComponent.WARNING_ICON);
->>>>>>> 8c64fd27
         }
       }
       else {
@@ -636,8 +587,6 @@
       myResourceComponent.setComponentPopupMenu(popup);
       myAlphaComponent.setComponentPopupMenu(popup);
     }
-<<<<<<< HEAD
-=======
 
     @Override
     public void setFont(Font font) {
@@ -649,6 +598,5 @@
         myAlphaComponent.setFont(font);
       }
     }
->>>>>>> 8c64fd27
   }
 }