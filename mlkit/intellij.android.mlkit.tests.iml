--- conflicted
+++ resolved
@@ -9,8 +9,6 @@
       <sourceFolder url="file://$MODULE_DIR$/testSrc" isTestSource="true" />
     </content>
     <orderEntry type="inheritedJdk" />
-    <orderEntry type="library" name="studio-sdk" level="project" />
-    <orderEntry type="library" name="studio-plugin-gradle" level="project" />
     <orderEntry type="sourceFolder" forTests="false" />
     <orderEntry type="module" module-name="intellij.android.mlkit" scope="TEST" />
     <orderEntry type="module" module-name="android.sdktools.testutils" scope="TEST" />
@@ -23,30 +21,30 @@
     <orderEntry type="module" module-name="intellij.android.sdkUpdates" scope="TEST" />
     <orderEntry type="library" scope="TEST" name="mockito" level="project" />
     <orderEntry type="module" module-name="intellij.android.projectSystem" scope="TEST" />
-    <orderEntry type="module" module-name="android.sdktools.analytics-tracker" scope="TEST" />
+    <orderEntry type="module" module-name="analytics-tracker" scope="TEST" />
     <orderEntry type="module" module-name="android.sdktools.analytics-testing" scope="TEST" />
     <orderEntry type="library" scope="TEST" name="studio-analytics-proto" level="project" />
-    <orderEntry type="module" module-name="android.sdktools.wizardTemplate.plugin" scope="TEST" />
+    <orderEntry type="module" module-name="intellij.android.wizardTemplate.plugin" scope="TEST" />
     <orderEntry type="module" module-name="intellij.android.adt.ui" scope="TEST" />
     <orderEntry type="module" module-name="intellij.android.wizard.model" scope="TEST" />
     <orderEntry type="module" module-name="android.sdktools.mlkit-common" scope="TEST" />
     <orderEntry type="module" module-name="android.sdktools.sdk-common" scope="TEST" />
     <orderEntry type="module" module-name="intellij.android.projectSystem.gradle.models" scope="TEST" />
     <orderEntry type="module" module-name="intellij.android.templates" scope="TEST" />
-<<<<<<< HEAD
     <orderEntry type="library" scope="TEST" name="protobuf" level="project" />
     <orderEntry type="library" scope="TEST" name="Guava" level="project" />
     <orderEntry type="library" scope="TEST" name="jetbrains-annotations" level="project" />
     <orderEntry type="library" scope="TEST" name="JUnit4" level="project" />
+    <orderEntry type="module" module-name="intellij.android.jps.model" scope="TEST" />
+    <orderEntry type="module" module-name="intellij.platform.analysis.impl" scope="TEST" />
     <orderEntry type="module" module-name="intellij.platform.projectModel" scope="TEST" />
-    <orderEntry type="module" module-name="intellij.platform.analysis.impl" scope="TEST" />
     <orderEntry type="module" module-name="intellij.platform.lang.core" scope="TEST" />
     <orderEntry type="module" module-name="intellij.platform.util.rt" scope="TEST" />
     <orderEntry type="module" module-name="intellij.platform.testFramework" scope="TEST" />
     <orderEntry type="module" module-name="intellij.platform.editor" scope="TEST" />
-    <orderEntry type="module" module-name="intellij.platform.analysis" scope="TEST" />
     <orderEntry type="module" module-name="intellij.java.psi" scope="TEST" />
     <orderEntry type="module" module-name="intellij.java.psi.impl" scope="TEST" />
+    <orderEntry type="module" module-name="intellij.platform.analysis" scope="TEST" />
     <orderEntry type="module" module-name="intellij.platform.ide" scope="TEST" />
     <orderEntry type="module" module-name="intellij.platform.core" scope="TEST" />
     <orderEntry type="module" module-name="intellij.platform.extensions" scope="TEST" />
@@ -57,7 +55,5 @@
     <orderEntry type="module" module-name="intellij.java.testFramework" scope="TEST" />
     <orderEntry type="module" module-name="intellij.platform.ide.core" scope="TEST" />
     <orderEntry type="module" module-name="intellij.platform.util.ui" scope="TEST" />
-=======
->>>>>>> b5f40ffd
   </component>
 </module>