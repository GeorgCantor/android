/*
 * Copyright (C) 2022 The Android Open Source Project
 *
 * Licensed under the Apache License, Version 2.0 (the "License");
 * you may not use this file except in compliance with the License.
 * You may obtain a copy of the License at
 *
 *      http://www.apache.org/licenses/LICENSE-2.0
 *
 * Unless required by applicable law or agreed to in writing, software
 * distributed under the License is distributed on an "AS IS" BASIS,
 * WITHOUT WARRANTIES OR CONDITIONS OF ANY KIND, either express or implied.
 * See the License for the specific language governing permissions and
 * limitations under the License.
 */
package com.android.tools.idea.concurrency

import com.android.tools.concurrency.AndroidIoManager
import com.intellij.openapi.application.ApplicationManager
import com.intellij.openapi.util.Disposer
import com.intellij.testFramework.ProjectRule
import com.intellij.testFramework.RuleChain
import com.intellij.testFramework.registerServiceInstance
import kotlinx.coroutines.ExperimentalCoroutinesApi
import kotlinx.coroutines.cancel
import kotlinx.coroutines.delay
import kotlinx.coroutines.isActive
import kotlinx.coroutines.job
import kotlinx.coroutines.launch
import kotlinx.coroutines.runBlocking
import kotlinx.coroutines.test.runBlockingTest
import kotlinx.coroutines.withTimeoutOrNull
import kotlinx.coroutines.yield
import org.junit.Assert
import org.junit.Before
import org.junit.Ignore
import org.junit.Rule
import org.junit.Test
import org.junit.rules.ExpectedException

@OptIn(ExperimentalCoroutinesApi::class)
class CoroutinesUtilsTest {
  private val projectRule = ProjectRule()

  @get:Rule
  val rule = RuleChain(projectRule)

  @JvmField
  @Rule
  var exceptionRule: ExpectedException = ExpectedException.none()

  @Before
  fun setUp() {
    ApplicationManager.getApplication().registerServiceInstance(AndroidIoManager::class.java, StudioIoManager())
  }

  @Test
  fun androidCoroutineScopeIsCancelledOnDispose() {
    runBlocking {
      // Prepare
      val disposable = Disposer.newDisposable()
      val scope = AndroidCoroutineScope(disposable)
      val job = scope.launch {
        while (true) {
          delay(1_000)
        }
      }

      // Act
      Disposer.dispose(disposable)

      // Assert
      Assert.assertTrue(job.isCancelled)
    }
  }

  @Test
  fun androidCoroutineScopeAllowsOverridingDispatcher() {
    val disposable = Disposer.newDisposable()
    try {
      runBlockingTest {
        // Prepare
        val scope = AndroidCoroutineScope(disposable, coroutineContext)

        // Act: We launch a coroutine in the new AndroidCoroutineScope. Usually, this
        // would result in a "leaked" coroutine exception to be thrown by runBlockingTest.
        // However, the AndroidCoroutineScope uses the same Dispatcher as the TestCoroutineScope,
        // so the coroutine runs in the same dispatcher, so it needs to finish before the
        // parent scope finishes.
        var result: Int? = 5
        // This job never finishes because it uses the same TestDispatcher
        val job = scope.launch {
          result = withTimeoutOrNull(1_000) {
            while (true) {
              delay(50)
            }
            5
          }
        }
        job.join()

        // Assert
        Assert.assertNull(result)
      }
    } finally {
      Disposer.dispose(disposable)
    }
  }

  @Test
  @Ignore("Test is disabled because of a bug in AndroidCoroutineScope")
  fun androidCoroutineScopeIsCancelledOnDisposeInRunBlockingTest() {
    runBlockingTest {
      // Prepare
      val disposable = Disposer.newDisposable()
      val scope = AndroidCoroutineScope(disposable, coroutineContext)
      val job = scope.launch {
        while (true) {
          delay(50)
          yield()
        }
      }

      // Act
      Disposer.dispose(disposable)

      // Assert
      Assert.assertTrue(job.isCancelled)
    }
  }

  @Test
  fun childScopeIsCancelledOnDispose() {
    runBlockingTest {
      // Prepare
      val disposable = Disposer.newDisposable()
      val scope = this.createChildScope(parentDisposable = disposable)
      scope.launch {
        while (true) {
          delay(1_000)
        }
      }

      // Act
      Disposer.dispose(disposable)

      // Assert
      Assert.assertFalse(scope.isActive)
      Assert.assertTrue(scope.coroutineContext.job.isCancelled)
    }
  }

  @Test
  fun childScopeIsNotDisposedOnCancel() {
    val disposable = Disposer.newCheckedDisposable()
    try {
      runBlockingTest {
        // Prepare
        val scope = this.createChildScope(parentDisposable = disposable)
        scope.launch {
          while (isActive) {
            delay(1_000)
            yield()
          }
        }

        // Act
        scope.cancel()

<<<<<<< HEAD
      // Assert
      try {
        Assert.assertFalse(disposable.isDisposed)
      } finally {
        Disposer.dispose(disposable)
      }
=======
        // Assert
        Assert.assertFalse(disposable.isDisposed)
      }
    } finally {
      Disposer.dispose(disposable)
>>>>>>> de127946
    }
  }
}<|MERGE_RESOLUTION|>--- conflicted
+++ resolved
@@ -167,20 +167,11 @@
         // Act
         scope.cancel()
 
-<<<<<<< HEAD
-      // Assert
-      try {
-        Assert.assertFalse(disposable.isDisposed)
-      } finally {
-        Disposer.dispose(disposable)
-      }
-=======
         // Assert
         Assert.assertFalse(disposable.isDisposed)
       }
     } finally {
       Disposer.dispose(disposable)
->>>>>>> de127946
     }
   }
 }