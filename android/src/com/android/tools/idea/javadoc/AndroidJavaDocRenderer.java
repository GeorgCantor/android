--- conflicted
+++ resolved
@@ -52,17 +52,6 @@
 import com.android.tools.idea.configurations.Configuration;
 import com.android.tools.idea.configurations.ConfigurationManager;
 import com.android.tools.idea.editors.theme.ResolutionUtils;
-<<<<<<< HEAD
-import com.android.tools.idea.editors.theme.ThemeEditorUtils;
-import com.android.tools.idea.gradle.model.IdeAndroidProject;
-import com.android.tools.idea.gradle.model.IdeBuildTypeContainer;
-import com.android.tools.idea.gradle.model.IdeProductFlavorContainer;
-import com.android.tools.idea.gradle.model.IdeSourceProvider;
-import com.android.tools.idea.gradle.model.IdeVariant;
-import com.android.tools.idea.gradle.project.model.AndroidModuleModel;
-import com.android.tools.idea.model.AndroidModel;
-=======
->>>>>>> b5f40ffd
 import com.android.tools.idea.projectsystem.FilenameConstants;
 import com.android.tools.idea.projectsystem.NamedIdeaSourceProvider;
 import com.android.tools.idea.projectsystem.SourceProviders;
@@ -316,66 +305,6 @@
       LocalResourceRepository resources = getAppResources();
 
       List<AndroidFacet> dependencies =  AndroidDependenciesCache.getAllAndroidDependencies(myModule, true);
-<<<<<<< HEAD
-      boolean hasGradleModel = false;
-      int rank = 0;
-
-      for (AndroidFacet reachableFacet : Iterables.concat(ImmutableList.of(facet), dependencies)) {
-        // TODO: b/22927607
-        AndroidModuleModel androidModel = AndroidModuleModel.get(reachableFacet);
-        if (androidModel != null) {
-          hasGradleModel = true;
-          String facetModuleName = reachableFacet.getHolderModule().getName();
-          assert AndroidModel.isRequired(reachableFacet);
-          IdeAndroidProject androidProject = androidModel.getAndroidProject();
-          IdeVariant selectedVariant = androidModel.getSelectedVariant();
-          Set<IdeSourceProvider> selectedProviders = new HashSet<>();
-
-          IdeBuildTypeContainer buildType = androidModel.findBuildType(selectedVariant.getBuildType());
-          assert buildType != null;
-          IdeSourceProvider sourceProvider = buildType.getSourceProvider();
-          String buildTypeName = selectedVariant.getName();
-          addItemsFromSourceSet(buildTypeName + " (" + facetModuleName + ")", MASK_FLAVOR_SELECTED, rank++, sourceProvider, type,
-                                resourceName, results, reachableFacet);
-          selectedProviders.add(sourceProvider);
-
-          List<String> productFlavors = selectedVariant.getProductFlavors();
-          // Iterate in *reverse* order
-          for (int i = productFlavors.size() - 1; i >= 0; i--) {
-            String flavorName = productFlavors.get(i);
-            IdeProductFlavorContainer productFlavor = androidModel.findProductFlavor(flavorName);
-            assert productFlavor != null;
-            IdeSourceProvider provider = productFlavor.getSourceProvider();
-            addItemsFromSourceSet(flavorName + " (" + facetModuleName + ")", MASK_FLAVOR_SELECTED, rank++, provider, type, resourceName,
-                                  results, reachableFacet);
-            selectedProviders.add(provider);
-          }
-
-          IdeSourceProvider main = androidProject.getDefaultConfig().getSourceProvider();
-          addItemsFromSourceSet("main" + " (" + facetModuleName + ")", MASK_FLAVOR_SELECTED, rank++, main, type, resourceName, results,
-                                reachableFacet);
-          selectedProviders.add(main);
-
-          // Next display any source sets that are *not* in the selected flavors or build types!
-          Collection<IdeBuildTypeContainer> buildTypes = androidProject.getBuildTypes();
-          for (IdeBuildTypeContainer container : buildTypes) {
-            IdeSourceProvider provider = container.getSourceProvider();
-            if (!selectedProviders.contains(provider)) {
-              addItemsFromSourceSet(container.getBuildType().getName() + " (" + facetModuleName + ")", MASK_NORMAL, rank++, provider, type,
-                                    resourceName, results, reachableFacet);
-              selectedProviders.add(provider);
-            }
-          }
-
-          Collection<IdeProductFlavorContainer> flavors = androidProject.getProductFlavors();
-          for (IdeProductFlavorContainer container : flavors) {
-            IdeSourceProvider provider = container.getSourceProvider();
-            if (!selectedProviders.contains(provider)) {
-              addItemsFromSourceSet(container.getProductFlavor().getName() + " (" + facetModuleName + ")", MASK_NORMAL, rank++, provider,
-                                    type, resourceName, results, reachableFacet);
-              selectedProviders.add(provider);
-            }
-=======
       int rank = 0;
 
       for (AndroidFacet reachableFacet : Iterables.concat(ImmutableList.of(facet), dependencies)) {
@@ -392,7 +321,6 @@
             addItemsFromSourceSet(sourceProvider.getName() + " (" + facetModuleName + ")", MASK_NORMAL, rank++, sourceProvider, type,
                                   resourceName, results, reachableFacet);
             selectedProviders.add(sourceProvider);
->>>>>>> b5f40ffd
           }
         }
       }
@@ -410,11 +338,7 @@
     private static void addItemsFromSourceSet(@Nullable String flavor,
                                               int mask,
                                               int rank,
-<<<<<<< HEAD
-                                              @NotNull IdeSourceProvider sourceProvider,
-=======
                                               @NotNull NamedIdeaSourceProvider sourceProvider,
->>>>>>> b5f40ffd
                                               @NotNull ResourceType type,
                                               @NotNull String name,
                                               @NotNull List<ItemInfo> results,
@@ -1158,9 +1082,6 @@
             renderError(builder, e.toString());
             return;
           }
-          finally {
-            renderTask.dispose();
-          }
           if (image != null) {
             // Need to write it somewhere.
             try {
