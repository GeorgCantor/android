--- conflicted
+++ resolved
@@ -21,10 +21,6 @@
 import com.google.common.cache.Cache;
 import com.google.common.cache.CacheBuilder;
 import com.intellij.openapi.diagnostic.Logger;
-<<<<<<< HEAD
-import com.intellij.openapi.util.io.FileUtil;
-=======
->>>>>>> 0e51918c
 import org.jetbrains.annotations.NotNull;
 import org.jetbrains.annotations.Nullable;
 
@@ -204,17 +200,6 @@
     put(ATTR_SHAPE, GraphicGenerator.Shape.NONE);
     put(ATTR_FONT_SIZE, 144);
     put(ATTR_SOURCE_TYPE, AssetStudioWizardState.SourceType.IMAGE);
-<<<<<<< HEAD
-    final File templateRootFolder = TemplateManager.getTemplateRootFolder();
-
-    if (templateRootFolder != null) {
-      put(ATTR_IMAGE_PATH, new File(templateRootFolder,
-        FileUtil.join(Template.CATEGORY_PROJECTS, NewProjectWizardState.MODULE_TEMPLATE_NAME,
-                      "root", "res", "drawable-xhdpi", "ic_launcher.png"))
-        .getAbsolutePath());
-    }
-=======
->>>>>>> 0e51918c
     put(ATTR_CLIPART_NAME, "android.png");
     put(ATTR_FOREGROUND_COLOR, Color.BLUE);
     put(ATTR_BACKGROUND_COLOR, Color.WHITE);
