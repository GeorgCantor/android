--- conflicted
+++ resolved
@@ -185,15 +185,6 @@
   fun testInlineNavigation() {
     val facet = projectRule.androidFacet(":app")
     val module = facet.mainModule
-<<<<<<< HEAD
-
-    renderPreviewElementForResult(
-        facet,
-        SingleComposePreviewElementInstance.forTesting(
-          "google.simpleapplication.MainActivityKt.MyPreviewWithInline"
-        )
-      )
-=======
     val mainActivityFile =
       facet.virtualFile("src/main/java/google/simpleapplication/MainActivity.kt")
 
@@ -205,7 +196,6 @@
         ),
       )
       .future
->>>>>>> 0d09370c
       .thenAccept { renderResult ->
         val rootView = renderResult!!.rootViews.single()!!
         val viewInfos = parseViewInfo(rootView, logger = LOG)
