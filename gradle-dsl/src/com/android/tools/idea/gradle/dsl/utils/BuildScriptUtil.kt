/*
 * Copyright (C) 2021 The Android Open Source Project
 *
 * Licensed under the Apache License, Version 2.0 (the "License");
 * you may not use this file except in compliance with the License.
 * You may obtain a copy of the License at
 *
 *      http://www.apache.org/licenses/LICENSE-2.0
 *
 * Unless required by applicable law or agreed to in writing, software
 * distributed under the License is distributed on an "AS IS" BASIS,
 * WITHOUT WARRANTIES OR CONDITIONS OF ANY KIND, either express or implied.
 * See the License for the specific language governing permissions and
 * limitations under the License.
 */
@file:JvmName("BuildScriptUtil")

/**
 * This file replicates some methods from android.sdk.common; if anything is changed here then it should probably
 * also be changed in that module.
 */
package com.android.tools.idea.gradle.dsl.utils

<<<<<<< HEAD
import com.intellij.openapi.util.registry.Registry
import java.io.File

internal fun findGradleBuildFile(dirPath: File) : File {
  if(Registry.`is`("android.gradle.declarative.plugin.studio.support", false)) {
=======
import com.android.tools.idea.flags.StudioFlags
import java.io.File

internal fun findGradleBuildFile(dirPath: File) : File {
  if(StudioFlags.DECLARATIVE_PLUGIN_STUDIO_SUPPORT.get()) {
>>>>>>> 574fcae1
    val declarativeBuildFile = File(dirPath, FN_DECLARATIVE_BUILD_GRADLE)
    if (declarativeBuildFile.isFile) return declarativeBuildFile
  }
  val groovyBuildFile = File(dirPath, FN_BUILD_GRADLE)
  if (groovyBuildFile.isFile) return groovyBuildFile
  val kotlinBuildFile = File(dirPath, FN_BUILD_GRADLE_KTS)
  if (kotlinBuildFile.isFile) return kotlinBuildFile

  // Default to Groovy if none exist.
  return groovyBuildFile
}

internal fun findGradleSettingsFile(dirPath: File) : File {
<<<<<<< HEAD
  if(Registry.`is`("android.gradle.declarative.plugin.studio.support", false)) {
=======
  if(StudioFlags.DECLARATIVE_PLUGIN_STUDIO_SUPPORT.get()) {
>>>>>>> 574fcae1
    val declarativeSettingsFile = File(dirPath, FN_DECLARATIVE_SETTINGS_GRADLE)
    if (declarativeSettingsFile.isFile) return declarativeSettingsFile
  }
  val groovySettingsFile = File(dirPath, FN_SETTINGS_GRADLE)
  if (groovySettingsFile.isFile) return groovySettingsFile
  val kotlinSettingsFile = File(dirPath, FN_SETTINGS_GRADLE_KTS)
  if (kotlinSettingsFile.isFile) return kotlinSettingsFile

  // Default to Groovy if none exist.
  return groovySettingsFile
}<|MERGE_RESOLUTION|>--- conflicted
+++ resolved
@@ -21,19 +21,11 @@
  */
 package com.android.tools.idea.gradle.dsl.utils
 
-<<<<<<< HEAD
-import com.intellij.openapi.util.registry.Registry
-import java.io.File
-
-internal fun findGradleBuildFile(dirPath: File) : File {
-  if(Registry.`is`("android.gradle.declarative.plugin.studio.support", false)) {
-=======
 import com.android.tools.idea.flags.StudioFlags
 import java.io.File
 
 internal fun findGradleBuildFile(dirPath: File) : File {
   if(StudioFlags.DECLARATIVE_PLUGIN_STUDIO_SUPPORT.get()) {
->>>>>>> 574fcae1
     val declarativeBuildFile = File(dirPath, FN_DECLARATIVE_BUILD_GRADLE)
     if (declarativeBuildFile.isFile) return declarativeBuildFile
   }
@@ -47,11 +39,7 @@
 }
 
 internal fun findGradleSettingsFile(dirPath: File) : File {
-<<<<<<< HEAD
-  if(Registry.`is`("android.gradle.declarative.plugin.studio.support", false)) {
-=======
   if(StudioFlags.DECLARATIVE_PLUGIN_STUDIO_SUPPORT.get()) {
->>>>>>> 574fcae1
     val declarativeSettingsFile = File(dirPath, FN_DECLARATIVE_SETTINGS_GRADLE)
     if (declarativeSettingsFile.isFile) return declarativeSettingsFile
   }
