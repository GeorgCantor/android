--- conflicted
+++ resolved
@@ -39,10 +39,7 @@
 import java.util.Collections;
 import java.util.EnumSet;
 import java.util.Set;
-<<<<<<< HEAD
-=======
 import java.util.concurrent.TimeUnit;
->>>>>>> b5f40ffd
 import java.util.concurrent.TimeoutException;
 import org.intellij.lang.annotations.Language;
 import org.jetbrains.android.AndroidTestCase;
@@ -308,11 +305,7 @@
   private void ensureCalled(@NotNull Ref<Boolean> called1, @NotNull Ref<Set<Reason>> calledValue1,
                             @NotNull Ref<Boolean> called2, @NotNull Ref<Set<Reason>> calledValue2,
                             @NotNull Reason reason) throws InterruptedException, TimeoutException {
-<<<<<<< HEAD
-    waitForResourceRepositoryUpdates();
-=======
     waitForResourceRepositoryUpdates(4, TimeUnit.SECONDS);
->>>>>>> b5f40ffd
     UIUtil.dispatchAllInvocationEvents();
     assertTrue(called1.get());
     assertEquals(EnumSet.of(reason), calledValue1.get());
