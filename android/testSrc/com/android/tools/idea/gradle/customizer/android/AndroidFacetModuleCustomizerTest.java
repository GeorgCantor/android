/*
 * Copyright (C) 2013 The Android Open Source Project
 *
 * Licensed under the Apache License, Version 2.0 (the "License");
 * you may not use this file except in compliance with the License.
 * You may obtain a copy of the License at
 *
 *      http://www.apache.org/licenses/LICENSE-2.0
 *
 * Unless required by applicable law or agreed to in writing, software
 * distributed under the License is distributed on an "AS IS" BASIS,
 * WITHOUT WARRANTIES OR CONDITIONS OF ANY KIND, either express or implied.
 * See the License for the specific language governing permissions and
 * limitations under the License.
 */
package com.android.tools.idea.gradle.customizer.android;

import com.android.builder.model.AndroidProject;
import com.android.tools.idea.gradle.IdeaAndroidProject;
import com.android.tools.idea.gradle.TestProjects;
import com.android.tools.idea.gradle.stubs.android.AndroidProjectStub;
import com.android.tools.idea.gradle.stubs.android.VariantStub;
import com.intellij.openapi.roots.ModifiableRootModel;
import com.intellij.openapi.roots.ModuleRootManager;
import com.intellij.openapi.util.io.FileUtil;
import com.intellij.testFramework.IdeaTestCase;
import org.jetbrains.android.facet.AndroidFacet;
import org.jetbrains.jps.android.model.impl.JpsAndroidModuleProperties;
import org.jetbrains.plugins.gradle.util.GradleConstants;

import java.io.File;

/**
 * Tests for {@link com.android.tools.idea.gradle.customizer.android.AndroidFacetModuleCustomizer}.
 */
public class AndroidFacetModuleCustomizerTest extends IdeaTestCase {
  private AndroidProjectStub myAndroidProject;
  private AndroidFacetModuleCustomizer myCustomizer;

  @Override
  public void setUp() throws Exception {
    super.setUp();
    File rootDir = new File(FileUtil.toSystemDependentName(myProject.getBasePath()));
    myAndroidProject = TestProjects.createBasicProject(rootDir);
    myAndroidProject.setIsLibrary(true);
    myCustomizer = new AndroidFacetModuleCustomizer();
  }

  @Override
  protected void tearDown() throws Exception {
    if (myAndroidProject != null) {
      myAndroidProject.dispose();
    }
    super.tearDown();
  }

  public void testCustomizeModule() {
    File rootDir = myAndroidProject.getRootDir();
    VariantStub selectedVariant = myAndroidProject.getFirstVariant();
    assertNotNull(selectedVariant);
    String selectedVariantName = selectedVariant.getName();
    IdeaAndroidProject project = new IdeaAndroidProject(GradleConstants.SYSTEM_ID, myAndroidProject.getName(), rootDir, myAndroidProject,
                                                        selectedVariantName, AndroidProject.ARTIFACT_ANDROID_TEST);
<<<<<<< HEAD
    myCustomizer.customizeModule(myModule, myProject, project);
=======
    ModuleRootManager moduleRootManager = ModuleRootManager.getInstance(myModule);
    ModifiableRootModel rootModel = moduleRootManager.getModifiableModel();
    try {
      myCustomizer.customizeModule(myProject, rootModel, project);
    }
    finally {
      rootModel.commit();
    }
>>>>>>> 603529f2

    // Verify that AndroidFacet was added and configured.
    AndroidFacet facet = AndroidFacet.getInstance(myModule);
    assertNotNull(facet);
    assertSame(project, facet.getIdeaAndroidProject());

    JpsAndroidModuleProperties facetState = facet.getProperties();
    assertFalse(facetState.ALLOW_USER_CONFIGURATION);
  }
}<|MERGE_RESOLUTION|>--- conflicted
+++ resolved
@@ -61,9 +61,6 @@
     String selectedVariantName = selectedVariant.getName();
     IdeaAndroidProject project = new IdeaAndroidProject(GradleConstants.SYSTEM_ID, myAndroidProject.getName(), rootDir, myAndroidProject,
                                                         selectedVariantName, AndroidProject.ARTIFACT_ANDROID_TEST);
-<<<<<<< HEAD
-    myCustomizer.customizeModule(myModule, myProject, project);
-=======
     ModuleRootManager moduleRootManager = ModuleRootManager.getInstance(myModule);
     ModifiableRootModel rootModel = moduleRootManager.getModifiableModel();
     try {
@@ -72,7 +69,6 @@
     finally {
       rootModel.commit();
     }
->>>>>>> 603529f2
 
     // Verify that AndroidFacet was added and configured.
     AndroidFacet facet = AndroidFacet.getInstance(myModule);
