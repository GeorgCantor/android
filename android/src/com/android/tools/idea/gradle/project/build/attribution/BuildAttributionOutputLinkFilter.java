--- conflicted
+++ resolved
@@ -48,11 +48,7 @@
     return new HyperlinkInfo() {
       @Override
       public void navigate(@NotNull Project project) {
-<<<<<<< HEAD
-        ServiceManager.getService(project, BuildAttributionManager.class).openResultsTab();
-=======
         project.getService(BuildAttributionManager.class).openResultsTab();
->>>>>>> 44b500f2
       }
     };
   }
