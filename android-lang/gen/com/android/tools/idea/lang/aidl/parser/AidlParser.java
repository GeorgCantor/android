--- conflicted
+++ resolved
@@ -926,14 +926,6 @@
   private static boolean method_declaration_3(PsiBuilder b, int l) {
     if (!recursion_guard_(b, l, "method_declaration_3")) return false;
     boolean r;
-<<<<<<< HEAD
-    r = consumeToken(b, ONEWAY_KEYWORD);
-    if (!r) r = consumeToken(b, IDENTIFIER);
-    if (!r) r = primitiveType(b, l + 1);
-    if (!r) r = consumeToken(b, VOID_KEYWORD);
-    if (!r) r = consumeToken(b, INTERFACE_KEYWORD);
-    if (!r) r = consumeToken(b, RCURLY);
-=======
     Marker m = enter_section_(b);
     r = annotation_list(b, l + 1);
     r = r && consumeToken(b, ONEWAY_KEYWORD);
@@ -943,7 +935,6 @@
     r = r && parameter_list(b, l + 1);
     r = r && consumeTokens(b, 0, RPAREN, ASSIGN, INTVALUE, SEMICOLON);
     exit_section_(b, m, null, r);
->>>>>>> b5f40ffd
     return r;
   }
 
@@ -1385,19 +1376,11 @@
   private static boolean type_recover_0(PsiBuilder b, int l) {
     if (!recursion_guard_(b, l, "type_recover_0")) return false;
     boolean r;
-<<<<<<< HEAD
-    r = qualifiedName(b, l + 1);
-    if (!r) r = consumeToken(b, LPARENTH);
-    if (!r) r = consumeToken(b, COMMA);
-    if (!r) r = consumeToken(b, GT);
-    if (!r) r = consumeToken(b, LCURLY);
-=======
     r = qualified_name(b, l + 1);
     if (!r) r = consumeToken(b, LPAREN);
     if (!r) r = consumeToken(b, COMMA);
     if (!r) r = consumeToken(b, GT);
     if (!r) r = consumeToken(b, LBRACE);
->>>>>>> b5f40ffd
     return r;
   }
 
