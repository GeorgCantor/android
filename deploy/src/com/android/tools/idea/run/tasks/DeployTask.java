/*
 * Copyright (C) 2018 The Android Open Source Project
 *
 * Licensed under the Apache License, Version 2.0 (the "License");
 * you may not use this file except in compliance with the License.
 * You may obtain a copy of the License at
 *
 *      http://www.apache.org/licenses/LICENSE-2.0
 *
 * Unless required by applicable law or agreed to in writing, software
 * distributed under the License is distributed on an "AS IS" BASIS,
 * WITHOUT WARRANTIES OR CONDITIONS OF ANY KIND, either express or implied.
 * See the License for the specific language governing permissions and
 * limitations under the License.
 */
package com.android.tools.idea.run.tasks;

import static com.android.tools.idea.run.ApkInfo.AppInstallOption.FORCE_QUERYABLE;
import static com.android.tools.idea.run.ApkInfo.AppInstallOption.GRANT_ALL_PERMISSIONS;

import com.android.ddmlib.IDevice;
import com.android.sdklib.AndroidVersion;
import com.android.tools.deployer.Deployer;
import com.android.tools.deployer.DeployerException;
import com.android.tools.deployer.InstallOptions;
import com.android.tools.deployer.tasks.Canceller;
import com.android.tools.idea.flags.StudioFlags;
import com.android.tools.idea.run.ApkInfo;
import com.intellij.openapi.diagnostic.Logger;
import com.intellij.openapi.project.Project;
<<<<<<< HEAD
=======
import com.intellij.openapi.util.Computable;
import java.io.File;
>>>>>>> 44b500f2
import java.util.Collection;
import java.util.List;
import java.util.Set;
import java.util.stream.Collectors;
import org.jetbrains.annotations.NotNull;

public class DeployTask extends AbstractDeployTask {

  private static final Logger LOG = Logger.getInstance(DeployTask.class);
  private static final String ID = "DEPLOY";

  private final String[] userInstallOptions;
  private final boolean installOnAllUsers;

  /**
   * Creates a task to deploy a list of apks.
   *
   * @param project  the project that this task is running within.
   * @param packages a collection of apks representing the packages this task will deploy.
   */
  public DeployTask(@NotNull Project project,
                    @NotNull Collection<ApkInfo> packages,
                    String userInstallOptions,
                    boolean installOnAllUsers,
                    boolean alwaysInstallWithPm,
                    Computable<String> installPathProvider) {
    super(project, packages, false, alwaysInstallWithPm, installPathProvider);
    if (userInstallOptions != null && !userInstallOptions.isEmpty()) {
      userInstallOptions = userInstallOptions.trim();
      this.userInstallOptions = userInstallOptions.split("\\s");
    } else {
      this.userInstallOptions = new String[0];
    }
    this.installOnAllUsers = installOnAllUsers;
  }

  @NotNull
  @Override
  public String getId() {
    return ID;
  }

  @Override
  protected boolean shouldTaskLaunchApp() {
    return true;
  }

  @Override
  protected Deployer.Result perform(IDevice device,
                                    Deployer deployer,
                                    @NotNull ApkInfo apkInfo,
                                    @NotNull Canceller canceller) throws DeployerException {
    // All installations default to allow debuggable APKs
    InstallOptions.Builder options = InstallOptions.builder().setAllowDebuggable();

    // We default to install only on the current user because we run only apps installed on the
    // current user. Installing on "all" users causes the device to only update on users that the app
    // is already installed, failing to run if it's not installed on the current user.
    if (!installOnAllUsers && device.getVersion().isGreaterOrEqualThan(24)) {
      options.setInstallOnCurrentUser();
    }

    // Embedded devices (Android Things) have all runtime permissions granted since there's no requirement for user
    // interaction/display. However, regular installation will not grant some permissions until the next device reboot.
    // Installing with "-g" guarantees that the permissions are properly granted at install time.
    if (device.supportsFeature(IDevice.HardwareFeature.EMBEDDED)) {
      options.setGrantAllPermissions();
    }

    // To avoid permission pop-up during instrumented test, an app can request to have all permisssion granted by default.
    Set<ApkInfo.AppInstallOption> requiredInstallOptions = apkInfo.getRequiredInstallOptions();
    if (requiredInstallOptions.contains(GRANT_ALL_PERMISSIONS)
        && device.getVersion().isGreaterOrEqualThan(GRANT_ALL_PERMISSIONS.minSupportedApiLevel)) {
      options.setGrantAllPermissions();
    }

    // Some test services APKs running during intrumented tests require to be visible to allow Binder communication.
    if (requiredInstallOptions.contains(FORCE_QUERYABLE)
        && device.getVersion().isGreaterOrEqualThan(FORCE_QUERYABLE.minSupportedApiLevel)) {
      options.setForceQueryable();
    }

    // API 28 changes how the instant property is set on app install.
    // We can add --full to pmInstallOptions to restore the previous behavior,
    // where an app's instant flag is reset on install, and avoid errors installing
    // a non-instant app over its instant version with the device still treating
    // the app as instant.
    if (device.getVersion().isGreaterOrEqualThan(28)) {
      options.setInstallFullApk();
    }

    // After installing and after returning from the install request, the package manager issues a force-stop to the
    // app it has just finished installing. This force-stop will compete with the "am start" issued from Studio to
    // occasionally prevent the app from starting (if the force-stop from pm is issued after our "am start").
    //
    // Since the app has already been stopped from Studio, requesting "--dont-kill" prevent the package manager from
    // issuing a "force-stop", but still yield the expecting behavior that app is restarted after install. Note that
    // this functionality is only valid for Android Nougat or above.
    boolean isDontKillSupported = device.getVersion().isGreaterOrEqualThan(AndroidVersion.VersionCodes.N);
    if (isDontKillSupported) {
      options.setDontKill();
    }

    // We can just append this, since all these options get string-joined in the end anyways.
    if (userInstallOptions != null) {
      options.setUserInstallOptions(userInstallOptions);
    }

    // Skip verification if possible.
    options.setSkipVerification(device, apkInfo.getApplicationId());

    LOG.info("Installing application: " + apkInfo.getApplicationId());
    Deployer.InstallMode installMode = Deployer.InstallMode.DELTA;
    if (!StudioFlags.DELTA_INSTALL.get()) {
        installMode = Deployer.InstallMode.FULL;
    }

    options.setCancelChecker(canceller);

    Deployer.Result result =
      deployer.install(apkInfo.getApplicationId(), getPathsToInstall(apkInfo), options.build(), installMode);

    // Manually force-stop the application if we set --dont-kill above.
    if (!result.skippedInstall && isDontKillSupported) {
      device.forceStop(apkInfo.getApplicationId());
    }
    return result;
  }

  @NotNull
  @Override
  public String getDescription() {
    return "Install";
  }

  @NotNull
  @Override
  public String getFailureTitle() { return "Installation did not succeed."; }


  @NotNull
  @Override
  protected String createSkippedApkInstallMessage(List<String> skippedApkList, boolean all) {
    if (all) {
      return "App restart successful without requiring a re-install.";
    } else {
      return "App restart successful without re-installing the following APK(s): " +
             skippedApkList.stream().collect(Collectors.joining(", "));
    }
  }
}<|MERGE_RESOLUTION|>--- conflicted
+++ resolved
@@ -28,11 +28,7 @@
 import com.android.tools.idea.run.ApkInfo;
 import com.intellij.openapi.diagnostic.Logger;
 import com.intellij.openapi.project.Project;
-<<<<<<< HEAD
-=======
 import com.intellij.openapi.util.Computable;
-import java.io.File;
->>>>>>> 44b500f2
 import java.util.Collection;
 import java.util.List;
 import java.util.Set;
@@ -92,7 +88,7 @@
     // current user. Installing on "all" users causes the device to only update on users that the app
     // is already installed, failing to run if it's not installed on the current user.
     if (!installOnAllUsers && device.getVersion().isGreaterOrEqualThan(24)) {
-      options.setInstallOnCurrentUser();
+      options.setInstallOnUser(InstallOptions.CURRENT_USER);
     }
 
     // Embedded devices (Android Things) have all runtime permissions granted since there's no requirement for user
