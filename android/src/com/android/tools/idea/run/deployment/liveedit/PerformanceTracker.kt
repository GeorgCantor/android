/*
 * Copyright (C) 2021 The Android Open Source Project
 *
 * Licensed under the Apache License, Version 2.0 (the "License");
 * you may not use this file except in compliance with the License.
 * You may obtain a copy of the License at
 *
 *      http://www.apache.org/licenses/LICENSE-2.0
 *
 * Unless required by applicable law or agreed to in writing, software
 * distributed under the License is distributed on an "AS IS" BASIS,
 * WITHOUT WARRANTIES OR CONDITIONS OF ANY KIND, either express or implied.
 * See the License for the specific language governing permissions and
 * limitations under the License.
 */
package com.android.tools.idea.run.deployment.liveedit

import kotlin.system.measureTimeMillis

class PerformanceTracker {
  val map = HashMap<String, Long>()
  operator fun get(key: String) = map[key]

  fun <T> record(key: String, action: () -> T): T {
<<<<<<< HEAD
    val returnValue: T
=======
    val returnValue: T;
>>>>>>> 574fcae1
    map[key] = measureTimeMillis {
      try {
        returnValue = action()
      } catch (e : LiveEditUpdateException) {
        throw e
      }
    }
    return returnValue
  }
}<|MERGE_RESOLUTION|>--- conflicted
+++ resolved
@@ -22,11 +22,7 @@
   operator fun get(key: String) = map[key]
 
   fun <T> record(key: String, action: () -> T): T {
-<<<<<<< HEAD
-    val returnValue: T
-=======
     val returnValue: T;
->>>>>>> 574fcae1
     map[key] = measureTimeMillis {
       try {
         returnValue = action()
