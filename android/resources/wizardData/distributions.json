--- conflicted
+++ resolved
@@ -3,11 +3,7 @@
     "name": "KitKat",
     "version": "4.4",
     "apiLevel": 19,
-<<<<<<< HEAD
-    "distributionPercentage": 0.004,
-=======
     "distributionPercentage": 0.003,
->>>>>>> 0d09370c
     "url": "https://developer.android.com/about/versions/android-4.4.html",
     "descriptionBlocks": [
       {
@@ -44,11 +40,7 @@
       },
       {
         "title": "",
-<<<<<<< HEAD
-        "body": "Last updated: September 1, 2023"
-=======
-        "body": "Last updated: April 17, 2024"
->>>>>>> 0d09370c
+        "body": "Last updated: April 17, 2024"
       }
     ]
   },
@@ -56,11 +48,7 @@
     "name": "Lollipop",
     "version": "5",
     "apiLevel": 21,
-<<<<<<< HEAD
-    "distributionPercentage": 0.002,
-=======
     "distributionPercentage": 0.001,
->>>>>>> 0d09370c
     "url": "https://developer.android.com/about/versions/android-5.0.html",
     "descriptionBlocks": [
       {
@@ -117,11 +105,7 @@
       },
       {
         "title": "",
-<<<<<<< HEAD
-        "body": "Last updated: September 1, 2023"
-=======
-        "body": "Last updated: April 17, 2024"
->>>>>>> 0d09370c
+        "body": "Last updated: April 17, 2024"
       }
     ]
   },
@@ -129,11 +113,7 @@
     "name": "Lollipop",
     "version": "5.1",
     "apiLevel": 22,
-<<<<<<< HEAD
-    "distributionPercentage": 0.013,
-=======
     "distributionPercentage": 0.008,
->>>>>>> 0d09370c
     "url": "https://developer.android.com/about/versions/android-5.1.html",
     "descriptionBlocks": [
       {
@@ -146,11 +126,7 @@
       },
       {
         "title": "",
-<<<<<<< HEAD
-        "body": "Last updated: September 1, 2023"
-=======
-        "body": "Last updated: April 17, 2024"
->>>>>>> 0d09370c
+        "body": "Last updated: April 17, 2024"
       }
     ]
   },
@@ -158,11 +134,7 @@
     "name": "Marshmallow",
     "version": "6",
     "apiLevel": 23,
-<<<<<<< HEAD
-    "distributionPercentage": 0.02,
-=======
     "distributionPercentage": 0.014,
->>>>>>> 0d09370c
     "url": "https://developer.android.com/about/versions/marshmallow/android-6.0.html",
     "descriptionBlocks": [
       {
@@ -195,11 +167,7 @@
       },
       {
         "title": "",
-<<<<<<< HEAD
-        "body": "Last updated: September 1, 2023"
-=======
-        "body": "Last updated: April 17, 2024"
->>>>>>> 0d09370c
+        "body": "Last updated: April 17, 2024"
       }
     ]
   },
@@ -207,11 +175,7 @@
     "name": "Nougat",
     "version": "7",
     "apiLevel": 24,
-<<<<<<< HEAD
-    "distributionPercentage": 0.013,
-=======
     "distributionPercentage": 0.01,
->>>>>>> 0d09370c
     "url": "https://developer.android.com/about/versions/nougat/android-7.0.html",
     "descriptionBlocks": [
       {
@@ -260,11 +224,7 @@
       },
       {
         "title": "",
-<<<<<<< HEAD
-        "body": "Last updated: September 1, 2023"
-=======
-        "body": "Last updated: April 17, 2024"
->>>>>>> 0d09370c
+        "body": "Last updated: April 17, 2024"
       }
     ]
   },
@@ -272,11 +232,7 @@
     "name": "Nougat",
     "version": "7.1",
     "apiLevel": 25,
-<<<<<<< HEAD
-    "distributionPercentage": 0.014,
-=======
     "distributionPercentage": 0.01,
->>>>>>> 0d09370c
     "url": "https://developer.android.com/about/versions/nougat/android-7.1.html",
     "descriptionBlocks": [
       {
@@ -305,11 +261,7 @@
       },
       {
         "title": "",
-<<<<<<< HEAD
-        "body": "Last updated: September 1, 2023"
-=======
-        "body": "Last updated: April 17, 2024"
->>>>>>> 0d09370c
+        "body": "Last updated: April 17, 2024"
       }
     ]
   },
@@ -317,11 +269,7 @@
     "name": "Oreo",
     "version": "8",
     "apiLevel": 26,
-<<<<<<< HEAD
-    "distributionPercentage": 0.02,
-=======
     "distributionPercentage": 0.015,
->>>>>>> 0d09370c
     "url": "https://developer.android.com/about/versions/oreo/android-8.0",
     "descriptionBlocks": [
       {
@@ -350,11 +298,7 @@
       },
       {
         "title": "",
-<<<<<<< HEAD
-        "body": "Last updated: September 1, 2023"
-=======
-        "body": "Last updated: April 17, 2024"
->>>>>>> 0d09370c
+        "body": "Last updated: April 17, 2024"
       }
     ]
   },
@@ -362,11 +306,7 @@
     "name": "Oreo",
     "version": "8.1",
     "apiLevel": 27,
-<<<<<<< HEAD
-    "distributionPercentage": 0.055,
-=======
     "distributionPercentage": 0.044,
->>>>>>> 0d09370c
     "url": "https://developer.android.com/about/versions/oreo/android-8.1",
     "descriptionBlocks": [
       {
@@ -387,11 +327,7 @@
       },
       {
         "title": "",
-<<<<<<< HEAD
-        "body": "Last updated: September 1, 2023"
-=======
-        "body": "Last updated: April 17, 2024"
->>>>>>> 0d09370c
+        "body": "Last updated: April 17, 2024"
       }
     ]
   },
@@ -399,11 +335,7 @@
     "name": "Pie",
     "version": "9",
     "apiLevel": 28,
-<<<<<<< HEAD
-    "distributionPercentage": 0.108,
-=======
     "distributionPercentage": 0.085,
->>>>>>> 0d09370c
     "url": "https://developer.android.com/about/versions/pie/android-9.0",
     "descriptionBlocks": [
       {
@@ -428,11 +360,7 @@
       },
       {
         "title": "",
-<<<<<<< HEAD
-        "body": "Last updated: September 1, 2023"
-=======
-        "body": "Last updated: April 17, 2024"
->>>>>>> 0d09370c
+        "body": "Last updated: April 17, 2024"
       }
     ]
   },
@@ -440,11 +368,7 @@
     "name": "Q",
     "version": "10",
     "apiLevel": 29,
-<<<<<<< HEAD
-    "distributionPercentage": 0.166,
-=======
     "distributionPercentage": 0.138,
->>>>>>> 0d09370c
     "url": "https://developer.android.com/about/versions/10",
     "descriptionBlocks": [
       {
@@ -465,11 +389,7 @@
       },
       {
         "title": "",
-<<<<<<< HEAD
-        "body": "Last updated: September 1, 2023"
-=======
-        "body": "Last updated: April 17, 2024"
->>>>>>> 0d09370c
+        "body": "Last updated: April 17, 2024"
       }
     ]
   },
@@ -477,11 +397,7 @@
     "name": "R",
     "version": "11",
     "apiLevel": 30,
-<<<<<<< HEAD
-    "distributionPercentage": 0.22,
-=======
     "distributionPercentage": 0.192,
->>>>>>> 0d09370c
     "url": "https://developer.android.com/about/versions/11",
     "descriptionBlocks": [
       {
@@ -498,11 +414,7 @@
       },
       {
         "title": "",
-<<<<<<< HEAD
-        "body": "Last updated: September 1, 2023"
-=======
-        "body": "Last updated: April 17, 2024"
->>>>>>> 0d09370c
+        "body": "Last updated: April 17, 2024"
       }
     ]
   },
@@ -510,11 +422,7 @@
     "name": "S",
     "version": "12",
     "apiLevel": 31,
-<<<<<<< HEAD
-    "distributionPercentage": 0.159,
-=======
     "distributionPercentage": 0.148,
->>>>>>> 0d09370c
     "url": "https://developer.android.com/about/versions/12",
     "descriptionBlocks": [
       {
@@ -535,11 +443,7 @@
       },
       {
         "title": "",
-<<<<<<< HEAD
-        "body": "Last updated: September 1, 2023"
-=======
-        "body": "Last updated: April 17, 2024"
->>>>>>> 0d09370c
+        "body": "Last updated: April 17, 2024"
       }
     ]
   },
@@ -547,11 +451,7 @@
     "name": "T",
     "version": "13",
     "apiLevel": 33,
-<<<<<<< HEAD
-    "distributionPercentage": 0.204,
-=======
     "distributionPercentage": 0.211,
->>>>>>> 0d09370c
     "url": "https://developer.android.com/about/versions/13",
     "descriptionBlocks": [
       {
@@ -568,9 +468,6 @@
       },
       {
         "title": "",
-<<<<<<< HEAD
-        "body": "Last updated: September 1, 2023"
-=======
         "body": "Last updated: April 17, 2024"
       }
     ]
@@ -597,7 +494,6 @@
       {
         "title": "",
         "body": "Last updated: April 17, 2024"
->>>>>>> 0d09370c
       }
     ]
   }
