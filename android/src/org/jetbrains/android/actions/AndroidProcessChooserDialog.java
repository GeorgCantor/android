// Copyright 2000-2020 JetBrains s.r.o. Use of this source code is governed by the Apache 2.0 license that can be found in the LICENSE file.
package org.jetbrains.android.actions;

import com.android.ddmlib.AndroidDebugBridge;
import com.android.ddmlib.Client;
import com.android.ddmlib.ClientData;
import com.android.ddmlib.IDevice;
import com.android.tools.idea.adb.AdbService;
import com.android.tools.idea.ddms.DeviceNameProperties;
import com.android.tools.idea.ddms.DeviceNamePropertiesFetcher;
import com.android.tools.idea.ddms.DeviceNamePropertiesProvider;
import com.android.tools.idea.ddms.DeviceRenderer;
import com.android.tools.idea.help.StudioHelpManagerImpl;
import com.android.tools.idea.model.AndroidModel;
import com.android.tools.idea.run.editor.AndroidDebugger;
import com.google.common.collect.Lists;
import com.google.common.util.concurrent.FutureCallback;
import com.intellij.facet.ProjectFacetManager;
import com.intellij.ide.ui.search.SearchUtil;
import com.intellij.ide.util.PropertiesComponent;
import com.intellij.openapi.application.ApplicationManager;
import com.intellij.openapi.diagnostic.Logger;
import com.intellij.openapi.project.Project;
import com.intellij.openapi.ui.DialogWrapper;
import com.intellij.openapi.ui.Messages;
import com.intellij.openapi.util.text.StringUtil;
import com.intellij.psi.XmlRecursiveElementVisitor;
import com.intellij.psi.xml.XmlAttribute;
import com.intellij.psi.xml.XmlElement;
import com.intellij.ui.CollectionComboBoxModel;
import com.intellij.ui.ColoredTreeCellRenderer;
import com.intellij.ui.DoubleClickListener;
import com.intellij.ui.SimpleListCellRenderer;
import com.intellij.ui.SimpleTextAttributes;
import com.intellij.ui.TreeSpeedSearch;
import com.intellij.ui.components.JBCheckBox;
import com.intellij.ui.treeStructure.Tree;
import com.intellij.util.ui.UIUtil;
import com.intellij.util.ui.tree.TreeUtil;
import com.intellij.util.ui.update.MergingUpdateQueue;
import com.intellij.util.ui.update.Update;
import java.awt.event.KeyAdapter;
import java.awt.event.KeyEvent;
import java.awt.event.MouseEvent;
import java.util.Arrays;
import java.util.Collections;
import java.util.HashSet;
import java.util.LinkedList;
import java.util.List;
import java.util.Set;
import javax.swing.*;
import javax.swing.tree.DefaultMutableTreeNode;
import javax.swing.tree.DefaultTreeModel;
import javax.swing.tree.TreeNode;
import javax.swing.tree.TreePath;
import org.jetbrains.android.compiler.AndroidCompileUtil;
import org.jetbrains.android.dom.manifest.Manifest;
import org.jetbrains.android.facet.AndroidFacet;
import org.jetbrains.android.sdk.AndroidSdkUtils;
import org.jetbrains.android.util.AndroidBundle;
import org.jetbrains.annotations.NonNls;
import org.jetbrains.annotations.NotNull;
import org.jetbrains.annotations.Nullable;

public class AndroidProcessChooserDialog extends DialogWrapper {
  @NonNls private static final String DEBUGGABLE_PROCESS_PROPERTY = "DEBUGGABLE_PROCESS";
  @NonNls private static final String SHOW_ALL_PROCESSES_PROPERTY = "SHOW_ALL_PROCESSES";
  @NonNls private static final String DEBUGGABLE_DEVICE_PROPERTY = "DEBUGGABLE_DEVICE";
  @NonNls private static final String DEBUGGER_ID_PROPERTY = "DEBUGGER_ID";

  private final Project myProject;
  private final boolean myShowDebuggerSelection;
  private final MyProcessTreeCellRenderer myCellRenderer;
  private JPanel myContentPanel;
  private Tree myProcessTree;
  private JBCheckBox myShowAllProcessesCheckBox;

  private JComboBox<AndroidDebugger> myDebuggerTypeCombo;
  private JLabel myDebuggerLabel;

  private String myLastSelectedDevice;
  private String myLastSelectedProcess;

  private final MergingUpdateQueue myUpdatesQueue;
  private final AndroidDebugBridge.IClientChangeListener myClientChangeListener;
  private final AndroidDebugBridge.IDeviceChangeListener myDeviceChangeListener;

  private Client mySelectedClient;
  private AndroidDebugger myAndroidDebugger;

  public AndroidProcessChooserDialog(@NotNull Project project, boolean showDebuggerSelection) {
    super(project);
    setTitle("Choose Process");

    myShowDebuggerSelection = showDebuggerSelection;

    myProject = project;
    myUpdatesQueue =
      new MergingUpdateQueue("AndroidProcessChooserDialogUpdatingQueue", 500, true, MergingUpdateQueue.ANY_COMPONENT, getDisposable());

    final PropertiesComponent properties = PropertiesComponent.getInstance(myProject);
    myLastSelectedProcess = properties.getValue(DEBUGGABLE_PROCESS_PROPERTY);
    myLastSelectedDevice = properties.getValue(DEBUGGABLE_DEVICE_PROPERTY);
    String lastSelectedDebuggerId = properties.getValue(DEBUGGER_ID_PROPERTY);

    final boolean showAllProcesses = Boolean.parseBoolean(properties.getValue(SHOW_ALL_PROCESSES_PROPERTY));

    myShowAllProcessesCheckBox.setSelected(showAllProcesses);

    myClientChangeListener = (client, changeMask) -> updateTree();
    AndroidDebugBridge.addClientChangeListener(myClientChangeListener);

    myDeviceChangeListener = new AndroidDebugBridge.IDeviceChangeListener() {
      @Override
      public void deviceConnected(@NotNull IDevice device) {
        updateTree();
      }

      @Override
      public void deviceDisconnected(@NotNull IDevice device) {
        updateTree();
      }

      @Override
      public void deviceChanged(@NotNull IDevice device, int changeMask) {
        updateTree();
      }
    };
    AndroidDebugBridge.addDeviceChangeListener(myDeviceChangeListener);

    myShowAllProcessesCheckBox.addActionListener(e -> updateTree());

    setupDebuggerSelection(showDebuggerSelection, lastSelectedDebuggerId);

    myProcessTree.addTreeSelectionListener(e -> {
      IDevice selectedDevice = getSelectedDevice();
      Client selectedClient = getSelectedClient();

      myLastSelectedDevice = getPersistableName(selectedDevice);
      myLastSelectedProcess = getPersistableName(selectedClient);

      getOKAction().setEnabled(selectedDevice != null && selectedClient != null);
    });

    TreeSpeedSearch treeSpeedSearch = new TreeSpeedSearch(myProcessTree) {
      @Override
      protected boolean isMatchingElement(Object element, String pattern) {
        if (element instanceof TreePath) {
          Object lastComponent = ((TreePath)element).getLastPathComponent();
          if (lastComponent instanceof DefaultMutableTreeNode) {
            Object userObject = ((DefaultMutableTreeNode)lastComponent).getUserObject();
            if (userObject instanceof Client) {
              String pkg = ((Client)userObject).getClientData().getClientDescription();
              return pkg != null && pkg.contains(pattern);
            }
          }
        }
        return false;
      }
    };

    myCellRenderer = new MyProcessTreeCellRenderer(treeSpeedSearch, DeviceRenderer.shouldShowSerialNumbers(getDeviceList()),
                                                   new DeviceNamePropertiesFetcher(new FutureCallback<DeviceNameProperties>() {
                                                     @Override
                                                     public void onSuccess(@Nullable DeviceNameProperties result) {
                                                       updateTree();
                                                     }

                                                     @Override
                                                     public void onFailure(@NotNull Throwable t) {
                                                       Logger.getInstance(AndroidProcessChooserDialog.class)
                                                         .warn("Error retrieving device name properties", t);
                                                     }
                                                   }, getDisposable()));
    myProcessTree.setCellRenderer(myCellRenderer);

    new DoubleClickListener() {
      @Override
      protected boolean onDoubleClick(@NotNull MouseEvent event) {
        if (isOKActionEnabled()) {
          doOKAction();
          return true;
        }
        return false;
      }
    }.installOn(myProcessTree);

    myProcessTree.addKeyListener(new KeyAdapter() {
      @Override
      public void keyPressed(KeyEvent e) {
        if (e.getKeyCode() == KeyEvent.VK_ENTER && isOKActionEnabled()) {
          doOKAction();
        }
      }
    });

    doUpdateTree(showAllProcesses);
    init();
  }

  private void setupDebuggerSelection(boolean showDebuggerSelection, @Nullable String lastSelectedDebuggerId) {
    if (!showDebuggerSelection) {
      myDebuggerLabel.setVisible(false);
      myDebuggerTypeCombo.setVisible(false);
      return;
    }

    AndroidDebugger selectedDebugger = null;
    AndroidDebugger defaultDebugger = null;
    List<AndroidDebugger> androidDebuggers = new LinkedList<>();
    for (AndroidDebugger androidDebugger : AndroidDebugger.EP_NAME.getExtensions()) {
      if (!androidDebugger.supportsProject(myProject)) {
        continue;
      }
      androidDebuggers.add(androidDebugger);
      if (selectedDebugger == null &&
          lastSelectedDebuggerId != null &&
          androidDebugger.getId().equals(lastSelectedDebuggerId)) {
        selectedDebugger = androidDebugger;
      }
      else if (androidDebugger.shouldBeDefault()) {
        defaultDebugger = androidDebugger;
      }
    }

    if (selectedDebugger == null) {
      selectedDebugger = defaultDebugger;
    }

    androidDebuggers.sort((left, right) -> left.getId().compareTo(right.getId()));
    myDebuggerTypeCombo.setModel(new CollectionComboBoxModel(androidDebuggers));
    myDebuggerTypeCombo.setRenderer(SimpleListCellRenderer.create("", AndroidDebugger::getDisplayName));
    if (selectedDebugger != null) {
      myDebuggerTypeCombo.setSelectedItem(selectedDebugger);
    }
  }

  @NotNull
  private static String getPersistableName(@Nullable Client client) {
    return client == null ? "" : client.getClientData().getClientDescription();
  }

  @NotNull
  private static String getPersistableName(@Nullable IDevice device) {
    return device == null ? "" : device.getName();
  }

  @Override
  public JComponent getPreferredFocusedComponent() {
    return myProcessTree;
  }

  @Nullable
  @Override
  protected String getHelpId() {
    return StudioHelpManagerImpl.STUDIO_HELP_PREFIX + "studio/debug/index.html";
  }

  @Override
  protected void dispose() {
    super.dispose();

    AndroidDebugBridge.removeDeviceChangeListener(myDeviceChangeListener);
    AndroidDebugBridge.removeClientChangeListener(myClientChangeListener);
  }

  private void updateTree() {
    final boolean showAllProcesses = myShowAllProcessesCheckBox.isSelected();

    myUpdatesQueue.queue(new Update(AndroidProcessChooserDialog.this) {
      @Override
      public void run() {
        final AndroidDebugBridge debugBridge = AndroidSdkUtils.getDebugBridge(myProject);
        if (debugBridge != null && AdbService.isDdmsCorrupted(debugBridge)) {
          ApplicationManager.getApplication().invokeLater(() -> {
            Messages.showErrorDialog(myContentPanel, AndroidBundle.message("ddms.corrupted.error"));
            AndroidProcessChooserDialog.this.close(1);
          });
          return;
        }

        doUpdateTree(showAllProcesses);
      }

      @Override
      public boolean canEat(Update update) {
        return true;
      }
    });
  }

  private List<IDevice> getDeviceList() {
    final AndroidDebugBridge debugBridge = AndroidSdkUtils.getDebugBridge(myProject);
    if (debugBridge == null) {
      return Collections.EMPTY_LIST;
    }
    return Arrays.asList(debugBridge.getDevices());
  }

  private void doUpdateTree(boolean showAllProcesses) {
    final AndroidDebugBridge debugBridge = AndroidSdkUtils.getDebugBridge(myProject);

    final DefaultMutableTreeNode root = new DefaultMutableTreeNode();
    final DefaultTreeModel model = new DefaultTreeModel(root);

    if (debugBridge == null) {
      myProcessTree.setModel(model);
      return;
    }

    final Set<String> processNames = collectAllProcessNames(myProject);

    TreeNode selectedDeviceNode = null;
    TreeNode selectedClientNode = null;

    Object[] firstTreePath = null;

    final IDevice[] devices = debugBridge.getDevices();
    for (IDevice device : devices) {
      final DefaultMutableTreeNode deviceNode = new DefaultMutableTreeNode(device);
      root.add(deviceNode);

      final String deviceName = device.getName();
      if (deviceName.equals(myLastSelectedDevice)) {
        selectedDeviceNode = deviceNode;
      }

      List<Client> clients = Lists.newArrayList(device.getClients());
      clients.sort((c1, c2) -> {
        String n1 = StringUtil.notNullize(c1.getClientData().getClientDescription());
        String n2 = StringUtil.notNullize(c2.getClientData().getClientDescription());
        return n1.compareTo(n2);
      });

      for (Client client : clients) {
        final String clientDescription = client.getClientData().getClientDescription();

        if (clientDescription != null && (showAllProcesses || isRelatedProcess(processNames, clientDescription))) {
          final DefaultMutableTreeNode clientNode = new DefaultMutableTreeNode(client);
          deviceNode.add(clientNode);

          if (clientDescription.equals(myLastSelectedProcess) && (selectedDeviceNode == null || deviceName.equals(myLastSelectedDevice))) {
            selectedClientNode = clientNode;
            selectedDeviceNode = deviceNode;
          }

          if (firstTreePath == null) {
            firstTreePath = new Object[]{root, deviceNode, clientNode};
          }
        }
      }
    }

    final Object[] pathToSelect;
    if (selectedDeviceNode != null && selectedClientNode != null) {
      pathToSelect = new Object[]{root, selectedDeviceNode, selectedClientNode};
    }
    else if (selectedDeviceNode != null) {
      pathToSelect = new Object[]{root, selectedDeviceNode};
    }
    else {
      pathToSelect = firstTreePath;
    }

    myCellRenderer.setShowSerial(DeviceRenderer.shouldShowSerialNumbers(Arrays.asList(devices)));

    UIUtil.invokeLaterIfNeeded(() -> {
      myProcessTree.setModel(model);

      if (pathToSelect != null) {
        myProcessTree.getSelectionModel().setSelectionPath(new TreePath(pathToSelect));
      }
      else {
        getOKAction().setEnabled(false);
      }

      TreeUtil.expandAll(myProcessTree);
    });
  }

  private static boolean isRelatedProcess(Set<String> processNames, String clientDescription) {
    final String lc = StringUtil.toLowerCase(clientDescription);

    for (String processName : processNames) {
      if (lc.startsWith(processName)) {
        return true;
      }
    }
    return false;
  }

  @NotNull
  private static Set<String> collectAllProcessNames(Project project) {
    final List<AndroidFacet> facets = ProjectFacetManager.getInstance(project).getFacets(AndroidFacet.ID);
    final Set<String> result = new HashSet<String>();

    for (AndroidFacet facet : facets) {
      final String packageName = AndroidCompileUtil.getAaptManifestPackage(facet);

      if (packageName != null) {
        result.add(StringUtil.toLowerCase(packageName));
      }
      final Manifest manifest = Manifest.getMainManifest(facet);

      if (manifest != null) {
        final XmlElement xmlElement = manifest.getXmlElement();

        if (xmlElement != null) {
          collectProcessNames(xmlElement, result);
        }
      }
<<<<<<< HEAD
      final AndroidModel androidModel = facet.getModel();
=======
      final AndroidModel androidModel = AndroidModel.get(facet);
>>>>>>> c50c8b87
      if (androidModel != null) {
        result.addAll(androidModel.getAllApplicationIds());
      }
    }

    return result;
  }

  private static void collectProcessNames(XmlElement xmlElement, final Set<String> result) {
    xmlElement.accept(new XmlRecursiveElementVisitor() {
      @Override
      public void visitXmlAttribute(XmlAttribute attribute) {
        if ("process".equals(attribute.getLocalName())) {
          final String value = attribute.getValue();

          if (value != null) {
            result.add(StringUtil.toLowerCase(value));
          }
        }
      }
    });
  }

  @Override
  protected JComponent createCenterPanel() {
    return myContentPanel;
  }

  @Override
  protected void doOKAction() {
    final PropertiesComponent properties = PropertiesComponent.getInstance(myProject);

    final IDevice selectedDevice = getSelectedDevice();
    if (selectedDevice == null) {
      return;
    }

    mySelectedClient = getSelectedClient();
    if (mySelectedClient == null) {
      return;
    }

    myAndroidDebugger = (AndroidDebugger)myDebuggerTypeCombo.getSelectedItem();

    properties.setValue(DEBUGGABLE_DEVICE_PROPERTY, getPersistableName(selectedDevice));
    properties.setValue(DEBUGGABLE_PROCESS_PROPERTY, getPersistableName(mySelectedClient));
    properties.setValue(SHOW_ALL_PROCESSES_PROPERTY, Boolean.toString(myShowAllProcessesCheckBox.isSelected()));

    if (myAndroidDebugger != null) {
      properties.setValue(DEBUGGER_ID_PROPERTY, myAndroidDebugger.getId());
    }

    super.doOKAction();
  }

  /**
   * Returns the client that was selected if OK was pressed, null otherwise.
   */
  @Nullable
  public Client getClient() {
    return mySelectedClient;
  }

  @NotNull
  public AndroidDebugger getAndroidDebugger() {
    assert myShowDebuggerSelection : "Cannot obtain debugger after constructing dialog w/o debugger selection combo";
    return myAndroidDebugger;
  }

  @Override
  protected String getDimensionServiceKey() {
    return "AndroidProcessChooserDialog";
  }

  @Nullable
  private IDevice getSelectedDevice() {
    final TreePath selectionPath = myProcessTree.getSelectionPath();
    if (selectionPath == null || selectionPath.getPathCount() < 2) {
      return null;
    }

    DefaultMutableTreeNode selectedNode = (DefaultMutableTreeNode)selectionPath.getPathComponent(1);
    final Object obj = selectedNode.getUserObject();
    return obj instanceof IDevice ? (IDevice)obj : null;
  }

  @Nullable
  private Client getSelectedClient() {
    final TreePath selectionPath = myProcessTree.getSelectionPath();
    if (selectionPath == null || selectionPath.getPathCount() < 3) {
      return null;
    }

    DefaultMutableTreeNode selectedNode = (DefaultMutableTreeNode)selectionPath.getPathComponent(2);
    final Object obj = selectedNode.getUserObject();
    return obj instanceof Client ? (Client)obj : null;
  }

  private static class MyProcessTreeCellRenderer extends ColoredTreeCellRenderer {
    private final TreeSpeedSearch mySpeedSearch;
    private boolean myShowSerial;
    private DeviceNamePropertiesProvider myDeviceNamePropertiesProvider;

    public MyProcessTreeCellRenderer(@NotNull TreeSpeedSearch treeSpeedSearch,
                                     boolean showSerial,
                                     @NotNull DeviceNamePropertiesProvider deviceNamePropertiesProvider) {
      mySpeedSearch = treeSpeedSearch;
      myShowSerial = showSerial;
      myDeviceNamePropertiesProvider = deviceNamePropertiesProvider;
    }

    public void setShowSerial(boolean showSerial) {
      myShowSerial = showSerial;
    }

    @Override
    public void customizeCellRenderer(@NotNull JTree tree,
                                      Object value,
                                      boolean selected,
                                      boolean expanded,
                                      boolean leaf,
                                      int row,
                                      boolean hasFocus) {
      if (!(value instanceof DefaultMutableTreeNode)) {
        return;
      }

      final Object userObject = ((DefaultMutableTreeNode)value).getUserObject();
      if (userObject instanceof IDevice) {
        IDevice device = (IDevice)userObject;
        DeviceRenderer.renderDeviceName(device, myDeviceNamePropertiesProvider.get(device), this, myShowSerial);
      }
      else if (userObject instanceof Client) {
        final ClientData clientData = ((Client)userObject).getClientData();

        SimpleTextAttributes attr = SimpleTextAttributes.REGULAR_ATTRIBUTES;
        SearchUtil.appendFragments(mySpeedSearch.getEnteredPrefix(), clientData.getClientDescription(), attr.getStyle(), attr.getFgColor(),
                                   attr.getBgColor(), this);

        if (clientData.isValidUserId() && clientData.getUserId() != 0) {
          append(" (user " + Integer.toString(clientData.getUserId()) + ")", SimpleTextAttributes.GRAY_ATTRIBUTES);
        }
      }
    }
  }
}<|MERGE_RESOLUTION|>--- conflicted
+++ resolved
@@ -409,11 +409,7 @@
           collectProcessNames(xmlElement, result);
         }
       }
-<<<<<<< HEAD
-      final AndroidModel androidModel = facet.getModel();
-=======
       final AndroidModel androidModel = AndroidModel.get(facet);
->>>>>>> c50c8b87
       if (androidModel != null) {
         result.addAll(androidModel.getAllApplicationIds());
       }
