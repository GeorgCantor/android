--- conflicted
+++ resolved
@@ -41,13 +41,8 @@
   fun collect(issue: GradleSyncIssue)
 
   /**
-<<<<<<< HEAD
-   * Logs collected usages to the usage tracker as a [AndroidStudioEvent.EventKind.GRADLE_SYNC_ISSUES] and/or
-   * [AndroidStudioEvent.EventKind.GRADLE_SYNC_FAILURE_DETAILS] event. This method is supposed to be called on EDT only.
-=======
    * Logs collected usages to the usage tracker as a [AndroidStudioEvent.EventKind.GRADLE_SYNC_ISSUES] event.
    * This method is supposed to be called on EDT only.
->>>>>>> 574fcae1
    */
   fun reportToUsageTracker(rootProjectPath: @SystemIndependent String)
 
