/*
 * Copyright (C) 2023 The Android Open Source Project
 *
 * Licensed under the Apache License, Version 2.0 (the "License");
 * you may not use this file except in compliance with the License.
 * You may obtain a copy of the License at
 *
 *      http://www.apache.org/licenses/LICENSE-2.0
 *
 * Unless required by applicable law or agreed to in writing, software
 * distributed under the License is distributed on an "AS IS" BASIS,
 * WITHOUT WARRANTIES OR CONDITIONS OF ANY KIND, either express or implied.
 * See the License for the specific language governing permissions and
 * limitations under the License.
 */
package com.android.tools.idea.devicemanagerv2

import com.android.sdklib.AndroidVersion
import com.android.sdklib.deviceprovisioner.DeviceError
import com.android.sdklib.deviceprovisioner.DeviceHandle
import com.android.sdklib.deviceprovisioner.DeviceTemplate
import com.android.sdklib.deviceprovisioner.DeviceType
import com.android.sdklib.devices.Abi
import com.android.tools.idea.deviceprovisioner.DEVICE_HANDLE_KEY
import com.android.tools.idea.deviceprovisioner.DEVICE_TEMPLATE_KEY
import com.intellij.openapi.actionSystem.DataKey
import javax.swing.Icon

/**
 * Immutable snapshot of relevant parts of a [DeviceHandle] or [DeviceTemplate] for use in
 * CategoryTable.
 */
internal data class DeviceRowData(
  /**
   * If this row represents a template, this value is set and handle is null. Otherwise, handle must
   * be set, and this is also set to handle.sourceTemplate (which may be null).
   */
  val template: DeviceTemplate?,
  val handle: DeviceHandle?,
  val name: String,
  val type: DeviceType,
  val icon: Icon,
  val androidVersion: AndroidVersion?,
  val abi: Abi?,
  val status: Status,
  val error: DeviceError?,
  val handleType: HandleType,
  val wearPairingId: String?,
  val pairingStatus: List<PairingStatus>,
) {
  init {
    checkNotNull(handle ?: template) { "Either template or handle must be set" }
    // Reference these DataKeys so they get registered before we create any DeviceRowDatas
    DEVICE_ROW_DATA_KEY
    DEVICE_HANDLE_KEY
  }

  fun key() = handle ?: template!!

  val isVirtual
    get() = handleType == HandleType.VIRTUAL

  companion object {
    fun create(handle: DeviceHandle, pairingStatus: List<PairingStatus>): DeviceRowData {
      val state = handle.state
      val properties = state.properties
      return DeviceRowData(
        template = handle.sourceTemplate,
        handle = handle,
        name = properties.title,
        type = properties.deviceType ?: DeviceType.HANDHELD,
        icon = properties.icon,
        androidVersion = properties.androidVersion,
        abi = properties.primaryAbi,
        status =
          when {
            state.isOnline() -> Status.ONLINE
            else -> Status.OFFLINE
          },
        error = state.error,
        handleType =
          when {
            handle.reservationAction != null -> HandleType.REMOTE
            properties.isVirtual == true -> HandleType.VIRTUAL
            properties.isVirtual == false -> HandleType.PHYSICAL
            else -> HandleType.UNKNOWN
          },
        wearPairingId = properties.wearPairingId,
        pairingStatus = pairingStatus,
      )
    }

    fun create(template: DeviceTemplate): DeviceRowData {
      val properties = template.properties
      return DeviceRowData(
        template = template,
        handle = null,
        name = properties.title,
        type = properties.deviceType ?: DeviceType.HANDHELD,
        icon = properties.icon,
        androidVersion = properties.androidVersion,
        abi = properties.primaryAbi,
        status = Status.OFFLINE,
<<<<<<< HEAD
        error = null,
        handleType = HandleType.REMOTE,
        wearPairingId = properties.wearPairingId,
=======
        error = template.state.error,
        handleType = HandleType.REMOTE,
        wearPairingId = null,
>>>>>>> 0d09370c
        pairingStatus = emptyList(),
      )
    }
  }

  enum class Status {
    OFFLINE,
    ONLINE;

    override fun toString() = name.titlecase()
  }

  enum class HandleType {
    UNKNOWN,
    PHYSICAL,
    VIRTUAL,
    REMOTE;

    override fun toString() = name.titlecase()
  }
}

internal val DEVICE_ROW_DATA_KEY = DataKey.create<DeviceRowData>("DeviceRowData")

internal fun provideRowData(dataId: String, row: DeviceRowData): Any? =
  when {
    DEVICE_ROW_DATA_KEY.`is`(dataId) -> row
    DEVICE_HANDLE_KEY.`is`(dataId) -> row.handle
    DEVICE_TEMPLATE_KEY.`is`(dataId) -> row.template
    else -> null
  }

internal fun String.titlecase() = lowercase().let { it.replaceFirstChar { it.uppercase() } }<|MERGE_RESOLUTION|>--- conflicted
+++ resolved
@@ -101,15 +101,9 @@
         androidVersion = properties.androidVersion,
         abi = properties.primaryAbi,
         status = Status.OFFLINE,
-<<<<<<< HEAD
-        error = null,
-        handleType = HandleType.REMOTE,
-        wearPairingId = properties.wearPairingId,
-=======
         error = template.state.error,
         handleType = HandleType.REMOTE,
         wearPairingId = null,
->>>>>>> 0d09370c
         pairingStatus = emptyList(),
       )
     }
