--- conflicted
+++ resolved
@@ -17,15 +17,8 @@
 
 import com.android.annotations.Trace
 import com.android.tools.idea.log.LogWrapper
-<<<<<<< HEAD
-import com.android.tools.idea.run.deployment.liveedit.LiveEditUpdateException.Companion.compilationError
-import com.android.tools.idea.run.deployment.liveedit.LiveEditUpdateException.Companion.internalError
-import com.android.tools.idea.run.deployment.liveedit.LiveEditUpdateException.Companion.internalErrorNoBindContext
-import com.android.tools.idea.run.deployment.liveedit.LiveEditUpdateException.Companion.nonPrivateInlineFunctionFailure
-=======
 import com.android.tools.idea.run.deployment.liveedit.LiveEditUpdateException.Companion.internalErrorCodeGenException
 import com.android.tools.idea.run.deployment.liveedit.LiveEditUpdateException.Companion.internalErrorCompileCommandException
->>>>>>> 0d09370c
 import com.android.tools.idea.run.deployment.liveedit.desugaring.LiveEditDesugar
 import com.android.tools.idea.run.deployment.liveedit.desugaring.LiveEditDesugarRequest
 import com.android.tools.idea.run.deployment.liveedit.desugaring.LiveEditDesugarResponse
@@ -38,34 +31,9 @@
 import com.intellij.openapi.progress.ProgressManager
 import com.intellij.openapi.project.Project
 import com.intellij.openapi.util.Computable
-<<<<<<< HEAD
-import com.intellij.psi.PsiElement
-import com.intellij.psi.PsiFile
-import org.jetbrains.kotlin.backend.common.output.OutputFile
-import org.jetbrains.kotlin.codegen.state.GenerationState
-import org.jetbrains.kotlin.descriptors.DescriptorVisibilities
-import org.jetbrains.kotlin.descriptors.SimpleFunctionDescriptor
-import org.jetbrains.kotlin.descriptors.containingPackage
-import org.jetbrains.kotlin.fileClasses.JvmFileClassUtil.getFileClassInfoNoResolve
-import org.jetbrains.kotlin.fileClasses.javaFileFacadeFqName
-import org.jetbrains.kotlin.idea.refactoring.fqName.getKotlinFqName
-=======
 import org.jetbrains.kotlin.idea.base.plugin.KotlinPluginModeProvider
->>>>>>> 0d09370c
 import org.jetbrains.kotlin.idea.util.module
 import org.jetbrains.kotlin.psi.KtFile
-<<<<<<< HEAD
-import org.jetbrains.kotlin.psi.KtFunction
-import org.jetbrains.kotlin.psi.KtNamedDeclarationUtil
-import org.jetbrains.kotlin.psi.KtNamedFunction
-import org.jetbrains.kotlin.resolve.BindingContext
-import org.jetbrains.org.objectweb.asm.ClassReader
-import org.jetbrains.org.objectweb.asm.ClassVisitor
-import org.jetbrains.org.objectweb.asm.MethodVisitor
-import org.jetbrains.org.objectweb.asm.Opcodes
-=======
-
->>>>>>> 0d09370c
 import java.util.Optional
 
 class LiveEditCompiler(val project: Project,
@@ -92,12 +60,7 @@
   @Trace
   fun compile(inputs: List<LiveEditCompilerInput>,
               giveWritePriority: Boolean = true,
-<<<<<<< HEAD
-              apiVersions: Set<MinApiLevel> = emptySet(),
-              psiValidator: PsiValidator? = null): Optional<LiveEditDesugarResponse> {
-=======
               apiVersions: Set<MinApiLevel> = emptySet()): Optional<LiveEditDesugarResponse> {
->>>>>>> 0d09370c
     // Bundle changes per-file to prevent wasted recompilation of the same file. The most common
     // scenario is multiple pending changes in the same file, so this is somewhat important.
     val changedFiles = HashMultimap.create<KtFile, LiveEditCompilerInput>()
@@ -115,11 +78,6 @@
     val compileCmd = {
       var outputBuilder = LiveEditCompilerOutput.Builder()
       for ((file, input) in changedFiles.asMap()) {
-<<<<<<< HEAD
-        try {
-          // Compiler pass
-          compileKtFile(file, input, psiValidator, outputBuilder)
-=======
         // Ignore script files. This check must be done in a read action.
         if (file.isScript()) {
           continue
@@ -131,7 +89,6 @@
           } else {
             compileKtFile(file, input, outputBuilder)
           }
->>>>>>> 0d09370c
           val outputs = outputBuilder.build()
           logger.dumpCompilerOutputs(outputs.classes)
 
@@ -145,17 +102,10 @@
         } catch (e: LiveEditUpdateException) {
           throw e
         } catch (e : Exception) {
-<<<<<<< HEAD
-          throw internalError("Unexpected error during compilation command", file, e)
-          // Unlike the other exception where it is temporary errors or setup failures. These type of internal error should be
-          // rare and probably worth logging for bug reports.
-          logger.log(e.stackTraceToString())
-=======
           // Unlike the other exception where it is temporary errors or setup failures. These type of internal error should be
           // rare and probably worth logging for bug reports.
           LOGGER.warning("Internal error during compilation command: %s\n%s", e.message, e.stackTraceToString().prependIndent("\t"))
           throw internalErrorCompileCommandException(file, e)
->>>>>>> 0d09370c
         }
       }
     }
@@ -188,10 +138,6 @@
 
   private fun compileKtFile(file: KtFile,
                             inputs: Collection<LiveEditCompilerInput>,
-<<<<<<< HEAD
-                            psiValidator: PsiValidator?,
-=======
->>>>>>> 0d09370c
                             output: LiveEditCompilerOutput.Builder) {
     val tracker = PerformanceTracker()
     var inputFiles = listOf(file)
@@ -247,87 +193,6 @@
         throw internalErrorCodeGenException(file, t)
       }
 
-<<<<<<< HEAD
-      if (StudioFlags.COMPOSE_DEPLOY_LIVE_EDIT_CLASS_DIFFER.get()) {
-        // Run this validation *after* compilation so that PSI validation doesn't run until the class is in a state that compiles. This
-        // allows the user time to undo incompatible changes without triggering an error, similar to how differ validation works.
-        val errors = psiValidator?.validatePsiChanges(file)
-        if (!errors.isNullOrEmpty()) {
-          throw errors[0]
-        }
-        outputBuilder.getGeneratedCode(file, generationState.factory.asList(), irClassCache!!, inlineCandidateCache, output)
-        return@runWithCompileLock
-      }
-
-      // 3) From the information we gather at the PSI changes and the output classes of Step 2, we
-      //    decide which classes we want to send to the device along with what extra meta-information the
-      //    agent need.
-      return@runWithCompileLock getGeneratedCode(inputs, generationState, output)
-    }
-  }
-
-  /**
-   * Pick out what classes we need from the generated list of .class files.
-   */
-  private fun getGeneratedCode(inputs: Collection<LiveEditCompilerInput>, generationState: GenerationState,
-                               output: LiveEditCompilerOutput.Builder) {
-    val compilerOutput = generationState.factory.asList()
-    val bindingContext = generationState.bindingContext
-
-    if (compilerOutput.isEmpty()) {
-      throw internalError("No compiler output.")
-    }
-
-    val selectedClasses = mutableMapOf<String, KtFile>()
-    for (input in inputs) {
-      // The function we are looking at no longer belongs to file. This is mostly an IDE refactor / copy-and-paste action.
-      // This should be solved nicely with a ClassDiffer.
-      if (input.element.containingFile == null) {
-        continue
-      }
-
-      var internalClassName: String
-      var containingFile: KtFile
-      when(val element = input.element) {
-        // When the edit event was contained in a function
-        is KtFunction -> {
-          val desc = generationState.bindingContext[BindingContext.FUNCTION, element]
-                     ?: throw internalErrorNoBindContext("No binding context for ${element.javaClass.name}")
-          if (desc.hasComposableAnnotation()) {
-            // When a Composable is a lambda, we actually need to take into account of all the parent groups of that Composable
-            val parentGroup = input.parentGroups.takeIf { element !is KtNamedFunction }
-            val group = getGroupKey(compilerOutput, element, parentGroup)
-            group?.let { output.addGroupId(group) }
-          } else {
-            output.resetState = true
-          }
-          val (name, file) = getClassForMethod(element, desc)
-          internalClassName = name
-          containingFile = file
-        }
-
-        // When the edit event was at class level
-        is KtClass -> {
-          val desc = bindingContext[BindingContext.CLASS, element]!!
-          internalClassName = getInternalClassName(desc.containingPackage(), element.fqName.toString(), input.file)
-          containingFile = input.file as KtFile
-        }
-
-        // When the edit was at top level
-        is KtFile -> {
-          internalClassName = getInternalClassName(element.packageFqName, element.javaFileFacadeFqName.toString(), element)
-          containingFile = element
-        }
-
-        else -> throw compilationError("Event was generated for unsupported kotlin element")
-      }
-
-      if (internalClassName !in selectedClasses) {
-        selectedClasses[internalClassName] = containingFile
-      } else if (selectedClasses[internalClassName] !== containingFile) {
-        throw compilationError("Multiple KtFiles for class $internalClassName")
-      }
-=======
       // Run this validation *after* compilation so that PSI validation doesn't run until the class is in a state that compiles. This
       // allows the user time to undo incompatible changes without triggering an error, similar to how differ validation works.
       validatePsiDiff(inputs, file)
@@ -336,157 +201,9 @@
       //    we want to send to the device along with what extra meta-information the agent needs.
       outputBuilder.getGeneratedCode(file, generationState.factory.asList(), irClassCache, inlineCandidateCache, output)
       return@runWithCompileLock
->>>>>>> 0d09370c
-    }
-
-<<<<<<< HEAD
-    for ((internalClassName, inputFile) in selectedClasses) {
-      getCompiledClasses(internalClassName, inputFile, compilerOutput, output)
-    }
-  }
-
-  private fun getClassForMethod(targetFunction: KtFunction, desc: SimpleFunctionDescriptor): Pair<String, KtFile> {
-    var elem: PsiElement = targetFunction
-    while (elem.getKotlinFqName() == null || elem !is KtNamedFunction) {
-      if (elem.parent == null) {
-        // Suppose you are editing:
-        // val direct = @Composable{Text(text = "hi")}
-        //
-        // We would not be able to find a named function with the current implementation. What we need to do is figure out the name
-        // of the function in the .class that is changed. This can only be done with something like a class differ.
-        throw internalError("Unsupported edit of unnamed function", elem.containingFile);
-      }
-      elem = elem.parent
-    }
-
-    val function: KtNamedFunction = elem
-
-    // Class name can be either the class containing the function fragment or a KtFile
-    var className = KtNamedDeclarationUtil.getParentFqName(function).toString()
-    if (function.isTopLevel) {
-      val grandParent: KtFile = function.parent as KtFile
-      className = grandParent.javaFileFacadeFqName.toString()
-    }
-
-    checkNonPrivateInline(desc, function.containingFile)
-
-    val internalClassName = getInternalClassName(desc.containingPackage(), className, function.containingFile)
-    return internalClassName to elem.containingFile as KtFile
-  }
-
-  private inline fun checkNonPrivateInline(desc: SimpleFunctionDescriptor, file: PsiFile) {
-    if (desc.isInline && desc.visibility != DescriptorVisibilities.PRIVATE) {
-      throw nonPrivateInlineFunctionFailure(file)
-    }
-  }
-
-  private fun getCompiledClasses(internalClassName: String, input: KtFile, compilerOutput: List<OutputFile>,
-                                 liveEditOutput : LiveEditCompilerOutput.Builder) {
-    // TODO: Remove all these println once we are more stable.
-    println("Lived edit classes summary start")
-    for (c in compilerOutput) {
-
-      // We get things like folder path an
-      if (!c.relativePath.endsWith(".class")) {
-        println("   Skipping output: ${c.relativePath}")
-        continue
-      }
-
-      if (isKeyMetaClass(c)) {
-        println("   Skipping MetaKey: ${c.relativePath}")
-        continue
-      }
-
-      // Query kotlin compiler via getFileClassInfoNoResolve to handle file level annotations that changes output filenames.
-      // For example: "@file:JvmName("CustomJvmName")" or "@file:JvmMultifileClass"
-      val classInfo = getFileClassInfoNoResolve(input)
-      if (c.relativePath == "$internalClassName.class" ||
-          c.relativePath == "${classInfo.fileClassFqName.toString().replace(".", "/")}.class" ||
-          c.relativePath == "${classInfo.facadeClassFqName.toString().replace(".", "/")}.class") {
-        var primaryClass = c.asByteArray()
-        var name = c.relativePath.substringBefore(".class")
-        println("   Primary class: ${c.relativePath}")
-        inlineCandidateCache.computeIfAbsent(name) {
-          SourceInlineCandidate(input, it)
-        }.setByteCode(primaryClass)
-        liveEditOutput.addClass(LiveEditCompiledClass(name, primaryClass, input.module, LiveEditClassType.NORMAL_CLASS))
-        continue
-      }
-
-      // Lambdas and compose classes are proxied in the interpreted on device.
-      val reader = ClassReader(c.asByteArray());
-      if (isProxiable(reader)) {
-        println("   Proxiable class: ${c.relativePath}")
-        val name = c.relativePath.substringBefore(".class")
-        val supportClass = c.asByteArray()
-        inlineCandidateCache.computeIfAbsent(name) {
-          SourceInlineCandidate(input, it)
-        }.setByteCode(supportClass)
-        liveEditOutput.addClass(LiveEditCompiledClass(name, supportClass, input.module, LiveEditClassType.SUPPORT_CLASS))
-        continue
-      }
-
-      println("   Ignored class: ${c.relativePath}")
-      // TODO: New classes (or existing unmodified classes) are not handled here. We should let the user know here.
-    }
-    println("Lived edit classes summary end")
-  }
-
-  private fun isProxiable(clazzFile: ClassReader): Boolean {
-    if (clazzFile.superName == "kotlin/jvm/internal/Lambda" ||
-        clazzFile.superName == "kotlin/coroutines/jvm/internal/SuspendLambda" ||
-        clazzFile.superName == "kotlin/coroutines/jvm/internal/RestrictedSuspendLambda" ||
-        clazzFile.className.contains("ComposableSingletons\$")) {
-      return true
-    }
-
-    // Checking for SAM (single abstract method) interfaces; these aren't specifically tagged in bytecode, so we need a heuristic.
-    // All the following should be true:
-    //   - inner classes (classes with '$' in the name)
-    //   - that implement a single interface
-    //   - that implement exactly one public method
-    if (!clazzFile.className.contains('$') || clazzFile.interfaces.size != 1) {
-      return false
-    }
-
-    var publicMethodCount = 0
-    clazzFile.accept(object : ClassVisitor(Opcodes.ASM5) {
-      override fun visitMethod(access: Int,
-                               name: String?,
-                               descriptor: String?,
-                               signature: String?,
-                               exceptions: Array<out String>?): MethodVisitor? {
-        if (access and Opcodes.ACC_PUBLIC != 0 &&
-            access and Opcodes.ACC_STATIC == 0 &&
-            name != SpecialNames.INIT.asString()) {
-          publicMethodCount++
-        }
-
-        // visitMethod return
-        return null
-      }
-    }, 0)
-
-    return publicMethodCount == 1
-  }
-
-  // The PSI returns the class name in the same format it would be used in an import statement: com.package.Class.InnerClass; however,
-  // java's internal name format requires the same class name to be formatted as com/package/Class$InnerClass. This method takes a package
-  // and class name in "import" format and returns the same class name in "internal" format.
-  private fun getInternalClassName(packageName : FqName?, className : String, file: PsiFile) : String {
-    var packagePrefix = ""
-    if (packageName != null && !packageName.isRoot) {
-      packagePrefix = "$packageName."
-    }
-    if (!className.contains(packagePrefix)) {
-      throw internalError("Expected package prefix '$packagePrefix' not found in class name '$className'")
-    }
-    val classSuffix = className.substringAfter(packagePrefix)
-    return packagePrefix.replace(".", "/") + classSuffix.replace(".", "$")
-  }
-
-=======
->>>>>>> 0d09370c
+    }
+  }
+
   fun resetState() {
     inlineCandidateCache.clear()
 
