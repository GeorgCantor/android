/*
 * Copyright (C) 2018 The Android Open Source Project
 *
 * Licensed under the Apache License, Version 2.0 (the "License");
 * you may not use this file except in compliance with the License.
 * You may obtain a copy of the License at
 *
 *      http://www.apache.org/licenses/LICENSE-2.0
 *
 * Unless required by applicable law or agreed to in writing, software
 * distributed under the License is distributed on an "AS IS" BASIS,
 * WITHOUT WARRANTIES OR CONDITIONS OF ANY KIND, either express or implied.
 * See the License for the specific language governing permissions and
 * limitations under the License.
 */
package com.android.tools.idea.gradle.structure.configurables.ui

import com.android.tools.idea.concurrency.addCallback
import com.google.common.base.Function
import com.google.common.util.concurrent.FutureCallback
import com.google.common.util.concurrent.Futures
import com.google.common.util.concurrent.ListenableFuture
import com.google.common.util.concurrent.MoreExecutors
import com.intellij.openapi.application.ApplicationManager
import com.intellij.openapi.application.ModalityState
import com.intellij.openapi.application.ReadAction
import org.jetbrains.ide.PooledThreadExecutor

internal fun <I, O> ListenableFuture<I>.continueOnEdt(function: (I) -> O) =
  Futures.transform(
    this,
    { function(it!!) },
    {
      val application = ApplicationManager.getApplication()
      if (application.isDispatchThread) {
        it.run()
      }
      else {
        application.invokeLater({ if (!isCancelled) it.run() }, ModalityState.any())
      }
    })

internal fun <I> ListenableFuture<I>.whenCompletedInvokeOnEdt(callback: (ListenableFuture<I>) -> Unit) =
  also {
    it.addCallback(MoreExecutors.directExecutor(), object : FutureCallback<I> {
      override fun onSuccess(result: I) = invokeCallback()
      override fun onFailure(t: Throwable) = invokeCallback()

      private fun invokeCallback() {
        if (ApplicationManager.getApplication().isUnitTestMode) {
          callback(this@whenCompletedInvokeOnEdt)
        } else {
          com.intellij.openapi.application.invokeLater { callback(this@whenCompletedInvokeOnEdt) }
        }
      }
    })
  }

internal fun <T> ListenableFuture<T>.handleFailureOnEdt(function: (Throwable?) -> Unit): ListenableFuture<T?> =
  Futures.catching(
    this,
    Throwable::class.java,
<<<<<<< HEAD
    Function<Throwable?, T?> { ex ->
=======
    { ex ->
>>>>>>> 574fcae1
      val application = ApplicationManager.getApplication()
      if (application.isDispatchThread) function(ex)
      else application.invokeLater({ function(ex) }, ModalityState.any())
      null
    },
    MoreExecutors.directExecutor())

internal fun <I, O> ListenableFuture<I>.invokeLater(function: (I) -> O) =
  Futures.transform(
    this, { function(it!!) },
    {
      val application = ApplicationManager.getApplication()
      if (application.isUnitTestMode) {
        it.run()
      }
      else {
        application.invokeLater(it, ModalityState.any())
      }
    })

internal fun <T> readOnPooledThread(function: () -> T): ListenableFuture<T> =
  MoreExecutors.listeningDecorator(PooledThreadExecutor.INSTANCE).submit<T> { ReadAction.compute<T, Throwable>(function) }<|MERGE_RESOLUTION|>--- conflicted
+++ resolved
@@ -16,7 +16,6 @@
 package com.android.tools.idea.gradle.structure.configurables.ui
 
 import com.android.tools.idea.concurrency.addCallback
-import com.google.common.base.Function
 import com.google.common.util.concurrent.FutureCallback
 import com.google.common.util.concurrent.Futures
 import com.google.common.util.concurrent.ListenableFuture
@@ -60,11 +59,7 @@
   Futures.catching(
     this,
     Throwable::class.java,
-<<<<<<< HEAD
-    Function<Throwable?, T?> { ex ->
-=======
     { ex ->
->>>>>>> 574fcae1
       val application = ApplicationManager.getApplication()
       if (application.isDispatchThread) function(ex)
       else application.invokeLater({ function(ex) }, ModalityState.any())
