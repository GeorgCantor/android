--- conflicted
+++ resolved
@@ -22,13 +22,9 @@
 
 import com.android.adblib.AdbSession;
 import com.android.adblib.CoroutineScopeCache;
-<<<<<<< HEAD
 import com.android.adblib.ddmlibcompatibility.AdbLibIDeviceManagerFactory;
-=======
->>>>>>> 0d09370c
 import com.android.adblib.ddmlibcompatibility.IDeviceUsageTrackerImpl;
 import com.android.adblib.ddmlibcompatibility.debugging.AdbLibClientManagerFactory;
-import com.android.adblib.ddmlibcompatibility.AdbLibIDeviceManagerFactory;
 import com.android.annotations.concurrency.WorkerThread;
 import com.android.ddmlib.AdbInitOptions;
 import com.android.ddmlib.AdbVersion;
@@ -158,44 +154,17 @@
 
   @Override
   public void deviceConnected(@NotNull IDevice device) {
-<<<<<<< HEAD
-    if (device.isOnline()) {
-      logDeviceOnline(device);
-    }
-=======
     logDeviceConnectionStatus(device);
->>>>>>> 0d09370c
   }
 
   @Override
   public void deviceDisconnected(@NotNull IDevice device) {
-<<<<<<< HEAD
-    logDeviceOffline(device);
-=======
     logDeviceConnectionStatus(device);
->>>>>>> 0d09370c
   }
 
   @Override
   public void deviceChanged(@NotNull IDevice device, int changeMask) {
     if ((changeMask & IDevice.CHANGE_STATE) != 0) {
-<<<<<<< HEAD
-      if (device.isOnline()) {
-        logDeviceOnline(device);
-      }
-      else {
-        logDeviceOffline(device);
-      }
-    }
-  }
-
-  private void logDeviceOnline(@NotNull IDevice device) {
-    LOG.info(String.format("Device [%s] has come online", device.getSerialNumber()));
-  }
-
-  private void logDeviceOffline(@NotNull IDevice device) {
-    LOG.info(String.format("Device [%s] is offline", device.getSerialNumber()));
-=======
       logDeviceConnectionStatus(device);
     }
   }
@@ -206,7 +175,6 @@
     } else {
       LOG.info(String.format("Device [%s] is offline (device state is `%s`)", device.getSerialNumber(), device.getState()));
     }
->>>>>>> 0d09370c
   }
 
   @Override
@@ -422,11 +390,7 @@
       return StudioFlags.JDWP_TRACER.get() && !JDWP_SCACHE.get();
     });
     AndroidDebugBridge.setJdwpProcessorFactory(() -> new StudioDDMLibSCache(JDWP_SCACHE.get(), new StudioSCacheLogger()));
-<<<<<<< HEAD
-    StudioAdbLibSCacheJdwpSessionPipelineFactory.install(AdbLibApplicationService.getInstance().getSession(), JDWP_SCACHE::get);
-=======
     StudioAdbLibSCacheJdwpSessionPipelineFactory.install(AdbLibApplicationService.getInstance().getSession());
->>>>>>> 0d09370c
 
     // Ensure ADB is terminated when there are no more open projects.
     ApplicationManager.getApplication().getMessageBus().connect().subscribe(ProjectCloseListener.TOPIC, new ProjectCloseListener() {
@@ -461,9 +425,6 @@
     options.setClientSupportEnabled(true); // IDE needs client monitoring support.
     options.useJdwpProxyService(StudioFlags.ENABLE_JDWP_PROXY_SERVICE.get());
     options.useDdmlibCommandService(StudioFlags.ENABLE_DDMLIB_COMMAND_SERVICE.get());
-<<<<<<< HEAD
-    options.withEnv("ADB_LIBUSB", AdbOptionsService.getInstance().shouldUseLibusb() ? "1" : "0");
-=======
 
     // There are three cases.
     // 1. If ADB_LIBUSB is not set, adb server will choose the backend (preferred)
@@ -475,7 +436,6 @@
       case DEFAULT -> {}
     }
 
->>>>>>> 0d09370c
     if (getInstance().myAllowMdnsOpenscreen) {
       // Enables Open Screen mDNS implementation in ADB host.
       // See https://android-review.googlesource.com/c/platform/packages/modules/adb/+/1549744
