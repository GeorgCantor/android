/*
 * Copyright (C) 2018 The Android Open Source Project
 *
 * Licensed under the Apache License, Version 2.0 (the "License");
 * you may not use this file except in compliance with the License.
 * You may obtain a copy of the License at
 *
 *      http://www.apache.org/licenses/LICENSE-2.0
 *
 * Unless required by applicable law or agreed to in writing, software
 * distributed under the License is distributed on an "AS IS" BASIS,
 * WITHOUT WARRANTIES OR CONDITIONS OF ANY KIND, either express or implied.
 * See the License for the specific language governing permissions and
 * limitations under the License.
 */
package com.android.tools.idea.common.surface

import com.android.AndroidXConstants.CONSTRAINT_LAYOUT
import com.android.SdkConstants.RELATIVE_LAYOUT
import com.android.tools.adtui.ZoomController
import com.android.tools.idea.common.fixtures.ModelBuilder
import com.android.tools.idea.common.layout.LayoutManagerSwitcher
import com.android.tools.idea.common.model.DnDTransferItem
import com.android.tools.idea.common.model.ItemTransferable
import com.android.tools.idea.common.model.NlComponent
import com.android.tools.idea.common.model.NlModel
import com.android.tools.idea.common.scene.SceneManager
import com.android.tools.idea.uibuilder.LayoutTestCase
import com.android.tools.idea.uibuilder.scene.TestSceneManager
import com.android.tools.idea.uibuilder.surface.layout.PositionableContent
import com.android.tools.idea.uibuilder.surface.layout.PositionableContentLayoutManager
import com.google.common.collect.ImmutableList
import com.google.common.truth.Truth.assertThat
import com.intellij.openapi.Disposable
import com.intellij.openapi.actionSystem.DataContext
import com.intellij.openapi.project.Project
<<<<<<< HEAD
=======
import com.intellij.testFramework.PlatformTestUtil
>>>>>>> 0d09370c
import java.awt.Dimension
import java.awt.Point
import java.awt.datatransfer.DataFlavor
import java.awt.event.ComponentEvent
import java.util.concurrent.CompletableFuture
<<<<<<< HEAD
import junit.framework.TestCase
=======
import java.util.concurrent.CountDownLatch
import junit.framework.TestCase
import kotlinx.coroutines.runBlocking
>>>>>>> 0d09370c
import org.jetbrains.android.uipreview.AndroidEditorSettings

class DesignSurfaceTest : LayoutTestCase() {

  private var originalSensitivity: Double = 0.0

  override fun setUp() {
    super.setUp()
    originalSensitivity = AndroidEditorSettings.getInstance().globalState.magnifySensitivity
  }

  override fun tearDown() {
    // Reset sensitivity
    AndroidEditorSettings.getInstance().globalState.magnifySensitivity = originalSensitivity
    super.tearDown()
  }

  fun testAddAndRemoveModel() {
    val model1 = model("model1.xml", component(RELATIVE_LAYOUT)).buildWithoutSurface()
    val model2 = model("model2.xml", component(CONSTRAINT_LAYOUT.oldName())).buildWithoutSurface()
    val surface = TestDesignSurface(myModule.project, myModule.project)

    assertEquals(0, surface.models.size)

    PlatformTestUtil.waitForFuture(surface.addModelWithoutRender(model1))
    assertEquals(1, surface.models.size)

    PlatformTestUtil.waitForFuture(surface.addModelWithoutRender(model2))
    assertEquals(2, surface.models.size)

    surface.removeModel(model2)
    surface.zoomController.zoomToFit()
    assertEquals(1, surface.models.size)

    surface.removeModel(model1)
    surface.zoomController.zoomToFit()
    assertEquals(0, surface.models.size)
  }

  fun testAddDuplicatedModel() {
    val model = model("model.xml", component(RELATIVE_LAYOUT)).buildWithoutSurface()
    val surface = TestDesignSurface(myModule.project, myModule.project)

    assertEquals(0, surface.models.size)

    PlatformTestUtil.waitForFuture(surface.addModelWithoutRender(model))
    assertEquals(1, surface.models.size)

    PlatformTestUtil.waitForFuture(surface.addModelWithoutRender(model))
    // should not add model again and the callback should not be triggered.
    assertEquals(1, surface.models.size)
  }

  fun testAddDuplicatedModelConcurrently() {
    val sceneCreationLatch = CountDownLatch(2)
    val surface =
      TestDesignSurface(
        myModule.project,
        myModule.project,
        createSceneManager = { model, surface ->
          sceneCreationLatch.await()
          TestSceneManager(model, surface)
        },
      )
    val model = model("model.xml", component(RELATIVE_LAYOUT)).build()

    val model1Future = surface.addModelWithoutRender(model)
    val model2Future = surface.addModelWithoutRender(model)

    sceneCreationLatch.countDown()
    sceneCreationLatch.countDown()

    PlatformTestUtil.waitForFuture(CompletableFuture.allOf(model1Future, model2Future))
    assertEquals(
      "the same manager should be used for both models",
      model1Future.get(),
      model2Future.get(),
    )
  }

  fun testRemoveIllegalModel() {
    val model1 = model("model1.xml", component(RELATIVE_LAYOUT)).buildWithoutSurface()
    val model2 = model("model2.xml", component(RELATIVE_LAYOUT)).buildWithoutSurface()
    val surface = TestDesignSurface(myModule.project, myModule.project)

    assertEquals(0, surface.models.size)

    surface.removeModel(model1)
    surface.zoomController.zoomToFit()
    // do nothing and the callback should not be triggered.
    assertEquals(0, surface.models.size)

    PlatformTestUtil.waitForFuture(surface.addModelWithoutRender(model1))
    assertEquals(1, surface.models.size)

    surface.removeModel(model2)
    surface.zoomController.zoomToFit()
    assertEquals(1, surface.models.size)
  }

  fun testScale() {
    val surface = TestDesignSurface(myModule.project, myModule.project)
    surface.zoomController.setScale(0.66, -1, -1)
    assertFalse(surface.zoomController.setScale(0.663, -1, -1))
    assertFalse(surface.zoomController.setScale(0.664, -1, -1))
    assertTrue(surface.zoomController.setScale(0.665, -1, -1))

    surface.zoomController.setScale(0.33, -1, -1)
    assertFalse(surface.zoomController.setScale(0.332, -1, -1))
    assertTrue(surface.zoomController.setScale(0.335, -1, -1))
  }

  fun testResizeSurfaceRebuildScene() {
    val builder =
      model(
        "relative.xml",
        component(RELATIVE_LAYOUT)
          .withBounds(0, 0, 1000, 1000)
          .matchParentWidth()
<<<<<<< HEAD
          .matchParentHeight()
=======
          .matchParentHeight(),
>>>>>>> 0d09370c
      )
    val model1 = builder.buildWithoutSurface()
    val model2 = builder.buildWithoutSurface()

    val surface = TestDesignSurface(project, testRootDisposable)
    PlatformTestUtil.waitForFuture(surface.addModelWithoutRender(model1))
    PlatformTestUtil.waitForFuture(surface.addModelWithoutRender(model2))

    val scene1 = surface.getSceneManager(model1)!!.scene
    val scene2 = surface.getSceneManager(model2)!!.scene
    val oldVersion1 = scene1.displayListVersion
    val oldVersion2 = scene2.displayListVersion

    surface.dispatchEvent(ComponentEvent(surface, ComponentEvent.COMPONENT_RESIZED))

    assertFalse(scene1.displayListVersion == oldVersion1)
    assertFalse(scene2.displayListVersion == oldVersion2)
  }

  fun testResizeSurfaceDoesNotChangeScale() {
    // This also checks if the zoom level is same after resizing, because the screen factor of
    // TestDesignSurface is always 1.
    val builder =
      model(
        "relative.xml",
        component(RELATIVE_LAYOUT)
          .withBounds(0, 0, 1000, 1000)
          .matchParentWidth()
<<<<<<< HEAD
          .matchParentHeight()
=======
          .matchParentHeight(),
>>>>>>> 0d09370c
      )
    val model1 = builder.buildWithoutSurface()
    val model2 = builder.buildWithoutSurface()

    val surface = TestDesignSurface(project, testRootDisposable)
    PlatformTestUtil.waitForFuture(surface.addModelWithoutRender(model1))
    PlatformTestUtil.waitForFuture(surface.addModelWithoutRender(model2))

    surface.setSize(1000, 1000)
    surface.dispatchEvent(ComponentEvent(surface, ComponentEvent.COMPONENT_RESIZED))
    val oldScale = surface.zoomController.scale

    surface.setSize(500, 500)
    surface.dispatchEvent(ComponentEvent(surface, ComponentEvent.COMPONENT_RESIZED))

    assertTrue(oldScale == surface.zoomController.scale)
  }

  fun testDesignSurfaceModelOrdering() {
    val builder =
      model(
        "relative.xml",
        component(RELATIVE_LAYOUT)
          .withBounds(0, 0, 1000, 1000)
          .matchParentWidth()
<<<<<<< HEAD
          .matchParentHeight()
=======
          .matchParentHeight(),
>>>>>>> 0d09370c
      )
    val model1 = builder.buildWithoutSurface()
    val model2 = builder.buildWithoutSurface()
    val model3 = builder.buildWithoutSurface()

    val surface = TestDesignSurface(project, testRootDisposable)
    PlatformTestUtil.waitForFuture(surface.addModelWithoutRender(model1))
    PlatformTestUtil.waitForFuture(surface.addModelWithoutRender(model2))
    PlatformTestUtil.waitForFuture(surface.addModelWithoutRender(model3))

    assertThat(surface.models).containsExactly(model1, model2, model3).inOrder()
    PlatformTestUtil.waitForFuture(surface.addModelWithoutRender(model3))
    assertThat(surface.models).containsExactly(model1, model2, model3).inOrder()
    PlatformTestUtil.waitForFuture(surface.addModelWithoutRender(model1))
    assertThat(surface.models).containsExactly(model2, model3, model1).inOrder()
    PlatformTestUtil.waitForFuture(surface.addModelWithoutRender(model3))
    assertThat(surface.models).containsExactly(model2, model1, model3).inOrder()
  }

  fun testMagnify() {
    val surface = TestDesignSurface(project, testRootDisposable)

    // Test magnifying when sensitivity is 0.25
    AndroidEditorSettings.getInstance().globalState.magnifySensitivity = 0.25

    // test positive magnifying with sensitivity 0.25
    surface.zoomController.setScale(1.0)
    surface.magnificationStarted(Point())
    surface.magnify(1.0)
    surface.magnificationFinished(0.0)
    TestCase.assertEquals(1.25, surface.zoomController.scale)

    // test negative magnifying with sensitivity 0.25
    surface.zoomController.setScale(1.0)
    surface.magnificationStarted(Point())
    surface.magnify(-1.5)
    surface.magnificationFinished(0.0)
    TestCase.assertEquals(0.625, surface.zoomController.scale)

    // test sequential magnifying with sensitivity 0.25. The sequential magnifying should only take
    // last magnify value as result.
<<<<<<< HEAD
    surface.setScale(1.0)
=======
    surface.zoomController.setScale(1.0)
>>>>>>> 0d09370c
    surface.magnificationStarted(Point())
    surface.magnify(0.3)
    surface.magnify(-0.5)
    surface.magnify(0.7)
    surface.magnificationFinished(0.0)
    TestCase.assertEquals(1.175, surface.zoomController.scale)

    // Test magnifying when sensitivity is 1.5
    AndroidEditorSettings.getInstance().globalState.magnifySensitivity = 1.5

    // test positive magnifying with sensitivity 1.5
    surface.zoomController.setScale(1.0)
    surface.magnificationStarted(Point())
    surface.magnify(1.0)
    surface.magnificationFinished(0.0)
    TestCase.assertEquals(2.5, surface.zoomController.scale)

    // test negative magnifying with sensitivity 1.5
    surface.zoomController.setScale(1.0)
    surface.magnificationStarted(Point())
    surface.magnify(-0.5)
    surface.magnificationFinished(0.0)
    TestCase.assertEquals(0.25, surface.zoomController.scale)

    // test sequential magnifying with sensitivity 1.5
    surface.zoomController.setScale(1.0)
    surface.magnificationStarted(Point())
    surface.magnify(-0.3)
    surface.magnify(1.4)
    surface.magnify(-0.1)
    surface.magnificationFinished(0.0)
    TestCase.assertEquals(0.85, surface.zoomController.scale)

    // Test magnifying is bounded by min and max scale allowances.
    AndroidEditorSettings.getInstance().globalState.magnifySensitivity = 1.0

    surface.zoomController.setScale(1.0)
    surface.magnificationStarted(Point())
    surface.magnify(-100000.0)
    surface.magnificationFinished(0.0)
    TestCase.assertEquals(0.1, surface.zoomController.scale)

    surface.zoomController.setScale(1.0)
    surface.magnificationStarted(Point())
    surface.magnify(100000.0)
    surface.magnificationFinished(0.0)
    TestCase.assertEquals(10.0, surface.zoomController.scale)
  }

  fun testCanZoom() {
    val surface = TestDesignSurface(project, testRootDisposable)

    // Test min
    surface.zoomController.setScale(0.104)
    assertFalse(surface.zoomController.canZoomOut())
    surface.zoomController.setScale(0.11)
    assertTrue(surface.zoomController.canZoomOut())

    // Test max
    surface.zoomController.setScale(9.996)
    assertFalse(surface.zoomController.canZoomIn())
    surface.zoomController.setScale(9.99)
    assertTrue(surface.zoomController.canZoomIn())

    // Test some normal cases.
    surface.zoomController.setScale(0.25)
    surface.zoomController.canZoomIn()
    surface.zoomController.canZoomOut()
    surface.zoomController.setScale(0.5)
    surface.zoomController.canZoomIn()
    surface.zoomController.canZoomOut()
    surface.zoomController.setScale(1.0)
    surface.zoomController.canZoomIn()
    surface.zoomController.canZoomOut()
    surface.zoomController.setScale(2.0)
    surface.zoomController.canZoomIn()
    surface.zoomController.canZoomOut()
  }

  fun testSetScale() {
    val surface = TestDesignSurface(project, testRootDisposable)

    surface.zoomController.setScale(1.0)

    // Setting scale is restricted between min and max
    surface.zoomController.setScale(0.01)
    assertEquals(0.1, surface.zoomController.scale)
    surface.zoomController.setScale(20.0)
    assertEquals(10.0, surface.zoomController.scale)
  }
}

class TestInteractionHandler(surface: DesignSurface<*>) : InteractionHandlerBase(surface) {
  override fun createInteractionOnPressed(
    mouseX: Int,
    mouseY: Int,
<<<<<<< HEAD
    modifiersEx: Int
=======
    modifiersEx: Int,
>>>>>>> 0d09370c
  ): Interaction? = null

  override fun createInteractionOnDrag(mouseX: Int, mouseY: Int, modifiersEx: Int): Interaction? =
    null
}

class TestLayoutManager(private val surface: DesignSurface<*>) :
  PositionableContentLayoutManager() {
  override fun layoutContainer(
    content: Collection<PositionableContent>,
<<<<<<< HEAD
    availableSize: Dimension
=======
    availableSize: Dimension,
>>>>>>> 0d09370c
  ) {}

  override fun preferredLayoutSize(
    content: Collection<PositionableContent>,
<<<<<<< HEAD
    availableSize: Dimension
=======
    availableSize: Dimension,
>>>>>>> 0d09370c
  ): Dimension = surface.sceneViews.map { it.getContentSize(null) }.firstOrNull() ?: Dimension(0, 0)

  override fun getMeasuredPositionableContentPosition(
    content: Collection<PositionableContent>,
    availableWidth: Int,
<<<<<<< HEAD
    availableHeight: Int
=======
    availableHeight: Int,
>>>>>>> 0d09370c
  ): Map<PositionableContent, Point> {
    return content.firstOrNull()?.let { mapOf(it to Point(0, 0)) } ?: emptyMap()
  }
}

class TestActionHandler(surface: DesignSurface<*>) : DesignSurfaceActionHandler(surface) {
  override fun getPasteTarget(): NlComponent? = null

  override fun canHandleChildren(
    component: NlComponent,
<<<<<<< HEAD
    pasted: MutableList<NlComponent>
=======
    pasted: MutableList<NlComponent>,
>>>>>>> 0d09370c
  ): Boolean = false

  override fun getFlavor(): DataFlavor = ItemTransferable.DESIGNER_FLAVOR

  override fun canDeleteElement(dataContext: DataContext): Boolean = false

  override fun isPasteEnabled(dataContext: DataContext): Boolean = false

  override fun isCopyEnabled(dataContext: DataContext): Boolean = false

  override fun isCopyVisible(dataContext: DataContext): Boolean = false

  override fun isCutVisible(dataContext: DataContext): Boolean = false

  override fun isPastePossible(dataContext: DataContext): Boolean = false
}

class TestDesignSurface(
  private val project: Project,
  private val disposable: Disposable,
  val createSceneManager: suspend (model: NlModel, surface: DesignSurface<*>) -> SceneManager =
    { model, surface ->
      TestSceneManager(model, surface)
    },
) :
  DesignSurface<SceneManager>(
    project,
    disposable,
    java.util.function.Function { ModelBuilder.TestActionManager(it) },
    java.util.function.Function { TestInteractionHandler(it) },
    java.util.function.Function { TestLayoutManager(it) },
    java.util.function.Function { TestActionHandler(it) },
<<<<<<< HEAD
    ZoomControlsPolicy.VISIBLE
  ) {
=======
    ZoomControlsPolicy.VISIBLE,
  ) {

  override fun getLayoutManagerSwitcher(): LayoutManagerSwitcher? = null

>>>>>>> 0d09370c
  override fun getSelectionAsTransferable(): ItemTransferable {
    return ItemTransferable(DnDTransferItem(0, ImmutableList.of()))
  }

<<<<<<< HEAD
  override fun getFitScale(): Double = 1.0

  override fun createSceneManager(model: NlModel) =
    TestSceneManager(model, this).apply { updateSceneView() }
=======
  override fun createSceneManager(model: NlModel) = runBlocking {
    createSceneManager(model, this@TestDesignSurface).apply { updateSceneView() }
  }
>>>>>>> 0d09370c

  override fun scrollToCenter(list: MutableList<NlComponent>) {}

  override fun getScrollToVisibleOffset() = Dimension()

  override fun forceUserRequestedRefresh(): CompletableFuture<Void> =
    CompletableFuture.completedFuture(null)

  override fun forceRefresh(): CompletableFuture<Void> = CompletableFuture.completedFuture(null)

  override fun getSelectableComponents(): List<NlComponent> = emptyList()

  private val zoomControllerFake =
    createDesignSurfaceZoomControllerFake(
      project = project,
      disposable = disposable,
      minScale = 0.1,
      maxScale = 10.0,
      trackZoom = null,
    )
  override val zoomController: ZoomController
    get() = zoomControllerFake
}<|MERGE_RESOLUTION|>--- conflicted
+++ resolved
@@ -34,22 +34,15 @@
 import com.intellij.openapi.Disposable
 import com.intellij.openapi.actionSystem.DataContext
 import com.intellij.openapi.project.Project
-<<<<<<< HEAD
-=======
 import com.intellij.testFramework.PlatformTestUtil
->>>>>>> 0d09370c
 import java.awt.Dimension
 import java.awt.Point
 import java.awt.datatransfer.DataFlavor
 import java.awt.event.ComponentEvent
 import java.util.concurrent.CompletableFuture
-<<<<<<< HEAD
-import junit.framework.TestCase
-=======
 import java.util.concurrent.CountDownLatch
 import junit.framework.TestCase
 import kotlinx.coroutines.runBlocking
->>>>>>> 0d09370c
 import org.jetbrains.android.uipreview.AndroidEditorSettings
 
 class DesignSurfaceTest : LayoutTestCase() {
@@ -169,11 +162,7 @@
         component(RELATIVE_LAYOUT)
           .withBounds(0, 0, 1000, 1000)
           .matchParentWidth()
-<<<<<<< HEAD
-          .matchParentHeight()
-=======
           .matchParentHeight(),
->>>>>>> 0d09370c
       )
     val model1 = builder.buildWithoutSurface()
     val model2 = builder.buildWithoutSurface()
@@ -202,11 +191,7 @@
         component(RELATIVE_LAYOUT)
           .withBounds(0, 0, 1000, 1000)
           .matchParentWidth()
-<<<<<<< HEAD
-          .matchParentHeight()
-=======
           .matchParentHeight(),
->>>>>>> 0d09370c
       )
     val model1 = builder.buildWithoutSurface()
     val model2 = builder.buildWithoutSurface()
@@ -232,11 +217,7 @@
         component(RELATIVE_LAYOUT)
           .withBounds(0, 0, 1000, 1000)
           .matchParentWidth()
-<<<<<<< HEAD
-          .matchParentHeight()
-=======
           .matchParentHeight(),
->>>>>>> 0d09370c
       )
     val model1 = builder.buildWithoutSurface()
     val model2 = builder.buildWithoutSurface()
@@ -278,11 +259,7 @@
 
     // test sequential magnifying with sensitivity 0.25. The sequential magnifying should only take
     // last magnify value as result.
-<<<<<<< HEAD
-    surface.setScale(1.0)
-=======
-    surface.zoomController.setScale(1.0)
->>>>>>> 0d09370c
+    surface.zoomController.setScale(1.0)
     surface.magnificationStarted(Point())
     surface.magnify(0.3)
     surface.magnify(-0.5)
@@ -379,11 +356,7 @@
   override fun createInteractionOnPressed(
     mouseX: Int,
     mouseY: Int,
-<<<<<<< HEAD
-    modifiersEx: Int
-=======
     modifiersEx: Int,
->>>>>>> 0d09370c
   ): Interaction? = null
 
   override fun createInteractionOnDrag(mouseX: Int, mouseY: Int, modifiersEx: Int): Interaction? =
@@ -394,30 +367,18 @@
   PositionableContentLayoutManager() {
   override fun layoutContainer(
     content: Collection<PositionableContent>,
-<<<<<<< HEAD
-    availableSize: Dimension
-=======
     availableSize: Dimension,
->>>>>>> 0d09370c
   ) {}
 
   override fun preferredLayoutSize(
     content: Collection<PositionableContent>,
-<<<<<<< HEAD
-    availableSize: Dimension
-=======
     availableSize: Dimension,
->>>>>>> 0d09370c
   ): Dimension = surface.sceneViews.map { it.getContentSize(null) }.firstOrNull() ?: Dimension(0, 0)
 
   override fun getMeasuredPositionableContentPosition(
     content: Collection<PositionableContent>,
     availableWidth: Int,
-<<<<<<< HEAD
-    availableHeight: Int
-=======
     availableHeight: Int,
->>>>>>> 0d09370c
   ): Map<PositionableContent, Point> {
     return content.firstOrNull()?.let { mapOf(it to Point(0, 0)) } ?: emptyMap()
   }
@@ -428,11 +389,7 @@
 
   override fun canHandleChildren(
     component: NlComponent,
-<<<<<<< HEAD
-    pasted: MutableList<NlComponent>
-=======
     pasted: MutableList<NlComponent>,
->>>>>>> 0d09370c
   ): Boolean = false
 
   override fun getFlavor(): DataFlavor = ItemTransferable.DESIGNER_FLAVOR
@@ -465,30 +422,18 @@
     java.util.function.Function { TestInteractionHandler(it) },
     java.util.function.Function { TestLayoutManager(it) },
     java.util.function.Function { TestActionHandler(it) },
-<<<<<<< HEAD
-    ZoomControlsPolicy.VISIBLE
-  ) {
-=======
     ZoomControlsPolicy.VISIBLE,
   ) {
 
   override fun getLayoutManagerSwitcher(): LayoutManagerSwitcher? = null
 
->>>>>>> 0d09370c
   override fun getSelectionAsTransferable(): ItemTransferable {
     return ItemTransferable(DnDTransferItem(0, ImmutableList.of()))
   }
 
-<<<<<<< HEAD
-  override fun getFitScale(): Double = 1.0
-
-  override fun createSceneManager(model: NlModel) =
-    TestSceneManager(model, this).apply { updateSceneView() }
-=======
   override fun createSceneManager(model: NlModel) = runBlocking {
     createSceneManager(model, this@TestDesignSurface).apply { updateSceneView() }
   }
->>>>>>> 0d09370c
 
   override fun scrollToCenter(list: MutableList<NlComponent>) {}
 
