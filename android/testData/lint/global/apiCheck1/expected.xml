<?xml version="1.0" encoding="UTF-8"?>
<!--
  ~ Copyright 2000-2013 JetBrains s.r.o.
  ~
  ~ Licensed under the Apache License, Version 2.0 (the "License");
  ~ you may not use this file except in compliance with the License.
  ~ You may obtain a copy of the License at
  ~
  ~ http://www.apache.org/licenses/LICENSE-2.0
  ~
  ~ Unless required by applicable law or agreed to in writing, software
  ~ distributed under the License is distributed on an "AS IS" BASIS,
  ~ WITHOUT WARRANTIES OR CONDITIONS OF ANY KIND, either express or implied.
  ~ See the License for the specific language governing permissions and
  ~ limitations under the License.
  -->
<problems>
  <problem>
    <file>MyActivity.java</file>
    <line>23</line>
<<<<<<< HEAD
    <description>&lt;html&gt;Call requires API level 11 (current min is 1): android.app.Activity#getActionBar&lt;/html&gt;</description>
=======
    <description><html>Call requires API level 11 (current min is 1): android.app.Activity#getActionBar</html></description>
>>>>>>> 1e7fb416
  </problem>

  <problem>
    <file>MyActivity.java</file>
    <line>24</line>
<<<<<<< HEAD
    <description>&lt;html&gt;Call requires API level 14 (current min is 1): android.widget.GridLayout#GridLayout&lt;/html&gt;</description>
=======
    <description><html>Call requires API level 14 (current min is 1): android.widget.GridLayout#GridLayout</html></description>
>>>>>>> 1e7fb416
  </problem>

  <!-- Missing getActionBar() call on line 26 -->

  <problem>
    <file>MyActivity.java</file>
    <line>27</line>
<<<<<<< HEAD
    <description>&lt;html&gt;Call requires API level 14 (current min is 1): android.widget.GridLayout#getAlignmentMode&lt;/html&gt;</description>
=======
    <description><html>Call requires API level 14 (current min is 1): android.widget.GridLayout#getAlignmentMode</html></description>
>>>>>>> 1e7fb416
  </problem>

  <problem>
    <file>MyActivity.java</file>
    <line>28</line>
<<<<<<< HEAD
    <description>&lt;html&gt;Call requires API level 14 (current min is 1): android.widget.GridLayout#setRowOrderPreserved&lt;/html&gt;</description>
=======
    <description><html>Call requires API level 14 (current min is 1): android.widget.GridLayout#setRowOrderPreserved</html></description>
>>>>>>> 1e7fb416
  </problem>

</problems><|MERGE_RESOLUTION|>--- conflicted
+++ resolved
@@ -18,21 +18,13 @@
   <problem>
     <file>MyActivity.java</file>
     <line>23</line>
-<<<<<<< HEAD
-    <description>&lt;html&gt;Call requires API level 11 (current min is 1): android.app.Activity#getActionBar&lt;/html&gt;</description>
-=======
     <description><html>Call requires API level 11 (current min is 1): android.app.Activity#getActionBar</html></description>
->>>>>>> 1e7fb416
   </problem>
 
   <problem>
     <file>MyActivity.java</file>
     <line>24</line>
-<<<<<<< HEAD
-    <description>&lt;html&gt;Call requires API level 14 (current min is 1): android.widget.GridLayout#GridLayout&lt;/html&gt;</description>
-=======
     <description><html>Call requires API level 14 (current min is 1): android.widget.GridLayout#GridLayout</html></description>
->>>>>>> 1e7fb416
   </problem>
 
   <!-- Missing getActionBar() call on line 26 -->
@@ -40,21 +32,13 @@
   <problem>
     <file>MyActivity.java</file>
     <line>27</line>
-<<<<<<< HEAD
-    <description>&lt;html&gt;Call requires API level 14 (current min is 1): android.widget.GridLayout#getAlignmentMode&lt;/html&gt;</description>
-=======
     <description><html>Call requires API level 14 (current min is 1): android.widget.GridLayout#getAlignmentMode</html></description>
->>>>>>> 1e7fb416
   </problem>
 
   <problem>
     <file>MyActivity.java</file>
     <line>28</line>
-<<<<<<< HEAD
-    <description>&lt;html&gt;Call requires API level 14 (current min is 1): android.widget.GridLayout#setRowOrderPreserved&lt;/html&gt;</description>
-=======
     <description><html>Call requires API level 14 (current min is 1): android.widget.GridLayout#setRowOrderPreserved</html></description>
->>>>>>> 1e7fb416
   </problem>
 
 </problems>