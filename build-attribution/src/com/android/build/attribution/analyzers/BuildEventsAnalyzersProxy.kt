/*
 * Copyright (C) 2019 The Android Open Source Project
 *
 * Licensed under the Apache License, Version 2.0 (the "License");
 * you may not use this file except in compliance with the License.
 * You may obtain a copy of the License at
 *
 *      http://www.apache.org/licenses/LICENSE-2.0
 *
 * Unless required by applicable law or agreed to in writing, software
 * distributed under the License is distributed on an "AS IS" BASIS,
 * WITHOUT WARRANTIES OR CONDITIONS OF ANY KIND, either express or implied.
 * See the License for the specific language governing permissions and
 * limitations under the License.
 */
package com.android.build.attribution.analyzers

import com.android.build.attribution.data.AlwaysRunTaskData
import com.android.build.attribution.data.AnnotationProcessorData
import com.android.build.attribution.data.GarbageCollectionData
import com.android.build.attribution.data.PluginBuildData
import com.android.build.attribution.data.PluginConfigurationData
import com.android.build.attribution.data.PluginContainer
import com.android.build.attribution.data.PluginData
import com.android.build.attribution.data.ProjectConfigurationData
import com.android.build.attribution.data.TaskContainer
import com.android.build.attribution.data.TaskData
import com.android.build.attribution.data.TasksSharingOutputData
import kotlinx.collections.immutable.toImmutableMap
import org.jetbrains.kotlin.utils.addToStdlib.sumByLong

interface BuildEventsAnalysisResult {
  fun getAnnotationProcessorsData(): List<AnnotationProcessorData>
  fun getNonIncrementalAnnotationProcessorsData(): List<AnnotationProcessorData>
  fun getTotalBuildTimeMs(): Long
  fun getConfigurationPhaseTimeMs(): Long
  fun getCriticalPathTasks(): List<TaskData>
  fun getTasksDeterminingBuildDuration(): List<TaskData>
  fun getPluginsDeterminingBuildDuration(): List<PluginBuildData>

  /**
   * Total configuration data summed over all subprojects.
   */
  fun getTotalConfigurationData(): ProjectConfigurationData

  /**
   * List of subprojects individual configuration data.
   */
  fun getProjectsConfigurationData(): List<ProjectConfigurationData>
  fun getAlwaysRunTasks(): List<AlwaysRunTaskData>
  fun getNonCacheableTasks(): List<TaskData>
  fun getTasksSharingOutput(): List<TasksSharingOutputData>

  /**
   * returns a list of all applied plugins for each configured project.
   * May contain internal plugins
   */
  fun getAppliedPlugins(): Map<String, List<PluginData>>

  /**
   * TODO documentation
   */
  fun getConfigurationCachingCompatibility(): ConfigurationCachingCompatibilityProjectResult

  /**
   * List of garbage collection data for this build.
   */
  fun getGarbageCollectionData(): List<GarbageCollectionData>

  /**
   * Total time spent in garbage collection for this build.
   */
  fun getTotalGarbageCollectionTimeMs(): Long
  fun getJavaVersion(): Int?
  fun isGCSettingSet(): Boolean?
<<<<<<< HEAD
=======
  fun buildUsesConfigurationCache(): Boolean
>>>>>>> cdc83e4e
}

/**
 * A way of interaction between the build events analyzers and the build attribution manager.
 * Used to fetch the final data from the analyzers after the build is complete.
 */
class BuildEventsAnalyzersProxy(
  taskContainer: TaskContainer,
  pluginContainer: PluginContainer
) : BuildEventsAnalysisResult {
  private val alwaysRunTasksAnalyzer = AlwaysRunTasksAnalyzer(taskContainer, pluginContainer)
  private val annotationProcessorsAnalyzer = AnnotationProcessorsAnalyzer(taskContainer)
  private val criticalPathAnalyzer = CriticalPathAnalyzer(taskContainer, pluginContainer)
  private val noncacheableTasksAnalyzer = NoncacheableTasksAnalyzer(taskContainer)
  private val garbageCollectionAnalyzer = GarbageCollectionAnalyzer()
  private val projectConfigurationAnalyzer = ProjectConfigurationAnalyzer(pluginContainer)
  private val tasksConfigurationIssuesAnalyzer = TasksConfigurationIssuesAnalyzer(taskContainer)
  private val configurationCachingCompatibilityAnalyzer = ConfigurationCachingCompatibilityAnalyzer()


  val buildAnalyzers: List<BaseAnalyzer<*>>
    get() = listOf(
      alwaysRunTasksAnalyzer,
      annotationProcessorsAnalyzer,
      criticalPathAnalyzer,
      noncacheableTasksAnalyzer,
      garbageCollectionAnalyzer,
      projectConfigurationAnalyzer,
      tasksConfigurationIssuesAnalyzer,
      configurationCachingCompatibilityAnalyzer
    )

  override fun getAnnotationProcessorsData(): List<AnnotationProcessorData> {
    return annotationProcessorsAnalyzer.result.annotationProcessorsData
  }

  override fun getNonIncrementalAnnotationProcessorsData(): List<AnnotationProcessorData> {
    return annotationProcessorsAnalyzer.result.nonIncrementalAnnotationProcessorsData
  }

  /** Time that includes task graph computation and other configuration activities before the tasks execution starts. */
  override fun getConfigurationPhaseTimeMs(): Long {
    return criticalPathAnalyzer.result.run {
      val firstTaskStartTime = tasksDeterminingBuildDuration.minBy { it.executionStartTime } ?.executionStartTime
      // TODO (b/183590011): also change starting point based on first configuration event
      // If there are no tasks on critical path (no-op build?) let's use buildFinishedTimestamp.
      (firstTaskStartTime ?: buildFinishedTimestamp) - buildStartedTimestamp
    }
  }

  override fun getTotalBuildTimeMs(): Long {
    return criticalPathAnalyzer.result.run { buildFinishedTimestamp - buildStartedTimestamp }
  }

  fun getBuildFinishedTimestamp(): Long {
    return criticalPathAnalyzer.result.buildFinishedTimestamp
  }

  override fun getCriticalPathTasks(): List<TaskData> {
    return criticalPathAnalyzer.result.tasksDeterminingBuildDuration.filter(TaskData::isOnTheCriticalPath)
  }

  override fun getTasksDeterminingBuildDuration(): List<TaskData> {
    return criticalPathAnalyzer.result.tasksDeterminingBuildDuration
  }

  override fun getPluginsDeterminingBuildDuration(): List<PluginBuildData> {
    return criticalPathAnalyzer.result.pluginsDeterminingBuildDuration
  }

  override fun getGarbageCollectionData(): List<GarbageCollectionData> {
    return garbageCollectionAnalyzer.result.garbageCollectionData
  }

  override fun getTotalGarbageCollectionTimeMs(): Long {
    return getGarbageCollectionData().sumByLong { it.collectionTimeMs }
  }

  override fun getJavaVersion(): Int? {
<<<<<<< HEAD
    return garbageCollectionAnalyzer.javaVersion
  }

  override fun isGCSettingSet(): Boolean? {
    return garbageCollectionAnalyzer.isSettingSet
  }

  override fun getTotalConfigurationData(): ProjectConfigurationData {
    val totalConfigurationTime = projectConfigurationAnalyzer.projectsConfigurationData.sumByLong { it.totalConfigurationTimeMs }
=======
    return garbageCollectionAnalyzer.result.javaVersion
  }

  override fun isGCSettingSet(): Boolean? {
    return garbageCollectionAnalyzer.result.isSettingSet
  }
>>>>>>> cdc83e4e

  override fun getTotalConfigurationData(): ProjectConfigurationData = projectConfigurationAnalyzer.result.run {
    val totalConfigurationTime = projectsConfigurationData.sumByLong { it.totalConfigurationTimeMs }

    val totalPluginConfiguration = pluginsConfigurationDataMap.map { entry ->
      PluginConfigurationData(entry.key, entry.value)
    }

    val totalConfigurationSteps = projectsConfigurationData.flatMap { it.configurationSteps }.groupBy { it.type }.map { entry ->
      ProjectConfigurationData.ConfigurationStep(entry.key, entry.value.sumByLong { it.configurationTimeMs })
    }

    return ProjectConfigurationData("Total Configuration Data", totalConfigurationTime, totalPluginConfiguration, totalConfigurationSteps)
  }

  override fun getProjectsConfigurationData(): List<ProjectConfigurationData> {
    return projectConfigurationAnalyzer.result.projectsConfigurationData
  }

  override fun getAppliedPlugins(): Map<String, List<PluginData>> {
    return projectConfigurationAnalyzer.result.allAppliedPlugins.toImmutableMap()
  }

  override fun getConfigurationCachingCompatibility(): ConfigurationCachingCompatibilityProjectResult {
    return configurationCachingCompatibilityAnalyzer.result
  }

  override fun buildUsesConfigurationCache(): Boolean = configurationCachingCompatibilityAnalyzer.result.let {
    it == ConfigurationCachingTurnedOn || it == ConfigurationCacheCompatibilityTestFlow
  }

  override fun getAlwaysRunTasks(): List<AlwaysRunTaskData> {
    return alwaysRunTasksAnalyzer.result.alwaysRunTasks
  }

  override fun getNonCacheableTasks(): List<TaskData> {
    return noncacheableTasksAnalyzer.result.noncacheableTasks
  }

  override fun getTasksSharingOutput(): List<TasksSharingOutputData> {
    return tasksConfigurationIssuesAnalyzer.result.tasksSharingOutput
  }
}<|MERGE_RESOLUTION|>--- conflicted
+++ resolved
@@ -73,10 +73,7 @@
   fun getTotalGarbageCollectionTimeMs(): Long
   fun getJavaVersion(): Int?
   fun isGCSettingSet(): Boolean?
-<<<<<<< HEAD
-=======
   fun buildUsesConfigurationCache(): Boolean
->>>>>>> cdc83e4e
 }
 
 /**
@@ -156,24 +153,12 @@
   }
 
   override fun getJavaVersion(): Int? {
-<<<<<<< HEAD
-    return garbageCollectionAnalyzer.javaVersion
-  }
-
-  override fun isGCSettingSet(): Boolean? {
-    return garbageCollectionAnalyzer.isSettingSet
-  }
-
-  override fun getTotalConfigurationData(): ProjectConfigurationData {
-    val totalConfigurationTime = projectConfigurationAnalyzer.projectsConfigurationData.sumByLong { it.totalConfigurationTimeMs }
-=======
     return garbageCollectionAnalyzer.result.javaVersion
   }
 
   override fun isGCSettingSet(): Boolean? {
     return garbageCollectionAnalyzer.result.isSettingSet
   }
->>>>>>> cdc83e4e
 
   override fun getTotalConfigurationData(): ProjectConfigurationData = projectConfigurationAnalyzer.result.run {
     val totalConfigurationTime = projectsConfigurationData.sumByLong { it.totalConfigurationTimeMs }
