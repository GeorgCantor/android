/*
 * Copyright (C) 2022 The Android Open Source Project
 *
 * Licensed under the Apache License, Version 2.0 (the "License");
 * you may not use this file except in compliance with the License.
 * You may obtain a copy of the License at
 *
 *      http://www.apache.org/licenses/LICENSE-2.0
 *
 * Unless required by applicable law or agreed to in writing, software
 * distributed under the License is distributed on an "AS IS" BASIS,
 * WITHOUT WARRANTIES OR CONDITIONS OF ANY KIND, either express or implied.
 * See the License for the specific language governing permissions and
 * limitations under the License.
 */
package com.android.tools.idea.layoutinspector

import com.android.adblib.DeviceSelector
import com.android.adblib.testing.FakeAdbSession
import com.android.testutils.MockitoKt.mock
import com.android.tools.idea.appinspection.inspector.api.process.ProcessDescriptor
import com.android.tools.idea.concurrency.AndroidCoroutineScope
import com.android.tools.idea.layoutinspector.model.NotificationModel
import com.android.tools.idea.layoutinspector.pipeline.AbstractInspectorClient
import com.android.tools.idea.layoutinspector.pipeline.DisconnectedClient
import com.android.tools.idea.layoutinspector.pipeline.InspectorClientLaunchMonitor
import com.android.tools.idea.layoutinspector.pipeline.TreeLoader
import com.android.tools.idea.layoutinspector.properties.PropertiesProvider
import com.google.common.truth.Truth.assertThat
import com.google.wireless.android.sdk.stats.DynamicLayoutInspectorAttachToProcess.ClientType
import com.google.wireless.android.sdk.stats.DynamicLayoutInspectorErrorInfo
import com.intellij.openapi.Disposable
import com.intellij.openapi.project.Project
import com.intellij.testFramework.DisposableRule
import com.intellij.testFramework.ProjectRule
<<<<<<< HEAD
import kotlinx.coroutines.CoroutineScope
=======
import java.nio.file.Path
>>>>>>> 0d09370c
import kotlinx.coroutines.runBlocking
import org.junit.Rule
import org.junit.Test
import org.mockito.Mockito.times
import org.mockito.Mockito.verify

class AbstractInspectorClientTest {
  @get:Rule val disposableRule = DisposableRule()
  @get:Rule val projectRule = ProjectRule()

<<<<<<< HEAD
  private var shouldEcho = true
  private val commandHandler =
    object : DeviceCommandHandler("shell") {
      override fun accept(
        server: FakeAdbServer,
        socketScope: CoroutineScope,
        socket: Socket,
        device: DeviceState,
        command: String,
        args: String
      ) =
        if (command == ("shell")) {
          writeOkay(socket.getOutputStream())
          if (shouldEcho && args.startsWith("echo ")) {
            writeString(socket.getOutputStream(), args.substringAfter("echo "))
          }
          true
        } else {
          false
        }
    }

  private val disposableRule = DisposableRule()
  private val projectRule = ProjectRule()
  private val adbRule = FakeAdbRule().withDeviceCommandHandler(commandHandler)
  private val adbService = AdbServiceRule(projectRule::project, adbRule)

  @get:Rule
  val ruleChain =
    RuleChain.outerRule(projectRule).around(disposableRule).around(adbRule).around(adbService)!!

  @Before
  fun before() {
    adbRule.attachDevice(
      MODERN_DEVICE.serial,
      MODERN_DEVICE.manufacturer,
      MODERN_DEVICE.model,
      MODERN_DEVICE.version,
      MODERN_DEVICE.apiLevel.toString()
    )
  }

  @Test
  fun clientWithAdbResponseConnects() {
    shouldEcho = true
    adbRule.withDeviceCommandHandler(FakeShellCommandHandler())
    val project = projectRule.project
    val client = MyClient(project, NotificationModel(project), disposableRule.disposable)
=======
  private val adbSession = FakeAdbSession()
  private val process = MODERN_DEVICE.createProcess()

  @Test
  fun clientWithAdbResponseConnects() {
    adbSession.deviceServices.configureShellCommand(
      DeviceSelector.fromSerialNumber(process.device.serial),
      "echo ok",
      stdout = "ok",
    )

    val project = projectRule.project
    val client =
      MyClient(project, process, NotificationModel(project), adbSession, disposableRule.disposable)
>>>>>>> 0d09370c
    val monitor = mock<InspectorClientLaunchMonitor>()
    client.launchMonitor = monitor
    runBlocking { client.connect(projectRule.project) }
    assertThat(client.isConnected).isTrue()
    verify(monitor).updateProgress(DynamicLayoutInspectorErrorInfo.AttachErrorState.ADB_PING)
  }

  @Test
  fun clientWithNoAdbResponseFailsToConnect() {
<<<<<<< HEAD
    shouldEcho = false
    adbRule.withDeviceCommandHandler(FakeShellCommandHandler())
    val project = projectRule.project
    val client = MyClient(project, NotificationModel(project), disposableRule.disposable)
=======
    adbSession.deviceServices.configureShellCommand(
      DeviceSelector.fromSerialNumber(process.device.serial),
      "echo ok",
      stdout = "",
      stderr = "error",
    )

    val project = projectRule.project
    val client =
      MyClient(project, process, NotificationModel(project), adbSession, disposableRule.disposable)
>>>>>>> 0d09370c
    val monitor = mock<InspectorClientLaunchMonitor>()
    client.launchMonitor = monitor
    runBlocking { client.connect(projectRule.project) }
    assertThat(client.isConnected).isFalse()
    verify(monitor, times(0))
      .updateProgress(DynamicLayoutInspectorErrorInfo.AttachErrorState.ADB_PING)
  }
}

<<<<<<< HEAD
  class MyClient(project: Project, notificationModel: NotificationModel, disposable: Disposable) :
    AbstractInspectorClient(
      ClientType.UNKNOWN_CLIENT_TYPE,
      project,
      notificationModel,
      MODERN_DEVICE.createProcess(),
      true,
      DisconnectedClient.stats,
      AndroidCoroutineScope(disposable),
      disposable
    ) {
    override suspend fun doConnect() {}

    override suspend fun doDisconnect() {}

    override suspend fun startFetching() {}

    override suspend fun stopFetching() {}
=======
private class MyClient(
  project: Project,
  process: ProcessDescriptor,
  notificationModel: NotificationModel,
  adbSession: FakeAdbSession,
  disposable: Disposable,
) :
  AbstractInspectorClient(
    ClientType.UNKNOWN_CLIENT_TYPE,
    project,
    notificationModel,
    process,
    DisconnectedClient.stats,
    AndroidCoroutineScope(disposable),
    disposable,
    adbSession,
  ) {
  override suspend fun doConnect() {}

  override suspend fun doDisconnect() {}

  override suspend fun startFetching() {}

  override suspend fun stopFetching() {}
>>>>>>> 0d09370c

  override fun refresh() {}

  override fun saveSnapshot(path: Path) {}

  override val treeLoader: TreeLoader = mock()
  override val inLiveMode = false
  override val provider: PropertiesProvider = mock()
}<|MERGE_RESOLUTION|>--- conflicted
+++ resolved
@@ -33,11 +33,7 @@
 import com.intellij.openapi.project.Project
 import com.intellij.testFramework.DisposableRule
 import com.intellij.testFramework.ProjectRule
-<<<<<<< HEAD
-import kotlinx.coroutines.CoroutineScope
-=======
 import java.nio.file.Path
->>>>>>> 0d09370c
 import kotlinx.coroutines.runBlocking
 import org.junit.Rule
 import org.junit.Test
@@ -48,56 +44,6 @@
   @get:Rule val disposableRule = DisposableRule()
   @get:Rule val projectRule = ProjectRule()
 
-<<<<<<< HEAD
-  private var shouldEcho = true
-  private val commandHandler =
-    object : DeviceCommandHandler("shell") {
-      override fun accept(
-        server: FakeAdbServer,
-        socketScope: CoroutineScope,
-        socket: Socket,
-        device: DeviceState,
-        command: String,
-        args: String
-      ) =
-        if (command == ("shell")) {
-          writeOkay(socket.getOutputStream())
-          if (shouldEcho && args.startsWith("echo ")) {
-            writeString(socket.getOutputStream(), args.substringAfter("echo "))
-          }
-          true
-        } else {
-          false
-        }
-    }
-
-  private val disposableRule = DisposableRule()
-  private val projectRule = ProjectRule()
-  private val adbRule = FakeAdbRule().withDeviceCommandHandler(commandHandler)
-  private val adbService = AdbServiceRule(projectRule::project, adbRule)
-
-  @get:Rule
-  val ruleChain =
-    RuleChain.outerRule(projectRule).around(disposableRule).around(adbRule).around(adbService)!!
-
-  @Before
-  fun before() {
-    adbRule.attachDevice(
-      MODERN_DEVICE.serial,
-      MODERN_DEVICE.manufacturer,
-      MODERN_DEVICE.model,
-      MODERN_DEVICE.version,
-      MODERN_DEVICE.apiLevel.toString()
-    )
-  }
-
-  @Test
-  fun clientWithAdbResponseConnects() {
-    shouldEcho = true
-    adbRule.withDeviceCommandHandler(FakeShellCommandHandler())
-    val project = projectRule.project
-    val client = MyClient(project, NotificationModel(project), disposableRule.disposable)
-=======
   private val adbSession = FakeAdbSession()
   private val process = MODERN_DEVICE.createProcess()
 
@@ -112,7 +58,6 @@
     val project = projectRule.project
     val client =
       MyClient(project, process, NotificationModel(project), adbSession, disposableRule.disposable)
->>>>>>> 0d09370c
     val monitor = mock<InspectorClientLaunchMonitor>()
     client.launchMonitor = monitor
     runBlocking { client.connect(projectRule.project) }
@@ -122,12 +67,6 @@
 
   @Test
   fun clientWithNoAdbResponseFailsToConnect() {
-<<<<<<< HEAD
-    shouldEcho = false
-    adbRule.withDeviceCommandHandler(FakeShellCommandHandler())
-    val project = projectRule.project
-    val client = MyClient(project, NotificationModel(project), disposableRule.disposable)
-=======
     adbSession.deviceServices.configureShellCommand(
       DeviceSelector.fromSerialNumber(process.device.serial),
       "echo ok",
@@ -138,7 +77,6 @@
     val project = projectRule.project
     val client =
       MyClient(project, process, NotificationModel(project), adbSession, disposableRule.disposable)
->>>>>>> 0d09370c
     val monitor = mock<InspectorClientLaunchMonitor>()
     client.launchMonitor = monitor
     runBlocking { client.connect(projectRule.project) }
@@ -148,26 +86,6 @@
   }
 }
 
-<<<<<<< HEAD
-  class MyClient(project: Project, notificationModel: NotificationModel, disposable: Disposable) :
-    AbstractInspectorClient(
-      ClientType.UNKNOWN_CLIENT_TYPE,
-      project,
-      notificationModel,
-      MODERN_DEVICE.createProcess(),
-      true,
-      DisconnectedClient.stats,
-      AndroidCoroutineScope(disposable),
-      disposable
-    ) {
-    override suspend fun doConnect() {}
-
-    override suspend fun doDisconnect() {}
-
-    override suspend fun startFetching() {}
-
-    override suspend fun stopFetching() {}
-=======
 private class MyClient(
   project: Project,
   process: ProcessDescriptor,
@@ -192,7 +110,6 @@
   override suspend fun startFetching() {}
 
   override suspend fun stopFetching() {}
->>>>>>> 0d09370c
 
   override fun refresh() {}
 
