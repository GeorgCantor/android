/*
 * Copyright (C) 2020 The Android Open Source Project
 *
 * Licensed under the Apache License, Version 2.0 (the "License");
 * you may not use this file except in compliance with the License.
 * You may obtain a copy of the License at
 *
 *      http://www.apache.org/licenses/LICENSE-2.0
 *
 * Unless required by applicable law or agreed to in writing, software
 * distributed under the License is distributed on an "AS IS" BASIS,
 * WITHOUT WARRANTIES OR CONDITIONS OF ANY KIND, either express or implied.
 * See the License for the specific language governing permissions and
 * limitations under the License.
 */
package com.android.tools.idea.databinding.viewbinding.gradle

import com.android.tools.idea.databinding.TestDataPaths
import com.android.tools.idea.databinding.ViewBindingEnabledTrackingService
import com.android.tools.idea.databinding.util.isViewBindingEnabled
import com.android.tools.idea.res.StudioResourceRepositoryManager
import com.android.tools.idea.testing.AndroidGradleProjectRule
import com.android.tools.idea.testing.AndroidProjectRule
import com.android.tools.idea.testing.findClass
import com.google.common.truth.Truth.assertThat
import com.intellij.testFramework.EdtRule
import com.intellij.testFramework.RunsInEdt
import com.intellij.testFramework.fixtures.JavaCodeInsightTestFixture
import java.io.File
import org.junit.Rule
import org.junit.Test
import org.junit.rules.RuleChain
import org.junit.rules.TemporaryFolder

/**
 * Test which verifies that enabling view binding in a Gradle project causes its layout's light
 * classes to start getting generated at that time.
 */
@RunsInEdt
class ViewBindingEnabledTest {
  private val projectRule = AndroidGradleProjectRule()

  // The tests need to run on the EDT thread but we must initialize the project rule off of it
  @get:Rule val ruleChain = RuleChain.outerRule(projectRule).around(EdtRule())!!

  @get:Rule val temporaryFolder = TemporaryFolder()

  /**
   * Expose the underlying project rule fixture directly.
   *
   * We know that the underlying fixture is a [JavaCodeInsightTestFixture] because our
   * [AndroidProjectRule] is initialized to use the disk.
   */
  private val fixture
    get() = projectRule.fixture as JavaCodeInsightTestFixture

  private fun enableViewBinding(buildFile: File, enabled: Boolean) {
    assertThat(buildFile.exists())

    // Kind of hacky, but this assumes the only instance of `enabled = ...` is from:
    // `viewBinding\n{ enabled = [true|false] }`
    val oldText = buildFile.readText()
    val newText = oldText.replace(Regex("enabled = .+"), "enabled = $enabled")
    if (newText != oldText) {
      buildFile.writeText(newText)
    }
  }

  @Test
  fun enablingViewBindingEnablesLightBindingClassGeneration() {
    fixture.testDataPath = TestDataPaths.TEST_DATA_ROOT
    lateinit var buildFile: File
    projectRule.load(
      projectPath = TestDataPaths.PROJECT_FOR_VIEWBINDING,
      preLoad = { projectRoot ->
        buildFile = File(projectRoot, "app/build.gradle")
        enableViewBinding(buildFile, false)
<<<<<<< HEAD
      }
=======
      },
>>>>>>> 0d09370c
    )

    // Trigger resource repository initialization
    val facet = projectRule.androidFacet(":app")
    StudioResourceRepositoryManager.getAppResources(facet)

    // Context needed for searching for light classes
    val context = fixture.findClass("com.android.example.viewbinding.MainActivity")

    var lastModificationCount = ViewBindingEnabledTrackingService.getInstance().modificationCount

    assertThat(facet.isViewBindingEnabled()).isFalse()
    assertThat(
        fixture.findClass(
          "com.android.example.viewbinding.databinding.ActivityMainBinding",
<<<<<<< HEAD
          context
=======
          context,
>>>>>>> 0d09370c
        )
      )
      .isNull()

    enableViewBinding(buildFile, true)
    projectRule.requestSyncAndWait()

    assertThat(facet.isViewBindingEnabled()).isTrue()
<<<<<<< HEAD
    assertThat(ViewBindingEnabledTrackingService.instance.modificationCount)
      .isGreaterThan(lastModificationCount)
    lastModificationCount = ViewBindingEnabledTrackingService.instance.modificationCount
    assertThat(
        fixture.findClass(
          "com.android.example.viewbinding.databinding.ActivityMainBinding",
          context
=======
    assertThat(ViewBindingEnabledTrackingService.getInstance().modificationCount)
      .isGreaterThan(lastModificationCount)
    lastModificationCount = ViewBindingEnabledTrackingService.getInstance().modificationCount
    assertThat(
        fixture.findClass(
          "com.android.example.viewbinding.databinding.ActivityMainBinding",
          context,
>>>>>>> 0d09370c
        )
      )
      .isNotNull()

    enableViewBinding(buildFile, false)
    projectRule.requestSyncAndWait()

    assertThat(facet.isViewBindingEnabled()).isFalse()
<<<<<<< HEAD
    assertThat(ViewBindingEnabledTrackingService.instance.modificationCount)
=======
    assertThat(ViewBindingEnabledTrackingService.getInstance().modificationCount)
>>>>>>> 0d09370c
      .isGreaterThan(lastModificationCount)
    assertThat(
        fixture.findClass(
          "com.android.example.viewbinding.databinding.ActivityMainBinding",
<<<<<<< HEAD
          context
=======
          context,
>>>>>>> 0d09370c
        )
      )
      .isNull()
  }
}<|MERGE_RESOLUTION|>--- conflicted
+++ resolved
@@ -75,11 +75,7 @@
       preLoad = { projectRoot ->
         buildFile = File(projectRoot, "app/build.gradle")
         enableViewBinding(buildFile, false)
-<<<<<<< HEAD
-      }
-=======
       },
->>>>>>> 0d09370c
     )
 
     // Trigger resource repository initialization
@@ -95,11 +91,7 @@
     assertThat(
         fixture.findClass(
           "com.android.example.viewbinding.databinding.ActivityMainBinding",
-<<<<<<< HEAD
-          context
-=======
           context,
->>>>>>> 0d09370c
         )
       )
       .isNull()
@@ -108,15 +100,6 @@
     projectRule.requestSyncAndWait()
 
     assertThat(facet.isViewBindingEnabled()).isTrue()
-<<<<<<< HEAD
-    assertThat(ViewBindingEnabledTrackingService.instance.modificationCount)
-      .isGreaterThan(lastModificationCount)
-    lastModificationCount = ViewBindingEnabledTrackingService.instance.modificationCount
-    assertThat(
-        fixture.findClass(
-          "com.android.example.viewbinding.databinding.ActivityMainBinding",
-          context
-=======
     assertThat(ViewBindingEnabledTrackingService.getInstance().modificationCount)
       .isGreaterThan(lastModificationCount)
     lastModificationCount = ViewBindingEnabledTrackingService.getInstance().modificationCount
@@ -124,7 +107,6 @@
         fixture.findClass(
           "com.android.example.viewbinding.databinding.ActivityMainBinding",
           context,
->>>>>>> 0d09370c
         )
       )
       .isNotNull()
@@ -133,20 +115,12 @@
     projectRule.requestSyncAndWait()
 
     assertThat(facet.isViewBindingEnabled()).isFalse()
-<<<<<<< HEAD
-    assertThat(ViewBindingEnabledTrackingService.instance.modificationCount)
-=======
     assertThat(ViewBindingEnabledTrackingService.getInstance().modificationCount)
->>>>>>> 0d09370c
       .isGreaterThan(lastModificationCount)
     assertThat(
         fixture.findClass(
           "com.android.example.viewbinding.databinding.ActivityMainBinding",
-<<<<<<< HEAD
-          context
-=======
           context,
->>>>>>> 0d09370c
         )
       )
       .isNull()
