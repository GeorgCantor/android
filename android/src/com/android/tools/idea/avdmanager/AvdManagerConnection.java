--- conflicted
+++ resolved
@@ -36,10 +36,6 @@
 import com.android.sdklib.repository.AndroidSdkHandler;
 import com.android.sdklib.repository.IdDisplay;
 import com.android.sdklib.repository.targets.SystemImage;
-<<<<<<< HEAD
-import com.android.tools.idea.run.EmulatorConnectionListener;
-=======
->>>>>>> b13afab4
 import com.android.tools.idea.sdk.AndroidSdks;
 import com.android.tools.idea.sdk.progress.StudioLoggerProgressIndicator;
 import com.android.tools.log.LogWrapper;
@@ -66,12 +62,8 @@
 import com.intellij.openapi.util.SystemInfo;
 import com.intellij.openapi.util.io.FileUtil;
 import com.intellij.openapi.util.text.StringUtil;
-<<<<<<< HEAD
-import com.intellij.util.containers.ContainerUtil;
-=======
 import com.intellij.util.containers.WeakHashMap;
 import com.intellij.util.net.HttpConfigurable;
->>>>>>> b13afab4
 import org.jetbrains.annotations.NotNull;
 import org.jetbrains.annotations.Nullable;
 
@@ -125,7 +117,7 @@
   };
 
   private AvdManager myAvdManager;
-  private static Map<File, AvdManagerConnection> ourCache = ContainerUtil.createWeakMap();
+  private static Map<File, AvdManagerConnection> ourCache = new WeakHashMap<>();
   private static long ourMemorySize = -1;
   private final FileOp myFileOp;
 
@@ -157,20 +149,7 @@
   public AvdManagerConnection(@Nullable AndroidSdkHandler handler) {
     mySdkHandler = handler;
     myFileOp = handler == null ? FileOpUtils.create() : handler.getFileOp();
-<<<<<<< HEAD
-=======
-  }
-
-  /**
-   * Sets a factory to be used for creating connections, so subclasses can be injected for testing.
-   */
-  @VisibleForTesting
-  protected synchronized static void setConnectionFactory(Function<AndroidSdkHandler, AvdManagerConnection> factory) {
-    ourCache.clear();
-    ourConnectionFactory = factory;
->>>>>>> b13afab4
-  }
-
+  }
 
   /**
    * Sets a factory to be used for creating connections, so subclasses can be injected for testing.
@@ -192,11 +171,7 @@
         return false;
       }
       try {
-<<<<<<< HEAD
-        myAvdManager = AvdManager.getInstance(mySdkHandler, new File(AndroidLocation.getAvdFolder()), SDK_LOG, myFileOp);
-=======
         myAvdManager = AvdManager.getInstance(mySdkHandler, new File(AndroidLocation.getAvdFolder()), SDK_LOG);
->>>>>>> b13afab4
       }
       catch (AndroidLocation.AndroidLocationException e) {
         IJ_LOG.error("Could not instantiate AVD Manager from SDK", e);
@@ -409,19 +384,11 @@
     commandLine.setExePath(emulatorBinary.getPath());
 
     addParameters(info, commandLine);
-<<<<<<< HEAD
 
     EmulatorRunner runner = new EmulatorRunner(commandLine, info);
     EmulatorRunner.ProcessOutputCollector collector = new EmulatorRunner.ProcessOutputCollector();
     runner.addProcessListener(collector);
 
-=======
-
-    EmulatorRunner runner = new EmulatorRunner(commandLine, info);
-    EmulatorRunner.ProcessOutputCollector collector = new EmulatorRunner.ProcessOutputCollector();
-    runner.addProcessListener(collector);
-
->>>>>>> b13afab4
     final ProcessHandler processHandler;
     try {
       processHandler = runner.start();
@@ -487,11 +454,7 @@
   /**
    * Adds necessary parameters to {@code commandLine}.
    */
-<<<<<<< HEAD
-  protected void addParameters(@NotNull AvdInfo info, GeneralCommandLine commandLine) {
-=======
   protected void addParameters(@NotNull AvdInfo info, @NotNull GeneralCommandLine commandLine) {
->>>>>>> b13afab4
     Map<String, String> properties = info.getProperties();
     String netDelay = properties.get(AvdWizardUtils.AVD_INI_NETWORK_LATENCY);
     String netSpeed = properties.get(AvdWizardUtils.AVD_INI_NETWORK_SPEED);
@@ -503,8 +466,6 @@
       commandLine.addParameters("-netspeed", netSpeed);
     }
 
-<<<<<<< HEAD
-=======
     // Control fast boot
     if (AvdWizardUtils.emulatorSupportsFastBoot(mySdkHandler)) {
       if ("yes".equals(properties.get(AvdWizardUtils.USE_COLD_BOOT))) {
@@ -520,13 +481,10 @@
 
     writeParameterFile(commandLine);
 
->>>>>>> b13afab4
     commandLine.addParameters("-avd", info.getName());
   }
 
   /**
-<<<<<<< HEAD
-=======
    * Indicates if the Emulator's version is at least {@code desired}
    * @return true if the Emulator version is the desired version or higher
    */
@@ -616,7 +574,6 @@
   }
 
   /**
->>>>>>> b13afab4
    * Handle the {@link AccelerationErrorCode} found when attempting to start an AVD.
    * @param project
    * @param error
@@ -882,7 +839,7 @@
   }
 
   public static String getAvdDisplayName(@NotNull AvdInfo avdInfo) {
-    String displayName = avdInfo.getProperties().get(AvdManager.AVD_INI_DISPLAY_NAME);
+    String displayName = avdInfo.getProperties().get(AVD_INI_DISPLAY_NAME);
     if (displayName == null) {
       displayName = avdInfo.getName().replaceAll("[_-]+", " ");
     }
