--- conflicted
+++ resolved
@@ -27,10 +27,7 @@
 import com.intellij.openapi.Disposable
 import com.intellij.openapi.util.Disposer
 import com.intellij.psi.PsiFile
-<<<<<<< HEAD
-=======
 import java.util.ArrayList
->>>>>>> 574fcae1
 import org.jetbrains.android.facet.AndroidFacet
 
 /** We predefined some pixel devices for now. */
@@ -102,12 +99,7 @@
       val betterFile =
         ConfigurationMatcher.getBetterMatch(config, null, null, null, null) ?: virtualFile
       val model =
-<<<<<<< HEAD
-        NlModel.builder(facet, betterFile, config)
-          .withParentDisposable(parentDisposable)
-=======
         NlModel.builder(parentDisposable, facet, betterFile, config)
->>>>>>> 574fcae1
           .withModelTooltip(config.toHtmlTooltip())
           .withComponentRegistrar(NlComponentRegistrar)
           .build()
