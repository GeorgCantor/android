/*
 * Copyright (C) 2013 The Android Open Source Project
 *
 * Licensed under the Apache License, Version 2.0 (the "License");
 * you may not use this file except in compliance with the License.
 * You may obtain a copy of the License at
 *
 *      http://www.apache.org/licenses/LICENSE-2.0
 *
 * Unless required by applicable law or agreed to in writing, software
 * distributed under the License is distributed on an "AS IS" BASIS,
 * WITHOUT WARRANTIES OR CONDITIONS OF ANY KIND, either express or implied.
 * See the License for the specific language governing permissions and
 * limitations under the License.
 */
package com.android.tools.idea.gradle.customizer.android;

import com.android.builder.model.AndroidProject;
import com.android.builder.model.SyncIssue;
import com.android.tools.idea.gradle.AndroidGradleModel;
import com.android.tools.idea.gradle.customizer.AbstractDependenciesModuleCustomizer;
import com.android.tools.idea.gradle.customizer.dependency.*;
import com.android.tools.idea.gradle.facet.AndroidGradleFacet;
import com.android.tools.idea.gradle.messages.ProjectSyncMessages;
import com.android.tools.idea.gradle.variant.view.BuildVariantModuleCustomizer;
import com.google.common.base.Objects;
import com.google.common.collect.Sets;
import com.intellij.openapi.externalSystem.model.ProjectSystemId;
import com.intellij.openapi.externalSystem.service.project.IdeModifiableModelsProvider;
import com.intellij.openapi.module.Module;
import com.intellij.openapi.projectRoots.Sdk;
import com.intellij.openapi.projectRoots.SdkAdditionalData;
import com.intellij.openapi.roots.ContentEntry;
import com.intellij.openapi.roots.DependencyScope;
import com.intellij.openapi.roots.ModuleOrderEntry;
import com.intellij.openapi.vfs.VirtualFile;
import org.jetbrains.android.sdk.AndroidSdkAdditionalData;
import org.jetbrains.android.sdk.AndroidSdkData;
import org.jetbrains.annotations.NotNull;

import java.io.File;
import java.util.Collection;
import java.util.Collections;
import java.util.Set;

import static com.android.SdkConstants.FD_JARS;
import static com.android.tools.idea.gradle.customizer.dependency.LibraryDependency.PathType.*;
import static com.android.tools.idea.gradle.util.FilePaths.findParentContentEntry;
import static com.android.tools.idea.gradle.util.FilePaths.pathToIdeaUrl;
import static com.android.tools.idea.gradle.util.GradleUtil.GRADLE_SYSTEM_ID;
import static com.android.tools.idea.gradle.util.Projects.setModuleCompiledArtifact;
import static com.intellij.openapi.roots.OrderRootType.CLASSES;
import static com.intellij.openapi.util.io.FileUtil.*;
import static com.intellij.openapi.util.text.StringUtil.isNotEmpty;
import static com.intellij.openapi.vfs.VfsUtilCore.virtualToIoFile;

/**
 * Sets the dependencies of a module imported from an {@link AndroidProject}.
 */
public class DependenciesModuleCustomizer extends AbstractDependenciesModuleCustomizer<AndroidGradleModel>
  implements BuildVariantModuleCustomizer<AndroidGradleModel> {

  @Override
  protected void setUpDependencies(@NotNull Module module,
                                   @NotNull IdeModifiableModelsProvider modelsProvider,
                                   @NotNull AndroidGradleModel androidProject) {
    DependencySet dependencies = Dependency.extractFrom(androidProject);
    for (LibraryDependency dependency : dependencies.onLibraries()) {
      updateLibraryDependency(module, modelsProvider, dependency, androidProject.getAndroidProject());
    }
    for (ModuleDependency dependency : dependencies.onModules()) {
      updateModuleDependency(module, modelsProvider, dependency, androidProject.getAndroidProject());
    }

    addExtraSdkLibrariesAsDependencies(modelsProvider, module, androidProject.getAndroidProject());

    ProjectSyncMessages messages = ProjectSyncMessages.getInstance(module.getProject());
    Collection<SyncIssue> syncIssues = androidProject.getSyncIssues();
    if (syncIssues != null) {
      messages.reportSyncIssues(syncIssues, module);
    }
    else {
      Collection<String> unresolvedDependencies = androidProject.getAndroidProject().getUnresolvedDependencies();
      messages.reportUnresolvedDependencies(unresolvedDependencies, module);
    }
  }

  private void updateModuleDependency(@NotNull Module module,
                                      @NotNull IdeModifiableModelsProvider modelsProvider,
                                      @NotNull ModuleDependency dependency,
                                      @NotNull AndroidProject androidProject) {
    Module moduleDependency = null;
    for (Module m : modelsProvider.getModules()) {
      AndroidGradleFacet androidGradleFacet = AndroidGradleFacet.getInstance(m);
      if (androidGradleFacet != null) {
        String gradlePath = androidGradleFacet.getConfiguration().GRADLE_PROJECT_PATH;
        if (Objects.equal(gradlePath, dependency.getGradlePath())) {
          moduleDependency = m;
          break;
        }
      }
    }
    LibraryDependency compiledArtifact = dependency.getBackupDependency();

    if (moduleDependency != null) {
      ModuleOrderEntry orderEntry = modelsProvider.getModifiableRootModel(module).addModuleOrderEntry(moduleDependency);
      orderEntry.setExported(true);

      if (compiledArtifact != null) {
        setModuleCompiledArtifact(moduleDependency, compiledArtifact);
      }
      return;
    }

    String backupName = compiledArtifact != null ? compiledArtifact.getName() : null;

    DependencySetupErrors setupErrors = getSetupErrors(module.getProject());
    setupErrors.addMissingModule(dependency.getGradlePath(), module.getName(), backupName);

    // fall back to library dependency, if available.
    if (compiledArtifact != null) {
      updateLibraryDependency(module, modelsProvider, compiledArtifact, androidProject);
    }
  }

  public static void updateLibraryDependency(@NotNull Module module,
                                             @NotNull IdeModifiableModelsProvider modelsProvider,
                                             @NotNull LibraryDependency dependency,
                                             @NotNull AndroidProject androidProject) {
    Collection<String> binaryPaths = dependency.getPaths(BINARY);
    Collection<String> sourcePaths = dependency.getPaths(SOURCE);
    Collection<String> docPaths = dependency.getPaths(DOC);
    setUpLibraryDependency(module, modelsProvider, dependency.getName(), dependency.getScope(), binaryPaths, sourcePaths, docPaths);

    File buildFolder = androidProject.getBuildFolder();

    // Exclude jar files that are in "jars" folder in "build" folder.
    // see https://code.google.com/p/android/issues/detail?id=123788
    ContentEntry[] contentEntries = modelsProvider.getModifiableRootModel(module).getContentEntries();
    for (String binaryPath : binaryPaths) {
      File parent = new File(binaryPath).getParentFile();
      if (parent != null && FD_JARS.equals(parent.getName()) && isAncestor(buildFolder, parent, true)) {
        ContentEntry parentContentEntry = findParentContentEntry(parent, contentEntries);
        if (parentContentEntry != null) {
          parentContentEntry.addExcludeFolder(pathToIdeaUrl(parent));
        }
      }
    }
  }

  /**
   * Sets the 'useLibrary' libraries or SDK add-ons as library dependencies.
   * <p>
   * These libraries are set at the project level, which makes it impossible to add them to a IDE SDK definition because the IDE SDK is
   * global to the whole IDE. To work around this limitation, we set these libraries as module dependencies instead.
   * </p>
   */
  private static void addExtraSdkLibrariesAsDependencies(@NotNull IdeModifiableModelsProvider moduleModel, Module module, @NotNull AndroidProject androidProject) {
    Sdk sdk = moduleModel.getModifiableRootModel(module).getSdk();
    assert sdk != null; // If we got here, SDK will *NOT* be null.

    String suffix = null;
    AndroidSdkData sdkData = AndroidSdkData.getSdkData(sdk);
    if (sdkData != null) {
      SdkAdditionalData data = sdk.getSdkAdditionalData();
      if (data instanceof AndroidSdkAdditionalData) {
        AndroidSdkAdditionalData androidSdkData = (AndroidSdkAdditionalData)data;
        suffix = androidSdkData.getBuildTargetHashString();
      }
    }

    if (suffix == null) {
      // In practice, we won't get here. A proper Android SDK has been already configured by now, and the suffix won't be null.
      suffix = androidProject.getCompileTarget();
    }

    Set<String> currentIdeSdkFilePaths = Sets.newHashSetWithExpectedSize(5);
    for (VirtualFile sdkFile : sdk.getRootProvider().getFiles(CLASSES)) {
      // We need to convert the VirtualFile to java.io.File, because the path of the VirtualPath is using 'jar' protocol and it won't match
      // the path returned by AndroidProject#getBootClasspath().
      File sdkFilePath = virtualToIoFile(sdkFile);
      currentIdeSdkFilePaths.add(sdkFilePath.getPath());
    }
    Collection<String> bootClasspath = androidProject.getBootClasspath();
    for (String library : bootClasspath) {
      if (isNotEmpty(library) && !currentIdeSdkFilePaths.contains(library)) {
        // Library is not in the SDK IDE definition. Add it as library and make the module depend on it.
        File binaryPath = new File(library);
        String name = binaryPath.isFile() ? getNameWithoutExtension(binaryPath) : sanitizeFileName(library);
        // Include compile target as part of the name, to ensure the library name is unique to this Android platform.

        name = name + "-" + suffix; // e.g. maps-android-23, effects-android-23 (it follows the library naming convention: library-version
<<<<<<< HEAD
        setUpLibraryDependency(module, moduleModel, name, DependencyScope.COMPILE, Collections.singletonList(library));
=======
        setUpLibraryDependency(moduleModel, name, DependencyScope.COMPILE, Collections.singletonList(library));
>>>>>>> fd394df3
      }
    }
  }

  @Override
  @NotNull
  public ProjectSystemId getProjectSystemId() {
    return GRADLE_SYSTEM_ID;
  }

  @Override
  @NotNull
  public Class<AndroidGradleModel> getSupportedModelType() {
    return AndroidGradleModel.class;
  }
}<|MERGE_RESOLUTION|>--- conflicted
+++ resolved
@@ -190,11 +190,7 @@
         // Include compile target as part of the name, to ensure the library name is unique to this Android platform.
 
         name = name + "-" + suffix; // e.g. maps-android-23, effects-android-23 (it follows the library naming convention: library-version
-<<<<<<< HEAD
-        setUpLibraryDependency(module, moduleModel, name, DependencyScope.COMPILE, Collections.singletonList(library));
-=======
         setUpLibraryDependency(moduleModel, name, DependencyScope.COMPILE, Collections.singletonList(library));
->>>>>>> fd394df3
       }
     }
   }
