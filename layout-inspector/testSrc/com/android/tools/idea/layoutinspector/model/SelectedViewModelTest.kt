/*
 * Copyright (C) 2020 The Android Open Source Project
 *
 * Licensed under the Apache License, Version 2.0 (the "License");
 * you may not use this file except in compliance with the License.
 * You may obtain a copy of the License at
 *
 *      http://www.apache.org/licenses/LICENSE-2.0
 *
 * Unless required by applicable law or agreed to in writing, software
 * distributed under the License is distributed on an "AS IS" BASIS,
 * WITHOUT WARRANTIES OR CONDITIONS OF ANY KIND, either express or implied.
 * See the License for the specific language governing permissions and
 * limitations under the License.
 */
package com.android.tools.idea.layoutinspector.model

import com.android.SdkConstants.ANDROID_URI
import com.android.SdkConstants.ATTR_ID
import com.android.SdkConstants.ATTR_NAME
import com.android.SdkConstants.BUTTON
import com.android.SdkConstants.FQCN_BUTTON
import com.android.SdkConstants.FQCN_TEXT_VIEW
import com.android.SdkConstants.TEXT_VIEW
import com.android.testutils.MockitoKt.mock
import com.android.tools.idea.layoutinspector.properties.InspectorPropertyItem
import com.android.tools.idea.layoutinspector.properties.PropertySection
import com.android.tools.idea.layoutinspector.properties.PropertyType
import com.android.tools.idea.layoutinspector.properties.ViewNodeAndResourceLookup
import com.google.common.truth.Truth.assertThat
import com.intellij.util.text.nullize
import icons.StudioIcons
import org.junit.Test

class SelectedViewModelTest {

  @Test
  fun testButtonWithId() {
    val name = nameOf(FQCN_BUTTON)
    val id = idOf("button1")
    val model = SelectedViewModel(name, id)
    assertThat(model.id).isEqualTo("@id/button1")
    assertThat(model.icon).isEqualTo(StudioIcons.LayoutEditor.Palette.BUTTON)
    assertThat(model.description).isEqualTo(BUTTON)
  }

  @Test
  fun testTextViewWithoutId() {
    val name = nameOf(FQCN_TEXT_VIEW)
    val id = idOf(null)
    val model = SelectedViewModel(name, id)
    assertThat(model.id).isEqualTo("<unnamed>")
    assertThat(model.icon).isEqualTo(StudioIcons.LayoutEditor.Palette.TEXT_VIEW)
    assertThat(model.description).isEqualTo(TEXT_VIEW)
  }

  @Test
  fun testDecorView() {
    val name = nameOf("com.android.internal.policy.DecorView")
    val id = idOf(null)
    val model = SelectedViewModel(name, id)
    assertThat(model.id).isEqualTo("<unnamed>")
    assertThat(model.icon).isEqualTo(StudioIcons.LayoutEditor.Palette.UNKNOWN_VIEW)
    assertThat(model.description).isEqualTo("DecorView")
  }

  @Test
  fun testCoreText() {
    val name = nameOf("CoreText")
    val id = idOf("")
    val model = SelectedViewModel(name, id)
    assertThat(model.id).isEqualTo("")
    assertThat(model.icon).isEqualTo(StudioIcons.LayoutEditor.Palette.TEXT_VIEW)
    assertThat(model.description).isEqualTo("CoreText")
  }

  private fun nameOf(name: String): InspectorPropertyItem {
    val lookup: ViewNodeAndResourceLookup = mock()
    return InspectorPropertyItem(
      ANDROID_URI,
      ATTR_NAME,
      PropertyType.STRING,
      name,
      PropertySection.VIEW,
      null,
      1L,
<<<<<<< HEAD
      lookup
=======
      lookup,
>>>>>>> 0d09370c
    )
  }

  private fun idOf(id: String?): InspectorPropertyItem {
    val lookup: ViewNodeAndResourceLookup = mock()
    val value = id.nullize()?.let { "@id/$id" } ?: id
    return InspectorPropertyItem(
      ANDROID_URI,
      ATTR_ID,
      PropertyType.STRING,
      value,
      PropertySection.VIEW,
      null,
      1L,
<<<<<<< HEAD
      lookup
=======
      lookup,
>>>>>>> 0d09370c
    )
  }
}<|MERGE_RESOLUTION|>--- conflicted
+++ resolved
@@ -84,11 +84,7 @@
       PropertySection.VIEW,
       null,
       1L,
-<<<<<<< HEAD
-      lookup
-=======
       lookup,
->>>>>>> 0d09370c
     )
   }
 
@@ -103,11 +99,7 @@
       PropertySection.VIEW,
       null,
       1L,
-<<<<<<< HEAD
-      lookup
-=======
       lookup,
->>>>>>> 0d09370c
     )
   }
 }