--- conflicted
+++ resolved
@@ -46,11 +46,7 @@
       "DesignSurface",
       disableToolsAction.templatePresentation.clone(),
       actionManager,
-<<<<<<< HEAD
-      0
-=======
       0,
->>>>>>> 0d09370c
     )
   }
 
