/*
 * Copyright (C) 2016 The Android Open Source Project
 *
 * Licensed under the Apache License, Version 2.0 (the "License");
 * you may not use this file except in compliance with the License.
 * You may obtain a copy of the License at
 *
 *      http://www.apache.org/licenses/LICENSE-2.0
 *
 * Unless required by applicable law or agreed to in writing, software
 * distributed under the License is distributed on an "AS IS" BASIS,
 * WITHOUT WARRANTIES OR CONDITIONS OF ANY KIND, either express or implied.
 * See the License for the specific language governing permissions and
 * limitations under the License.
 */
package com.android.tools.idea.actions.annotations;

import com.android.SdkConstants;
import com.android.tools.idea.gradle.dsl.model.GradleBuildModel;
import com.android.tools.idea.gradle.dsl.model.dependencies.ArtifactDependencyModel;
import com.android.tools.idea.gradle.dsl.model.dependencies.DependenciesModel;
import com.android.tools.idea.gradle.project.GradleProjectInfo;
<<<<<<< HEAD
import com.android.tools.idea.gradle.project.sync.GradleSyncListener;
import com.android.tools.idea.gradle.project.sync.GradleSyncInvoker;
=======
import com.android.tools.idea.gradle.project.sync.GradleSyncInvoker;
import com.android.tools.idea.gradle.project.sync.GradleSyncListener;
import com.android.tools.idea.gradle.util.GradleUtil;
>>>>>>> 1e5b25b8
import com.android.tools.idea.model.AndroidModuleInfo;
import com.android.tools.idea.templates.RepositoryUrlManager;
import com.android.tools.idea.templates.SupportLibrary;
import com.intellij.analysis.AnalysisScope;
import com.intellij.analysis.BaseAnalysisAction;
import com.intellij.analysis.BaseAnalysisActionDialog;
import com.intellij.codeInsight.FileModificationService;
import com.intellij.history.LocalHistory;
import com.intellij.history.LocalHistoryAction;
import com.intellij.ide.scratch.ScratchFileService;
import com.intellij.ide.scratch.ScratchRootType;
import com.intellij.lang.StdLanguages;
import com.intellij.openapi.actionSystem.AnActionEvent;
import com.intellij.openapi.actionSystem.Presentation;
import com.intellij.openapi.application.ApplicationManager;
import com.intellij.openapi.application.Result;
import com.intellij.openapi.command.WriteCommandAction;
import com.intellij.openapi.diagnostic.Logger;
import com.intellij.openapi.editor.Document;
import com.intellij.openapi.fileEditor.FileEditorManager;
import com.intellij.openapi.module.Module;
import com.intellij.openapi.module.ModuleUtilCore;
import com.intellij.openapi.progress.ProgressIndicator;
import com.intellij.openapi.progress.ProgressManager;
import com.intellij.openapi.project.Project;
import com.intellij.openapi.project.ProjectUtil;
import com.intellij.openapi.roots.ModuleRootModificationUtil;
import com.intellij.openapi.ui.Messages;
import com.intellij.openapi.util.Computable;
import com.intellij.openapi.util.Factory;
import com.intellij.openapi.util.Ref;
import com.intellij.openapi.util.text.StringUtil;
import com.intellij.openapi.vfs.VirtualFile;
import com.intellij.psi.*;
import com.intellij.refactoring.RefactoringBundle;
import com.intellij.usageView.UsageInfo;
import com.intellij.usageView.UsageViewUtil;
import com.intellij.usages.*;
import com.intellij.util.ObjectUtils;
import com.intellij.util.Processor;
import com.intellij.util.SequentialModalProgressTask;
import com.intellij.util.SequentialTask;
import com.intellij.util.containers.ContainerUtil;
import org.jetbrains.annotations.NonNls;
import org.jetbrains.annotations.NotNull;
import org.jetbrains.annotations.Nullable;

import javax.swing.*;
import java.util.*;

import static com.android.tools.idea.gradle.dsl.model.dependencies.CommonConfigurationNames.COMPILE;
import static com.google.wireless.android.sdk.stats.GradleSyncStats.Trigger.TRIGGER_PROJECT_MODIFIED;
import static com.intellij.openapi.util.text.StringUtil.isNotEmpty;
import static com.intellij.openapi.util.text.StringUtil.pluralize;

/**
 * Analyze support annotations
 */
public class InferSupportAnnotationsAction extends BaseAnalysisAction {
  /**
   * Whether this feature is enabled or not during development
   */
  static final boolean ENABLED = Boolean.valueOf(System.getProperty("studio.infer.annotations"));

  /**
   * Number of times we pass through the project files
   */
  static final int MAX_PASSES = 3;

  @NonNls private static final String INFER_SUPPORT_ANNOTATIONS = "Infer Support Annotations";
  private static final int MAX_ANNOTATIONS_WITHOUT_PREVIEW = 5;

  public InferSupportAnnotationsAction() {
    super("Infer Support Annotations", INFER_SUPPORT_ANNOTATIONS);
    if (!ENABLED) {
      getTemplatePresentation().setVisible(false);
    }
  }

  private static final String ADD_DEPENDENCY = "Add Support Dependency";
  private static final int MIN_SDK_WITH_NULLABLE = 19;

  @Override
  public void update(AnActionEvent event) {
    if (!ENABLED) {
      return;
    }
    super.update(event);
    Project project = event.getProject();
    if (project == null || !GradleProjectInfo.getInstance(project).isBuildWithGradle()) {
      Presentation presentation = event.getPresentation();
      presentation.setEnabled(false);
    }
  }

  @Override
  protected void analyze(@NotNull Project project, @NotNull AnalysisScope scope) {
    if (!GradleProjectInfo.getInstance(project).isBuildWithGradle()) {
      return;
    }
    int[] fileCount = new int[]{0};
    PsiDocumentManager.getInstance(project).commitAllDocuments();
    UsageInfo[] usageInfos = findUsages(project, scope, fileCount[0]);
    if (usageInfos == null) return;

    Map<Module, PsiFile> modules = findModulesFromUsage(usageInfos);

    if (!checkModules(project, scope, modules)) {
      return;
    }

    if (usageInfos.length < MAX_ANNOTATIONS_WITHOUT_PREVIEW) {
      ApplicationManager.getApplication().invokeLater(applyRunnable(project, () -> usageInfos));
    }
    else {
      showUsageView(project, usageInfos, scope);
    }
  }

  private static Map<Module, PsiFile> findModulesFromUsage(UsageInfo[] infos) {
    // We need 1 file from each module that requires changes (the file may be overwritten below):
    Map<Module, PsiFile> modules = new HashMap<>();

    for (UsageInfo info : infos) {
      PsiElement element = info.getElement();
      assert element != null;
      Module module = ModuleUtilCore.findModuleForPsiElement(element);
      if (module == null) {
        continue;
      }
      PsiFile file = element.getContainingFile();
      modules.put(module, file);
    }
    return modules;
  }

  private static UsageInfo[] findUsages(@NotNull Project project,
                                        @NotNull AnalysisScope scope,
                                        int fileCount) {
    InferSupportAnnotations inferrer = new InferSupportAnnotations(false, project);
    PsiManager psiManager = PsiManager.getInstance(project);
    Runnable searchForUsages = () -> scope.accept(new PsiElementVisitor() {
      int myFileCount = 0;

      @Override
      public void visitFile(PsiFile file) {
        myFileCount++;
        VirtualFile virtualFile = file.getVirtualFile();
        FileViewProvider viewProvider = psiManager.findViewProvider(virtualFile);
        Document document = viewProvider == null ? null : viewProvider.getDocument();
        if (document == null || virtualFile.getFileType().isBinary()) return; //do not inspect binary files
        ProgressIndicator progressIndicator = ProgressManager.getInstance().getProgressIndicator();
        if (progressIndicator != null) {
          progressIndicator.setText2(ProjectUtil.calcRelativeToProjectPath(virtualFile, project));
          progressIndicator.setFraction(((double)myFileCount) / (MAX_PASSES * fileCount));
        }
        if (file instanceof PsiJavaFile) {
          inferrer.collect(file);
        }
      }
    });

    /*
      Collect these files and visit repeatedly. Consider this
      scenario, where I visit files A, B, C in alphabetical order.
      Let's say a method in A unconditionally calls a method in B
      calls a method in C. In file C I discover that the method
      requires permission P. At this point it's too late for me to
      therefore conclude that the method in B also requires it. If I
      make a whole separate pass again, I could now add that
      constraint. But only after that second pass can I infer that
      the method in A also requires it. In short, I need to keep
      passing through all files until I make no more progress. It
      would be much more efficient to handle this with a global call
      graph such that as soon as I make an inference I can flow it
      backwards.
     */
    Runnable multipass = () -> {
      for (int i = 0; i < MAX_PASSES; i++) {
        searchForUsages.run();
      }
    };

    if (ApplicationManager.getApplication().isDispatchThread()) {
      if (!ProgressManager.getInstance().runProcessWithProgressSynchronously(multipass, INFER_SUPPORT_ANNOTATIONS, true, project)) {
        return null;
      }
    }
    else {
      multipass.run();
    }

    List<UsageInfo> usages = new ArrayList<>();
    inferrer.collect(usages, scope);
    return usages.toArray(new UsageInfo[usages.size()]);
  }

  // For Android we need to check SDK version and possibly update the gradle project file
  protected boolean checkModules(@NotNull Project project,
                                 @NotNull AnalysisScope scope,
                                 @NotNull Map<Module, PsiFile> modules) {
    Set<Module> modulesWithoutAnnotations = new HashSet<>();
    Set<Module> modulesWithLowVersion = new HashSet<>();
    for (Module module : modules.keySet()) {
<<<<<<< HEAD
      AndroidModuleInfo info = AndroidModuleInfo.get(module);
=======
      AndroidModuleInfo info = AndroidModuleInfo.getInstance(module);
>>>>>>> 1e5b25b8
      if (info != null && info.getBuildSdkVersion() != null && info.getBuildSdkVersion().getFeatureLevel() < MIN_SDK_WITH_NULLABLE) {
        modulesWithLowVersion.add(module);
      }
      GradleBuildModel buildModel = GradleBuildModel.get(module);
      if (buildModel == null) {
        Logger.getInstance(InferSupportAnnotationsAction.class)
          .warn("Unable to find Gradle build model for module " + module.getModuleFilePath());
        continue;
      }
      boolean dependencyFound = false;
      DependenciesModel dependenciesModel = buildModel.dependencies();
      if (dependenciesModel != null) {
        String configurationName =
          GradleUtil.mapConfigurationName(COMPILE, GradleUtil.getAndroidGradleModelVersionInUse(module), false);
        for (ArtifactDependencyModel dependency : dependenciesModel.artifacts(configurationName)) {
          String notation = dependency.compactNotation().value();
          if (notation.startsWith(SdkConstants.APPCOMPAT_LIB_ARTIFACT) ||
              notation.startsWith(SdkConstants.SUPPORT_LIB_ARTIFACT) ||
              notation.startsWith(SdkConstants.ANNOTATIONS_LIB_ARTIFACT)) {
            dependencyFound = true;
            break;
          }
        }
      }
      if (!dependencyFound) {
        modulesWithoutAnnotations.add(module);
      }
    }

    if (!modulesWithLowVersion.isEmpty()) {
      Messages.showErrorDialog(
        project,
        String.format("Infer Support Annotations requires the project sdk level be set to %1$d or greater.", MIN_SDK_WITH_NULLABLE),
        "Infer Support Annotations");
      return false;
    }
    if (modulesWithoutAnnotations.isEmpty()) {
      return true;
    }
    String moduleNames = StringUtil.join(modulesWithoutAnnotations, Module::getName, ", ");
    int count = modulesWithoutAnnotations.size();
    String message = String.format("The %1$s %2$s %3$sn't refer to the existing '%4$s' library with Android nullity annotations. \n\n" +
                                   "Would you like to add the %5$s now?",
                                   pluralize("module", count),
                                   moduleNames,
                                   count > 1 ? "do" : "does",
                                   SupportLibrary.SUPPORT_ANNOTATIONS.getArtifactId(),
                                   pluralize("dependency", count));
    if (Messages.showOkCancelDialog(project, message, "Infer Nullity Annotations", Messages.getErrorIcon()) == Messages.OK) {
      LocalHistoryAction action = LocalHistory.getInstance().startAction(ADD_DEPENDENCY);
      try {
        new WriteCommandAction(project, ADD_DEPENDENCY) {
          @Override
          protected void run(@NotNull Result result) throws Throwable {
            RepositoryUrlManager manager = RepositoryUrlManager.get();
            String annotationsLibraryCoordinate = manager.getLibraryStringCoordinate(SupportLibrary.SUPPORT_ANNOTATIONS, true);
            for (Module module : modulesWithoutAnnotations) {
              addDependency(module, annotationsLibraryCoordinate);
            }
<<<<<<< HEAD
            GradleSyncInvoker.Request request = new GradleSyncInvoker.Request().setGenerateSourcesOnSuccess(false);
=======
            GradleSyncInvoker.Request request = new GradleSyncInvoker.Request().setGenerateSourcesOnSuccess(false).setTrigger(
              TRIGGER_PROJECT_MODIFIED);
>>>>>>> 1e5b25b8
            GradleSyncInvoker.getInstance().requestProjectSync(project, request, new GradleSyncListener.Adapter() {
              @Override
              public void syncSucceeded(@NotNull Project project) {
                restartAnalysis(project, scope);
              }
            });
          }
        }.execute();
      }
      finally {
        action.finish();
      }
    }
    return false;
  }

  private static Runnable applyRunnable(Project project, Computable<UsageInfo[]> computable) {
    return () -> {
      LocalHistoryAction action = LocalHistory.getInstance().startAction(INFER_SUPPORT_ANNOTATIONS);
      try {
        new WriteCommandAction(project, INFER_SUPPORT_ANNOTATIONS) {
          @Override
          protected void run(@NotNull Result result) throws Throwable {
            UsageInfo[] infos = computable.compute();
            if (infos.length > 0) {

              Set<PsiElement> elements = new LinkedHashSet<>();
              for (UsageInfo info : infos) {
                PsiElement element = info.getElement();
                if (element != null) {
                  PsiFile containingFile = element.getContainingFile();
                  // Skip results in .class files; these are typically from extracted AAR files
                  VirtualFile virtualFile = containingFile.getVirtualFile();
                  if (virtualFile.getFileType().isBinary()) {
                    continue;
                  }

                  ContainerUtil.addIfNotNull(elements, containingFile);
                }
              }
              if (!FileModificationService.getInstance().preparePsiElementsForWrite(elements)) return;

              SequentialModalProgressTask progressTask = new SequentialModalProgressTask(project, INFER_SUPPORT_ANNOTATIONS, false);
              progressTask.setMinIterationTime(200);
              progressTask.setTask(new AnnotateTask(project, progressTask, infos));
              ProgressManager.getInstance().run(progressTask);
            }
            else {
              InferSupportAnnotations.nothingFoundMessage(project);
            }
          }
        }.execute();
      }
      finally {
        action.finish();
      }
    };
  }

  private void restartAnalysis(Project project, AnalysisScope scope) {
    ApplicationManager.getApplication().invokeLater(() -> analyze(project, scope));
  }

  private static void showUsageView(@NotNull Project project, UsageInfo[] usageInfos, @NotNull AnalysisScope scope) {
    UsageTarget[] targets = UsageTarget.EMPTY_ARRAY;
    Ref<Usage[]> convertUsagesRef = new Ref<>();
    if (!ProgressManager.getInstance().runProcessWithProgressSynchronously(
      () -> ApplicationManager.getApplication().runReadAction(() -> convertUsagesRef.set(UsageInfo2UsageAdapter.convert(usageInfos))),
      "Preprocess Usages", true, project)) {
      return;
    }

    if (convertUsagesRef.isNull()) return;
    Usage[] usages = convertUsagesRef.get();

    UsageViewPresentation presentation = new UsageViewPresentation();
    presentation.setTabText("Infer Nullity Preview");
    presentation.setShowReadOnlyStatusAsRed(true);
    presentation.setShowCancelButton(true);
    presentation.setUsagesString(RefactoringBundle.message("usageView.usagesText"));

    UsageView usageView =
      UsageViewManager.getInstance(project).showUsages(targets, usages, presentation, rerunFactory(project, scope));

    Runnable refactoringRunnable = applyRunnable(project, () -> {
      Set<UsageInfo> infos = UsageViewUtil.getNotExcludedUsageInfos(usageView);
      return infos.toArray(new UsageInfo[infos.size()]);
    });

    String canNotMakeString =
      "Cannot perform operation.\nThere were changes in code after usages have been found.\nPlease perform operation search again.";

    usageView.addPerformOperationAction(refactoringRunnable, INFER_SUPPORT_ANNOTATIONS, canNotMakeString, INFER_SUPPORT_ANNOTATIONS, false);
  }

  @NotNull
  private static Factory<UsageSearcher> rerunFactory(@NotNull Project project, @NotNull AnalysisScope scope) {
    return () -> new UsageInfoSearcherAdapter() {
      @NotNull
      @Override
      protected UsageInfo[] findUsages() {
        return ObjectUtils.notNull(InferSupportAnnotationsAction.findUsages(project, scope, scope.getFileCount()),UsageInfo.EMPTY_ARRAY);
      }

      @Override
      public void generate(@NotNull Processor<Usage> processor) {
        processUsages(processor, project);
      }
    };
  }

  private static void addDependency(@NotNull Module module, @Nullable String libraryCoordinate) {
    if (isNotEmpty(libraryCoordinate)) {
      ModuleRootModificationUtil.updateModel(module, model -> {
        GradleBuildModel buildModel = GradleBuildModel.get(module);
        if (buildModel != null) {
          String name = GradleUtil.mapConfigurationName(COMPILE, GradleUtil.getAndroidGradleModelVersionInUse(module), false);
          buildModel.dependencies().addArtifact(name, libraryCoordinate);
          buildModel.applyChanges();
        }
      });
    }
  }

  /* Android nullable annotations do not support annotations on local variables. */
  @Override
  protected JComponent getAdditionalActionSettings(Project project, BaseAnalysisActionDialog dialog) {
    if (!GradleProjectInfo.getInstance(project).isBuildWithGradle()) {
      return super.getAdditionalActionSettings(project, dialog);
    }
    return null;
  }

  private static class AnnotateTask implements SequentialTask {
    private final Project myProject;
    private UsageInfo[] myInfos;
    private final SequentialModalProgressTask myTask;
    private int myCount = 0;
    private final int myTotal;

    public AnnotateTask(Project project, SequentialModalProgressTask progressTask, UsageInfo[] infos) {
      myProject = project;
      myInfos = infos;
      myTask = progressTask;
      myTotal = infos.length;
    }

    @Override
    public void prepare() {
    }

    @Override
    public boolean isDone() {
      return myCount > myTotal - 1;
    }

    @Override
    public boolean iteration() {
      ProgressIndicator indicator = myTask.getIndicator();
      if (indicator != null) {
        indicator.setFraction(((double)myCount) / myTotal);
      }

      InferSupportAnnotations.apply(myProject, myInfos[myCount++]);

      boolean done = isDone();

      if (isDone()) {
        try {
          showReport();
        }
        catch (Throwable ignore) {
        }
      }
      return done;
    }

    @Override
    public void stop() {
    }

    public void showReport() {
      if (InferSupportAnnotations.CREATE_INFERENCE_REPORT) {
        String report = InferSupportAnnotations.generateReport(myInfos);
        String fileName = "Annotation Inference Report";
        ScratchFileService.Option option = ScratchFileService.Option.create_new_always;
        VirtualFile f = ScratchRootType.getInstance().createScratchFile(myProject, fileName, StdLanguages.TEXT, report, option);
        if (f != null) {
          FileEditorManager.getInstance(myProject).openFile(f, true);
        }
      }
    }
  }
}<|MERGE_RESOLUTION|>--- conflicted
+++ resolved
@@ -20,14 +20,9 @@
 import com.android.tools.idea.gradle.dsl.model.dependencies.ArtifactDependencyModel;
 import com.android.tools.idea.gradle.dsl.model.dependencies.DependenciesModel;
 import com.android.tools.idea.gradle.project.GradleProjectInfo;
-<<<<<<< HEAD
-import com.android.tools.idea.gradle.project.sync.GradleSyncListener;
-import com.android.tools.idea.gradle.project.sync.GradleSyncInvoker;
-=======
 import com.android.tools.idea.gradle.project.sync.GradleSyncInvoker;
 import com.android.tools.idea.gradle.project.sync.GradleSyncListener;
 import com.android.tools.idea.gradle.util.GradleUtil;
->>>>>>> 1e5b25b8
 import com.android.tools.idea.model.AndroidModuleInfo;
 import com.android.tools.idea.templates.RepositoryUrlManager;
 import com.android.tools.idea.templates.SupportLibrary;
@@ -232,11 +227,7 @@
     Set<Module> modulesWithoutAnnotations = new HashSet<>();
     Set<Module> modulesWithLowVersion = new HashSet<>();
     for (Module module : modules.keySet()) {
-<<<<<<< HEAD
-      AndroidModuleInfo info = AndroidModuleInfo.get(module);
-=======
       AndroidModuleInfo info = AndroidModuleInfo.getInstance(module);
->>>>>>> 1e5b25b8
       if (info != null && info.getBuildSdkVersion() != null && info.getBuildSdkVersion().getFeatureLevel() < MIN_SDK_WITH_NULLABLE) {
         modulesWithLowVersion.add(module);
       }
@@ -296,12 +287,8 @@
             for (Module module : modulesWithoutAnnotations) {
               addDependency(module, annotationsLibraryCoordinate);
             }
-<<<<<<< HEAD
-            GradleSyncInvoker.Request request = new GradleSyncInvoker.Request().setGenerateSourcesOnSuccess(false);
-=======
             GradleSyncInvoker.Request request = new GradleSyncInvoker.Request().setGenerateSourcesOnSuccess(false).setTrigger(
               TRIGGER_PROJECT_MODIFIED);
->>>>>>> 1e5b25b8
             GradleSyncInvoker.getInstance().requestProjectSync(project, request, new GradleSyncListener.Adapter() {
               @Override
               public void syncSucceeded(@NotNull Project project) {
