--- conflicted
+++ resolved
@@ -45,10 +45,6 @@
     <orderEntry type="module" module-name="intellij.android.adt.testutils" scope="TEST" />
     <orderEntry type="module" module-name="intellij.json" scope="TEST" />
     <orderEntry type="module" module-name="intellij.java.testFramework" scope="TEST" />
-<<<<<<< HEAD
-    <orderEntry type="module" module-name="intellij.android.transport" />
-    <orderEntry type="library" name="studio-grpc" level="project" />
-    <orderEntry type="library" name="studio-proto" level="project" />
     <orderEntry type="module-library">
       <library name="traceprocessor-proto" type="repository">
         <properties include-transitive-deps="false" maven-id="org.jetbrains.intellij.deps.android.tools.base:traceprocessor_protos:27.1.0.0" />
@@ -59,9 +55,6 @@
         <SOURCES />
       </library>
     </orderEntry>
-    <orderEntry type="library" name="transport-proto" level="project" />
-=======
->>>>>>> 71c1bfb3
     <orderEntry type="module" module-name="intellij.java.indexing" />
     <orderEntry type="library" name="fastutil-min" level="project" />
     <orderEntry type="module" module-name="intellij.platform.core.ui" />
