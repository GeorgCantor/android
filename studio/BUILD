--- conflicted
+++ resolved
@@ -56,10 +56,7 @@
         "//prebuilts/tools/common/m2:jewel-ide",
         "//prebuilts/tools/common/m2:compose-desktop",
         "//tools/adt/idea/.idea/libraries:aapt-proto",
-<<<<<<< HEAD
-=======
         "//tools/adt/idea/.idea/libraries:agp-version",
->>>>>>> 0d09370c
         "//tools/adt/idea/.idea/libraries:android-test-plugin-host-device-info-proto",
         "//tools/adt/idea/.idea/libraries:asm-tools",
         "//tools/adt/idea/.idea/libraries:emulator-proto",
@@ -200,11 +197,7 @@
             "//tools/adt/idea/device-explorer-common:intellij.android.device-explorer-common",
             "//tools/adt/idea/device-manager:intellij.android.device-manager",
             "//tools/adt/idea/device-manager-v2:intellij.android.device-manager-v2",
-<<<<<<< HEAD
-            "//tools/adt/idea/explainer:intellij.android.explainer",
-=======
             "//tools/adt/idea/ml-api:intellij.android.ml-api",
->>>>>>> 0d09370c
             "//tools/adt/idea/streaming:intellij.android.streaming",
             "//tools/adt/idea/gradle-dsl:intellij.android.gradle.dsl",
             "//tools/adt/idea/gradle-dsl-declarative:intellij.android.gradle.dsl.declarative",
@@ -221,10 +214,7 @@
             "//tools/adt/idea/nav/safeargs/common:intellij.android.nav.safeargs.common",
             "//tools/adt/idea/nav/safeargs/common/gradle:intellij.android.nav.safeargs.common.gradle",
             "//tools/adt/idea/nav/safeargs/k1:intellij.android.nav.safeargs.k1",
-<<<<<<< HEAD
-=======
             "//tools/adt/idea/nav/safeargs/k2:intellij.android.nav.safeargs.k2",
->>>>>>> 0d09370c
             "//tools/adt/idea/android-npw:intellij.android.newProjectWizard",
             "//tools/adt/idea/android-material:intellij.android.android-material",
             "//tools/adt/idea/observable-ui:intellij.android.observable.ui",
@@ -234,10 +224,7 @@
             "//tools/adt/idea/preview-elements:intellij.android.preview-elements",
             "//tools/adt/idea/profilers-android:intellij.android.profilersAndroid",
             "//tools/adt/idea/profilers-android/gradle:intellij.android.profilersAndroid.gradle",
-<<<<<<< HEAD
-=======
             "//tools/adt/idea/project-system-apk:intellij.android.projectSystem.apk",
->>>>>>> 0d09370c
             "//tools/adt/idea/project-system-gradle-psd:intellij.android.projectSystem.gradle.psd",
             "//tools/adt/idea/project-system-gradle-repository-search:intellij.android.projectSystem.gradle.repositorySearch",
             "//tools/adt/idea/project-system-gradle-upgrade:intellij.android.projectSystem.gradle.upgrade",
@@ -266,12 +253,9 @@
             "//tools/adt/idea/execution/common:intellij.android.execution.common",
             "//tools/base/environment-services:studio.intellij.android.environment-services",
             "//tools/base/kotlin-multiplatform-models:studio.android.kotlin-multiplatform-models",
-<<<<<<< HEAD
-=======
             "//tools/adt/idea/safemode:intellij.android.safemode",
             "//tools/adt/idea/preview-fast-compile:intellij.android.preview-fast-compile",
             "//tools/adt/idea/completion:intellij.android.completion",
->>>>>>> 0d09370c
         ],
         "artwork.jar": [
             "//tools/adt/idea/artwork:intellij.android.artwork",
@@ -448,14 +432,6 @@
     visibility = ["//visibility:public"],
     deps = [
         ":org.jetbrains.android",
-<<<<<<< HEAD
-        "//prebuilts/studio/intellij-sdk:studio-sdk-plugin-Kotlin",
-        "//prebuilts/studio/intellij-sdk:studio-sdk-plugin-c-clangd-plugin",
-        "//prebuilts/studio/intellij-sdk:studio-sdk-plugin-c-plugin",
-        "//prebuilts/studio/intellij-sdk:studio-sdk-plugin-cidr-base-plugin",
-        "//prebuilts/studio/intellij-sdk:studio-sdk-plugin-cidr-debugger-plugin",
-        "//prebuilts/studio/intellij-sdk:studio-sdk-plugin-gradle",
-=======
         "@intellij//:com.intellij.cidr.base",
         "@intellij//:com.intellij.cidr.debugger",
         "@intellij//:com.intellij.cidr.lang",
@@ -463,7 +439,6 @@
         "@intellij//:com.intellij.gradle",
         "@intellij//:com.intellij.java",
         "@intellij//:org.jetbrains.kotlin",
->>>>>>> 0d09370c
     ],
 )
 
@@ -508,11 +483,7 @@
 studio_plugin(
     name = "androidx.compose.plugins.idea",
     directory = "android-compose-ide-plugin",
-<<<<<<< HEAD
-    libs = ["//tools/adt/idea/compose-ide-plugin:compiler-hosted"],
-=======
     libs = ["//tools/adt/idea/compose-ide-plugin:compose-compiler"],
->>>>>>> 0d09370c
     modules = {"android-compose-ide-plugin.jar": ["//tools/adt/idea/compose-ide-plugin:intellij.android.compose-ide-plugin"]},
     visibility = ["//visibility:public"],
     deps = [
@@ -531,17 +502,6 @@
         ":org.jetbrains.android",
         "@intellij//:Git4Idea",
         "@intellij//:com.intellij.java",
-    ],
-)
-
-studio_plugin(
-    name = "com.google.services.git4insights",
-    directory = "git4insights",
-    modules = {"git4insights.jar": ["//tools/vendor/google/git4insights:git4insights"]},
-    visibility = ["//visibility:public"],
-    deps = [
-        ":org.jetbrains.android",
-        "//prebuilts/studio/intellij-sdk:studio-sdk-plugin-vcs-git",
     ],
 )
 
@@ -572,10 +532,7 @@
     libs = [
         "//tools/base/adb-proxy:adb_proxy_proto",
         "//tools/vendor/google/directaccess-client:directaccess_client_proto",
-<<<<<<< HEAD
-=======
         "//prebuilts/tools/common/m2:google-api-services",
->>>>>>> 0d09370c
     ],
     modules = {
         "directaccess.jar": [
@@ -589,10 +546,6 @@
     },
     visibility = ["//visibility:public"],
     deps = [
-<<<<<<< HEAD
-        ":com.google.gct.testing",
-=======
->>>>>>> 0d09370c
         ":com.google.services.firebase",
         ":org.jetbrains.android",
         "@intellij//:com.intellij.java",
@@ -604,12 +557,7 @@
     directory = "firebase-testing",
     libs = [
         "//prebuilts/tools/common/m2:JSch",
-<<<<<<< HEAD
-        "//tools/studio/google/cloud/testing/firebase-testing:google_api_services_testing",
-        "//tools/adt/idea/.idea/libraries:cloudresourcemanager",
-=======
         "//prebuilts/tools/common/m2:google_api_services_testing",
->>>>>>> 0d09370c
     ],
     modules = {
         "firebase-testing.jar": ["//tools/studio/google/cloud/testing/firebase-testing:firebase-testing"],
@@ -617,17 +565,11 @@
     },
     visibility = ["//visibility:public"],
     deps = [
-<<<<<<< HEAD
-        ":org.jetbrains.android",
-        "//prebuilts/studio/intellij-sdk:studio-sdk-plugin-Groovy",
-        "//prebuilts/studio/intellij-sdk:studio-sdk-plugin-Kotlin",
-=======
         ":com.google.services.firebase",
         ":org.jetbrains.android",
         "@intellij//:com.intellij.java",
         "@intellij//:org.intellij.groovy",
         "@intellij//:org.jetbrains.kotlin",
->>>>>>> 0d09370c
     ],
 )
 
@@ -652,20 +594,12 @@
     visibility = ["//visibility:public"],
     deps = [
         ":org.jetbrains.android",
-<<<<<<< HEAD
-        "//prebuilts/studio/intellij-sdk:studio-sdk-plugin-Groovy",
-        "//prebuilts/studio/intellij-sdk:studio-sdk-plugin-Kotlin",
-        "//prebuilts/studio/intellij-sdk:studio-sdk-plugin-gradle",
-        "//prebuilts/studio/intellij-sdk:studio-sdk-plugin-gradle-java",
-        "//prebuilts/studio/intellij-sdk:studio-sdk-plugin-vcs-git",
-=======
         "@intellij//:Git4Idea",
         "@intellij//:com.intellij.gradle",
         "@intellij//:com.intellij.java",
         "@intellij//:org.intellij.groovy",
         "@intellij//:org.jetbrains.kotlin",
         "@intellij//:org.jetbrains.plugins.gradle",
->>>>>>> 0d09370c
     ],
 )
 
@@ -674,12 +608,9 @@
     directory = "smali",
     modules = {"smali.jar": ["//tools/adt/idea/smali:intellij.android.smali"]},
     visibility = ["//visibility:public"],
-<<<<<<< HEAD
-=======
-    deps = [
-        "@intellij//:com.intellij.java",
-    ],
->>>>>>> 0d09370c
+    deps = [
+        "@intellij//:com.intellij.java",
+    ],
 )
 
 studio_plugin(
@@ -751,50 +682,6 @@
         ":org.jetbrains.android",
         "@intellij//:com.intellij.java",
         "@intellij//:org.jetbrains.kotlin",
-    ],
-)
-
-studio_plugin(
-    name = "com.android.tools.studiobot",
-    directory = "studio-bot",
-    libs = [
-        "//tools/vendor/google/ml/sml-core:aida_grpc",
-        "//tools/vendor/google/ml/sml-core:aida_proto",
-        "//tools/vendor/google/ml/sml-core:aida_protobuf",
-        "//tools/vendor/google/ml/sml-core:studio_bot_proto",
-        "//prebuilts/tools/common/m2:commonmark-0.20.0",
-    ],
-    modules = {
-        "sml.jar": [
-            "//tools/vendor/google/ml/sml-core:ml.sml-core",
-            "//tools/vendor/google/ml/sml-android:ml.sml-android",
-        ],
-    },
-    visibility = ["//visibility:public"],
-    deps = [
-        ":org.jetbrains.android",
-        "//prebuilts/studio/intellij-sdk:studio-sdk-plugin-Kotlin",
-    ],
-)
-
-studio_plugin(
-    name = "com.android.tools.declarativegradle.focus",
-    directory = "declarative-gradle-focus",
-    libs = [
-        "//tools/adt/idea/.idea/libraries:tomlj",
-    ],
-    modules = {
-        "declarative-gradle-focus.jar": [
-            "//tools/vendor/google/focus-plugin:declarative-gradle.focus-plugin",
-            "//tools/base/declarative-gradle/model:studio.declarative-gradle.model",
-        ],
-    },
-    visibility = ["//visibility:public"],
-    deps = [
-        ":org.jetbrains.android",
-        "//prebuilts/studio/intellij-sdk:studio-sdk-plugin-Groovy",
-        "//prebuilts/studio/intellij-sdk:studio-sdk-plugin-Kotlin",
-        "//prebuilts/studio/intellij-sdk:studio-sdk-plugin-gradle",
     ],
 )
 
@@ -840,7 +727,6 @@
         ":com.google.gct.test.recorder",
         ":com.google.urlassistant",
         ":com.google.targetsdkversionassistant",
-        ":com.android.tools.declarativegradle.focus",
     ],
     properties = select({
         "//conditions:default": [],
@@ -918,8 +804,6 @@
     tags = ["no_windows"],  # b/233968084
 )
 
-<<<<<<< HEAD
-=======
 filegroup(
     name = "update_sdk_files",
     srcs = [
@@ -974,7 +858,6 @@
     visibility = ["//visibility:public"],
 )
 
->>>>>>> 0d09370c
 py_library(
     name = "utils",
     srcs = ["utils.py"],
@@ -1041,13 +924,9 @@
 # The result is used by Studio dev builds and tests.
 genrule(
     name = "default_user_jvm_args",
-<<<<<<< HEAD
-    srcs = [],
-=======
     srcs = ["@intellij//:vm-options"],
->>>>>>> 0d09370c
     outs = ["default_user_jvm_args.txt"],
-    cmd = "touch $@",
+    cmd = "cp $< $@",
     visibility = ["//visibility:public"],
 )
 
@@ -1093,10 +972,6 @@
     visibility = ["//visibility:public"],
     # do not sort: must match IML order
     deps = [
-<<<<<<< HEAD
-        "//tools/vendor/google/focus-plugin:declarative-gradle.focus-plugin[module]",
-=======
->>>>>>> 0d09370c
         "//tools/adt/idea/android-plugin:intellij.android.plugin[module]",
         "//tools/vendor/google/android-apk[module]",
         "//tools/adt/idea/compose-ide-plugin:intellij.android.compose-ide-plugin[module]",
@@ -1113,15 +988,10 @@
         "//tools/vendor/google/url-assistant[module]",
         "//tools/vendor/google/targetsdkversion-upgrade-assistant[module]",
         "//tools/adt/idea/gmd-code-completion:intellij.android.gmd-code-completion[module]",
-<<<<<<< HEAD
-        "//tools/vendor/google/ml/sml-android:ml.sml-android[module]",
-        "//tools/adt/idea/studio:studio-sdk-all-plugins[module]",
-=======
         "//tools/vendor/google/ml/aiplugin/android:aiplugin.android[module]",
         "//tools/adt/idea/studio:studio-sdk-all-plugins[module]",
         "@intellij//:intellij-sdk",
         "@intellij//:com.intellij.java",
->>>>>>> 0d09370c
     ],
 )
 
@@ -1230,57 +1100,6 @@
     visibility = ["//visibility:public"],
     # do not sort: must match IML order
     runtime_deps = [
-<<<<<<< HEAD
-        "//prebuilts/studio/intellij-sdk:studio-sdk",
-        "//prebuilts/studio/intellij-sdk:studio-sdk-plugin-Groovy",
-        "//prebuilts/studio/intellij-sdk:studio-sdk-plugin-Kotlin",
-        "//prebuilts/studio/intellij-sdk:studio-sdk-plugin-c-clangd-plugin",
-        "//prebuilts/studio/intellij-sdk:studio-sdk-plugin-c-clangdBridge-plugin",
-        "//prebuilts/studio/intellij-sdk:studio-sdk-plugin-c-plugin",
-        "//prebuilts/studio/intellij-sdk:studio-sdk-plugin-cidr-base-plugin",
-        "//prebuilts/studio/intellij-sdk:studio-sdk-plugin-cidr-clangConfig-plugin",
-        "//prebuilts/studio/intellij-sdk:studio-sdk-plugin-cidr-clangFormat-plugin",
-        "//prebuilts/studio/intellij-sdk:studio-sdk-plugin-cidr-debugger-plugin",
-        "//prebuilts/studio/intellij-sdk:studio-sdk-plugin-completionMlRanking",
-        "//prebuilts/studio/intellij-sdk:studio-sdk-plugin-configurationScript",
-        "//prebuilts/studio/intellij-sdk:studio-sdk-plugin-copyright",
-        "//prebuilts/studio/intellij-sdk:studio-sdk-plugin-dev",
-        "//prebuilts/studio/intellij-sdk:studio-sdk-plugin-devkit",
-        "//prebuilts/studio/intellij-sdk:studio-sdk-plugin-editorconfig",
-        "//prebuilts/studio/intellij-sdk:studio-sdk-plugin-gradle",
-        "//prebuilts/studio/intellij-sdk:studio-sdk-plugin-gradle-java",
-        "//prebuilts/studio/intellij-sdk:studio-sdk-plugin-html-tools",
-        "//prebuilts/studio/intellij-sdk:studio-sdk-plugin-java-coverage",
-        "//prebuilts/studio/intellij-sdk:studio-sdk-plugin-java-debugger-streams",
-        "//prebuilts/studio/intellij-sdk:studio-sdk-plugin-java-decompiler",
-        "//prebuilts/studio/intellij-sdk:studio-sdk-plugin-java-i18n",
-        "//prebuilts/studio/intellij-sdk:studio-sdk-plugin-java-ide-customization",
-        "//prebuilts/studio/intellij-sdk:studio-sdk-plugin-junit",
-        "//prebuilts/studio/intellij-sdk:studio-sdk-plugin-keymap-eclipse",
-        "//prebuilts/studio/intellij-sdk:studio-sdk-plugin-keymap-netbeans",
-        "//prebuilts/studio/intellij-sdk:studio-sdk-plugin-keymap-visualStudio",
-        "//prebuilts/studio/intellij-sdk:studio-sdk-plugin-markdown",
-        "//prebuilts/studio/intellij-sdk:studio-sdk-plugin-maven-model",
-        "//prebuilts/studio/intellij-sdk:studio-sdk-plugin-maven-server",
-        "//prebuilts/studio/intellij-sdk:studio-sdk-plugin-performanceTesting",
-        "//prebuilts/studio/intellij-sdk:studio-sdk-plugin-platform-images",
-        "//prebuilts/studio/intellij-sdk:studio-sdk-plugin-platform-langInjection",
-        "//prebuilts/studio/intellij-sdk:studio-sdk-plugin-properties",
-        "//prebuilts/studio/intellij-sdk:studio-sdk-plugin-repository-search",
-        "//prebuilts/studio/intellij-sdk:studio-sdk-plugin-sh",
-        "//prebuilts/studio/intellij-sdk:studio-sdk-plugin-tasks",
-        "//prebuilts/studio/intellij-sdk:studio-sdk-plugin-terminal",
-        "//prebuilts/studio/intellij-sdk:studio-sdk-plugin-testng",
-        "//prebuilts/studio/intellij-sdk:studio-sdk-plugin-textmate",
-        "//prebuilts/studio/intellij-sdk:studio-sdk-plugin-toml",
-        "//prebuilts/studio/intellij-sdk:studio-sdk-plugin-vcs-git",
-        "//prebuilts/studio/intellij-sdk:studio-sdk-plugin-vcs-github",
-        "//prebuilts/studio/intellij-sdk:studio-sdk-plugin-vcs-gitlab",
-        "//prebuilts/studio/intellij-sdk:studio-sdk-plugin-vcs-hg",
-        "//prebuilts/studio/intellij-sdk:studio-sdk-plugin-vcs-svn",
-        "//prebuilts/studio/intellij-sdk:studio-sdk-plugin-webp",
-        "//prebuilts/studio/intellij-sdk:studio-sdk-plugin-yaml",
-=======
         "@intellij//:intellij-sdk",
         "@intellij//:Coverage",
         "@intellij//:DevKit",
@@ -1334,6 +1153,5 @@
         "@intellij//:org.jetbrains.plugins.textmate",
         "@intellij//:org.jetbrains.plugins.yaml",
         "@intellij//:org.toml.lang",
->>>>>>> 0d09370c
     ],
 )