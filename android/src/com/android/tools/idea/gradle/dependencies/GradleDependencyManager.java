--- conflicted
+++ resolved
@@ -78,12 +78,6 @@
   public List<GradleCoordinate> findMissingDependencies(@NotNull Module module, @NotNull Iterable<GradleCoordinate> dependencies) {
     AndroidModuleModel gradleModel = AndroidModuleModel.get(module);
     GradleBuildModel buildModel = GradleBuildModel.get(module);
-<<<<<<< HEAD
-    if (buildModel == null) {
-      return Collections.emptyList();
-    }
-    return findMissingLibrariesFromGradleBuildFile(buildModel, dependencies);
-=======
 
     if (gradleModel == null && buildModel == null) {
       return Collections.emptyList();
@@ -130,7 +124,6 @@
     }
 
     return missingLibraries;
->>>>>>> 02229574
   }
 
   /**
@@ -149,15 +142,7 @@
   public boolean ensureLibraryIsIncluded(@NotNull Module module,
                                          @NotNull Iterable<GradleCoordinate> dependencies,
                                          @Nullable Runnable callback) {
-<<<<<<< HEAD
-    GradleBuildModel buildModel = GradleBuildModel.get(module);
-    if (buildModel == null) {
-      return false;
-    }
-    List<GradleCoordinate> missing = findMissingLibrariesFromGradleBuildFile(buildModel, dependencies);
-=======
     List<GradleCoordinate> missing = findMissingDependencies(module, dependencies);
->>>>>>> 02229574
     if (missing.isEmpty()) {
       return true;
     }
@@ -191,43 +176,6 @@
     return true;
   }
 
-<<<<<<< HEAD
-  @NotNull
-  private static List<GradleCoordinate> findMissingLibrariesFromGradleBuildFile(@NotNull GradleBuildModel buildModel,
-                                                                                @NotNull Iterable<GradleCoordinate> dependencies) {
-    RepositoryUrlManager manager = RepositoryUrlManager.get();
-    List<GradleCoordinate> missingLibraries = Lists.newArrayList();
-    for (GradleCoordinate coordinate : dependencies) {
-      GradleCoordinate resolvedCoordinate = manager.resolveDynamicCoordinate(coordinate, null);
-      if (resolvedCoordinate == null) {
-        // We don't have anything installed, but we can keep trying with the unresolved coordinate if we have enough info
-        if (coordinate.getArtifactId() == null || coordinate.getGroupId() == null) {
-          // We don't have enough info to continue. Skip.
-          // TODO Should this be an error ?
-          continue;
-        }
-      }
-      else {
-        coordinate = resolvedCoordinate;
-      }
-
-      boolean dependencyFound = false;
-      for (ArtifactDependencyModel dependency : buildModel.dependencies().artifacts(COMPILE)) {
-        if (Objects.equal(coordinate.getGroupId(), dependency.group().value()) &&
-            Objects.equal(coordinate.getArtifactId(), dependency.name().value())) {
-          dependencyFound = true;
-          break;
-        }
-      }
-      if (!dependencyFound) {
-        missingLibraries.add(coordinate);
-      }
-    }
-    return missingLibraries;
-  }
-
-=======
->>>>>>> 02229574
   private static boolean userWantToAddDependencies(@NotNull Module module, @NotNull Collection<GradleCoordinate> missing) {
     String libraryNames = StringUtil.join(missing, GradleCoordinate::getArtifactId, ", ");
     String message = String.format("This operation requires the %1$s %2$s. \n\nWould you like to add %3$s %1$s now?",
