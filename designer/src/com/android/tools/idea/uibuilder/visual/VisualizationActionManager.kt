--- conflicted
+++ resolved
@@ -62,42 +62,6 @@
 
   override fun getToolbarActions(newSelection: List<NlComponent>) = DefaultActionGroup()
 
-<<<<<<< HEAD
-  override fun getSceneViewContextToolbar(sceneView: SceneView): JComponent? {
-    val model = sceneView.scene.sceneManager.model
-    val visualizationModel = visualizationModelsProvider() as? CustomModelsProvider ?: return null
-    return if (sceneView.scene.sceneManager.model.dataContext.getData(IS_CUSTOM_MODEL) == true) {
-      JPanel(BorderLayout()).apply {
-        // For now, we just display a mock toolbar. This will be replaced in the future with
-        // SceneView the toolbar.
-        add(
-          CommonButton(StudioIcons.Common.CLOSE).apply {
-            verticalAlignment = JLabel.CENTER
-            isRolloverEnabled = true
-
-            addActionListener { visualizationModel.removeCustomConfigurationAttributes(model) }
-          },
-          BorderLayout.LINE_END
-        )
-      }
-    } else {
-      null
-    }
-  }
-
-  override fun getSceneViewRightBar(sceneView: SceneView): JComponent {
-    return object :
-      JBLabel(
-        ColoredIconGenerator.generateColoredIcon(
-          StudioIcons.Common.WARNING_INLINE,
-          JBColor.background()
-        )
-      ) {
-      init {
-        isOpaque = true
-        background = Color.ORANGE
-      }
-=======
   override fun getSceneViewContextToolbarActions(): List<AnAction> {
     return listOf(RemoveCustomAction(visualizationModelsProvider))
   }
@@ -154,22 +118,9 @@
           ?.model ?: return
       visualizationModel.removeCustomConfigurationAttributes(model)
     }
->>>>>>> 574fcae1
 
     override fun update(e: AnActionEvent) {
       e.presentation.isVisible = e.dataContext.getData(IS_CUSTOM_MODEL) == true
     }
   }
-<<<<<<< HEAD
-}
-
-fun SceneView.visualLintWarning(): Issue? {
-  val issue =
-    IssuePanelService.getInstance(surface.project)
-      .getSelectedIssues()
-      .filterIsInstance<VisualLintHighlightingIssue>()
-      .firstOrNull { it.shouldHighlight(sceneManager.model) }
-  return issue as? Issue
-=======
->>>>>>> 574fcae1
 }