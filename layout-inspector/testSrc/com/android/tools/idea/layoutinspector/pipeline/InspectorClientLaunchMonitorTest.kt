--- conflicted
+++ resolved
@@ -48,13 +48,6 @@
 import com.intellij.xdebugger.XDebugProcess
 import com.intellij.xdebugger.XDebugSession
 import com.intellij.xdebugger.XDebuggerManager
-<<<<<<< HEAD
-=======
-import java.io.File
-import java.util.concurrent.TimeUnit
-import kotlin.time.Duration
-import kotlin.time.Duration.Companion.seconds
->>>>>>> 0d09370c
 import kotlinx.coroutines.ExperimentalCoroutinesApi
 import kotlinx.coroutines.test.StandardTestDispatcher
 import kotlinx.coroutines.test.TestCoroutineScheduler
@@ -64,7 +57,6 @@
 import org.junit.Test
 import org.mockito.Mockito.never
 import org.mockito.Mockito.verify
-<<<<<<< HEAD
 import java.io.File
 import java.util.concurrent.TimeUnit
 import kotlin.time.Duration
@@ -72,17 +64,9 @@
 
 private enum class DebuggerType {
   JAVA,
-  HYBRID
-}
-
-=======
-
-private enum class DebuggerType {
-  JAVA,
   HYBRID,
 }
 
->>>>>>> 0d09370c
 private const val PORT = 53707
 
 private abstract class XClientProvidingDebugProcess(session: XDebugSession) :
@@ -208,11 +192,7 @@
         stats,
         unused,
         timeoutScope,
-<<<<<<< HEAD
-        debuggerScope
-=======
         debuggerScope,
->>>>>>> 0d09370c
       )
     monitor.start(client)
     timeoutScope.testScheduler.advanceUntilIdle()
@@ -274,11 +254,7 @@
         stats,
         unused,
         timeoutScope,
-<<<<<<< HEAD
-        debuggerScope
-=======
         debuggerScope,
->>>>>>> 0d09370c
       )
     val client = mock<InspectorClient>()
     monitor.start(client)
@@ -317,11 +293,7 @@
         stats,
         unused,
         timeoutScope,
-<<<<<<< HEAD
-        debuggerScope
-=======
         debuggerScope,
->>>>>>> 0d09370c
       )
     val client = mock<InspectorClient>()
     monitor.start(client)
@@ -350,11 +322,7 @@
           stats,
           unused,
           timeoutScope,
-<<<<<<< HEAD
-          debuggerScope
-=======
           debuggerScope,
->>>>>>> 0d09370c
         )
       monitor.start(client)
       debuggerScope.advanceTimeBy(DEBUGGER_CHECK_SECONDS.seconds)
@@ -402,11 +370,7 @@
           stats,
           unused,
           timeoutScope,
-<<<<<<< HEAD
-          debuggerScope
-=======
           debuggerScope,
->>>>>>> 0d09370c
         )
       monitor.start(client)
       debuggerScope.advanceTimeBy(DEBUGGER_CHECK_SECONDS.seconds)
@@ -431,11 +395,7 @@
 
   private fun setupDebuggingProcess(
     debuggerType: DebuggerType,
-<<<<<<< HEAD
-    pausedInJava: Boolean
-=======
     pausedInJava: Boolean,
->>>>>>> 0d09370c
   ): InspectorClient {
     val client: InspectorClient = mock()
     whenever(client.process).thenReturn(processDescriptor)
@@ -466,11 +426,7 @@
   private fun setUpHybridDebugger(
     client: Client,
     debuggerType: DebuggerType,
-<<<<<<< HEAD
-    pausedInJava: Boolean
-=======
     pausedInJava: Boolean,
->>>>>>> 0d09370c
   ) {
     val manager = projectRule.mockProjectService(XDebuggerManager::class.java)
     val session: DebuggerSession = mock()
