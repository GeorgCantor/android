/*
 * Copyright (C) 2015 The Android Open Source Project
 *
 * Licensed under the Apache License, Version 2.0 (the "License");
 * you may not use this file except in compliance with the License.
 * You may obtain a copy of the License at
 *
 *      http://www.apache.org/licenses/LICENSE-2.0
 *
 * Unless required by applicable law or agreed to in writing, software
 * distributed under the License is distributed on an "AS IS" BASIS,
 * WITHOUT WARRANTIES OR CONDITIONS OF ANY KIND, either express or implied.
 * See the License for the specific language governing permissions and
 * limitations under the License.
 */
package com.android.tools.idea.run.editor;

import com.android.tools.idea.flags.StudioFlags;
import com.android.tools.idea.run.DeviceCount;
import com.android.tools.idea.run.LaunchCompatibilityChecker;
import com.android.tools.idea.run.TargetSelectionMode;
import com.google.common.annotations.VisibleForTesting;
import com.intellij.execution.Executor;
import com.intellij.execution.runners.ExecutionEnvironment;
import com.intellij.openapi.Disposable;
import com.intellij.openapi.extensions.ExtensionPointName;
import com.intellij.openapi.project.Project;
<<<<<<< HEAD
import com.intellij.ui.ColoredListCellRenderer;
=======
import org.jetbrains.android.facet.AndroidFacet;
import org.jetbrains.annotations.NotNull;
import org.jetbrains.annotations.Nullable;

>>>>>>> 5e1369d6
import java.util.Arrays;
import java.util.List;
import java.util.Map;
import java.util.stream.Collectors;
import javax.swing.JList;
import org.jetbrains.android.facet.AndroidFacet;
import org.jetbrains.annotations.NotNull;
import org.jetbrains.annotations.Nullable;

public abstract class DeployTargetProvider<S extends DeployTargetState> {
  @VisibleForTesting
  static final ExtensionPointName<DeployTargetProvider> EP_NAME = ExtensionPointName.create("com.android.run.deployTargetProvider");

  private static List<DeployTargetProvider> ourTargets;

  public static List<DeployTargetProvider> getProviders() {
    return getProviders(StudioFlags.SELECT_DEVICE_SNAPSHOT_COMBO_BOX_VISIBLE.get());
  }

  @NotNull
  static List<DeployTargetProvider> getProviders(boolean deviceSnapshotComboBoxVisible) {
    if (ourTargets == null) {
      ourTargets = Arrays.asList(EP_NAME.getExtensions());
    }

    return filterOutDeviceAndSnapshotComboBoxProvider(ourTargets, deviceSnapshotComboBoxVisible);
  }

  @NotNull
  @VisibleForTesting
  static List<DeployTargetProvider> filterOutDeviceAndSnapshotComboBoxProvider(@NotNull List<DeployTargetProvider> providers,
                                                                               boolean selectDeviceSnapshotComboBoxVisible) {
    if (selectDeviceSnapshotComboBoxVisible) {
      return providers;
    }

    Object deviceAndSnapshotComboBox = TargetSelectionMode.DEVICE_AND_SNAPSHOT_COMBO_BOX.name();

    return providers.stream()
                    .filter(provider -> !provider.getId().equals(deviceAndSnapshotComboBox))
                    .collect(Collectors.toList());
  }

  @NotNull
  public abstract String getId();

  @NotNull
  public abstract String getDisplayName();

  @NotNull
  public abstract S createState();

  public boolean showInDevicePicker(@NotNull Executor executor) {
    return false;
  }

  protected boolean isApplicable(boolean testConfiguration, boolean deviceSnapshotComboBoxVisible) {
    return true;
  }

  public abstract DeployTargetConfigurable<S> createConfigurable(@NotNull Project project,
                                                                 @NotNull Disposable parentDisposable,
                                                                 @NotNull DeployTargetConfigurableContext ctx);

  /**
   * Returns whether the current deploy target needs to ask for user input on every launch.
   * If this method is overridden to return true, then {@link #showPrompt} must also be overridden.
   */
  public boolean requiresRuntimePrompt() {
    return false;
  }

  /**
   * Prompt the user for whatever input might be required at the time of the launch and return a customized {@link DeployTarget}.
   * A return value of null indicates that the launch should be canceled.
   *
   * @param runConfigId a unique ID identifying the run configuration context from which this is being invoked
   */
  @Nullable
  public DeployTarget<S> showPrompt(@NotNull Executor executor,
                                    @NotNull ExecutionEnvironment env,
                                    @NotNull AndroidFacet facet,
                                    @NotNull DeviceCount deviceCount,
                                    boolean androidTests,
                                    @NotNull Map<String, DeployTargetState> deployTargetStates,
                                    int runConfigId,
                                    @NotNull LaunchCompatibilityChecker compatibilityChecker) {
    throw new IllegalStateException();
  }

  public abstract DeployTarget<S> getDeployTarget();
<<<<<<< HEAD

  @NotNull
  public DeployTarget<S> getDeployTarget(@NotNull Project project) {
    return getDeployTarget();
  }

  public static class Renderer extends ColoredListCellRenderer<DeployTargetProvider> {
    @Override
    protected void customizeCellRenderer(@NotNull JList list, DeployTargetProvider value, int index, boolean selected, boolean hasFocus) {
      append(value.getDisplayName());
    }
  }
=======
>>>>>>> 5e1369d6
}<|MERGE_RESOLUTION|>--- conflicted
+++ resolved
@@ -25,14 +25,6 @@
 import com.intellij.openapi.Disposable;
 import com.intellij.openapi.extensions.ExtensionPointName;
 import com.intellij.openapi.project.Project;
-<<<<<<< HEAD
-import com.intellij.ui.ColoredListCellRenderer;
-=======
-import org.jetbrains.android.facet.AndroidFacet;
-import org.jetbrains.annotations.NotNull;
-import org.jetbrains.annotations.Nullable;
-
->>>>>>> 5e1369d6
 import java.util.Arrays;
 import java.util.List;
 import java.util.Map;
@@ -124,19 +116,9 @@
   }
 
   public abstract DeployTarget<S> getDeployTarget();
-<<<<<<< HEAD
 
   @NotNull
   public DeployTarget<S> getDeployTarget(@NotNull Project project) {
     return getDeployTarget();
   }
-
-  public static class Renderer extends ColoredListCellRenderer<DeployTargetProvider> {
-    @Override
-    protected void customizeCellRenderer(@NotNull JList list, DeployTargetProvider value, int index, boolean selected, boolean hasFocus) {
-      append(value.getDisplayName());
-    }
-  }
-=======
->>>>>>> 5e1369d6
 }