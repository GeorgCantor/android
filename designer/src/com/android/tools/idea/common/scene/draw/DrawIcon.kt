--- conflicted
+++ resolved
@@ -29,11 +29,7 @@
 class DrawIcon(
   private val icon: Icon,
   private val rectangle: SwingRectangle,
-<<<<<<< HEAD
-  private val color: Color? = null
-=======
   private val color: Color? = null,
->>>>>>> 0d09370c
 ) : DrawCommandBase() {
 
   override fun onPaint(g: Graphics2D, sceneContext: SceneContext) {
