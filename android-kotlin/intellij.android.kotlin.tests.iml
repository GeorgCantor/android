--- conflicted
+++ resolved
@@ -7,63 +7,62 @@
     </content>
     <orderEntry type="inheritedJdk" />
     <orderEntry type="sourceFolder" forTests="false" />
+    <orderEntry type="library" name="kotlin-stdlib" level="project" />
+    <orderEntry type="library" scope="TEST" name="Guava" level="project" />
+    <orderEntry type="library" scope="TEST" name="JUnit4" level="project" />
+    <orderEntry type="library" scope="TEST" name="gson" level="project" />
+    <orderEntry type="library" scope="TEST" name="jetbrains-annotations" level="project" />
+    <orderEntry type="library" scope="TEST" name="truth" level="project" />
+    <orderEntry type="library" scope="PROVIDED" name="kotlinc.high-level-api" level="project" />
+    <orderEntry type="library" scope="PROVIDED" name="kotlinc.kotlin-compiler-common" level="project" />
+    <orderEntry type="library" scope="PROVIDED" name="kotlinc.kotlin-compiler-fe10" level="project" />
+    <orderEntry type="library" scope="PROVIDED" name="kotlinc.kotlin-compiler-tests" level="project" />
+    <orderEntry type="module" module-name="android.sdktools.common" scope="TEST" />
+    <orderEntry type="module" module-name="android.sdktools.flags" scope="TEST" />
+    <orderEntry type="module" module-name="android.sdktools.testutils" scope="TEST" />
+    <orderEntry type="module" module-name="intellij.android.adt.testutils" scope="TEST" />
+    <orderEntry type="module" module-name="intellij.android.common" scope="TEST" />
     <orderEntry type="module" module-name="intellij.android.core" scope="TEST" />
+    <orderEntry type="module" module-name="intellij.android.gradle.dsl.testutils" scope="TEST" />
+    <orderEntry type="module" module-name="intellij.android.jps.model" scope="TEST" />
     <orderEntry type="module" module-name="intellij.android.kotlin.idea" scope="TEST" />
-<<<<<<< HEAD
-=======
     <orderEntry type="module" module-name="intellij.android.kotlin.idea.common" scope="TEST" />
     <orderEntry type="module" module-name="intellij.android.kotlin.idea.k1" scope="TEST" />
     <orderEntry type="module" module-name="intellij.android.kotlin.idea.k2" scope="TEST" />
->>>>>>> 574fcae1
-    <orderEntry type="module" module-name="intellij.android.testFramework" scope="TEST" />
-    <orderEntry type="module" module-name="android.sdktools.common" scope="TEST" />
-    <orderEntry type="module" module-name="android.sdktools.testutils" scope="TEST" />
-    <orderEntry type="module" module-name="intellij.android.adt.testutils" scope="TEST" />
-    <orderEntry type="module" module-name="android.sdktools.flags" scope="TEST" />
-    <orderEntry type="module" module-name="intellij.android.common" scope="TEST" />
-    <orderEntry type="library" scope="TEST" name="truth" level="project" />
-    <orderEntry type="module" module-name="intellij.android.gradle.dsl.testutils" scope="TEST" />
     <orderEntry type="module" module-name="intellij.android.lint" scope="TEST" />
     <orderEntry type="module" module-name="intellij.android.projectSystem.gradle.models" scope="TEST" />
-    <orderEntry type="library" name="kotlin-stdlib" level="project" />
-    <orderEntry type="library" scope="TEST" name="Guava" level="project" />
-    <orderEntry type="library" scope="TEST" name="jetbrains-annotations" level="project" />
-    <orderEntry type="library" scope="TEST" name="gson" level="project" />
-    <orderEntry type="library" scope="TEST" name="kotlinc.kotlin-compiler-common" level="project" />
-    <orderEntry type="library" scope="TEST" name="kotlinc.high-level-api" level="project" />
-    <orderEntry type="library" scope="TEST" name="JUnit4" level="project" />
-    <orderEntry type="library" scope="TEST" name="kotlinc.kotlin-compiler-fe10" level="project" />
-    <orderEntry type="module" module-name="intellij.android.jps.model" scope="TEST" />
+    <orderEntry type="module" module-name="intellij.android.testFramework" scope="TEST" />
+    <orderEntry type="module" module-name="intellij.android.testutils" scope="TEST" />
+    <orderEntry type="module" module-name="intellij.java.frontback.psi" scope="TEST" />
+    <orderEntry type="module" module-name="intellij.java.psi" scope="TEST" />
+    <orderEntry type="module" module-name="intellij.java.rt" scope="TEST" />
+    <orderEntry type="module" module-name="intellij.java.testFramework" scope="TEST" />
     <orderEntry type="module" module-name="intellij.java.ui" scope="TEST" />
+    <orderEntry type="module" module-name="intellij.platform.analysis" scope="TEST" />
+    <orderEntry type="module" module-name="intellij.platform.analysis.impl" scope="TEST" />
+    <orderEntry type="module" module-name="intellij.platform.codeStyle" scope="TEST" />
+    <orderEntry type="module" module-name="intellij.platform.core" scope="TEST" />
+    <orderEntry type="module" module-name="intellij.platform.core.impl" scope="TEST" />
+    <orderEntry type="module" module-name="intellij.platform.core.ui" scope="TEST" />
+    <orderEntry type="module" module-name="intellij.platform.editor" scope="TEST" />
+    <orderEntry type="module" module-name="intellij.platform.extensions" scope="TEST" />
+    <orderEntry type="module" module-name="intellij.platform.lang.core" scope="TEST" />
+    <orderEntry type="module" module-name="intellij.platform.lang.impl" scope="TEST" />
+    <orderEntry type="module" module-name="intellij.platform.projectModel" scope="TEST" />
+    <orderEntry type="module" module-name="intellij.platform.testFramework" scope="TEST" />
+    <orderEntry type="module" module-name="intellij.platform.testFramework.common" scope="TEST" />
+    <orderEntry type="module" module-name="intellij.platform.util" scope="TEST" />
+    <orderEntry type="module" module-name="intellij.platform.util.base" scope="TEST" />
     <orderEntry type="module" module-name="intellij.platform.util.jdom" scope="TEST" />
-    <orderEntry type="module" module-name="intellij.platform.lang.core" scope="TEST" />
-    <orderEntry type="module" module-name="intellij.platform.testFramework.common" scope="TEST" />
+    <orderEntry type="module" module-name="intellij.platform.util.rt" scope="TEST" />
+    <orderEntry type="module" module-name="intellij.platform.util.ui" scope="TEST" />
+    <orderEntry type="module" module-name="intellij.xml.dom" scope="TEST" />
     <orderEntry type="module" module-name="kotlin.base.analysis" scope="TEST" />
-    <orderEntry type="module" module-name="intellij.platform.util.base" scope="TEST" />
-    <orderEntry type="module" module-name="intellij.platform.lang.impl" scope="TEST" />
-    <orderEntry type="module" module-name="intellij.platform.util.rt" scope="TEST" />
-    <orderEntry type="module" module-name="intellij.java.frontback.psi" scope="TEST" />
-    <orderEntry type="module" module-name="intellij.platform.testFramework" scope="TEST" />
-    <orderEntry type="module" module-name="intellij.platform.editor" scope="TEST" />
-    <orderEntry type="module" module-name="intellij.java.psi" scope="TEST" />
-    <orderEntry type="module" module-name="intellij.platform.analysis" scope="TEST" />
+    <orderEntry type="module" module-name="kotlin.base.fe10.analysis" scope="TEST" />
     <orderEntry type="module" module-name="kotlin.base.plugin" scope="TEST" />
-    <orderEntry type="module" module-name="intellij.platform.util" scope="TEST" />
-    <orderEntry type="module" module-name="intellij.platform.core.ui" scope="TEST" />
-    <orderEntry type="module" module-name="intellij.java.testFramework" scope="TEST" />
-    <orderEntry type="module" module-name="intellij.platform.util.ui" scope="TEST" />
-    <orderEntry type="module" module-name="intellij.platform.analysis.impl" scope="TEST" />
-    <orderEntry type="module" module-name="intellij.platform.projectModel" scope="TEST" />
-    <orderEntry type="module" module-name="intellij.platform.codeStyle" scope="TEST" />
+    <orderEntry type="module" module-name="kotlin.base.util" scope="TEST" />
+    <orderEntry type="module" module-name="kotlin.completion.impl.shared" scope="TEST" />
     <orderEntry type="module" module-name="kotlin.gradle.code-insight-common" scope="TEST" />
     <orderEntry type="module" module-name="kotlin.project-configuration" scope="TEST" />
-    <orderEntry type="module" module-name="intellij.platform.core" scope="TEST" />
-    <orderEntry type="module" module-name="intellij.platform.extensions" scope="TEST" />
-    <orderEntry type="module" module-name="intellij.platform.core.impl" scope="TEST" />
-    <orderEntry type="module" module-name="intellij.java.rt" scope="TEST" />
-    <orderEntry type="module" module-name="kotlin.base.fe10.analysis" />
-    <orderEntry type="module" module-name="kotlin.base.util" />
-    <orderEntry type="module" module-name="kotlin.completion.impl.shared" scope="TEST" />
-    <orderEntry type="module" module-name="intellij.xml.dom" scope="TEST" />
   </component>
 </module>