--- conflicted
+++ resolved
@@ -21,10 +21,6 @@
 import com.android.resources.Keyboard;
 import com.android.resources.Navigation;
 import com.android.resources.ScreenOrientation;
-<<<<<<< HEAD
-import com.android.resources.ScreenRatio;
-=======
->>>>>>> b5f40ffd
 import com.android.sdklib.devices.ButtonType;
 import com.android.sdklib.devices.CameraLocation;
 import com.android.sdklib.devices.Device;
@@ -65,7 +61,7 @@
  */
 public final class AvdDeviceData {
   private StringProperty myName = new StringValueProperty();
-  private OptionalProperty<IdDisplay> myDeviceType = new OptionalValueProperty<>();
+  private OptionalProperty<IdDisplay> myDeviceType = new OptionalValueProperty<IdDisplay>();
   private StringProperty myManufacturer = new StringValueProperty();
   private StringProperty myTagId = new StringValueProperty();
   private StringProperty myDeviceId = new StringValueProperty();
@@ -86,11 +82,11 @@
   private IntProperty myScreenFoldedWidth3 = new IntValueProperty();
   private IntProperty myScreenFoldedHeight3 = new IntValueProperty();
 
-  private ObjectProperty<Storage> myRamStorage = new ObjectValueProperty<>(new Storage(0, Storage.Unit.MiB));
+  private ObjectProperty<Storage> myRamStorage = new ObjectValueProperty<Storage>(new Storage(0, Storage.Unit.MiB));
 
   private BoolProperty myHasHardwareButtons = new BoolValueProperty();
   private BoolProperty myHasHardwareKeyboard = new BoolValueProperty();
-  private OptionalProperty<Navigation> myNavigation = new OptionalValueProperty<>();
+  private OptionalProperty<Navigation> myNavigation = new OptionalValueProperty<Navigation>();
 
   private BoolProperty mySupportsLandscape = new BoolValueProperty();
   private BoolProperty mySupportsPortrait = new BoolValueProperty();
@@ -103,7 +99,7 @@
   private BoolProperty myHasGps = new BoolValueProperty();
   private BoolProperty myHasProximitySensor = new BoolValueProperty();
   private BoolProperty myHasSdCard = new BoolValueProperty();
-  private OptionalProperty<File> myCustomSkinFile = new OptionalValueProperty<>();
+  private OptionalProperty<File> myCustomSkinFile = new OptionalValueProperty<File>();
   private OptionalProperty<File> mySelectedSnapshotFile = new OptionalValueProperty<>(new File(""));
 
   private BoolValueProperty myIsTv = new BoolValueProperty();
@@ -114,9 +110,6 @@
   private State myDefaultState;
   private File myLastSkinFolder;
   private Dimension myLastSkinDimension;
-<<<<<<< HEAD
-  private ObjectProperty<Density> myDensity = new ObjectValueProperty<>(Density.MEDIUM);
-=======
   private ObjectProperty<Density> myDensity = new ObjectProperty<Density>() {
     private Density myDensity = Density.MEDIUM;
 
@@ -134,9 +127,8 @@
       }
     }
   };
->>>>>>> b5f40ffd
-
-  private OptionalProperty<Software> mySoftware = new OptionalValueProperty<>();
+
+  private OptionalProperty<Software> mySoftware = new OptionalValueProperty<Software>();
 
   private double myOriginalDpi;
 
