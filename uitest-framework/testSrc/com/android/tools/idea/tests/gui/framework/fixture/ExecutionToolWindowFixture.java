--- conflicted
+++ resolved
@@ -41,7 +41,6 @@
 import org.fest.swing.core.Robot;
 import org.fest.swing.edt.GuiTask;
 import org.fest.swing.exception.ComponentLookupException;
-import org.fest.swing.exception.WaitTimedOutError;
 import org.fest.swing.fixture.JListFixture;
 import org.fest.swing.fixture.JTreeFixture;
 import org.fest.swing.timing.Wait;
@@ -56,18 +55,12 @@
 import java.util.List;
 
 import static com.android.tools.idea.tests.gui.framework.GuiTests.waitUntilShowing;
-<<<<<<< HEAD
-=======
 import static com.google.common.base.Verify.verifyNotNull;
->>>>>>> abbea60e
 import static com.google.common.truth.Truth.assertThat;
 import static com.intellij.util.ui.UIUtil.findComponentOfType;
 import static com.intellij.util.ui.UIUtil.findComponentsOfType;
 import static org.fest.reflect.core.Reflection.method;
-<<<<<<< HEAD
-=======
 import static org.fest.util.Preconditions.checkNotNull;
->>>>>>> abbea60e
 import static org.junit.Assert.fail;
 
 public class ExecutionToolWindowFixture extends ToolWindowFixture {
@@ -252,8 +245,6 @@
       throw new IllegalStateException("Could not find the Resume button.");
     }
 
-<<<<<<< HEAD
-=======
     @NotNull
     public ContentFixture clickClearAllButton() {
       List<ActionButton> debug_ActionButtons = getConsoleToolbarButtons();
@@ -268,7 +259,6 @@
       throw new IllegalStateException("Could not find the Clear All button");
     }
 
->>>>>>> abbea60e
     @NotNull
     private JComponent getTabContent(@NotNull final JComponent root,
                                      final Class<? extends JBTabsImpl> parentComponentType,
