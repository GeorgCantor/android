/*
 * Copyright (C) 2014 The Android Open Source Project
 *
 * Licensed under the Apache License, Version 2.0 (the "License");
 * you may not use this file except in compliance with the License.
 * You may obtain a copy of the License at
 *
 *      http://www.apache.org/licenses/LICENSE-2.0
 *
 * Unless required by applicable law or agreed to in writing, software
 * distributed under the License is distributed on an "AS IS" BASIS,
 * WITHOUT WARRANTIES OR CONDITIONS OF ANY KIND, either express or implied.
 * See the License for the specific language governing permissions and
 * limitations under the License.
 */
package com.android.tools.idea.navigator;

<<<<<<< HEAD
=======
import static com.android.tools.idea.gradle.util.GradleProjects.findModuleRootFolderPath;
import static com.intellij.openapi.actionSystem.CommonDataKeys.PROJECT;
import static com.intellij.openapi.actionSystem.CommonDataKeys.PSI_ELEMENT;
import static com.intellij.openapi.actionSystem.CommonDataKeys.VIRTUAL_FILE;
import static com.intellij.openapi.actionSystem.CommonDataKeys.VIRTUAL_FILE_ARRAY;
import static com.intellij.openapi.actionSystem.LangDataKeys.MODULE;
import static com.intellij.openapi.actionSystem.PlatformDataKeys.DELETE_ELEMENT_PROVIDER;
import static com.intellij.openapi.util.io.FileUtil.filesEqual;
import static com.intellij.openapi.util.io.FileUtil.isAncestor;
import static com.intellij.openapi.vfs.VfsUtilCore.virtualToIoFile;

>>>>>>> 2cd46877
import com.android.tools.idea.Projects;
import com.android.tools.idea.navigator.nodes.AndroidViewProjectNode;
import com.android.tools.idea.navigator.nodes.FileGroupNode;
import com.android.tools.idea.navigator.nodes.FolderGroupNode;
<<<<<<< HEAD
=======
import com.android.tools.idea.navigator.nodes.android.BuildScriptTreeStructureProvider;
>>>>>>> 2cd46877
import com.intellij.facet.Facet;
import com.intellij.facet.ProjectWideFacetAdapter;
import com.intellij.facet.ProjectWideFacetListenersRegistry;
import com.intellij.ide.DeleteProvider;
import com.intellij.ide.SelectInTarget;
import com.intellij.ide.impl.ProjectViewSelectInTarget;
import com.intellij.ide.projectView.BaseProjectTreeBuilder;
import com.intellij.ide.projectView.ProjectView;
<<<<<<< HEAD
import com.intellij.ide.projectView.ViewSettings;
import com.intellij.ide.projectView.impl.*;
=======
import com.intellij.ide.projectView.TreeStructureProvider;
import com.intellij.ide.projectView.ViewSettings;
import com.intellij.ide.projectView.impl.AbstractProjectViewPSIPane;
import com.intellij.ide.projectView.impl.AbstractProjectViewPane;
import com.intellij.ide.projectView.impl.ProjectAbstractTreeStructureBase;
import com.intellij.ide.projectView.impl.ProjectTreeStructure;
import com.intellij.ide.projectView.impl.ProjectViewTree;
>>>>>>> 2cd46877
import com.intellij.ide.projectView.impl.nodes.PackageElement;
import com.intellij.ide.util.treeView.AbstractTreeBuilder;
import com.intellij.ide.util.treeView.AbstractTreeNode;
import com.intellij.ide.util.treeView.AbstractTreeUpdater;
import com.intellij.ide.util.treeView.NodeDescriptor;
import com.intellij.openapi.actionSystem.DataContext;
import com.intellij.openapi.actionSystem.DataKey;
import com.intellij.openapi.actionSystem.DataProvider;
import com.intellij.openapi.application.ApplicationManager;
import com.intellij.openapi.module.Module;
import com.intellij.openapi.module.ModuleManager;
import com.intellij.openapi.project.Project;
import com.intellij.openapi.roots.GeneratedSourcesFilter;
import com.intellij.openapi.vfs.VirtualFile;
import com.intellij.psi.PsiDirectory;
import com.intellij.psi.PsiElement;
import com.intellij.psi.PsiFile;
import com.intellij.psi.search.GlobalSearchScope;
import com.intellij.util.ui.tree.TreeUtil;
<<<<<<< HEAD
import icons.AndroidArtworkIcons;
=======
import icons.AndroidIcons;
import java.io.File;
import java.util.ArrayList;
import java.util.List;
import java.util.concurrent.atomic.AtomicBoolean;
import java.util.stream.Collectors;
import javax.swing.Icon;
import javax.swing.tree.DefaultMutableTreeNode;
import javax.swing.tree.DefaultTreeModel;
import javax.swing.tree.TreeNode;
import javax.swing.tree.TreePath;
>>>>>>> 2cd46877
import org.jetbrains.android.facet.AndroidFacet;
import org.jetbrains.android.facet.IdeaSourceProvider;
import org.jetbrains.android.util.AndroidUtils;
import org.jetbrains.annotations.NonNls;
import org.jetbrains.annotations.NotNull;
import org.jetbrains.annotations.Nullable;

public class AndroidProjectViewPane extends AbstractProjectViewPSIPane {
  // Note: This value is duplicated in ProjectViewImpl.java to set the default view to be the Android project view.
  public static final String ID = "AndroidView";

  public static final DataKey<TreeNode[]> SELECTED_TREE_NODES = DataKey.create("selectedTreeNodes");

  private AtomicBoolean isProcessingChanges = new AtomicBoolean(false);

  public AndroidProjectViewPane(Project project) {
    super(project);
    ProjectWideFacetListenersRegistry.getInstance(project).registerListener(new ProjectWideFacetAdapter<Facet>() {
      @Override
      public void facetAdded(@NotNull Facet facet) {
        somethingChanged();
      }

      @Override
      public void facetRemoved(@NotNull Facet facet) {
        somethingChanged();
      }

      private void somethingChanged() {
<<<<<<< HEAD
        ProjectView projectView = ProjectView.getInstance(project);
        AbstractProjectViewPane pane = projectView.getProjectViewPaneById(ID);
        boolean visible = isInitiallyVisible();
        if (visible && pane == null) {
          projectView.addProjectPane(AndroidProjectViewPane.this);
        }
        else if (!visible && pane != null) {
          projectView.removeProjectPane(pane);
=======
        if (!isProcessingChanges.getAndSet(true)) {
          // Wait until other actions are over, in particular wait for all facets to be added.
          ApplicationManager.getApplication().invokeLater(() -> {
            try {
              ProjectView projectView = ProjectView.getInstance(project);
              AbstractProjectViewPane pane = projectView.getProjectViewPaneById(ID);
              boolean visible = isInitiallyVisible();
              if (visible && pane == null) {
                projectView.addProjectPane(AndroidProjectViewPane.this);
              }
              else if (!visible && pane != null) {
                projectView.removeProjectPane(pane);
              }
            }
            finally {
              isProcessingChanges.set(false);
            }
          });
>>>>>>> 2cd46877
        }
      }
    });
  }

  @NotNull
  @Override
  public String getTitle() {
    return "Android";
  }

  @NotNull
  @Override
  public Icon getIcon() {
    return AndroidArtworkIcons.Icons.Android;
  }

  @NotNull
  @Override
  public String getId() {
    return ID;
  }

  @Override
  public int getWeight() {
    // used for sorting the sequence of panes, but the weight cannot match any existing pane's weight
    // IDEA's panes start with 0 (project view pane) and go up (1 for package view, favorites seems to use 4, ..)
    return 142;
  }

  @Override
  public boolean isInitiallyVisible() {
    return AndroidUtils.hasAndroidFacets(myProject);
  }

  @NotNull
  public static List<IdeaSourceProvider> getSourceProviders(@NotNull AndroidFacet facet) {
    List<IdeaSourceProvider> sourceProviders = IdeaSourceProvider.getCurrentSourceProviders(facet);
    sourceProviders.addAll(IdeaSourceProvider.getCurrentTestSourceProviders(facet));
    return sourceProviders;
  }

  @NotNull
  @Override
  public SelectInTarget createSelectInTarget() {
    return new ProjectViewSelectInTarget(myProject) {
      @Override
      public String toString() {
        return getTitle();
      }

      @Override
      public String getMinorViewId() {
        return getId();
      }

      @Override
      public float getWeight() {
        return AndroidProjectViewPane.this.getWeight();
      }
    };
  }

  @NotNull
  @Override
  protected ProjectAbstractTreeStructureBase createStructure() {
    return new ProjectTreeStructure(myProject, ID) {
      @Override
<<<<<<< HEAD
      protected AbstractTreeNode createRoot(@NotNull Project project, @NotNull ViewSettings settings) {
=======
      public List<TreeStructureProvider> getProviders() {
        List<TreeStructureProvider> providers = super.getProviders();
        if (providers == null) {
          return null;
        }
        return providers.stream().map(provider ->  new BuildScriptTreeStructureProvider(provider)).collect(Collectors.toList());
      }

      @Override
      protected AbstractTreeNode createRoot(Project project, ViewSettings settings) {
>>>>>>> 2cd46877
        return new AndroidViewProjectNode(project, settings, AndroidProjectViewPane.this);
      }
    };
  }

  @NotNull
  @Override
  protected BaseProjectTreeBuilder createBuilder(@NotNull DefaultTreeModel treeModel) {
    return new AndroidProjectTreeBuilder(myProject, myTree, treeModel, (ProjectAbstractTreeStructureBase)myTreeStructure, null);
  }

  @NotNull
  @Override
  protected ProjectViewTree createTree(@NotNull final DefaultTreeModel treeModel) {
    return new MyProjectViewTree(treeModel);
  }

  @NotNull
  @Override
  protected AbstractTreeUpdater createTreeUpdater(@NotNull AbstractTreeBuilder treeBuilder) {
    return new AbstractTreeUpdater(treeBuilder) {
      // unique class to simplify search through the logs
    };
  }

  @Override
  @NotNull
  public PsiDirectory[] getSelectedDirectories() {
    Object selectedElement = getSelectedElement();
    if (selectedElement instanceof PackageElement) {
      PackageElement packageElement = (PackageElement)selectedElement;
      Module m = packageElement.getModule();
      if (m != null) {
        return packageElement.getPackage().getDirectories(GlobalSearchScope.moduleScope(m));
      }
    }

    NodeDescriptor descriptor = getSelectedDescriptor();
    if (descriptor instanceof FolderGroupNode) {
      return ((FolderGroupNode)descriptor).getFolders();
    }

    PsiDirectory[] selectedDirectories = super.getSelectedDirectories();
    // For modules we'll include generated folders too but we don't want
    // to treat these as selectable (for target output directories etc)
    if (selectedElement instanceof Module && selectedDirectories.length > 0) {
      List<PsiDirectory> dirs = new ArrayList<>(selectedDirectories.length);
      for (PsiDirectory dir : selectedDirectories) {
        VirtualFile file = dir.getVirtualFile();
        if (!GeneratedSourcesFilter.isGeneratedSourceByAnyFilter(file, myProject)) {
          if (file.getParent() != null && file.getPath().contains("/generated/")) {
            // Workaround for https://code.google.com/p/android/issues/detail?id=79843:
            // The generated resource folders (e.g. for RenderScript) cannot be marked as generated, e.g.
            /// build/generated/res/rs/debug, build/generated/res/rs/test/debug, etc.
            continue;
          }
          dirs.add(dir);
        }
      }
      selectedDirectories = dirs.toArray(PsiDirectory.EMPTY_ARRAY);
    }

    return selectedDirectories;
  }

  @Nullable
  @Override
  public Object getValueFromNode(@Nullable Object node) {
    Object o = super.getValueFromNode(node);
    if (o instanceof ArrayList && TreeUtil.getUserObject(node) instanceof FolderGroupNode) {
      return ((ArrayList)o).toArray();
    }

    return o;
  }

  @Override
  public Object getData(@NotNull String dataId) {
    if (PROJECT.is(dataId)) {
      return myProject;
    }

    if (DELETE_ELEMENT_PROVIDER.is(dataId)) {
      Object o = getSelectedElement();
      if (o instanceof PsiDirectory) {
        VirtualFile directory = ((PsiDirectory)o).getVirtualFile();
        // Do not allow folder to be deleted if the folder is the root project folder.
        // See https://code.google.com/p/android/issues/detail?id=212522
        if (isTopModuleDirectoryOrParent(directory)) {
          return new NoOpDeleteProvider();
        }
      }
    }

    if (MODULE.is(dataId)) {
      Object o = getSelectedElement();
      if (o instanceof PackageElement) {
        PackageElement packageElement = (PackageElement)o;
        return packageElement.getModule();
      }
      else if (o instanceof AndroidFacet) {
        return ((AndroidFacet)o).getModule();
      }
    }

    if (VIRTUAL_FILE.is(dataId)) {
      Object o = getSelectedElement();
      if (o instanceof PackageElement) {
        PackageElement packageElement = (PackageElement)o;
        Module m = packageElement.getModule();
        if (m != null) {
          PsiDirectory[] folders = packageElement.getPackage().getDirectories(GlobalSearchScope.moduleScope(m));
          if (folders.length > 0) {
            return folders[0].getVirtualFile();
          }
          else {
            return null;
          }
        }
      }
    }

    if (VIRTUAL_FILE_ARRAY.is(dataId)) {
      NodeDescriptor selectedDescriptor = getSelectedDescriptor();
      if (selectedDescriptor instanceof FileGroupNode) {
        PsiFile[] files = ((FileGroupNode)selectedDescriptor).getFiles();
        if (files.length > 0) {
          List<VirtualFile> virtualFiles = new ArrayList<>(files.length);
          for (PsiFile file : files) {
            if (file.isValid()) {
              virtualFiles.add(file.getVirtualFile());
            }
          }
          return virtualFiles.toArray(VirtualFile.EMPTY_ARRAY);
        }
      }

      if (selectedDescriptor instanceof FolderGroupNode) {
        PsiDirectory[] directories = ((FolderGroupNode)selectedDescriptor).getFolders();
        if (directories.length > 0) {
          List<VirtualFile> virtualFiles = new ArrayList<>(directories.length);
          for (PsiDirectory directory : directories) {
            if (directory.isValid()) {
              virtualFiles.add(directory.getVirtualFile());
            }
          }
          return virtualFiles.toArray(VirtualFile.EMPTY_ARRAY);
        }
      }
    }

    if (PSI_ELEMENT.is(dataId)) {
      Object o = getSelectedElement();
      if (o instanceof PsiElement) {
        return o;
      }
      else if (o instanceof List<?>) {
        List<?> l = (List<?>)o;
        if (!l.isEmpty() && l.get(0) instanceof PsiElement) {
          return l.get(0);
        }
      }

      NodeDescriptor selectedDescriptor = getSelectedDescriptor();
      if (selectedDescriptor instanceof FileGroupNode) {
        PsiFile[] files = ((FileGroupNode)selectedDescriptor).getFiles();
        if (files.length > 0) {
          return files[0];
        }
      }

      if (selectedDescriptor instanceof FolderGroupNode) {
        PsiDirectory[] directories = ((FolderGroupNode)selectedDescriptor).getFolders();
        if (directories.length > 0) {
          return directories[0];
        }
      }
    }

    if (SELECTED_TREE_NODES.is(dataId)) {
      return getSelectedTreeNodes();
    }

    return super.getData(dataId);
  }

  @Nullable
  private TreeNode[] getSelectedTreeNodes() {
    TreePath[] paths = getSelectionPaths();
    if (paths == null) {
      return null;
    }
    List<TreeNode> result = new ArrayList<>();
    for (TreePath path : paths) {
      Object lastPathComponent = path.getLastPathComponent();
      if (lastPathComponent instanceof DefaultMutableTreeNode) {
        result.add((TreeNode)lastPathComponent);
      }
    }
    return result.toArray(new TreeNode[0]);
  }

  private boolean isTopModuleDirectoryOrParent(@NotNull VirtualFile directory) {
    for (Module module : ModuleManager.getInstance(myProject).getModules()) {
      File moduleRootFolderPath = findModuleRootFolderPath(module);
      if (moduleRootFolderPath == null) {
        continue;
      }
      File baseDirPath = Projects.getBaseDirPath(myProject);
      if (filesEqual(moduleRootFolderPath, baseDirPath)) {
        // This is the project module. Don't allow to delete.
        File directoryPath = virtualToIoFile(directory);
        return isAncestor(directoryPath, baseDirPath, false);
      }
    }
    return false;
  }

  private class MyProjectViewTree extends ProjectViewTree implements DataProvider {
    MyProjectViewTree(DefaultTreeModel treeModel) {
      super(AndroidProjectViewPane.this.myProject, treeModel);
    }

    @Nullable
    @Override
    public Object getData(@NotNull @NonNls String dataId) {
      return AndroidProjectViewPane.this.getData(dataId);
    }
  }

  // This class is used to prevent deleting folders that are actually the root project.
  // See: https://code.google.com/p/android/issues/detail?id=212522
  private static class NoOpDeleteProvider implements DeleteProvider {
    @Override
    public void deleteElement(@NotNull DataContext dataContext) {
    }

    @Override
    public boolean canDeleteElement(@NotNull DataContext dataContext) {
      return false;
    }
  }
}<|MERGE_RESOLUTION|>--- conflicted
+++ resolved
@@ -15,28 +15,11 @@
  */
 package com.android.tools.idea.navigator;
 
-<<<<<<< HEAD
-=======
-import static com.android.tools.idea.gradle.util.GradleProjects.findModuleRootFolderPath;
-import static com.intellij.openapi.actionSystem.CommonDataKeys.PROJECT;
-import static com.intellij.openapi.actionSystem.CommonDataKeys.PSI_ELEMENT;
-import static com.intellij.openapi.actionSystem.CommonDataKeys.VIRTUAL_FILE;
-import static com.intellij.openapi.actionSystem.CommonDataKeys.VIRTUAL_FILE_ARRAY;
-import static com.intellij.openapi.actionSystem.LangDataKeys.MODULE;
-import static com.intellij.openapi.actionSystem.PlatformDataKeys.DELETE_ELEMENT_PROVIDER;
-import static com.intellij.openapi.util.io.FileUtil.filesEqual;
-import static com.intellij.openapi.util.io.FileUtil.isAncestor;
-import static com.intellij.openapi.vfs.VfsUtilCore.virtualToIoFile;
-
->>>>>>> 2cd46877
 import com.android.tools.idea.Projects;
 import com.android.tools.idea.navigator.nodes.AndroidViewProjectNode;
 import com.android.tools.idea.navigator.nodes.FileGroupNode;
 import com.android.tools.idea.navigator.nodes.FolderGroupNode;
-<<<<<<< HEAD
-=======
 import com.android.tools.idea.navigator.nodes.android.BuildScriptTreeStructureProvider;
->>>>>>> 2cd46877
 import com.intellij.facet.Facet;
 import com.intellij.facet.ProjectWideFacetAdapter;
 import com.intellij.facet.ProjectWideFacetListenersRegistry;
@@ -45,18 +28,9 @@
 import com.intellij.ide.impl.ProjectViewSelectInTarget;
 import com.intellij.ide.projectView.BaseProjectTreeBuilder;
 import com.intellij.ide.projectView.ProjectView;
-<<<<<<< HEAD
+import com.intellij.ide.projectView.TreeStructureProvider;
 import com.intellij.ide.projectView.ViewSettings;
 import com.intellij.ide.projectView.impl.*;
-=======
-import com.intellij.ide.projectView.TreeStructureProvider;
-import com.intellij.ide.projectView.ViewSettings;
-import com.intellij.ide.projectView.impl.AbstractProjectViewPSIPane;
-import com.intellij.ide.projectView.impl.AbstractProjectViewPane;
-import com.intellij.ide.projectView.impl.ProjectAbstractTreeStructureBase;
-import com.intellij.ide.projectView.impl.ProjectTreeStructure;
-import com.intellij.ide.projectView.impl.ProjectViewTree;
->>>>>>> 2cd46877
 import com.intellij.ide.projectView.impl.nodes.PackageElement;
 import com.intellij.ide.util.treeView.AbstractTreeBuilder;
 import com.intellij.ide.util.treeView.AbstractTreeNode;
@@ -76,21 +50,7 @@
 import com.intellij.psi.PsiFile;
 import com.intellij.psi.search.GlobalSearchScope;
 import com.intellij.util.ui.tree.TreeUtil;
-<<<<<<< HEAD
-import icons.AndroidArtworkIcons;
-=======
 import icons.AndroidIcons;
-import java.io.File;
-import java.util.ArrayList;
-import java.util.List;
-import java.util.concurrent.atomic.AtomicBoolean;
-import java.util.stream.Collectors;
-import javax.swing.Icon;
-import javax.swing.tree.DefaultMutableTreeNode;
-import javax.swing.tree.DefaultTreeModel;
-import javax.swing.tree.TreeNode;
-import javax.swing.tree.TreePath;
->>>>>>> 2cd46877
 import org.jetbrains.android.facet.AndroidFacet;
 import org.jetbrains.android.facet.IdeaSourceProvider;
 import org.jetbrains.android.util.AndroidUtils;
@@ -98,6 +58,25 @@
 import org.jetbrains.annotations.NotNull;
 import org.jetbrains.annotations.Nullable;
 
+import javax.swing.*;
+import javax.swing.tree.DefaultMutableTreeNode;
+import javax.swing.tree.DefaultTreeModel;
+import javax.swing.tree.TreeNode;
+import javax.swing.tree.TreePath;
+import java.io.File;
+import java.util.ArrayList;
+import java.util.List;
+import java.util.concurrent.atomic.AtomicBoolean;
+import java.util.stream.Collectors;
+
+import static com.android.tools.idea.gradle.util.GradleProjects.findModuleRootFolderPath;
+import static com.intellij.openapi.actionSystem.CommonDataKeys.*;
+import static com.intellij.openapi.actionSystem.LangDataKeys.MODULE;
+import static com.intellij.openapi.actionSystem.PlatformDataKeys.DELETE_ELEMENT_PROVIDER;
+import static com.intellij.openapi.util.io.FileUtil.filesEqual;
+import static com.intellij.openapi.util.io.FileUtil.isAncestor;
+import static com.intellij.openapi.vfs.VfsUtilCore.virtualToIoFile;
+
 public class AndroidProjectViewPane extends AbstractProjectViewPSIPane {
   // Note: This value is duplicated in ProjectViewImpl.java to set the default view to be the Android project view.
   public static final String ID = "AndroidView";
@@ -120,16 +99,6 @@
       }
 
       private void somethingChanged() {
-<<<<<<< HEAD
-        ProjectView projectView = ProjectView.getInstance(project);
-        AbstractProjectViewPane pane = projectView.getProjectViewPaneById(ID);
-        boolean visible = isInitiallyVisible();
-        if (visible && pane == null) {
-          projectView.addProjectPane(AndroidProjectViewPane.this);
-        }
-        else if (!visible && pane != null) {
-          projectView.removeProjectPane(pane);
-=======
         if (!isProcessingChanges.getAndSet(true)) {
           // Wait until other actions are over, in particular wait for all facets to be added.
           ApplicationManager.getApplication().invokeLater(() -> {
@@ -148,7 +117,6 @@
               isProcessingChanges.set(false);
             }
           });
->>>>>>> 2cd46877
         }
       }
     });
@@ -163,7 +131,7 @@
   @NotNull
   @Override
   public Icon getIcon() {
-    return AndroidArtworkIcons.Icons.Android;
+    return AndroidIcons.Android;
   }
 
   @NotNull
@@ -217,9 +185,6 @@
   protected ProjectAbstractTreeStructureBase createStructure() {
     return new ProjectTreeStructure(myProject, ID) {
       @Override
-<<<<<<< HEAD
-      protected AbstractTreeNode createRoot(@NotNull Project project, @NotNull ViewSettings settings) {
-=======
       public List<TreeStructureProvider> getProviders() {
         List<TreeStructureProvider> providers = super.getProviders();
         if (providers == null) {
@@ -230,7 +195,6 @@
 
       @Override
       protected AbstractTreeNode createRoot(Project project, ViewSettings settings) {
->>>>>>> 2cd46877
         return new AndroidViewProjectNode(project, settings, AndroidProjectViewPane.this);
       }
     };
@@ -238,22 +202,20 @@
 
   @NotNull
   @Override
-  protected BaseProjectTreeBuilder createBuilder(@NotNull DefaultTreeModel treeModel) {
+  protected BaseProjectTreeBuilder createBuilder(DefaultTreeModel treeModel) {
     return new AndroidProjectTreeBuilder(myProject, myTree, treeModel, (ProjectAbstractTreeStructureBase)myTreeStructure, null);
   }
 
   @NotNull
   @Override
-  protected ProjectViewTree createTree(@NotNull final DefaultTreeModel treeModel) {
+  protected ProjectViewTree createTree(final DefaultTreeModel treeModel) {
     return new MyProjectViewTree(treeModel);
   }
 
   @NotNull
   @Override
-  protected AbstractTreeUpdater createTreeUpdater(@NotNull AbstractTreeBuilder treeBuilder) {
-    return new AbstractTreeUpdater(treeBuilder) {
-      // unique class to simplify search through the logs
-    };
+  protected AbstractTreeUpdater createTreeUpdater(AbstractTreeBuilder treeBuilder) {
+    return new AbstractTreeUpdater(treeBuilder);
   }
 
   @Override
@@ -308,7 +270,7 @@
   }
 
   @Override
-  public Object getData(@NotNull String dataId) {
+  public Object getData(String dataId) {
     if (PROJECT.is(dataId)) {
       return myProject;
     }
@@ -456,7 +418,7 @@
 
     @Nullable
     @Override
-    public Object getData(@NotNull @NonNls String dataId) {
+    public Object getData(@NonNls String dataId) {
       return AndroidProjectViewPane.this.getData(dataId);
     }
   }
