/*
 * Copyright (C) 2024 The Android Open Source Project
 *
 * Licensed under the Apache License, Version 2.0 (the "License");
 * you may not use this file except in compliance with the License.
 * You may obtain a copy of the License at
 *
 *      http://www.apache.org/licenses/LICENSE-2.0
 *
 * Unless required by applicable law or agreed to in writing, software
 * distributed under the License is distributed on an "AS IS" BASIS,
 * WITHOUT WARRANTIES OR CONDITIONS OF ANY KIND, either express or implied.
 * See the License for the specific language governing permissions and
 * limitations under the License.
 */
package com.android.tools.idea.compose.preview.animation.managers

import androidx.compose.animation.tooling.ComposeAnimation
import androidx.compose.animation.tooling.ComposeAnimationType
import androidx.compose.animation.tooling.TransitionInfo
import com.android.tools.idea.compose.preview.animation.AnimationClock
import com.android.tools.idea.compose.preview.animation.ComposeAnimationTracker
import com.android.tools.idea.compose.preview.animation.ComposeUnit
import com.android.tools.idea.compose.preview.animation.getAnimatedProperties
import com.android.tools.idea.compose.preview.animation.state.ComposeAnimationState
import com.android.tools.idea.compose.preview.animation.state.ComposeAnimationState.Companion.createState
import com.android.tools.idea.compose.preview.animation.updateAnimatedVisibilityState
import com.android.tools.idea.compose.preview.animation.updateFromAndToStates
import com.android.tools.idea.preview.animation.AnimatedProperty
import com.android.tools.idea.preview.animation.AnimationTabs
import com.android.tools.idea.preview.animation.AnimationUnit
import com.android.tools.idea.preview.animation.PlaybackControls
import com.android.tools.idea.preview.animation.SupportedAnimationManager
import com.android.tools.idea.preview.animation.TimelinePanel
import com.android.tools.idea.preview.animation.Transition
import com.intellij.openapi.diagnostic.Logger
<<<<<<< HEAD
import com.intellij.ui.JBColor
import com.intellij.ui.components.JBScrollPane
import com.intellij.ui.tabs.TabInfo
import kotlinx.coroutines.CoroutineName
=======
import javax.swing.JComponent
import kotlin.math.max
>>>>>>> 03a9668f
import kotlinx.coroutines.CoroutineScope
import kotlinx.coroutines.flow.StateFlow
import kotlinx.coroutines.launch
import java.awt.BorderLayout
import javax.swing.JComponent
import javax.swing.JPanel
import javax.swing.LayoutFocusTraversalPolicy
import javax.swing.border.MatteBorder
import kotlin.math.max

private val LOG = Logger.getInstance(SupportedAnimationManager::class.java)

// TODO(b/161344747) This value could be dynamic depending on the curve type.
/** Number of points for one curve. */
private const val DEFAULT_CURVE_POINTS_NUMBER = 200

open class ComposeSupportedAnimationManager(
  final override val animation: ComposeAnimation,
  final override val tabTitle: String,
  tracker: ComposeAnimationTracker,
  protected val animationClock: AnimationClock,
  private val maxDurationPerIteration: StateFlow<Long>,
  timelinePanel: TimelinePanel,
  protected val executeInRenderSession: suspend (Boolean, () -> Unit) -> Unit,
  tabbedPane: AnimationTabs,
  rootComponent: JComponent,
  playbackControls: PlaybackControls,
  val updateTimelineElementsCallback: suspend () -> Unit,
  parentScope: CoroutineScope,
<<<<<<< HEAD
) : ComposeAnimationManager, SupportedAnimationManager {

  private val scope = parentScope.createChildScope(tabTitle)

  /** Callback when [selectedProperties] has been changed. */
  var selectedPropertiesCallback: (List<AnimationUnit.TimelineUnit>) -> Unit = {}
  /**
   * Currently selected properties in the timeline. Updated everytime the slider has moved or the
   * state of animation has changed. Could be empty if transition is not loaded or not supported.
   */
  private var selectedProperties = listOf<AnimationUnit.TimelineUnit>()
    private set(value) {
      field = value
      selectedPropertiesCallback(value)
    }

  override suspend fun destroy() {
    scope.cancel("AnimationManager is destroyed")
  }

  /** Animation [Transition]. Could be empty for unsupported or not yet loaded transitions. */
  private var currentTransition = Transition()
    private set(value) {
      field = value
      // If transition has changed, reset it offset.
      elementState.value = elementState.value.copy(valueOffset = 0)
    }

  override val timelineMaximumMs: Int
    get() = currentTransition.endMillis?.let { max(it + elementState.value.valueOffset, it) } ?: 0

  val stateComboBox = animation.createState(tracker, animation.findCallback())

  /** State of animation, shared between single animation tab and coordination panel. */
  final override val elementState = MutableStateFlow(ElementState())

  /** [AnimationCard] for coordination panel. */
  override val card: AnimationCard =
    AnimationCard(
        timelinePanel,
        rootComponent,
        elementState,
        tabTitle,
        stateComboBox.extraActions,
        tracker,
      )
      .apply {

        /** [TabInfo] for the animation when it is opened in a new tab. */
        var tabInfo: TabInfo? = null

        /** Create if required and open the tab. */
        fun addTabToPane() {
          if (tabInfo == null) {
            tabInfo =
              TabInfo(tabComponent).apply {
                setText(tabTitle)
                tabbedPane.addTabWithCloseButton(this) { tabInfo = null }
              }
          }
          tabInfo?.let { tabbedPane.select(it, true) }
        }
        this.addOpenInTabListener { addTabToPane() }
      }

  private val tabScrollPane =
    JBScrollPane().apply { border = MatteBorder(1, 1, 0, 0, JBColor.border()) }

  /** [Timeline] parent when animation in new tab is selected. */
  private val tabTimelineParent = JPanel(BorderLayout())

  override val tabComponent =
    JPanel(TabularLayout("*,Fit", "32px,*")).apply {
      //    |  playbackControls                            |  toolbar  |
      //    ------------------------------------------------------------
      //    |                                                          |
      //    |                     tabScrollPane                        |
      //    |                                                          |
      val toolbar = createToolbarWithNavigation(rootComponent, "State", stateComboBox.extraActions)
      add(toolbar.component, TabularLayout.Constraint(0, 1))
      add(tabScrollPane, TabularLayout.Constraint(1, 0, 2))
      tabScrollPane.setViewportView(tabTimelineParent)
      add(
        playbackControls.createToolbar(listOf(FreezeAction(timelinePanel, elementState, tracker))),
        TabularLayout.Constraint(0, 0),
      )
      isFocusable = false
      focusTraversalPolicy = LayoutFocusTraversalPolicy()
    }

  private val cachedTransitions: MutableMap<Int, Transition> = mutableMapOf()
=======
) :
  ComposeAnimationManager,
  SupportedAnimationManager(
    timelinePanel,
    playbackControls,
    tabbedPane,
    rootComponent,
    tracker,
    executeInRenderSession,
    parentScope,
    updateTimelineElementsCallback,
  ) {

  override val animationState: ComposeAnimationState = animation.createState(tracker, scope)
>>>>>>> 03a9668f

  /**
   * Due to a limitation in the Compose Animation framework, we might not know all the available
   * states for a given animation, only the initial/current one. However, we can infer all the
   * states based on the initial one depending on its type, e.g. for a boolean we know the available
   * states are only `true` or `false`.
   */
  private fun handleKnownStateTypes(originalStates: Set<Any>) =
    when (originalStates.iterator().next()) {
      is Boolean -> setOf(true, false)
      else -> originalStates
    }

  /** Initializes the state of the Compose animation before it starts */
  final override suspend fun setupStateManager() {
    val initialValue = animationState.stateHashCode.value
    scope.launch {
      animationState.stateHashCode.collect {
        if (it == initialValue) {
          return@collect
        }
        when (animation.type) {
          ComposeAnimationType.TRANSITION_ANIMATION,
          ComposeAnimationType.ANIMATE_X_AS_STATE,
          ComposeAnimationType.ANIMATED_CONTENT -> {
            updateAnimationStartAndEndStates()
            loadTransition()
            loadAnimatedPropertiesAtCurrentTime(false)
            updateTimelineElementsCallback()
          }
          ComposeAnimationType.ANIMATED_VISIBILITY -> {
            updateAnimatedVisibility()
            loadTransition()
            loadAnimatedPropertiesAtCurrentTime(false)
            updateTimelineElementsCallback()
          }
          ComposeAnimationType.ANIMATED_VALUE,
          ComposeAnimationType.ANIMATABLE,
          ComposeAnimationType.ANIMATE_CONTENT_SIZE,
          ComposeAnimationType.DECAY_ANIMATION,
          ComposeAnimationType.INFINITE_TRANSITION,
          ComposeAnimationType.TARGET_BASED_ANIMATION,
          ComposeAnimationType.UNSUPPORTED -> {}
        }
      }
    }
    animationState.updateStates(handleKnownStateTypes(animation.states))
    syncStateComboBoxWithAnimationStateInLibrary()
  }

  protected open suspend fun syncStateComboBoxWithAnimationStateInLibrary() {
    val finalState = animation.getCurrentState()
    animationState.setStartState(finalState)
  }

  /**
   * Updates the actual animation in Compose to set its start and end states to the ones selected in
   * the respective combo boxes.
   */
  private suspend fun updateAnimationStartAndEndStates(longTimeout: Boolean = false) {
    animationClock.apply {
      val startState = animationState.getState(0) ?: return
      val toState = animationState.getState(1) ?: return

      executeInRenderSession(longTimeout) { updateFromAndToStates(animation, startState, toState) }
    }
  }

  /**
   * Updates the actual animation in Compose to set its state based on the selected value of
   * [animationState].
   */
  suspend fun updateAnimatedVisibility(longTimeout: Boolean = false) {
    animationClock.apply {
      val state = animationState.getState(0) ?: return
      executeInRenderSession(longTimeout) { updateAnimatedVisibilityState(animation, state) }
    }
  }

  final override fun loadTransitionFromLibrary(): Transition {
    val builders: MutableMap<Int, AnimatedProperty.Builder> = mutableMapOf()
    val clockTimeMsStep = max(1, maxDurationPerIteration.value / DEFAULT_CURVE_POINTS_NUMBER)

    try {
      val composeTransitions =
        animationClock.getTransitionsFunction.invoke(
          animationClock.clock,
          animation,
          clockTimeMsStep,
        ) as List<TransitionInfo>
      for ((index, composeTransition) in composeTransitions.withIndex()) {
        val builder =
          AnimatedProperty.Builder()
            .setStartTimeMs(composeTransition.startTimeMillis.toInt())
            .setEndTimeMs(composeTransition.endTimeMillis.toInt())
        composeTransition.values
          .mapValues { ComposeUnit.parseStateUnit(it.value) }
          .forEach { (ms, unit) ->
            if (unit is AnimationUnit.NumberUnit) {
              builder.add(ms.toInt(), unit)
            }
          }
        builders[index] = builder
      }
    } catch (e: Exception) {
      LOG.warn("Failed to load the Compose Animation properties", e)
    }

    builders
      .mapValues { it.value.build() }
      .let {
        return Transition(it)
      }
  }

  final override suspend fun loadAnimatedPropertiesAtCurrentTime(longTimeout: Boolean) {
    var properties = emptyList<AnimationUnit.TimelineUnit>()
    executeInRenderSession(longTimeout) {
      animationClock.apply {
        try {
          properties =
            getAnimatedProperties(animation).map {
              AnimationUnit.TimelineUnit(it.label, ComposeUnit.parseStateUnit(it))
            }
        } catch (e: Exception) {
          LOG.warn("Failed to get the Compose Animation properties", e)
        }
      }
    }
    animatedPropertiesAtCurrentTime = properties
  }
}

private fun ComposeAnimation.getCurrentState(): Any? {
  return when (type) {
    ComposeAnimationType.TRANSITION_ANIMATION ->
      animationObject::class
        .java
        .methods
        .singleOrNull { it.name == "getCurrentState" }
        ?.let {
          it.isAccessible = true
          it.invoke(animationObject)
        } ?: states.firstOrNull()
    else -> states.firstOrNull()
  }
}<|MERGE_RESOLUTION|>--- conflicted
+++ resolved
@@ -34,24 +34,11 @@
 import com.android.tools.idea.preview.animation.TimelinePanel
 import com.android.tools.idea.preview.animation.Transition
 import com.intellij.openapi.diagnostic.Logger
-<<<<<<< HEAD
-import com.intellij.ui.JBColor
-import com.intellij.ui.components.JBScrollPane
-import com.intellij.ui.tabs.TabInfo
-import kotlinx.coroutines.CoroutineName
-=======
 import javax.swing.JComponent
 import kotlin.math.max
->>>>>>> 03a9668f
 import kotlinx.coroutines.CoroutineScope
 import kotlinx.coroutines.flow.StateFlow
 import kotlinx.coroutines.launch
-import java.awt.BorderLayout
-import javax.swing.JComponent
-import javax.swing.JPanel
-import javax.swing.LayoutFocusTraversalPolicy
-import javax.swing.border.MatteBorder
-import kotlin.math.max
 
 private val LOG = Logger.getInstance(SupportedAnimationManager::class.java)
 
@@ -72,99 +59,6 @@
   playbackControls: PlaybackControls,
   val updateTimelineElementsCallback: suspend () -> Unit,
   parentScope: CoroutineScope,
-<<<<<<< HEAD
-) : ComposeAnimationManager, SupportedAnimationManager {
-
-  private val scope = parentScope.createChildScope(tabTitle)
-
-  /** Callback when [selectedProperties] has been changed. */
-  var selectedPropertiesCallback: (List<AnimationUnit.TimelineUnit>) -> Unit = {}
-  /**
-   * Currently selected properties in the timeline. Updated everytime the slider has moved or the
-   * state of animation has changed. Could be empty if transition is not loaded or not supported.
-   */
-  private var selectedProperties = listOf<AnimationUnit.TimelineUnit>()
-    private set(value) {
-      field = value
-      selectedPropertiesCallback(value)
-    }
-
-  override suspend fun destroy() {
-    scope.cancel("AnimationManager is destroyed")
-  }
-
-  /** Animation [Transition]. Could be empty for unsupported or not yet loaded transitions. */
-  private var currentTransition = Transition()
-    private set(value) {
-      field = value
-      // If transition has changed, reset it offset.
-      elementState.value = elementState.value.copy(valueOffset = 0)
-    }
-
-  override val timelineMaximumMs: Int
-    get() = currentTransition.endMillis?.let { max(it + elementState.value.valueOffset, it) } ?: 0
-
-  val stateComboBox = animation.createState(tracker, animation.findCallback())
-
-  /** State of animation, shared between single animation tab and coordination panel. */
-  final override val elementState = MutableStateFlow(ElementState())
-
-  /** [AnimationCard] for coordination panel. */
-  override val card: AnimationCard =
-    AnimationCard(
-        timelinePanel,
-        rootComponent,
-        elementState,
-        tabTitle,
-        stateComboBox.extraActions,
-        tracker,
-      )
-      .apply {
-
-        /** [TabInfo] for the animation when it is opened in a new tab. */
-        var tabInfo: TabInfo? = null
-
-        /** Create if required and open the tab. */
-        fun addTabToPane() {
-          if (tabInfo == null) {
-            tabInfo =
-              TabInfo(tabComponent).apply {
-                setText(tabTitle)
-                tabbedPane.addTabWithCloseButton(this) { tabInfo = null }
-              }
-          }
-          tabInfo?.let { tabbedPane.select(it, true) }
-        }
-        this.addOpenInTabListener { addTabToPane() }
-      }
-
-  private val tabScrollPane =
-    JBScrollPane().apply { border = MatteBorder(1, 1, 0, 0, JBColor.border()) }
-
-  /** [Timeline] parent when animation in new tab is selected. */
-  private val tabTimelineParent = JPanel(BorderLayout())
-
-  override val tabComponent =
-    JPanel(TabularLayout("*,Fit", "32px,*")).apply {
-      //    |  playbackControls                            |  toolbar  |
-      //    ------------------------------------------------------------
-      //    |                                                          |
-      //    |                     tabScrollPane                        |
-      //    |                                                          |
-      val toolbar = createToolbarWithNavigation(rootComponent, "State", stateComboBox.extraActions)
-      add(toolbar.component, TabularLayout.Constraint(0, 1))
-      add(tabScrollPane, TabularLayout.Constraint(1, 0, 2))
-      tabScrollPane.setViewportView(tabTimelineParent)
-      add(
-        playbackControls.createToolbar(listOf(FreezeAction(timelinePanel, elementState, tracker))),
-        TabularLayout.Constraint(0, 0),
-      )
-      isFocusable = false
-      focusTraversalPolicy = LayoutFocusTraversalPolicy()
-    }
-
-  private val cachedTransitions: MutableMap<Int, Transition> = mutableMapOf()
-=======
 ) :
   ComposeAnimationManager,
   SupportedAnimationManager(
@@ -179,7 +73,6 @@
   ) {
 
   override val animationState: ComposeAnimationState = animation.createState(tracker, scope)
->>>>>>> 03a9668f
 
   /**
    * Due to a limitation in the Compose Animation framework, we might not know all the available
