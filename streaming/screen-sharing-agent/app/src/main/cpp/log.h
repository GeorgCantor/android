--- conflicted
+++ resolved
@@ -25,24 +25,6 @@
 enum ExitCode {
   GENERIC_FAILURE = EXIT_FAILURE,
   INVALID_COMMAND_LINE = 2,
-<<<<<<< HEAD
-  WEAK_VIDEO_ENCODER = 3,
-  REPEATED_VIDEO_ENCODER_ERRORS = 4,
-  VIDEO_ENCODER_NOT_FOUND = 10,
-  VIDEO_ENCODER_INITIALIZATION_ERROR = 11,
-  VIDEO_ENCODER_CONFIGURATION_ERROR = 12,
-  VIRTUAL_DISPLAY_CREATION_ERROR = 13,
-  INPUT_SURFACE_CREATION_ERROR = 14,
-  SERVICE_NOT_FOUND = 15,
-  SOCKET_CONNECTIVITY_ERROR = 20,
-  SOCKET_IO_ERROR = 21,
-  NULL_POINTER = 30,
-  CLASS_NOT_FOUND = 31,
-  METHOD_NOT_FOUND = 32,
-  CONSTRUCTOR_NOT_FOUND = 33,
-  FIELD_NOT_FOUND = 34,
-  JAVA_EXCEPTION = 35,
-=======
   SOCKET_CONNECTIVITY_ERROR = 10,
   SOCKET_IO_ERROR = 11,
   INVALID_CONTROL_MESSAGE = 12,
@@ -61,7 +43,6 @@
   INPUT_SURFACE_CREATION_ERROR = 51,
   SERVICE_NOT_FOUND = 52,
   KEY_CHARACTER_MAP_ERROR = 53,
->>>>>>> 574fcae1
 };
 
 class Log {
@@ -94,11 +75,6 @@
   static void E(const char* msg, ...)
       __attribute__((format(printf, 1, 2)));
 
-<<<<<<< HEAD
-  // Logs an error message and terminates the program with exit code 1.
-  [[noreturn]] static void Fatal(const char* msg, ...)
-      __attribute__((format(printf, 1, 2)));
-=======
   // Logs an error message.
   static void E(JThrowable throwable, const char* msg, ...)
       __attribute__((format(printf, 2, 3)));
@@ -110,11 +86,6 @@
   // Logs an error message and terminates the program with the given exit code.
   [[noreturn]] static void Fatal(ExitCode exit_code, JThrowable throwable, const char* msg, ...)
       __attribute__((format(printf, 3, 4)));
->>>>>>> 574fcae1
-
-  // Logs an error message and terminates the program with the given exit code.
-  [[noreturn]] static void Fatal(ExitCode exit_code, const char* msg, ...)
-  __attribute__((format(printf, 2, 3)));
 
   static void SetLevel(Level level) {
     level_ = level;
