PROJECT                       : project
    PROJECT_JDK                   : <JDK_NAME>
        Version                       : <JDK_VERSION>
    MODULE                        : project
        ExternalModuleGroup           :
        ExternalModuleVersion         : unspecified
        LinkedProjectId               : project
        LinkedProjectPath             : <PROJECT>
        RootProjectPath               : <PROJECT>
        COMPILER_MODULE_EXTENSION
            compilerSourceOutputPath      : file://<PROJECT>/build/classes/production/project [-]
            compilerTestOutputPath        : file://<PROJECT>/build/classes/test/project [-]
            isCompilerPathInherited       : true
            isExcludeOutput               : true
        ModuleFile                    : <PROJECT>/.idea/modules/project.iml [-]
        ModuleTypeName                : JAVA_MODULE
        CONENT_ENTRY                  : file://<PROJECT>
            EXCLUDE_FOLDER                : file://<PROJECT>/.gradle
            EXCLUDE_FOLDER                : file://<PROJECT>/build [-]
        JDK                           : <NAME_CUT> JavaSDK
        *isInherited                  : true
        ORDER_ENTRY                   : <Module source>
        BUILD_TASKS
    MODULE                        : project.app
        LINKED_ANDROID_MODULE_GROUP
            holder                        : project.app
            main                          : project.app.main
            unitTest                      : project.app.unitTest
            androidTest                   : project.app.androidTest
        ExternalModuleGroup           : project
        ExternalModuleVersion         : unspecified
        LinkedProjectId               : :app
        LinkedProjectPath             : <PROJECT>/app
        RootProjectPath               : <PROJECT>
        COMPILER_MODULE_EXTENSION
            isCompilerPathInherited       : false
            isExcludeOutput               : true
        ModuleFile                    : <PROJECT>/.idea/modules/app/project.app.iml [-]
        ModuleTypeName                : JAVA_MODULE
        FACET                         : Android
            TypeId                        : android
            ExternalSource                : GRADLE
            SelectedBuildVariant          : debug
            AllowUserConfiguration        : false
            GenFolderRelativePathApt      : /gen
            GenFolderRelativePathAidl     : /gen
            ManifestFileRelativePath      : /src/main/AndroidManifest.xml
            ResFolderRelativePath         : /src/main/res
            - ResFoldersRelativePath      :  [-]
            - TestResFoldersRelativePath  :  [-]
            AssetsFolderRelativePath      : /src/main/assets
            LibsFolderRelativePath        : /libs
            ProjectType                   : 0
            PackTestCode                  : false
            RunProguard                   : false
            ProguardLogsFolderRelativePath          : /proguard_logs
            UseCustomManifestPackage      : false
            - ProGuardCfgFiles            : file://%MODULE_SDK_HOME%/tools/proguard/proguard-android.txt
        FACET                         : Android-Gradle
            TypeId                        : android-gradle
            ExternalSource                : GRADLE
        CONENT_ENTRY                  : file://<PROJECT>/app
            EXCLUDE_FOLDER                : file://<PROJECT>/app/.gradle [-]
            EXCLUDE_FOLDER                : file://<PROJECT>/app/build [-]
        JDK                           : <NAME_CUT> Android SDK
        *isInherited                  : false
            SdkType                       : Android SDK
            HomePath                      : <ANDROID_SDK>
        ORDER_ENTRY                   : <Module source>
        BUILD_TASKS
                CLEAN                         : :app:createMockableJar, :app:generateDebugAndroidTestSources, :app:generateDebugSources
                ASSEMBLE                      : :app:assembleDebug, :app:assembleDebugAndroidTest, :app:assembleDebugUnitTest
                REBUILD                       : :app:assembleDebug, :app:assembleDebugAndroidTest, :app:assembleDebugUnitTest, :app:clean
                COMPILE_JAVA                  : :app:compileDebugAndroidTestSources, :app:compileDebugSources, :app:compileDebugUnitTestSources
                SOURCE_GEN                    : :app:createMockableJar, :app:generateDebugAndroidTestSources, :app:generateDebugSources
                BUNDLE                        : :app:bundleDebug
                APK_FROM_BUNDLE               : :app:extractApksForDebug
                BASELINE_PROFILE_GEN          : :app:generateDebugBaselineProfile
                BASELINE_PROFILE_GEN_ALL_VARIANTS       : :app:generateBaselineProfile
    MODULE                        : project.app.androidTest
        LINKED_ANDROID_MODULE_GROUP
            holder                        : project.app
            main                          : project.app.main
            unitTest                      : project.app.unitTest
            androidTest                   : project.app.androidTest
        ExternalModuleType            : sourceSet
        LinkedProjectId               : :app:androidTest
        LinkedProjectPath             : <PROJECT>/app
        RootProjectPath               : <PROJECT>
        COMPILER_MODULE_EXTENSION
            compilerTestOutputPath        : file://<PROJECT>/app/build/intermediates/javac/debugAndroidTest/compileDebugAndroidTestJavaWithJavac/classes [-]
            isCompilerPathInherited       : false
            isExcludeOutput               : true
        TEST_MODULE_PROPERTIES
            productionModuleName          : project.app.main
        ModuleFile                    : <PROJECT>/.idea/modules/app/project.app.androidTest.iml [-]
        ModuleTypeName                : JAVA_MODULE
        FACET                         : Android
            TypeId                        : android
            ExternalSource                : GRADLE
            SelectedBuildVariant          : debug
            AllowUserConfiguration        : false
            GenFolderRelativePathApt      : /gen
            GenFolderRelativePathAidl     : /gen
            ManifestFileRelativePath      : /src/main/AndroidManifest.xml
            ResFolderRelativePath         : /src/main/res
            - ResFoldersRelativePath      :  [-]
            - TestResFoldersRelativePath  : file://<PROJECT>/app/src/androidTest/res [-]
            - TestResFoldersRelativePath  : file://<PROJECT>/app/src/androidTestDebug/res [-]
            - TestResFoldersRelativePath  : file://<PROJECT>/app/build/generated/res/resValues/androidTest/debug [-]
            AssetsFolderRelativePath      : /src/main/assets
            LibsFolderRelativePath        : /libs
            ProjectType                   : 0
            PackTestCode                  : false
            RunProguard                   : false
            ProguardLogsFolderRelativePath          : /proguard_logs
            UseCustomManifestPackage      : false
            - ProGuardCfgFiles            : file://%MODULE_SDK_HOME%/tools/proguard/proguard-android.txt
        CONENT_ENTRY                  : file://<PROJECT>/app/build/generated/ap_generated_sources/debugAndroidTest/out [-]
        CONENT_ENTRY                  : file://<PROJECT>/app/build/generated/res/resValues/androidTest/debug [-]
        CONENT_ENTRY                  : file://<PROJECT>/app/src/androidTest
            JavaSource (test)             : file://<PROJECT>/app/src/androidTest/java
        CONENT_ENTRY                  : file://<PROJECT>/app/src/androidTestDebug [-]
        WATCHED_TEST_SOURCE_FOLDER    : file://<PROJECT>/app/build/generated/ap_generated_sources/debugAndroidTest/out [-]
            Generated                     : true
        WATCHED_TEST_RESOURCE_FOLDER  : file://<PROJECT>/app/build/generated/res/resValues/androidTest/debug [-]
            Generated                     : true
        WATCHED_TEST_RESOURCE_FOLDER  : file://<PROJECT>/app/src/androidTest/assets [-]
        WATCHED_TEST_RESOURCE_FOLDER  : file://<PROJECT>/app/src/androidTest/baselineProfiles [-]
        WATCHED_TEST_SOURCE_FOLDER    : file://<PROJECT>/app/src/androidTest/kotlin [-]
        WATCHED_TEST_RESOURCE_FOLDER  : file://<PROJECT>/app/src/androidTest/res [-]
        WATCHED_TEST_RESOURCE_FOLDER  : file://<PROJECT>/app/src/androidTest/resources [-]
        WATCHED_TEST_SOURCE_FOLDER    : file://<PROJECT>/app/src/androidTest/shaders [-]
        WATCHED_TEST_RESOURCE_FOLDER  : file://<PROJECT>/app/src/androidTestDebug/assets [-]
        WATCHED_TEST_RESOURCE_FOLDER  : file://<PROJECT>/app/src/androidTestDebug/baselineProfiles [-]
        WATCHED_TEST_SOURCE_FOLDER    : file://<PROJECT>/app/src/androidTestDebug/java [-]
        WATCHED_TEST_SOURCE_FOLDER    : file://<PROJECT>/app/src/androidTestDebug/kotlin [-]
        WATCHED_TEST_RESOURCE_FOLDER  : file://<PROJECT>/app/src/androidTestDebug/res [-]
        WATCHED_TEST_RESOURCE_FOLDER  : file://<PROJECT>/app/src/androidTestDebug/resources [-]
        WATCHED_TEST_SOURCE_FOLDER    : file://<PROJECT>/app/src/androidTestDebug/shaders [-]
        JDK                           : <NAME_CUT> Android SDK
        *isInherited                  : false
            SdkType                       : Android SDK
            HomePath                      : <ANDROID_SDK>
        ORDER_ENTRY                   : <Module source>
        LIBRARY                       : Gradle: ./library2/libs/fakelib.jar [=]
            Scope                         : Test
        LIBRARY                       : Gradle: android.arch.core:common:<VERSION> [=]
            Scope                         : Test
        LIBRARY                       : Gradle: android.arch.core:runtime:<VERSION>@aar [=]
            Scope                         : Test
        LIBRARY                       : Gradle: android.arch.lifecycle:common:<VERSION> [=]
            Scope                         : Test
        LIBRARY                       : Gradle: android.arch.lifecycle:livedata-core:<VERSION>@aar [=]
            Scope                         : Test
        LIBRARY                       : Gradle: android.arch.lifecycle:livedata:<VERSION>@aar [=]
            Scope                         : Test
        LIBRARY                       : Gradle: android.arch.lifecycle:runtime:<VERSION>@aar [=]
            Scope                         : Test
        LIBRARY                       : Gradle: android.arch.lifecycle:viewmodel:<VERSION>@aar [=]
            Scope                         : Test
        LIBRARY                       : Gradle: com.android.support:animated-vector-drawable:<VERSION>@aar [=]
            Scope                         : Test
        LIBRARY                       : Gradle: com.android.support:appcompat-v7:<VERSION>@aar [=]
            Scope                         : Test
        LIBRARY                       : Gradle: com.android.support:asynclayoutinflater:<VERSION>@aar [=]
            Scope                         : Test
        LIBRARY                       : Gradle: com.android.support:collections:<VERSION> [=]
            Scope                         : Test
        LIBRARY                       : Gradle: com.android.support:coordinatorlayout:<VERSION>@aar [=]
            Scope                         : Test
        LIBRARY                       : Gradle: com.android.support:cursoradapter:<VERSION>@aar [=]
            Scope                         : Test
        LIBRARY                       : Gradle: com.android.support:customview:<VERSION>@aar [=]
            Scope                         : Test
        LIBRARY                       : Gradle: com.android.support:documentfile:<VERSION>@aar [=]
            Scope                         : Test
        LIBRARY                       : Gradle: com.android.support:drawerlayout:<VERSION>@aar [=]
            Scope                         : Test
        LIBRARY                       : Gradle: com.android.support:interpolator:<VERSION>@aar [=]
            Scope                         : Test
        LIBRARY                       : Gradle: com.android.support:loader:<VERSION>@aar [=]
            Scope                         : Test
        LIBRARY                       : Gradle: com.android.support:localbroadcastmanager:<VERSION>@aar [=]
            Scope                         : Test
        LIBRARY                       : Gradle: com.android.support:print:<VERSION>@aar [=]
            Scope                         : Test
        LIBRARY                       : Gradle: com.android.support:slidingpanelayout:<VERSION>@aar [=]
            Scope                         : Test
        LIBRARY                       : Gradle: com.android.support:support-annotations:<VERSION> [=]
            Scope                         : Test
        LIBRARY                       : Gradle: com.android.support:support-compat:<VERSION>@aar [=]
            Scope                         : Test
        LIBRARY                       : Gradle: com.android.support:support-core-ui:<VERSION>@aar [=]
            Scope                         : Test
        LIBRARY                       : Gradle: com.android.support:support-core-utils:<VERSION>@aar [=]
            Scope                         : Test
        LIBRARY                       : Gradle: com.android.support:support-fragment:<VERSION>@aar [=]
            Scope                         : Test
        LIBRARY                       : Gradle: com.android.support:support-vector-drawable:<VERSION>@aar [=]
            Scope                         : Test
        LIBRARY                       : Gradle: com.android.support:swiperefreshlayout:<VERSION>@aar [=]
            Scope                         : Test
        LIBRARY                       : Gradle: com.android.support:versionedparcelable:<VERSION>@aar [=]
            Scope                         : Test
        LIBRARY                       : Gradle: com.android.support:viewpager:<VERSION>@aar [=]
            Scope                         : Test
        LIBRARY                       : Gradle: com.google.code.findbugs:jsr305:1.3.9 [=]
            Scope                         : Test
        LIBRARY                       : Gradle: com.google.code.gson:gson:2.2.4 [=]
            Scope                         : Test
        LIBRARY                       : Gradle: com.google.errorprone:error_prone_annotations:2.0.18 [=]
            Scope                         : Test
        LIBRARY                       : Gradle: com.google.guava:guava:23.0 [=]
            Scope                         : Test
        LIBRARY                       : Gradle: com.google.j2objc:j2objc-annotations:1.1 [=]
            Scope                         : Test
        LIBRARY                       : Gradle: commons-io:commons-io:2.4 [=]
            Scope                         : Test
        LIBRARY                       : Gradle: org.codehaus.mojo:animal-sniffer-annotations:1.14 [=]
            Scope                         : Test
        ORDER_ENTRY                   : project.app.main
            Scope                         : Test
        ORDER_ENTRY                   : project.javalib1.main
            Scope                         : Test
        ORDER_ENTRY                   : project.javalib2.main
            Scope                         : Test
        ORDER_ENTRY                   : project.library1.main
            Scope                         : Test
        ORDER_ENTRY                   : project.library2.main
            Scope                         : Test
        Classes
            -                             : file://<PROJECT>/app/build/intermediates/javac/debugAndroidTest/compileDebugAndroidTestJavaWithJavac/classes
            -                             : jar://<PROJECT>/app/build/intermediates/compile_and_runtime_not_namespaced_r_class_jar/debugAndroidTest/processDebugAndroidTestResources/R.jar!/
            -                             : file://<PROJECT>/app/build/generated/res/resValues/androidTest/debug
        BUILD_TASKS
                CLEAN                         : :app:generateDebugAndroidTestSources
                ASSEMBLE                      : :app:assembleDebugAndroidTest
                REBUILD                       : :app:assembleDebugAndroidTest, :app:clean
                COMPILE_JAVA                  : :app:compileDebugAndroidTestSources
                SOURCE_GEN                    : :app:generateDebugAndroidTestSources
                BASELINE_PROFILE_GEN          : :app:generateDebugBaselineProfile
                BASELINE_PROFILE_GEN_ALL_VARIANTS       : :app:generateBaselineProfile
    MODULE                        : project.app.main
        LINKED_ANDROID_MODULE_GROUP
            holder                        : project.app
            main                          : project.app.main
            unitTest                      : project.app.unitTest
            androidTest                   : project.app.androidTest
        ExternalModuleType            : sourceSet
        LinkedProjectId               : :app:main
        LinkedProjectPath             : <PROJECT>/app
        RootProjectPath               : <PROJECT>
        COMPILER_MODULE_EXTENSION
            compilerSourceOutputPath      : file://<PROJECT>/app/build/intermediates/javac/debug/compileDebugJavaWithJavac/classes [-]
            isCompilerPathInherited       : false
            isExcludeOutput               : true
        ModuleFile                    : <PROJECT>/.idea/modules/app/project.app.main.iml [-]
        ModuleTypeName                : JAVA_MODULE
        FACET                         : Android
            TypeId                        : android
            ExternalSource                : GRADLE
            SelectedBuildVariant          : debug
            AllowUserConfiguration        : false
            GenFolderRelativePathApt      : /gen
            GenFolderRelativePathAidl     : /gen
            ManifestFileRelativePath      : /src/main/AndroidManifest.xml
            ResFolderRelativePath         : /src/main/res
            - ResFoldersRelativePath      : file://<PROJECT>/app/src/main/res
            - ResFoldersRelativePath      : file://<PROJECT>/app/src/debug/res [-]
            - ResFoldersRelativePath      : file://<PROJECT>/app/build/generated/res/resValues/debug [-]
            - TestResFoldersRelativePath  :  [-]
            AssetsFolderRelativePath      : /src/main/assets
            LibsFolderRelativePath        : /libs
            ProjectType                   : 0
            PackTestCode                  : false
            RunProguard                   : false
            ProguardLogsFolderRelativePath          : /proguard_logs
            UseCustomManifestPackage      : false
            - ProGuardCfgFiles            : file://%MODULE_SDK_HOME%/tools/proguard/proguard-android.txt
        CONENT_ENTRY                  : file://<PROJECT>/app/build/generated/ap_generated_sources/debug/out [-]
        CONENT_ENTRY                  : file://<PROJECT>/app/build/generated/res/resValues/debug [-]
        CONENT_ENTRY                  : file://<PROJECT>/app/src/debug [-]
        CONENT_ENTRY                  : file://<PROJECT>/app/src/main
            JavaSource                    : file://<PROJECT>/app/src/main/java
            JavaResource                  : file://<PROJECT>/app/src/main/res
        WATCHED_SOURCE_FOLDER         : file://<PROJECT>/app/build/generated/ap_generated_sources/debug/out [-]
            Generated                     : true
        WATCHED_RESOURCE_FOLDER       : file://<PROJECT>/app/build/generated/res/resValues/debug [-]
            Generated                     : true
        WATCHED_RESOURCE_FOLDER       : file://<PROJECT>/app/src/debug/assets [-]
        WATCHED_RESOURCE_FOLDER       : file://<PROJECT>/app/src/debug/baselineProfiles [-]
        WATCHED_SOURCE_FOLDER         : file://<PROJECT>/app/src/debug/java [-]
        WATCHED_SOURCE_FOLDER         : file://<PROJECT>/app/src/debug/kotlin [-]
        WATCHED_RESOURCE_FOLDER       : file://<PROJECT>/app/src/debug/res [-]
        WATCHED_RESOURCE_FOLDER       : file://<PROJECT>/app/src/debug/resources [-]
        WATCHED_SOURCE_FOLDER         : file://<PROJECT>/app/src/debug/shaders [-]
        WATCHED_RESOURCE_FOLDER       : file://<PROJECT>/app/src/main/assets [-]
        WATCHED_RESOURCE_FOLDER       : file://<PROJECT>/app/src/main/baselineProfiles [-]
        WATCHED_SOURCE_FOLDER         : file://<PROJECT>/app/src/main/kotlin [-]
        WATCHED_RESOURCE_FOLDER       : file://<PROJECT>/app/src/main/resources [-]
        WATCHED_SOURCE_FOLDER         : file://<PROJECT>/app/src/main/shaders [-]
        JDK                           : <NAME_CUT> Android SDK
        *isInherited                  : false
            SdkType                       : Android SDK
            HomePath                      : <ANDROID_SDK>
        ORDER_ENTRY                   : <Module source>
        LIBRARY                       : Gradle: ./library2/libs/fakelib.jar [=]
        LIBRARY                       : Gradle: android.arch.core:common:<VERSION> [=]
        LIBRARY                       : Gradle: android.arch.core:runtime:<VERSION>@aar [=]
        LIBRARY                       : Gradle: android.arch.lifecycle:common:<VERSION> [=]
        LIBRARY                       : Gradle: android.arch.lifecycle:livedata-core:<VERSION>@aar [=]
        LIBRARY                       : Gradle: android.arch.lifecycle:livedata:<VERSION>@aar [=]
        LIBRARY                       : Gradle: android.arch.lifecycle:runtime:<VERSION>@aar [=]
        LIBRARY                       : Gradle: android.arch.lifecycle:viewmodel:<VERSION>@aar [=]
        LIBRARY                       : Gradle: com.android.support:animated-vector-drawable:<VERSION>@aar [=]
        LIBRARY                       : Gradle: com.android.support:appcompat-v7:<VERSION>@aar [=]
        LIBRARY                       : Gradle: com.android.support:asynclayoutinflater:<VERSION>@aar [=]
        LIBRARY                       : Gradle: com.android.support:collections:<VERSION> [=]
        LIBRARY                       : Gradle: com.android.support:coordinatorlayout:<VERSION>@aar [=]
        LIBRARY                       : Gradle: com.android.support:cursoradapter:<VERSION>@aar [=]
        LIBRARY                       : Gradle: com.android.support:customview:<VERSION>@aar [=]
        LIBRARY                       : Gradle: com.android.support:documentfile:<VERSION>@aar [=]
        LIBRARY                       : Gradle: com.android.support:drawerlayout:<VERSION>@aar [=]
        LIBRARY                       : Gradle: com.android.support:interpolator:<VERSION>@aar [=]
        LIBRARY                       : Gradle: com.android.support:loader:<VERSION>@aar [=]
        LIBRARY                       : Gradle: com.android.support:localbroadcastmanager:<VERSION>@aar [=]
        LIBRARY                       : Gradle: com.android.support:print:<VERSION>@aar [=]
        LIBRARY                       : Gradle: com.android.support:slidingpanelayout:<VERSION>@aar [=]
        LIBRARY                       : Gradle: com.android.support:support-annotations:<VERSION> [=]
        LIBRARY                       : Gradle: com.android.support:support-compat:<VERSION>@aar [=]
        LIBRARY                       : Gradle: com.android.support:support-core-ui:<VERSION>@aar [=]
        LIBRARY                       : Gradle: com.android.support:support-core-utils:<VERSION>@aar [=]
        LIBRARY                       : Gradle: com.android.support:support-fragment:<VERSION>@aar [=]
        LIBRARY                       : Gradle: com.android.support:support-vector-drawable:<VERSION>@aar [=]
        LIBRARY                       : Gradle: com.android.support:swiperefreshlayout:<VERSION>@aar [=]
        LIBRARY                       : Gradle: com.android.support:versionedparcelable:<VERSION>@aar [=]
        LIBRARY                       : Gradle: com.android.support:viewpager:<VERSION>@aar [=]
        LIBRARY                       : Gradle: com.google.code.findbugs:jsr305:1.3.9 [=]
        LIBRARY                       : Gradle: com.google.code.gson:gson:2.2.4 [=]
        LIBRARY                       : Gradle: com.google.errorprone:error_prone_annotations:2.0.18 [=]
        LIBRARY                       : Gradle: com.google.guava:guava:23.0 [=]
        LIBRARY                       : Gradle: com.google.j2objc:j2objc-annotations:1.1 [=]
        LIBRARY                       : Gradle: commons-io:commons-io:2.4 [=]
        LIBRARY                       : Gradle: org.codehaus.mojo:animal-sniffer-annotations:1.14 [=]
        ORDER_ENTRY                   : project.javalib1.main
        ORDER_ENTRY                   : project.javalib2.main
        ORDER_ENTRY                   : project.library1.main
        ORDER_ENTRY                   : project.library2.main
        Classes
            -                             : file://<PROJECT>/app/build/intermediates/javac/debug/compileDebugJavaWithJavac/classes
            -                             : jar://<PROJECT>/app/build/intermediates/compile_and_runtime_not_namespaced_r_class_jar/debug/processDebugResources/R.jar!/
            -                             : file://<PROJECT>/app/build/generated/res/resValues/debug
        BUILD_TASKS
                CLEAN                         : :app:generateDebugSources
                ASSEMBLE                      : :app:assembleDebug
                REBUILD                       : :app:assembleDebug, :app:clean
                COMPILE_JAVA                  : :app:compileDebugSources
                SOURCE_GEN                    : :app:generateDebugSources
                BUNDLE                        : :app:bundleDebug
                APK_FROM_BUNDLE               : :app:extractApksForDebug
                BASELINE_PROFILE_GEN          : :app:generateDebugBaselineProfile
                BASELINE_PROFILE_GEN_ALL_VARIANTS       : :app:generateBaselineProfile
    MODULE                        : project.app.unitTest
        LINKED_ANDROID_MODULE_GROUP
            holder                        : project.app
            main                          : project.app.main
            unitTest                      : project.app.unitTest
            androidTest                   : project.app.androidTest
        ExternalModuleType            : sourceSet
        LinkedProjectId               : :app:unitTest
        LinkedProjectPath             : <PROJECT>/app
        RootProjectPath               : <PROJECT>
        COMPILER_MODULE_EXTENSION
            compilerTestOutputPath        : file://<PROJECT>/app/build/intermediates/javac/debugUnitTest/compileDebugUnitTestJavaWithJavac/classes [-]
            isCompilerPathInherited       : false
            isExcludeOutput               : true
        TEST_MODULE_PROPERTIES
            productionModuleName          : project.app.main
        ModuleFile                    : <PROJECT>/.idea/modules/app/project.app.unitTest.iml [-]
        ModuleTypeName                : JAVA_MODULE
        FACET                         : Android
            TypeId                        : android
            ExternalSource                : GRADLE
            SelectedBuildVariant          : debug
            AllowUserConfiguration        : false
            GenFolderRelativePathApt      : /gen
            GenFolderRelativePathAidl     : /gen
            ManifestFileRelativePath      : /src/main/AndroidManifest.xml
            ResFolderRelativePath         : /src/main/res
            - ResFoldersRelativePath      :  [-]
            - TestResFoldersRelativePath  :  [-]
            AssetsFolderRelativePath      : /src/main/assets
            LibsFolderRelativePath        : /libs
            ProjectType                   : 0
            PackTestCode                  : false
            RunProguard                   : false
            ProguardLogsFolderRelativePath          : /proguard_logs
            UseCustomManifestPackage      : false
            - ProGuardCfgFiles            : file://%MODULE_SDK_HOME%/tools/proguard/proguard-android.txt
        CONENT_ENTRY                  : file://<PROJECT>/app/build/generated/ap_generated_sources/debugUnitTest/out [-]
        CONENT_ENTRY                  : file://<PROJECT>/app/src/test
            JavaSource (test)             : file://<PROJECT>/app/src/test/java
        CONENT_ENTRY                  : file://<PROJECT>/app/src/testDebug [-]
        WATCHED_TEST_SOURCE_FOLDER    : file://<PROJECT>/app/build/generated/ap_generated_sources/debugUnitTest/out [-]
            Generated                     : true
        WATCHED_TEST_RESOURCE_FOLDER  : file://<PROJECT>/app/src/test/assets [-]
        WATCHED_TEST_RESOURCE_FOLDER  : file://<PROJECT>/app/src/test/baselineProfiles [-]
        WATCHED_TEST_SOURCE_FOLDER    : file://<PROJECT>/app/src/test/kotlin [-]
        WATCHED_TEST_RESOURCE_FOLDER  : file://<PROJECT>/app/src/test/res [-]
        WATCHED_TEST_RESOURCE_FOLDER  : file://<PROJECT>/app/src/test/resources [-]
        WATCHED_TEST_SOURCE_FOLDER    : file://<PROJECT>/app/src/test/shaders [-]
        WATCHED_TEST_RESOURCE_FOLDER  : file://<PROJECT>/app/src/testDebug/assets [-]
        WATCHED_TEST_RESOURCE_FOLDER  : file://<PROJECT>/app/src/testDebug/baselineProfiles [-]
        WATCHED_TEST_SOURCE_FOLDER    : file://<PROJECT>/app/src/testDebug/java [-]
        WATCHED_TEST_SOURCE_FOLDER    : file://<PROJECT>/app/src/testDebug/kotlin [-]
        WATCHED_TEST_RESOURCE_FOLDER  : file://<PROJECT>/app/src/testDebug/res [-]
        WATCHED_TEST_RESOURCE_FOLDER  : file://<PROJECT>/app/src/testDebug/resources [-]
        WATCHED_TEST_SOURCE_FOLDER    : file://<PROJECT>/app/src/testDebug/shaders [-]
        JDK                           : <NAME_CUT> Android SDK
        *isInherited                  : false
            SdkType                       : Android SDK
            HomePath                      : <ANDROID_SDK>
        ORDER_ENTRY                   : <Module source>
        LIBRARY                       : Gradle: ./library2/libs/fakelib.jar [=]
            Scope                         : Test
        LIBRARY                       : Gradle: android.arch.core:common:<VERSION> [=]
            Scope                         : Test
        LIBRARY                       : Gradle: android.arch.core:runtime:<VERSION>@aar [=]
            Scope                         : Test
        LIBRARY                       : Gradle: android.arch.lifecycle:common:<VERSION> [=]
            Scope                         : Test
        LIBRARY                       : Gradle: android.arch.lifecycle:livedata-core:<VERSION>@aar [=]
            Scope                         : Test
        LIBRARY                       : Gradle: android.arch.lifecycle:livedata:<VERSION>@aar [=]
            Scope                         : Test
        LIBRARY                       : Gradle: android.arch.lifecycle:runtime:<VERSION>@aar [=]
            Scope                         : Test
        LIBRARY                       : Gradle: android.arch.lifecycle:viewmodel:<VERSION>@aar [=]
            Scope                         : Test
        LIBRARY                       : Gradle: com.android.support:animated-vector-drawable:<VERSION>@aar [=]
            Scope                         : Test
        LIBRARY                       : Gradle: com.android.support:appcompat-v7:<VERSION>@aar [=]
            Scope                         : Test
        LIBRARY                       : Gradle: com.android.support:asynclayoutinflater:<VERSION>@aar [=]
            Scope                         : Test
        LIBRARY                       : Gradle: com.android.support:collections:<VERSION> [=]
            Scope                         : Test
        LIBRARY                       : Gradle: com.android.support:coordinatorlayout:<VERSION>@aar [=]
            Scope                         : Test
        LIBRARY                       : Gradle: com.android.support:cursoradapter:<VERSION>@aar [=]
            Scope                         : Test
        LIBRARY                       : Gradle: com.android.support:customview:<VERSION>@aar [=]
            Scope                         : Test
        LIBRARY                       : Gradle: com.android.support:documentfile:<VERSION>@aar [=]
            Scope                         : Test
        LIBRARY                       : Gradle: com.android.support:drawerlayout:<VERSION>@aar [=]
            Scope                         : Test
        LIBRARY                       : Gradle: com.android.support:interpolator:<VERSION>@aar [=]
            Scope                         : Test
        LIBRARY                       : Gradle: com.android.support:loader:<VERSION>@aar [=]
            Scope                         : Test
        LIBRARY                       : Gradle: com.android.support:localbroadcastmanager:<VERSION>@aar [=]
            Scope                         : Test
        LIBRARY                       : Gradle: com.android.support:print:<VERSION>@aar [=]
            Scope                         : Test
        LIBRARY                       : Gradle: com.android.support:slidingpanelayout:<VERSION>@aar [=]
            Scope                         : Test
        LIBRARY                       : Gradle: com.android.support:support-annotations:<VERSION> [=]
            Scope                         : Test
        LIBRARY                       : Gradle: com.android.support:support-compat:<VERSION>@aar [=]
            Scope                         : Test
        LIBRARY                       : Gradle: com.android.support:support-core-ui:<VERSION>@aar [=]
            Scope                         : Test
        LIBRARY                       : Gradle: com.android.support:support-core-utils:<VERSION>@aar [=]
            Scope                         : Test
        LIBRARY                       : Gradle: com.android.support:support-fragment:<VERSION>@aar [=]
            Scope                         : Test
        LIBRARY                       : Gradle: com.android.support:support-vector-drawable:<VERSION>@aar [=]
            Scope                         : Test
        LIBRARY                       : Gradle: com.android.support:swiperefreshlayout:<VERSION>@aar [=]
            Scope                         : Test
        LIBRARY                       : Gradle: com.android.support:versionedparcelable:<VERSION>@aar [=]
            Scope                         : Test
        LIBRARY                       : Gradle: com.android.support:viewpager:<VERSION>@aar [=]
            Scope                         : Test
        LIBRARY                       : Gradle: com.google.code.findbugs:jsr305:1.3.9 [=]
            Scope                         : Test
        LIBRARY                       : Gradle: com.google.code.gson:gson:2.2.4 [=]
            Scope                         : Test
        LIBRARY                       : Gradle: com.google.errorprone:error_prone_annotations:2.0.18 [=]
            Scope                         : Test
        LIBRARY                       : Gradle: com.google.guava:guava:23.0 [=]
            Scope                         : Test
        LIBRARY                       : Gradle: com.google.j2objc:j2objc-annotations:1.1 [=]
            Scope                         : Test
        LIBRARY                       : Gradle: commons-io:commons-io:2.4 [=]
            Scope                         : Test
        LIBRARY                       : Gradle: org.codehaus.mojo:animal-sniffer-annotations:1.14 [=]
            Scope                         : Test
        ORDER_ENTRY                   : project.app.main
            Scope                         : Test
        ORDER_ENTRY                   : project.javalib1.main
            Scope                         : Test
        ORDER_ENTRY                   : project.javalib2.main
            Scope                         : Test
        ORDER_ENTRY                   : project.library1.main
            Scope                         : Test
        ORDER_ENTRY                   : project.library2.main
            Scope                         : Test
        Classes
            -                             : file://<PROJECT>/app/build/intermediates/javac/debugUnitTest/compileDebugUnitTestJavaWithJavac/classes
            -                             : jar://<PROJECT>/app/build/intermediates/compile_and_runtime_not_namespaced_r_class_jar/debug/processDebugResources/R.jar!/
        BUILD_TASKS
                CLEAN                         : :app:createMockableJar
                ASSEMBLE                      : :app:assembleDebugUnitTest
                REBUILD                       : :app:assembleDebugUnitTest, :app:clean
                COMPILE_JAVA                  : :app:compileDebugUnitTestSources
                SOURCE_GEN                    : :app:createMockableJar
                BASELINE_PROFILE_GEN          : :app:generateDebugBaselineProfile
                BASELINE_PROFILE_GEN_ALL_VARIANTS       : :app:generateBaselineProfile
    MODULE                        : project.javalib1
        ExternalModuleGroup           : project
        ExternalModuleVersion         : unspecified
        LinkedProjectId               : :javalib1
        LinkedProjectPath             : <PROJECT>/javalib1
        RootProjectPath               : <PROJECT>
        COMPILER_MODULE_EXTENSION
            compilerSourceOutputPath      : file://<PROJECT>/build/classes/production/project.javalib1 [-]
            compilerTestOutputPath        : file://<PROJECT>/build/classes/test/project.javalib1 [-]
            isCompilerPathInherited       : true
            isExcludeOutput               : true
        ModuleFile                    : <PROJECT>/.idea/modules/javalib1/project.javalib1.iml [-]
        ModuleTypeName                : JAVA_MODULE
        FACET                         : Android-Gradle
            TypeId                        : android-gradle
            ExternalSource                : GRADLE
        CONENT_ENTRY                  : file://<PROJECT>/javalib1
            EXCLUDE_FOLDER                : file://<PROJECT>/javalib1/.gradle [-]
            EXCLUDE_FOLDER                : file://<PROJECT>/javalib1/build [-]
        JDK                           : <NAME_CUT> JavaSDK
        *isInherited                  : true
        ORDER_ENTRY                   : <Module source>
        BUILD_TASKS
                ASSEMBLE                      : :javalib1:assemble, :javalib1:testClasses
                REBUILD                       : :javalib1:assemble, :javalib1:clean, :javalib1:testClasses
                COMPILE_JAVA                  : :javalib1:compileJava, :javalib1:testClasses
    MODULE                        : project.javalib1.main
        ExternalModuleGroup           : project
        ExternalModuleType            : sourceSet
        ExternalModuleVersion         : unspecified
        LinkedProjectId               : :javalib1:main
        LinkedProjectPath             : <PROJECT>/javalib1
        RootProjectPath               : <PROJECT>
        COMPILER_MODULE_EXTENSION
            compilerSourceOutputPath      : file://<PROJECT>/javalib1/build/classes/java/main [-]
            isCompilerPathInherited       : false
            isExcludeOutput               : true
        ModuleFile                    : <PROJECT>/.idea/modules/javalib1/project.javalib1.main.iml [-]
        ModuleTypeName                : JAVA_MODULE
        CONENT_ENTRY                  : file://<PROJECT>/javalib1/src/main
            JavaSource                    : file://<PROJECT>/javalib1/src/main/java
        WATCHED_RESOURCE_FOLDER       : file://<PROJECT>/javalib1/src/main/resources [-]
        JDK                           : <NAME_CUT> JavaSDK
        *isInherited                  : true
        ORDER_ENTRY                   : <Module source>
        LIBRARY                       : Gradle: com.google.code.findbugs:jsr305:1.3.9 [=]
        LIBRARY                       : Gradle: com.google.errorprone:error_prone_annotations:2.0.18 [=]
        LIBRARY                       : Gradle: com.google.guava:guava:23.0 [=]
        LIBRARY                       : Gradle: com.google.j2objc:j2objc-annotations:1.1 [=]
        LIBRARY                       : Gradle: org.codehaus.mojo:animal-sniffer-annotations:1.14 [=]
        ORDER_ENTRY                   : project.javalib2.main
        Classes
            -                             : file://<PROJECT>/javalib1/build/classes/java/main
            -                             : file://<PROJECT>/javalib1/build/resources/main
        BUILD_TASKS
                ASSEMBLE                      : :javalib1:assemble, :javalib1:testClasses
                REBUILD                       : :javalib1:assemble, :javalib1:clean, :javalib1:testClasses
                COMPILE_JAVA                  : :javalib1:compileJava, :javalib1:testClasses
    MODULE                        : project.javalib1.test
        ExternalModuleGroup           : project
        ExternalModuleType            : sourceSet
        ExternalModuleVersion         : unspecified
        LinkedProjectId               : :javalib1:test
        LinkedProjectPath             : <PROJECT>/javalib1
        RootProjectPath               : <PROJECT>
        COMPILER_MODULE_EXTENSION
            compilerTestOutputPath        : file://<PROJECT>/javalib1/build/classes/java/test [-]
            isCompilerPathInherited       : false
            isExcludeOutput               : true
        TEST_MODULE_PROPERTIES
            productionModuleName          : project.javalib1.main
        ModuleFile                    : <PROJECT>/.idea/modules/javalib1/project.javalib1.test.iml [-]
        ModuleTypeName                : JAVA_MODULE
        CONENT_ENTRY                  : file://<PROJECT>/javalib1/src/test [-]
        WATCHED_TEST_SOURCE_FOLDER    : file://<PROJECT>/javalib1/src/test/java [-]
        WATCHED_TEST_RESOURCE_FOLDER  : file://<PROJECT>/javalib1/src/test/resources [-]
        JDK                           : <NAME_CUT> JavaSDK
        *isInherited                  : true
        ORDER_ENTRY                   : <Module source>
        LIBRARY                       : Gradle: com.google.code.findbugs:jsr305:1.3.9 [=]
        LIBRARY                       : Gradle: com.google.errorprone:error_prone_annotations:2.0.18 [=]
        LIBRARY                       : Gradle: com.google.guava:guava:23.0 [=]
        LIBRARY                       : Gradle: com.google.j2objc:j2objc-annotations:1.1 [=]
        LIBRARY                       : Gradle: org.codehaus.mojo:animal-sniffer-annotations:1.14 [=]
        ORDER_ENTRY                   : project.javalib1.main
        ORDER_ENTRY                   : project.javalib2.main
        BUILD_TASKS
                ASSEMBLE                      : :javalib1:assemble, :javalib1:testClasses
                REBUILD                       : :javalib1:assemble, :javalib1:clean, :javalib1:testClasses
                COMPILE_JAVA                  : :javalib1:compileJava, :javalib1:testClasses
    MODULE                        : project.javalib2
        ExternalModuleGroup           : project
        ExternalModuleVersion         : unspecified
        LinkedProjectId               : :javalib2
        LinkedProjectPath             : <PROJECT>/javalib2
        RootProjectPath               : <PROJECT>
        COMPILER_MODULE_EXTENSION
            compilerSourceOutputPath      : file://<PROJECT>/build/classes/production/project.javalib2 [-]
            compilerTestOutputPath        : file://<PROJECT>/build/classes/test/project.javalib2 [-]
            isCompilerPathInherited       : true
            isExcludeOutput               : true
        ModuleFile                    : <PROJECT>/.idea/modules/javalib2/project.javalib2.iml [-]
        ModuleTypeName                : JAVA_MODULE
        FACET                         : Android-Gradle
            TypeId                        : android-gradle
            ExternalSource                : GRADLE
        CONENT_ENTRY                  : file://<PROJECT>/javalib2
            EXCLUDE_FOLDER                : file://<PROJECT>/javalib2/.gradle [-]
            EXCLUDE_FOLDER                : file://<PROJECT>/javalib2/build [-]
        JDK                           : <NAME_CUT> JavaSDK
        *isInherited                  : true
        ORDER_ENTRY                   : <Module source>
        BUILD_TASKS
                ASSEMBLE                      : :javalib2:assemble, :javalib2:testClasses
                REBUILD                       : :javalib2:assemble, :javalib2:clean, :javalib2:testClasses
                COMPILE_JAVA                  : :javalib2:compileJava, :javalib2:testClasses
    MODULE                        : project.javalib2.main
        ExternalModuleGroup           : project
        ExternalModuleType            : sourceSet
        ExternalModuleVersion         : unspecified
        LinkedProjectId               : :javalib2:main
        LinkedProjectPath             : <PROJECT>/javalib2
        RootProjectPath               : <PROJECT>
        COMPILER_MODULE_EXTENSION
            compilerSourceOutputPath      : file://<PROJECT>/javalib2/build/classes/java/main [-]
            isCompilerPathInherited       : false
            isExcludeOutput               : true
        ModuleFile                    : <PROJECT>/.idea/modules/javalib2/project.javalib2.main.iml [-]
        ModuleTypeName                : JAVA_MODULE
        CONENT_ENTRY                  : file://<PROJECT>/javalib2/src/main
            JavaSource                    : file://<PROJECT>/javalib2/src/main/java
        WATCHED_RESOURCE_FOLDER       : file://<PROJECT>/javalib2/src/main/resources [-]
        JDK                           : <NAME_CUT> JavaSDK
        *isInherited                  : true
        ORDER_ENTRY                   : <Module source>
        Classes
            -                             : file://<PROJECT>/javalib2/build/classes/java/main
            -                             : file://<PROJECT>/javalib2/build/resources/main
        BUILD_TASKS
                ASSEMBLE                      : :javalib2:assemble, :javalib2:testClasses
                REBUILD                       : :javalib2:assemble, :javalib2:clean, :javalib2:testClasses
                COMPILE_JAVA                  : :javalib2:compileJava, :javalib2:testClasses
    MODULE                        : project.javalib2.test
        ExternalModuleGroup           : project
        ExternalModuleType            : sourceSet
        ExternalModuleVersion         : unspecified
        LinkedProjectId               : :javalib2:test
        LinkedProjectPath             : <PROJECT>/javalib2
        RootProjectPath               : <PROJECT>
        COMPILER_MODULE_EXTENSION
            compilerTestOutputPath        : file://<PROJECT>/javalib2/build/classes/java/test [-]
            isCompilerPathInherited       : false
            isExcludeOutput               : true
        TEST_MODULE_PROPERTIES
            productionModuleName          : project.javalib2.main
        ModuleFile                    : <PROJECT>/.idea/modules/javalib2/project.javalib2.test.iml [-]
        ModuleTypeName                : JAVA_MODULE
        CONENT_ENTRY                  : file://<PROJECT>/javalib2/src/test [-]
        WATCHED_TEST_SOURCE_FOLDER    : file://<PROJECT>/javalib2/src/test/java [-]
        WATCHED_TEST_RESOURCE_FOLDER  : file://<PROJECT>/javalib2/src/test/resources [-]
        JDK                           : <NAME_CUT> JavaSDK
        *isInherited                  : true
        ORDER_ENTRY                   : <Module source>
        ORDER_ENTRY                   : project.javalib2.main
        BUILD_TASKS
                ASSEMBLE                      : :javalib2:assemble, :javalib2:testClasses
                REBUILD                       : :javalib2:assemble, :javalib2:clean, :javalib2:testClasses
                COMPILE_JAVA                  : :javalib2:compileJava, :javalib2:testClasses
    MODULE                        : project.library1
        LINKED_ANDROID_MODULE_GROUP
            holder                        : project.library1
            main                          : project.library1.main
            unitTest                      : project.library1.unitTest
            androidTest                   : project.library1.androidTest
        ExternalModuleGroup           : project
        ExternalModuleVersion         : unspecified
        LinkedProjectId               : :library1
        LinkedProjectPath             : <PROJECT>/library1
        RootProjectPath               : <PROJECT>
        COMPILER_MODULE_EXTENSION
            isCompilerPathInherited       : false
            isExcludeOutput               : true
        ModuleFile                    : <PROJECT>/.idea/modules/library1/project.library1.iml [-]
        ModuleTypeName                : JAVA_MODULE
        FACET                         : Android
            TypeId                        : android
            ExternalSource                : GRADLE
            SelectedBuildVariant          : debug
            AllowUserConfiguration        : false
            GenFolderRelativePathApt      : /gen
            GenFolderRelativePathAidl     : /gen
            ManifestFileRelativePath      : /src/main/AndroidManifest.xml
            ResFolderRelativePath         : /src/main/res
            - ResFoldersRelativePath      :  [-]
            - TestResFoldersRelativePath  :  [-]
            AssetsFolderRelativePath      : /src/main/assets
            LibsFolderRelativePath        : /libs
            ProjectType                   : 1
            PackTestCode                  : false
            RunProguard                   : false
            ProguardLogsFolderRelativePath          : /proguard_logs
            UseCustomManifestPackage      : false
            - ProGuardCfgFiles            : file://%MODULE_SDK_HOME%/tools/proguard/proguard-android.txt
        FACET                         : Android-Gradle
            TypeId                        : android-gradle
            ExternalSource                : GRADLE
        CONENT_ENTRY                  : file://<PROJECT>/library1
            EXCLUDE_FOLDER                : file://<PROJECT>/library1/.gradle [-]
            EXCLUDE_FOLDER                : file://<PROJECT>/library1/build [-]
        JDK                           : <NAME_CUT> Android SDK
        *isInherited                  : false
            SdkType                       : Android SDK
            HomePath                      : <ANDROID_SDK>
        ORDER_ENTRY                   : <Module source>
        BUILD_TASKS
                CLEAN                         : :library1:createMockableJar, :library1:generateDebugAndroidTestSources, :library1:generateDebugSources
                ASSEMBLE                      : :library1:assembleDebug, :library1:assembleDebugAndroidTest, :library1:assembleDebugUnitTest
                REBUILD                       : :library1:assembleDebug, :library1:assembleDebugAndroidTest, :library1:assembleDebugUnitTest, :library1:clean
                COMPILE_JAVA                  : :library1:compileDebugAndroidTestSources, :library1:compileDebugSources, :library1:compileDebugUnitTestSources
                SOURCE_GEN                    : :library1:createMockableJar, :library1:generateDebugAndroidTestSources, :library1:generateDebugSources
                BASELINE_PROFILE_GEN          : :library1:generateDebugBaselineProfile
                BASELINE_PROFILE_GEN_ALL_VARIANTS       : :library1:generateBaselineProfile
    MODULE                        : project.library1.androidTest
        LINKED_ANDROID_MODULE_GROUP
            holder                        : project.library1
            main                          : project.library1.main
            unitTest                      : project.library1.unitTest
            androidTest                   : project.library1.androidTest
        ExternalModuleType            : sourceSet
        LinkedProjectId               : :library1:androidTest
        LinkedProjectPath             : <PROJECT>/library1
        RootProjectPath               : <PROJECT>
        COMPILER_MODULE_EXTENSION
            compilerTestOutputPath        : file://<PROJECT>/library1/build/intermediates/javac/debugAndroidTest/compileDebugAndroidTestJavaWithJavac/classes [-]
            isCompilerPathInherited       : false
            isExcludeOutput               : true
        TEST_MODULE_PROPERTIES
            productionModuleName          : project.library1.main
        ModuleFile                    : <PROJECT>/.idea/modules/library1/project.library1.androidTest.iml [-]
        ModuleTypeName                : JAVA_MODULE
        FACET                         : Android
            TypeId                        : android
            ExternalSource                : GRADLE
            SelectedBuildVariant          : debug
            AllowUserConfiguration        : false
            GenFolderRelativePathApt      : /gen
            GenFolderRelativePathAidl     : /gen
            ManifestFileRelativePath      : /src/main/AndroidManifest.xml
            ResFolderRelativePath         : /src/main/res
            - ResFoldersRelativePath      :  [-]
            - TestResFoldersRelativePath  : file://<PROJECT>/library1/src/androidTest/res [-]
            - TestResFoldersRelativePath  : file://<PROJECT>/library1/src/androidTestDebug/res [-]
            - TestResFoldersRelativePath  : file://<PROJECT>/library1/build/generated/res/resValues/androidTest/debug [-]
            AssetsFolderRelativePath      : /src/main/assets
            LibsFolderRelativePath        : /libs
            ProjectType                   : 1
            PackTestCode                  : false
            RunProguard                   : false
            ProguardLogsFolderRelativePath          : /proguard_logs
            UseCustomManifestPackage      : false
            - ProGuardCfgFiles            : file://%MODULE_SDK_HOME%/tools/proguard/proguard-android.txt
        CONENT_ENTRY                  : file://<PROJECT>/library1/build/generated/ap_generated_sources/debugAndroidTest/out [-]
        CONENT_ENTRY                  : file://<PROJECT>/library1/build/generated/res/resValues/androidTest/debug [-]
        CONENT_ENTRY                  : file://<PROJECT>/library1/src/androidTest
            JavaSource (test)             : file://<PROJECT>/library1/src/androidTest/java
        CONENT_ENTRY                  : file://<PROJECT>/library1/src/androidTestDebug [-]
        WATCHED_TEST_SOURCE_FOLDER    : file://<PROJECT>/library1/build/generated/ap_generated_sources/debugAndroidTest/out [-]
            Generated                     : true
        WATCHED_TEST_RESOURCE_FOLDER  : file://<PROJECT>/library1/build/generated/res/resValues/androidTest/debug [-]
            Generated                     : true
        WATCHED_TEST_RESOURCE_FOLDER  : file://<PROJECT>/library1/src/androidTest/assets [-]
        WATCHED_TEST_RESOURCE_FOLDER  : file://<PROJECT>/library1/src/androidTest/baselineProfiles [-]
        WATCHED_TEST_SOURCE_FOLDER    : file://<PROJECT>/library1/src/androidTest/kotlin [-]
        WATCHED_TEST_RESOURCE_FOLDER  : file://<PROJECT>/library1/src/androidTest/res [-]
        WATCHED_TEST_RESOURCE_FOLDER  : file://<PROJECT>/library1/src/androidTest/resources [-]
        WATCHED_TEST_SOURCE_FOLDER    : file://<PROJECT>/library1/src/androidTest/shaders [-]
        WATCHED_TEST_RESOURCE_FOLDER  : file://<PROJECT>/library1/src/androidTestDebug/assets [-]
        WATCHED_TEST_RESOURCE_FOLDER  : file://<PROJECT>/library1/src/androidTestDebug/baselineProfiles [-]
        WATCHED_TEST_SOURCE_FOLDER    : file://<PROJECT>/library1/src/androidTestDebug/java [-]
        WATCHED_TEST_SOURCE_FOLDER    : file://<PROJECT>/library1/src/androidTestDebug/kotlin [-]
        WATCHED_TEST_RESOURCE_FOLDER  : file://<PROJECT>/library1/src/androidTestDebug/res [-]
        WATCHED_TEST_RESOURCE_FOLDER  : file://<PROJECT>/library1/src/androidTestDebug/resources [-]
        WATCHED_TEST_SOURCE_FOLDER    : file://<PROJECT>/library1/src/androidTestDebug/shaders [-]
        JDK                           : <NAME_CUT> Android SDK
        *isInherited                  : false
            SdkType                       : Android SDK
            HomePath                      : <ANDROID_SDK>
        ORDER_ENTRY                   : <Module source>
        LIBRARY                       : Gradle: android.arch.core:common:<VERSION> [=]
            Scope                         : Test
        LIBRARY                       : Gradle: android.arch.core:runtime:<VERSION>@aar [=]
            Scope                         : Test
        LIBRARY                       : Gradle: android.arch.lifecycle:common:<VERSION> [=]
            Scope                         : Test
        LIBRARY                       : Gradle: android.arch.lifecycle:livedata-core:<VERSION>@aar [=]
            Scope                         : Test
        LIBRARY                       : Gradle: android.arch.lifecycle:livedata:<VERSION>@aar [=]
            Scope                         : Test
        LIBRARY                       : Gradle: android.arch.lifecycle:runtime:<VERSION>@aar [=]
            Scope                         : Test
        LIBRARY                       : Gradle: android.arch.lifecycle:viewmodel:<VERSION>@aar [=]
            Scope                         : Test
        LIBRARY                       : Gradle: com.android.support.test.espresso:espresso-core:<VERSION>@aar [=]
            Scope                         : Test
        LIBRARY                       : Gradle: com.android.support.test.espresso:espresso-idling-resource:<VERSION>@aar [=]
            Scope                         : Test
        LIBRARY                       : Gradle: com.android.support.test:monitor:<VERSION>@aar [=]
            Scope                         : Test
        LIBRARY                       : Gradle: com.android.support.test:runner:<VERSION>@aar [=]
            Scope                         : Test
        LIBRARY                       : Gradle: com.android.support:animated-vector-drawable:<VERSION>@aar [=]
            Scope                         : Test
        LIBRARY                       : Gradle: com.android.support:appcompat-v7:<VERSION>@aar [=]
            Scope                         : Test
        LIBRARY                       : Gradle: com.android.support:asynclayoutinflater:<VERSION>@aar [=]
            Scope                         : Test
        LIBRARY                       : Gradle: com.android.support:collections:<VERSION> [=]
            Scope                         : Test
        LIBRARY                       : Gradle: com.android.support:coordinatorlayout:<VERSION>@aar [=]
            Scope                         : Test
        LIBRARY                       : Gradle: com.android.support:cursoradapter:<VERSION>@aar [=]
            Scope                         : Test
        LIBRARY                       : Gradle: com.android.support:customview:<VERSION>@aar [=]
            Scope                         : Test
        LIBRARY                       : Gradle: com.android.support:documentfile:<VERSION>@aar [=]
            Scope                         : Test
        LIBRARY                       : Gradle: com.android.support:drawerlayout:<VERSION>@aar [=]
            Scope                         : Test
        LIBRARY                       : Gradle: com.android.support:interpolator:<VERSION>@aar [=]
            Scope                         : Test
        LIBRARY                       : Gradle: com.android.support:loader:<VERSION>@aar [=]
            Scope                         : Test
        LIBRARY                       : Gradle: com.android.support:localbroadcastmanager:<VERSION>@aar [=]
            Scope                         : Test
        LIBRARY                       : Gradle: com.android.support:print:<VERSION>@aar [=]
            Scope                         : Test
        LIBRARY                       : Gradle: com.android.support:slidingpanelayout:<VERSION>@aar [=]
            Scope                         : Test
        LIBRARY                       : Gradle: com.android.support:support-annotations:<VERSION> [=]
            Scope                         : Test
        LIBRARY                       : Gradle: com.android.support:support-compat:<VERSION>@aar [=]
            Scope                         : Test
        LIBRARY                       : Gradle: com.android.support:support-core-ui:<VERSION>@aar [=]
            Scope                         : Test
        LIBRARY                       : Gradle: com.android.support:support-core-utils:<VERSION>@aar [=]
            Scope                         : Test
        LIBRARY                       : Gradle: com.android.support:support-fragment:<VERSION>@aar [=]
            Scope                         : Test
        LIBRARY                       : Gradle: com.android.support:support-vector-drawable:<VERSION>@aar [=]
            Scope                         : Test
        LIBRARY                       : Gradle: com.android.support:swiperefreshlayout:<VERSION>@aar [=]
            Scope                         : Test
        LIBRARY                       : Gradle: com.android.support:versionedparcelable:<VERSION>@aar [=]
            Scope                         : Test
        LIBRARY                       : Gradle: com.android.support:viewpager:<VERSION>@aar [=]
            Scope                         : Test
        LIBRARY                       : Gradle: com.google.code.findbugs:jsr305:2.0.1 [=]
            Scope                         : Test
        LIBRARY                       : Gradle: com.squareup:javawriter:2.1.1 [=]
            Scope                         : Test
        LIBRARY                       : Gradle: commons-io:commons-io:2.4 [=]
            Scope                         : Test
        LIBRARY                       : Gradle: javax.inject:javax.inject:1 [=]
            Scope                         : Test
        LIBRARY                       : Gradle: junit:junit:4.12 [=]
            Scope                         : Test
        LIBRARY                       : Gradle: net.sf.kxml:kxml2:2.3.0 [=]
            Scope                         : Test
        LIBRARY                       : Gradle: org.hamcrest:hamcrest-core:1.3 [=]
            Scope                         : Test
        LIBRARY                       : Gradle: org.hamcrest:hamcrest-integration:1.3 [=]
            Scope                         : Test
        LIBRARY                       : Gradle: org.hamcrest:hamcrest-library:1.3 [=]
            Scope                         : Test
        ORDER_ENTRY                   : project.library1.main
            Scope                         : Test
        Classes
            -                             : file://<PROJECT>/library1/build/intermediates/javac/debugAndroidTest/compileDebugAndroidTestJavaWithJavac/classes
            -                             : jar://<PROJECT>/library1/build/intermediates/compile_and_runtime_not_namespaced_r_class_jar/debugAndroidTest/processDebugAndroidTestResources/R.jar!/
            -                             : file://<PROJECT>/library1/build/generated/res/resValues/androidTest/debug
        BUILD_TASKS
                CLEAN                         : :library1:generateDebugAndroidTestSources
                ASSEMBLE                      : :library1:assembleDebugAndroidTest
                REBUILD                       : :library1:assembleDebugAndroidTest, :library1:clean
                COMPILE_JAVA                  : :library1:compileDebugAndroidTestSources
                SOURCE_GEN                    : :library1:generateDebugAndroidTestSources
                BASELINE_PROFILE_GEN          : :library1:generateDebugBaselineProfile
                BASELINE_PROFILE_GEN_ALL_VARIANTS       : :library1:generateBaselineProfile
    MODULE                        : project.library1.main
        LINKED_ANDROID_MODULE_GROUP
            holder                        : project.library1
            main                          : project.library1.main
            unitTest                      : project.library1.unitTest
            androidTest                   : project.library1.androidTest
        ExternalModuleType            : sourceSet
        LinkedProjectId               : :library1:main
        LinkedProjectPath             : <PROJECT>/library1
        RootProjectPath               : <PROJECT>
        COMPILER_MODULE_EXTENSION
            compilerSourceOutputPath      : file://<PROJECT>/library1/build/intermediates/javac/debug/compileDebugJavaWithJavac/classes [-]
            isCompilerPathInherited       : false
            isExcludeOutput               : true
        ModuleFile                    : <PROJECT>/.idea/modules/library1/project.library1.main.iml [-]
        ModuleTypeName                : JAVA_MODULE
        FACET                         : Android
            TypeId                        : android
            ExternalSource                : GRADLE
            SelectedBuildVariant          : debug
            AllowUserConfiguration        : false
            GenFolderRelativePathApt      : /gen
            GenFolderRelativePathAidl     : /gen
            ManifestFileRelativePath      : /src/main/AndroidManifest.xml
            ResFolderRelativePath         : /src/main/res
            - ResFoldersRelativePath      : file://<PROJECT>/library1/src/main/res
            - ResFoldersRelativePath      : file://<PROJECT>/library1/src/debug/res [-]
            - ResFoldersRelativePath      : file://<PROJECT>/library1/build/generated/res/resValues/debug [-]
            - TestResFoldersRelativePath  :  [-]
            AssetsFolderRelativePath      : /src/main/assets
            LibsFolderRelativePath        : /libs
            ProjectType                   : 1
            PackTestCode                  : false
            RunProguard                   : false
            ProguardLogsFolderRelativePath          : /proguard_logs
            UseCustomManifestPackage      : false
            - ProGuardCfgFiles            : file://%MODULE_SDK_HOME%/tools/proguard/proguard-android.txt
        CONENT_ENTRY                  : file://<PROJECT>/library1/build/generated/ap_generated_sources/debug/out [-]
        CONENT_ENTRY                  : file://<PROJECT>/library1/build/generated/res/resValues/debug [-]
        CONENT_ENTRY                  : file://<PROJECT>/library1/src/debug [-]
        CONENT_ENTRY                  : file://<PROJECT>/library1/src/main
            JavaResource                  : file://<PROJECT>/library1/src/main/res
        WATCHED_SOURCE_FOLDER         : file://<PROJECT>/library1/build/generated/ap_generated_sources/debug/out [-]
            Generated                     : true
        WATCHED_RESOURCE_FOLDER       : file://<PROJECT>/library1/build/generated/res/resValues/debug [-]
            Generated                     : true
        WATCHED_RESOURCE_FOLDER       : file://<PROJECT>/library1/src/debug/assets [-]
        WATCHED_RESOURCE_FOLDER       : file://<PROJECT>/library1/src/debug/baselineProfiles [-]
        WATCHED_SOURCE_FOLDER         : file://<PROJECT>/library1/src/debug/java [-]
        WATCHED_SOURCE_FOLDER         : file://<PROJECT>/library1/src/debug/kotlin [-]
        WATCHED_RESOURCE_FOLDER       : file://<PROJECT>/library1/src/debug/res [-]
        WATCHED_RESOURCE_FOLDER       : file://<PROJECT>/library1/src/debug/resources [-]
        WATCHED_SOURCE_FOLDER         : file://<PROJECT>/library1/src/debug/shaders [-]
        WATCHED_RESOURCE_FOLDER       : file://<PROJECT>/library1/src/main/assets [-]
        WATCHED_RESOURCE_FOLDER       : file://<PROJECT>/library1/src/main/baselineProfiles [-]
        WATCHED_SOURCE_FOLDER         : file://<PROJECT>/library1/src/main/java [-]
        WATCHED_SOURCE_FOLDER         : file://<PROJECT>/library1/src/main/kotlin [-]
        WATCHED_RESOURCE_FOLDER       : file://<PROJECT>/library1/src/main/resources [-]
        WATCHED_SOURCE_FOLDER         : file://<PROJECT>/library1/src/main/shaders [-]
        JDK                           : <NAME_CUT> Android SDK
        *isInherited                  : false
            SdkType                       : Android SDK
            HomePath                      : <ANDROID_SDK>
        ORDER_ENTRY                   : <Module source>
        LIBRARY                       : Gradle: android.arch.core:common:<VERSION> [=]
        LIBRARY                       : Gradle: android.arch.core:runtime:<VERSION>@aar [=]
        LIBRARY                       : Gradle: android.arch.lifecycle:common:<VERSION> [=]
        LIBRARY                       : Gradle: android.arch.lifecycle:livedata-core:<VERSION>@aar [=]
        LIBRARY                       : Gradle: android.arch.lifecycle:livedata:<VERSION>@aar [=]
        LIBRARY                       : Gradle: android.arch.lifecycle:runtime:<VERSION>@aar [=]
        LIBRARY                       : Gradle: android.arch.lifecycle:viewmodel:<VERSION>@aar [=]
        LIBRARY                       : Gradle: com.android.support:animated-vector-drawable:<VERSION>@aar [=]
        LIBRARY                       : Gradle: com.android.support:appcompat-v7:<VERSION>@aar [=]
        LIBRARY                       : Gradle: com.android.support:asynclayoutinflater:<VERSION>@aar [=]
        LIBRARY                       : Gradle: com.android.support:collections:<VERSION> [=]
        LIBRARY                       : Gradle: com.android.support:coordinatorlayout:<VERSION>@aar [=]
        LIBRARY                       : Gradle: com.android.support:cursoradapter:<VERSION>@aar [=]
        LIBRARY                       : Gradle: com.android.support:customview:<VERSION>@aar [=]
        LIBRARY                       : Gradle: com.android.support:documentfile:<VERSION>@aar [=]
        LIBRARY                       : Gradle: com.android.support:drawerlayout:<VERSION>@aar [=]
        LIBRARY                       : Gradle: com.android.support:interpolator:<VERSION>@aar [=]
        LIBRARY                       : Gradle: com.android.support:loader:<VERSION>@aar [=]
        LIBRARY                       : Gradle: com.android.support:localbroadcastmanager:<VERSION>@aar [=]
        LIBRARY                       : Gradle: com.android.support:print:<VERSION>@aar [=]
        LIBRARY                       : Gradle: com.android.support:slidingpanelayout:<VERSION>@aar [=]
        LIBRARY                       : Gradle: com.android.support:support-annotations:<VERSION> [=]
        LIBRARY                       : Gradle: com.android.support:support-compat:<VERSION>@aar [=]
        LIBRARY                       : Gradle: com.android.support:support-core-ui:<VERSION>@aar [=]
        LIBRARY                       : Gradle: com.android.support:support-core-utils:<VERSION>@aar [=]
        LIBRARY                       : Gradle: com.android.support:support-fragment:<VERSION>@aar [=]
        LIBRARY                       : Gradle: com.android.support:support-vector-drawable:<VERSION>@aar [=]
        LIBRARY                       : Gradle: com.android.support:swiperefreshlayout:<VERSION>@aar [=]
        LIBRARY                       : Gradle: com.android.support:versionedparcelable:<VERSION>@aar [=]
        LIBRARY                       : Gradle: com.android.support:viewpager:<VERSION>@aar [=]
        LIBRARY                       : Gradle: commons-io:commons-io:2.4 [=]
        Classes
            -                             : file://<PROJECT>/library1/build/intermediates/javac/debug/compileDebugJavaWithJavac/classes
            -                             : jar://<PROJECT>/library1/build/intermediates/compile_r_class_jar/debug/generateDebugRFile/R.jar!/
            -                             : file://<PROJECT>/library1/build/generated/res/resValues/debug
        BUILD_TASKS
                CLEAN                         : :library1:generateDebugSources
                ASSEMBLE                      : :library1:assembleDebug
                REBUILD                       : :library1:assembleDebug, :library1:clean
                COMPILE_JAVA                  : :library1:compileDebugSources
                SOURCE_GEN                    : :library1:generateDebugSources
                BASELINE_PROFILE_GEN          : :library1:generateDebugBaselineProfile
                BASELINE_PROFILE_GEN_ALL_VARIANTS       : :library1:generateBaselineProfile
    MODULE                        : project.library1.unitTest
        LINKED_ANDROID_MODULE_GROUP
            holder                        : project.library1
            main                          : project.library1.main
            unitTest                      : project.library1.unitTest
            androidTest                   : project.library1.androidTest
        ExternalModuleType            : sourceSet
        LinkedProjectId               : :library1:unitTest
        LinkedProjectPath             : <PROJECT>/library1
        RootProjectPath               : <PROJECT>
        COMPILER_MODULE_EXTENSION
            compilerTestOutputPath        : file://<PROJECT>/library1/build/intermediates/javac/debugUnitTest/compileDebugUnitTestJavaWithJavac/classes [-]
            isCompilerPathInherited       : false
            isExcludeOutput               : true
        TEST_MODULE_PROPERTIES
            productionModuleName          : project.library1.main
        ModuleFile                    : <PROJECT>/.idea/modules/library1/project.library1.unitTest.iml [-]
        ModuleTypeName                : JAVA_MODULE
        FACET                         : Android
            TypeId                        : android
            ExternalSource                : GRADLE
            SelectedBuildVariant          : debug
            AllowUserConfiguration        : false
            GenFolderRelativePathApt      : /gen
            GenFolderRelativePathAidl     : /gen
            ManifestFileRelativePath      : /src/main/AndroidManifest.xml
            ResFolderRelativePath         : /src/main/res
            - ResFoldersRelativePath      :  [-]
            - TestResFoldersRelativePath  :  [-]
            AssetsFolderRelativePath      : /src/main/assets
            LibsFolderRelativePath        : /libs
            ProjectType                   : 1
            PackTestCode                  : false
            RunProguard                   : false
            ProguardLogsFolderRelativePath          : /proguard_logs
            UseCustomManifestPackage      : false
            - ProGuardCfgFiles            : file://%MODULE_SDK_HOME%/tools/proguard/proguard-android.txt
        CONENT_ENTRY                  : file://<PROJECT>/library1/build/generated/ap_generated_sources/debugUnitTest/out [-]
        CONENT_ENTRY                  : file://<PROJECT>/library1/src/test
            JavaSource (test)             : file://<PROJECT>/library1/src/test/java
        CONENT_ENTRY                  : file://<PROJECT>/library1/src/testDebug [-]
        WATCHED_TEST_SOURCE_FOLDER    : file://<PROJECT>/library1/build/generated/ap_generated_sources/debugUnitTest/out [-]
            Generated                     : true
        WATCHED_TEST_RESOURCE_FOLDER  : file://<PROJECT>/library1/src/test/assets [-]
        WATCHED_TEST_RESOURCE_FOLDER  : file://<PROJECT>/library1/src/test/baselineProfiles [-]
        WATCHED_TEST_SOURCE_FOLDER    : file://<PROJECT>/library1/src/test/kotlin [-]
        WATCHED_TEST_RESOURCE_FOLDER  : file://<PROJECT>/library1/src/test/res [-]
        WATCHED_TEST_RESOURCE_FOLDER  : file://<PROJECT>/library1/src/test/resources [-]
        WATCHED_TEST_SOURCE_FOLDER    : file://<PROJECT>/library1/src/test/shaders [-]
        WATCHED_TEST_RESOURCE_FOLDER  : file://<PROJECT>/library1/src/testDebug/assets [-]
        WATCHED_TEST_RESOURCE_FOLDER  : file://<PROJECT>/library1/src/testDebug/baselineProfiles [-]
        WATCHED_TEST_SOURCE_FOLDER    : file://<PROJECT>/library1/src/testDebug/java [-]
        WATCHED_TEST_SOURCE_FOLDER    : file://<PROJECT>/library1/src/testDebug/kotlin [-]
        WATCHED_TEST_RESOURCE_FOLDER  : file://<PROJECT>/library1/src/testDebug/res [-]
        WATCHED_TEST_RESOURCE_FOLDER  : file://<PROJECT>/library1/src/testDebug/resources [-]
        WATCHED_TEST_SOURCE_FOLDER    : file://<PROJECT>/library1/src/testDebug/shaders [-]
        JDK                           : <NAME_CUT> Android SDK
        *isInherited                  : false
            SdkType                       : Android SDK
            HomePath                      : <ANDROID_SDK>
        ORDER_ENTRY                   : <Module source>
        LIBRARY                       : Gradle: android.arch.core:common:<VERSION> [=]
            Scope                         : Test
        LIBRARY                       : Gradle: android.arch.core:runtime:<VERSION>@aar [=]
            Scope                         : Test
        LIBRARY                       : Gradle: android.arch.lifecycle:common:<VERSION> [=]
            Scope                         : Test
        LIBRARY                       : Gradle: android.arch.lifecycle:livedata-core:<VERSION>@aar [=]
            Scope                         : Test
        LIBRARY                       : Gradle: android.arch.lifecycle:livedata:<VERSION>@aar [=]
            Scope                         : Test
        LIBRARY                       : Gradle: android.arch.lifecycle:runtime:<VERSION>@aar [=]
            Scope                         : Test
        LIBRARY                       : Gradle: android.arch.lifecycle:viewmodel:<VERSION>@aar [=]
            Scope                         : Test
        LIBRARY                       : Gradle: com.android.support:animated-vector-drawable:<VERSION>@aar [=]
            Scope                         : Test
        LIBRARY                       : Gradle: com.android.support:appcompat-v7:<VERSION>@aar [=]
            Scope                         : Test
        LIBRARY                       : Gradle: com.android.support:asynclayoutinflater:<VERSION>@aar [=]
            Scope                         : Test
        LIBRARY                       : Gradle: com.android.support:collections:<VERSION> [=]
            Scope                         : Test
        LIBRARY                       : Gradle: com.android.support:coordinatorlayout:<VERSION>@aar [=]
            Scope                         : Test
        LIBRARY                       : Gradle: com.android.support:cursoradapter:<VERSION>@aar [=]
            Scope                         : Test
        LIBRARY                       : Gradle: com.android.support:customview:<VERSION>@aar [=]
            Scope                         : Test
        LIBRARY                       : Gradle: com.android.support:documentfile:<VERSION>@aar [=]
            Scope                         : Test
        LIBRARY                       : Gradle: com.android.support:drawerlayout:<VERSION>@aar [=]
            Scope                         : Test
        LIBRARY                       : Gradle: com.android.support:interpolator:<VERSION>@aar [=]
            Scope                         : Test
        LIBRARY                       : Gradle: com.android.support:loader:<VERSION>@aar [=]
            Scope                         : Test
        LIBRARY                       : Gradle: com.android.support:localbroadcastmanager:<VERSION>@aar [=]
            Scope                         : Test
        LIBRARY                       : Gradle: com.android.support:print:<VERSION>@aar [=]
            Scope                         : Test
        LIBRARY                       : Gradle: com.android.support:slidingpanelayout:<VERSION>@aar [=]
            Scope                         : Test
        LIBRARY                       : Gradle: com.android.support:support-annotations:<VERSION> [=]
            Scope                         : Test
        LIBRARY                       : Gradle: com.android.support:support-compat:<VERSION>@aar [=]
            Scope                         : Test
        LIBRARY                       : Gradle: com.android.support:support-core-ui:<VERSION>@aar [=]
            Scope                         : Test
        LIBRARY                       : Gradle: com.android.support:support-core-utils:<VERSION>@aar [=]
            Scope                         : Test
        LIBRARY                       : Gradle: com.android.support:support-fragment:<VERSION>@aar [=]
            Scope                         : Test
        LIBRARY                       : Gradle: com.android.support:support-vector-drawable:<VERSION>@aar [=]
            Scope                         : Test
        LIBRARY                       : Gradle: com.android.support:swiperefreshlayout:<VERSION>@aar [=]
            Scope                         : Test
        LIBRARY                       : Gradle: com.android.support:versionedparcelable:<VERSION>@aar [=]
            Scope                         : Test
        LIBRARY                       : Gradle: com.android.support:viewpager:<VERSION>@aar [=]
            Scope                         : Test
        LIBRARY                       : Gradle: commons-io:commons-io:2.4 [=]
            Scope                         : Test
        LIBRARY                       : Gradle: junit:junit:4.12 [=]
            Scope                         : Test
        LIBRARY                       : Gradle: org.hamcrest:hamcrest-core:1.3 [=]
            Scope                         : Test
        ORDER_ENTRY                   : project.library1.main
            Scope                         : Test
        Classes
            -                             : file://<PROJECT>/library1/build/intermediates/javac/debugUnitTest/compileDebugUnitTestJavaWithJavac/classes
            -                             : jar://<PROJECT>/library1/build/intermediates/compile_and_runtime_not_namespaced_r_class_jar/debugUnitTest/generateDebugUnitTestStubRFile/R.jar!/
        BUILD_TASKS
                CLEAN                         : :library1:createMockableJar
                ASSEMBLE                      : :library1:assembleDebugUnitTest
                REBUILD                       : :library1:assembleDebugUnitTest, :library1:clean
                COMPILE_JAVA                  : :library1:compileDebugUnitTestSources
                SOURCE_GEN                    : :library1:createMockableJar
                BASELINE_PROFILE_GEN          : :library1:generateDebugBaselineProfile
                BASELINE_PROFILE_GEN_ALL_VARIANTS       : :library1:generateBaselineProfile
    MODULE                        : project.library2
        LINKED_ANDROID_MODULE_GROUP
            holder                        : project.library2
            main                          : project.library2.main
            unitTest                      : project.library2.unitTest
            androidTest                   : project.library2.androidTest
        ExternalModuleGroup           : project
        ExternalModuleVersion         : unspecified
        LinkedProjectId               : :library2
        LinkedProjectPath             : <PROJECT>/library2
        RootProjectPath               : <PROJECT>
        COMPILER_MODULE_EXTENSION
            isCompilerPathInherited       : false
            isExcludeOutput               : true
        ModuleFile                    : <PROJECT>/.idea/modules/library2/project.library2.iml [-]
        ModuleTypeName                : JAVA_MODULE
        FACET                         : Android
            TypeId                        : android
            ExternalSource                : GRADLE
            SelectedBuildVariant          : debug
            AllowUserConfiguration        : false
            GenFolderRelativePathApt      : /gen
            GenFolderRelativePathAidl     : /gen
            ManifestFileRelativePath      : /src/main/AndroidManifest.xml
            ResFolderRelativePath         : /src/main/res
            - ResFoldersRelativePath      :  [-]
            - TestResFoldersRelativePath  :  [-]
            AssetsFolderRelativePath      : /src/main/assets
            LibsFolderRelativePath        : /libs
            ProjectType                   : 1
            PackTestCode                  : false
            RunProguard                   : false
            ProguardLogsFolderRelativePath          : /proguard_logs
            UseCustomManifestPackage      : false
            - ProGuardCfgFiles            : file://%MODULE_SDK_HOME%/tools/proguard/proguard-android.txt
        FACET                         : Android-Gradle
            TypeId                        : android-gradle
            ExternalSource                : GRADLE
        CONENT_ENTRY                  : file://<PROJECT>/library2
            EXCLUDE_FOLDER                : file://<PROJECT>/library2/.gradle [-]
            EXCLUDE_FOLDER                : file://<PROJECT>/library2/build [-]
        JDK                           : <NAME_CUT> Android SDK
        *isInherited                  : false
            SdkType                       : Android SDK
            HomePath                      : <ANDROID_SDK>
        ORDER_ENTRY                   : <Module source>
        BUILD_TASKS
                CLEAN                         : :library2:createMockableJar, :library2:generateDebugAndroidTestSources, :library2:generateDebugSources
                ASSEMBLE                      : :library2:assembleDebug, :library2:assembleDebugAndroidTest, :library2:assembleDebugUnitTest
                REBUILD                       : :library2:assembleDebug, :library2:assembleDebugAndroidTest, :library2:assembleDebugUnitTest, :library2:clean
                COMPILE_JAVA                  : :library2:compileDebugAndroidTestSources, :library2:compileDebugSources, :library2:compileDebugUnitTestSources
                SOURCE_GEN                    : :library2:createMockableJar, :library2:generateDebugAndroidTestSources, :library2:generateDebugSources
                BASELINE_PROFILE_GEN          : :library2:generateDebugBaselineProfile
                BASELINE_PROFILE_GEN_ALL_VARIANTS       : :library2:generateBaselineProfile
    MODULE                        : project.library2.androidTest
        LINKED_ANDROID_MODULE_GROUP
            holder                        : project.library2
            main                          : project.library2.main
            unitTest                      : project.library2.unitTest
            androidTest                   : project.library2.androidTest
        ExternalModuleType            : sourceSet
        LinkedProjectId               : :library2:androidTest
        LinkedProjectPath             : <PROJECT>/library2
        RootProjectPath               : <PROJECT>
        COMPILER_MODULE_EXTENSION
            compilerTestOutputPath        : file://<PROJECT>/library2/build/intermediates/javac/debugAndroidTest/compileDebugAndroidTestJavaWithJavac/classes [-]
            isCompilerPathInherited       : false
            isExcludeOutput               : true
        TEST_MODULE_PROPERTIES
            productionModuleName          : project.library2.main
        ModuleFile                    : <PROJECT>/.idea/modules/library2/project.library2.androidTest.iml [-]
        ModuleTypeName                : JAVA_MODULE
        FACET                         : Android
            TypeId                        : android
            ExternalSource                : GRADLE
            SelectedBuildVariant          : debug
            AllowUserConfiguration        : false
            GenFolderRelativePathApt      : /gen
            GenFolderRelativePathAidl     : /gen
            ManifestFileRelativePath      : /src/main/AndroidManifest.xml
            ResFolderRelativePath         : /src/main/res
            - ResFoldersRelativePath      :  [-]
            - TestResFoldersRelativePath  : file://<PROJECT>/library2/src/androidTest/res [-]
            - TestResFoldersRelativePath  : file://<PROJECT>/library2/src/androidTestDebug/res [-]
            - TestResFoldersRelativePath  : file://<PROJECT>/library2/build/generated/res/resValues/androidTest/debug [-]
            AssetsFolderRelativePath      : /src/main/assets
            LibsFolderRelativePath        : /libs
            ProjectType                   : 1
            PackTestCode                  : false
            RunProguard                   : false
            ProguardLogsFolderRelativePath          : /proguard_logs
            UseCustomManifestPackage      : false
            - ProGuardCfgFiles            : file://%MODULE_SDK_HOME%/tools/proguard/proguard-android.txt
        CONENT_ENTRY                  : file://<PROJECT>/library2/build/generated/ap_generated_sources/debugAndroidTest/out [-]
        CONENT_ENTRY                  : file://<PROJECT>/library2/build/generated/res/resValues/androidTest/debug [-]
        CONENT_ENTRY                  : file://<PROJECT>/library2/src/androidTest
            JavaSource (test)             : file://<PROJECT>/library2/src/androidTest/java
        CONENT_ENTRY                  : file://<PROJECT>/library2/src/androidTestDebug [-]
        WATCHED_TEST_SOURCE_FOLDER    : file://<PROJECT>/library2/build/generated/ap_generated_sources/debugAndroidTest/out [-]
            Generated                     : true
        WATCHED_TEST_RESOURCE_FOLDER  : file://<PROJECT>/library2/build/generated/res/resValues/androidTest/debug [-]
            Generated                     : true
        WATCHED_TEST_RESOURCE_FOLDER  : file://<PROJECT>/library2/src/androidTest/assets [-]
        WATCHED_TEST_RESOURCE_FOLDER  : file://<PROJECT>/library2/src/androidTest/baselineProfiles [-]
        WATCHED_TEST_SOURCE_FOLDER    : file://<PROJECT>/library2/src/androidTest/kotlin [-]
        WATCHED_TEST_RESOURCE_FOLDER  : file://<PROJECT>/library2/src/androidTest/res [-]
        WATCHED_TEST_RESOURCE_FOLDER  : file://<PROJECT>/library2/src/androidTest/resources [-]
        WATCHED_TEST_SOURCE_FOLDER    : file://<PROJECT>/library2/src/androidTest/shaders [-]
        WATCHED_TEST_RESOURCE_FOLDER  : file://<PROJECT>/library2/src/androidTestDebug/assets [-]
        WATCHED_TEST_RESOURCE_FOLDER  : file://<PROJECT>/library2/src/androidTestDebug/baselineProfiles [-]
        WATCHED_TEST_SOURCE_FOLDER    : file://<PROJECT>/library2/src/androidTestDebug/java [-]
        WATCHED_TEST_SOURCE_FOLDER    : file://<PROJECT>/library2/src/androidTestDebug/kotlin [-]
        WATCHED_TEST_RESOURCE_FOLDER  : file://<PROJECT>/library2/src/androidTestDebug/res [-]
        WATCHED_TEST_RESOURCE_FOLDER  : file://<PROJECT>/library2/src/androidTestDebug/resources [-]
        WATCHED_TEST_SOURCE_FOLDER    : file://<PROJECT>/library2/src/androidTestDebug/shaders [-]
        JDK                           : <NAME_CUT> Android SDK
        *isInherited                  : false
            SdkType                       : Android SDK
            HomePath                      : <ANDROID_SDK>
        ORDER_ENTRY                   : <Module source>
        LIBRARY                       : Gradle: ./library2/libs/fakelib.jar [=]
            Scope                         : Test
        LIBRARY                       : Gradle: android.arch.core:common:<VERSION> [=]
            Scope                         : Test
        LIBRARY                       : Gradle: android.arch.core:runtime:<VERSION>@aar [=]
            Scope                         : Test
        LIBRARY                       : Gradle: android.arch.lifecycle:common:<VERSION> [=]
            Scope                         : Test
        LIBRARY                       : Gradle: android.arch.lifecycle:livedata-core:<VERSION>@aar [=]
            Scope                         : Test
        LIBRARY                       : Gradle: android.arch.lifecycle:livedata:<VERSION>@aar [=]
            Scope                         : Test
        LIBRARY                       : Gradle: android.arch.lifecycle:runtime:<VERSION>@aar [=]
            Scope                         : Test
        LIBRARY                       : Gradle: android.arch.lifecycle:viewmodel:<VERSION>@aar [=]
            Scope                         : Test
        LIBRARY                       : Gradle: com.android.support:animated-vector-drawable:<VERSION>@aar [=]
            Scope                         : Test
        LIBRARY                       : Gradle: com.android.support:appcompat-v7:<VERSION>@aar [=]
            Scope                         : Test
        LIBRARY                       : Gradle: com.android.support:asynclayoutinflater:<VERSION>@aar [=]
            Scope                         : Test
        LIBRARY                       : Gradle: com.android.support:collections:<VERSION> [=]
            Scope                         : Test
        LIBRARY                       : Gradle: com.android.support:coordinatorlayout:<VERSION>@aar [=]
            Scope                         : Test
        LIBRARY                       : Gradle: com.android.support:cursoradapter:<VERSION>@aar [=]
            Scope                         : Test
        LIBRARY                       : Gradle: com.android.support:customview:<VERSION>@aar [=]
            Scope                         : Test
        LIBRARY                       : Gradle: com.android.support:documentfile:<VERSION>@aar [=]
            Scope                         : Test
        LIBRARY                       : Gradle: com.android.support:drawerlayout:<VERSION>@aar [=]
            Scope                         : Test
        LIBRARY                       : Gradle: com.android.support:interpolator:<VERSION>@aar [=]
            Scope                         : Test
        LIBRARY                       : Gradle: com.android.support:loader:<VERSION>@aar [=]
            Scope                         : Test
        LIBRARY                       : Gradle: com.android.support:localbroadcastmanager:<VERSION>@aar [=]
            Scope                         : Test
        LIBRARY                       : Gradle: com.android.support:print:<VERSION>@aar [=]
            Scope                         : Test
        LIBRARY                       : Gradle: com.android.support:slidingpanelayout:<VERSION>@aar [=]
            Scope                         : Test
        LIBRARY                       : Gradle: com.android.support:support-annotations:<VERSION> [=]
            Scope                         : Test
        LIBRARY                       : Gradle: com.android.support:support-compat:<VERSION>@aar [=]
            Scope                         : Test
        LIBRARY                       : Gradle: com.android.support:support-core-ui:<VERSION>@aar [=]
            Scope                         : Test
        LIBRARY                       : Gradle: com.android.support:support-core-utils:<VERSION>@aar [=]
            Scope                         : Test
        LIBRARY                       : Gradle: com.android.support:support-fragment:<VERSION>@aar [=]
            Scope                         : Test
        LIBRARY                       : Gradle: com.android.support:support-vector-drawable:<VERSION>@aar [=]
            Scope                         : Test
        LIBRARY                       : Gradle: com.android.support:swiperefreshlayout:<VERSION>@aar [=]
            Scope                         : Test
        LIBRARY                       : Gradle: com.android.support:versionedparcelable:<VERSION>@aar [=]
            Scope                         : Test
        LIBRARY                       : Gradle: com.android.support:viewpager:<VERSION>@aar [=]
            Scope                         : Test
        LIBRARY                       : Gradle: com.google.code.gson:gson:2.2.4 [=]
            Scope                         : Test
        LIBRARY                       : Gradle: commons-io:commons-io:2.4 [=]
            Scope                         : Test
        ORDER_ENTRY                   : project.library1.main
            Scope                         : Test
        ORDER_ENTRY                   : project.library2.main
            Scope                         : Test
        Classes
            -                             : file://<PROJECT>/library2/build/intermediates/javac/debugAndroidTest/compileDebugAndroidTestJavaWithJavac/classes
            -                             : jar://<PROJECT>/library2/build/intermediates/compile_and_runtime_not_namespaced_r_class_jar/debugAndroidTest/processDebugAndroidTestResources/R.jar!/
            -                             : file://<PROJECT>/library2/build/generated/res/resValues/androidTest/debug
        BUILD_TASKS
                CLEAN                         : :library2:generateDebugAndroidTestSources
                ASSEMBLE                      : :library2:assembleDebugAndroidTest
                REBUILD                       : :library2:assembleDebugAndroidTest, :library2:clean
                COMPILE_JAVA                  : :library2:compileDebugAndroidTestSources
                SOURCE_GEN                    : :library2:generateDebugAndroidTestSources
                BASELINE_PROFILE_GEN          : :library2:generateDebugBaselineProfile
                BASELINE_PROFILE_GEN_ALL_VARIANTS       : :library2:generateBaselineProfile
    MODULE                        : project.library2.main
        LINKED_ANDROID_MODULE_GROUP
            holder                        : project.library2
            main                          : project.library2.main
            unitTest                      : project.library2.unitTest
            androidTest                   : project.library2.androidTest
        ExternalModuleType            : sourceSet
        LinkedProjectId               : :library2:main
        LinkedProjectPath             : <PROJECT>/library2
        RootProjectPath               : <PROJECT>
        COMPILER_MODULE_EXTENSION
            compilerSourceOutputPath      : file://<PROJECT>/library2/build/intermediates/javac/debug/compileDebugJavaWithJavac/classes [-]
            isCompilerPathInherited       : false
            isExcludeOutput               : true
        ModuleFile                    : <PROJECT>/.idea/modules/library2/project.library2.main.iml [-]
        ModuleTypeName                : JAVA_MODULE
        FACET                         : Android
            TypeId                        : android
            ExternalSource                : GRADLE
            SelectedBuildVariant          : debug
            AllowUserConfiguration        : false
            GenFolderRelativePathApt      : /gen
            GenFolderRelativePathAidl     : /gen
            ManifestFileRelativePath      : /src/main/AndroidManifest.xml
            ResFolderRelativePath         : /src/main/res
            - ResFoldersRelativePath      : file://<PROJECT>/library2/src/main/res
            - ResFoldersRelativePath      : file://<PROJECT>/library2/src/debug/res [-]
            - ResFoldersRelativePath      : file://<PROJECT>/library2/build/generated/res/resValues/debug [-]
            - TestResFoldersRelativePath  :  [-]
            AssetsFolderRelativePath      : /src/main/assets
            LibsFolderRelativePath        : /libs
            ProjectType                   : 1
            PackTestCode                  : false
            RunProguard                   : false
            ProguardLogsFolderRelativePath          : /proguard_logs
            UseCustomManifestPackage      : false
            - ProGuardCfgFiles            : file://%MODULE_SDK_HOME%/tools/proguard/proguard-android.txt
        CONENT_ENTRY                  : file://<PROJECT>/library2/build/generated/ap_generated_sources/debug/out [-]
        CONENT_ENTRY                  : file://<PROJECT>/library2/build/generated/res/resValues/debug [-]
        CONENT_ENTRY                  : file://<PROJECT>/library2/src/debug [-]
        CONENT_ENTRY                  : file://<PROJECT>/library2/src/main
            JavaResource                  : file://<PROJECT>/library2/src/main/res
        WATCHED_SOURCE_FOLDER         : file://<PROJECT>/library2/build/generated/ap_generated_sources/debug/out [-]
            Generated                     : true
        WATCHED_RESOURCE_FOLDER       : file://<PROJECT>/library2/build/generated/res/resValues/debug [-]
            Generated                     : true
        WATCHED_RESOURCE_FOLDER       : file://<PROJECT>/library2/src/debug/assets [-]
        WATCHED_RESOURCE_FOLDER       : file://<PROJECT>/library2/src/debug/baselineProfiles [-]
        WATCHED_SOURCE_FOLDER         : file://<PROJECT>/library2/src/debug/java [-]
        WATCHED_SOURCE_FOLDER         : file://<PROJECT>/library2/src/debug/kotlin [-]
        WATCHED_RESOURCE_FOLDER       : file://<PROJECT>/library2/src/debug/res [-]
        WATCHED_RESOURCE_FOLDER       : file://<PROJECT>/library2/src/debug/resources [-]
        WATCHED_SOURCE_FOLDER         : file://<PROJECT>/library2/src/debug/shaders [-]
        WATCHED_RESOURCE_FOLDER       : file://<PROJECT>/library2/src/main/assets [-]
        WATCHED_RESOURCE_FOLDER       : file://<PROJECT>/library2/src/main/baselineProfiles [-]
        WATCHED_SOURCE_FOLDER         : file://<PROJECT>/library2/src/main/java [-]
        WATCHED_SOURCE_FOLDER         : file://<PROJECT>/library2/src/main/kotlin [-]
        WATCHED_RESOURCE_FOLDER       : file://<PROJECT>/library2/src/main/resources [-]
        WATCHED_SOURCE_FOLDER         : file://<PROJECT>/library2/src/main/shaders [-]
        JDK                           : <NAME_CUT> Android SDK
        *isInherited                  : false
            SdkType                       : Android SDK
            HomePath                      : <ANDROID_SDK>
        ORDER_ENTRY                   : <Module source>
        LIBRARY                       : Gradle: ./library2/libs/fakelib.jar [=]
        LIBRARY                       : Gradle: android.arch.core:common:<VERSION> [=]
        LIBRARY                       : Gradle: android.arch.core:runtime:<VERSION>@aar [=]
        LIBRARY                       : Gradle: android.arch.lifecycle:common:<VERSION> [=]
        LIBRARY                       : Gradle: android.arch.lifecycle:livedata-core:<VERSION>@aar [=]
        LIBRARY                       : Gradle: android.arch.lifecycle:livedata:<VERSION>@aar [=]
        LIBRARY                       : Gradle: android.arch.lifecycle:runtime:<VERSION>@aar [=]
        LIBRARY                       : Gradle: android.arch.lifecycle:viewmodel:<VERSION>@aar [=]
        LIBRARY                       : Gradle: com.android.support:animated-vector-drawable:<VERSION>@aar [=]
        LIBRARY                       : Gradle: com.android.support:appcompat-v7:<VERSION>@aar [=]
        LIBRARY                       : Gradle: com.android.support:asynclayoutinflater:<VERSION>@aar [=]
        LIBRARY                       : Gradle: com.android.support:collections:<VERSION> [=]
        LIBRARY                       : Gradle: com.android.support:coordinatorlayout:<VERSION>@aar [=]
        LIBRARY                       : Gradle: com.android.support:cursoradapter:<VERSION>@aar [=]
        LIBRARY                       : Gradle: com.android.support:customview:<VERSION>@aar [=]
        LIBRARY                       : Gradle: com.android.support:documentfile:<VERSION>@aar [=]
        LIBRARY                       : Gradle: com.android.support:drawerlayout:<VERSION>@aar [=]
        LIBRARY                       : Gradle: com.android.support:interpolator:<VERSION>@aar [=]
        LIBRARY                       : Gradle: com.android.support:loader:<VERSION>@aar [=]
        LIBRARY                       : Gradle: com.android.support:localbroadcastmanager:<VERSION>@aar [=]
        LIBRARY                       : Gradle: com.android.support:print:<VERSION>@aar [=]
        LIBRARY                       : Gradle: com.android.support:slidingpanelayout:<VERSION>@aar [=]
        LIBRARY                       : Gradle: com.android.support:support-annotations:<VERSION> [=]
        LIBRARY                       : Gradle: com.android.support:support-compat:<VERSION>@aar [=]
        LIBRARY                       : Gradle: com.android.support:support-core-ui:<VERSION>@aar [=]
        LIBRARY                       : Gradle: com.android.support:support-core-utils:<VERSION>@aar [=]
        LIBRARY                       : Gradle: com.android.support:support-fragment:<VERSION>@aar [=]
        LIBRARY                       : Gradle: com.android.support:support-vector-drawable:<VERSION>@aar [=]
        LIBRARY                       : Gradle: com.android.support:swiperefreshlayout:<VERSION>@aar [=]
        LIBRARY                       : Gradle: com.android.support:versionedparcelable:<VERSION>@aar [=]
        LIBRARY                       : Gradle: com.android.support:viewpager:<VERSION>@aar [=]
        LIBRARY                       : Gradle: com.google.code.gson:gson:2.2.4 [=]
        LIBRARY                       : Gradle: commons-io:commons-io:2.4 [=]
        ORDER_ENTRY                   : project.library1.main
        Classes
            -                             : file://<PROJECT>/library2/build/intermediates/javac/debug/compileDebugJavaWithJavac/classes
            -                             : jar://<PROJECT>/library2/build/intermediates/compile_r_class_jar/debug/generateDebugRFile/R.jar!/
            -                             : file://<PROJECT>/library2/build/generated/res/resValues/debug
        BUILD_TASKS
                CLEAN                         : :library2:generateDebugSources
                ASSEMBLE                      : :library2:assembleDebug
                REBUILD                       : :library2:assembleDebug, :library2:clean
                COMPILE_JAVA                  : :library2:compileDebugSources
                SOURCE_GEN                    : :library2:generateDebugSources
                BASELINE_PROFILE_GEN          : :library2:generateDebugBaselineProfile
                BASELINE_PROFILE_GEN_ALL_VARIANTS       : :library2:generateBaselineProfile
    MODULE                        : project.library2.unitTest
        LINKED_ANDROID_MODULE_GROUP
            holder                        : project.library2
            main                          : project.library2.main
            unitTest                      : project.library2.unitTest
            androidTest                   : project.library2.androidTest
        ExternalModuleType            : sourceSet
        LinkedProjectId               : :library2:unitTest
        LinkedProjectPath             : <PROJECT>/library2
        RootProjectPath               : <PROJECT>
        COMPILER_MODULE_EXTENSION
            compilerTestOutputPath        : file://<PROJECT>/library2/build/intermediates/javac/debugUnitTest/compileDebugUnitTestJavaWithJavac/classes [-]
            isCompilerPathInherited       : false
            isExcludeOutput               : true
        TEST_MODULE_PROPERTIES
            productionModuleName          : project.library2.main
        ModuleFile                    : <PROJECT>/.idea/modules/library2/project.library2.unitTest.iml [-]
        ModuleTypeName                : JAVA_MODULE
        FACET                         : Android
            TypeId                        : android
            ExternalSource                : GRADLE
            SelectedBuildVariant          : debug
            AllowUserConfiguration        : false
            GenFolderRelativePathApt      : /gen
            GenFolderRelativePathAidl     : /gen
            ManifestFileRelativePath      : /src/main/AndroidManifest.xml
            ResFolderRelativePath         : /src/main/res
            - ResFoldersRelativePath      :  [-]
            - TestResFoldersRelativePath  :  [-]
            AssetsFolderRelativePath      : /src/main/assets
            LibsFolderRelativePath        : /libs
            ProjectType                   : 1
            PackTestCode                  : false
            RunProguard                   : false
            ProguardLogsFolderRelativePath          : /proguard_logs
            UseCustomManifestPackage      : false
            - ProGuardCfgFiles            : file://%MODULE_SDK_HOME%/tools/proguard/proguard-android.txt
        CONENT_ENTRY                  : file://<PROJECT>/library2/build/generated/ap_generated_sources/debugUnitTest/out [-]
        CONENT_ENTRY                  : file://<PROJECT>/library2/src/test
            JavaSource (test)             : file://<PROJECT>/library2/src/test/java
        CONENT_ENTRY                  : file://<PROJECT>/library2/src/testDebug [-]
        WATCHED_TEST_SOURCE_FOLDER    : file://<PROJECT>/library2/build/generated/ap_generated_sources/debugUnitTest/out [-]
            Generated                     : true
        WATCHED_TEST_RESOURCE_FOLDER  : file://<PROJECT>/library2/src/test/assets [-]
        WATCHED_TEST_RESOURCE_FOLDER  : file://<PROJECT>/library2/src/test/baselineProfiles [-]
        WATCHED_TEST_SOURCE_FOLDER    : file://<PROJECT>/library2/src/test/kotlin [-]
        WATCHED_TEST_RESOURCE_FOLDER  : file://<PROJECT>/library2/src/test/res [-]
        WATCHED_TEST_RESOURCE_FOLDER  : file://<PROJECT>/library2/src/test/resources [-]
        WATCHED_TEST_SOURCE_FOLDER    : file://<PROJECT>/library2/src/test/shaders [-]
        WATCHED_TEST_RESOURCE_FOLDER  : file://<PROJECT>/library2/src/testDebug/assets [-]
        WATCHED_TEST_RESOURCE_FOLDER  : file://<PROJECT>/library2/src/testDebug/baselineProfiles [-]
        WATCHED_TEST_SOURCE_FOLDER    : file://<PROJECT>/library2/src/testDebug/java [-]
        WATCHED_TEST_SOURCE_FOLDER    : file://<PROJECT>/library2/src/testDebug/kotlin [-]
        WATCHED_TEST_RESOURCE_FOLDER  : file://<PROJECT>/library2/src/testDebug/res [-]
        WATCHED_TEST_RESOURCE_FOLDER  : file://<PROJECT>/library2/src/testDebug/resources [-]
        WATCHED_TEST_SOURCE_FOLDER    : file://<PROJECT>/library2/src/testDebug/shaders [-]
        JDK                           : <NAME_CUT> Android SDK
        *isInherited                  : false
            SdkType                       : Android SDK
            HomePath                      : <ANDROID_SDK>
        ORDER_ENTRY                   : <Module source>
        LIBRARY                       : Gradle: ./library2/libs/fakelib.jar [=]
            Scope                         : Test
        LIBRARY                       : Gradle: android.arch.core:common:<VERSION> [=]
            Scope                         : Test
        LIBRARY                       : Gradle: android.arch.core:runtime:<VERSION>@aar [=]
            Scope                         : Test
        LIBRARY                       : Gradle: android.arch.lifecycle:common:<VERSION> [=]
            Scope                         : Test
        LIBRARY                       : Gradle: android.arch.lifecycle:livedata-core:<VERSION>@aar [=]
            Scope                         : Test
        LIBRARY                       : Gradle: android.arch.lifecycle:livedata:<VERSION>@aar [=]
            Scope                         : Test
        LIBRARY                       : Gradle: android.arch.lifecycle:runtime:<VERSION>@aar [=]
            Scope                         : Test
        LIBRARY                       : Gradle: android.arch.lifecycle:viewmodel:<VERSION>@aar [=]
            Scope                         : Test
        LIBRARY                       : Gradle: com.android.support:animated-vector-drawable:<VERSION>@aar [=]
            Scope                         : Test
        LIBRARY                       : Gradle: com.android.support:appcompat-v7:<VERSION>@aar [=]
            Scope                         : Test
        LIBRARY                       : Gradle: com.android.support:asynclayoutinflater:<VERSION>@aar [=]
            Scope                         : Test
        LIBRARY                       : Gradle: com.android.support:collections:<VERSION> [=]
            Scope                         : Test
        LIBRARY                       : Gradle: com.android.support:coordinatorlayout:<VERSION>@aar [=]
            Scope                         : Test
        LIBRARY                       : Gradle: com.android.support:cursoradapter:<VERSION>@aar [=]
            Scope                         : Test
        LIBRARY                       : Gradle: com.android.support:customview:<VERSION>@aar [=]
            Scope                         : Test
        LIBRARY                       : Gradle: com.android.support:documentfile:<VERSION>@aar [=]
            Scope                         : Test
        LIBRARY                       : Gradle: com.android.support:drawerlayout:<VERSION>@aar [=]
            Scope                         : Test
        LIBRARY                       : Gradle: com.android.support:interpolator:<VERSION>@aar [=]
            Scope                         : Test
        LIBRARY                       : Gradle: com.android.support:loader:<VERSION>@aar [=]
            Scope                         : Test
        LIBRARY                       : Gradle: com.android.support:localbroadcastmanager:<VERSION>@aar [=]
            Scope                         : Test
        LIBRARY                       : Gradle: com.android.support:print:<VERSION>@aar [=]
            Scope                         : Test
        LIBRARY                       : Gradle: com.android.support:slidingpanelayout:<VERSION>@aar [=]
            Scope                         : Test
        LIBRARY                       : Gradle: com.android.support:support-annotations:<VERSION> [=]
            Scope                         : Test
        LIBRARY                       : Gradle: com.android.support:support-compat:<VERSION>@aar [=]
            Scope                         : Test
        LIBRARY                       : Gradle: com.android.support:support-core-ui:<VERSION>@aar [=]
            Scope                         : Test
        LIBRARY                       : Gradle: com.android.support:support-core-utils:<VERSION>@aar [=]
            Scope                         : Test
        LIBRARY                       : Gradle: com.android.support:support-fragment:<VERSION>@aar [=]
            Scope                         : Test
        LIBRARY                       : Gradle: com.android.support:support-vector-drawable:<VERSION>@aar [=]
            Scope                         : Test
        LIBRARY                       : Gradle: com.android.support:swiperefreshlayout:<VERSION>@aar [=]
            Scope                         : Test
        LIBRARY                       : Gradle: com.android.support:versionedparcelable:<VERSION>@aar [=]
            Scope                         : Test
        LIBRARY                       : Gradle: com.android.support:viewpager:<VERSION>@aar [=]
            Scope                         : Test
        LIBRARY                       : Gradle: com.google.code.gson:gson:2.2.4 [=]
            Scope                         : Test
        LIBRARY                       : Gradle: commons-io:commons-io:2.4 [=]
            Scope                         : Test
        LIBRARY                       : Gradle: junit:junit:4.12 [=]
            Scope                         : Test
        LIBRARY                       : Gradle: org.hamcrest:hamcrest-core:1.3 [=]
            Scope                         : Test
        ORDER_ENTRY                   : project.library1.main
            Scope                         : Test
        ORDER_ENTRY                   : project.library2.main
            Scope                         : Test
        Classes
            -                             : file://<PROJECT>/library2/build/intermediates/javac/debugUnitTest/compileDebugUnitTestJavaWithJavac/classes
            -                             : jar://<PROJECT>/library2/build/intermediates/compile_and_runtime_not_namespaced_r_class_jar/debugUnitTest/generateDebugUnitTestStubRFile/R.jar!/
        BUILD_TASKS
                CLEAN                         : :library2:createMockableJar
                ASSEMBLE                      : :library2:assembleDebugUnitTest
                REBUILD                       : :library2:assembleDebugUnitTest, :library2:clean
                COMPILE_JAVA                  : :library2:compileDebugUnitTestSources
                SOURCE_GEN                    : :library2:createMockableJar
                BASELINE_PROFILE_GEN          : :library2:generateDebugBaselineProfile
                BASELINE_PROFILE_GEN_ALL_VARIANTS       : :library2:generateBaselineProfile
    RUN_CONFIGURATION             : app
        *class*                       : AndroidRunConfiguration
        ModuleName                    : project.app.main
        Module                        : project.app.main
    LIBRARY_TABLE
        LIBRARY                       : Gradle: ./library2/libs/fakelib.jar
            *CLASSES                      : jar://<PROJECT>/library2/libs/fakelib.jar!/
        LIBRARY                       : Gradle: android.arch.core:common:<VERSION>
            *CLASSES                      : jar://<M2>/android/arch/core/common/1.1.1/common-<VERSION>.jar!/
        LIBRARY                       : Gradle: android.arch.core:runtime:<VERSION>@aar
            *CLASSES                      : file://<GRADLE>/caches/<TRANSFORMS>/xxxxxxxxxxxxxxxxxxxxxxxxxxxxxxxx/transformed/runtime-<VERSION>/AndroidManifest.xml
            *CLASSES                      : jar://<GRADLE>/caches/<TRANSFORMS>/xxxxxxxxxxxxxxxxxxxxxxxxxxxxxxxx/transformed/runtime-<VERSION>/jars/classes.jar!/
        LIBRARY                       : Gradle: android.arch.lifecycle:common:<VERSION>
            *CLASSES                      : jar://<M2>/android/arch/lifecycle/common/1.1.1/common-<VERSION>.jar!/
        LIBRARY                       : Gradle: android.arch.lifecycle:livedata-core:<VERSION>@aar
            *CLASSES                      : file://<GRADLE>/caches/<TRANSFORMS>/xxxxxxxxxxxxxxxxxxxxxxxxxxxxxxxx/transformed/livedata-core-<VERSION>/AndroidManifest.xml
            *CLASSES                      : jar://<GRADLE>/caches/<TRANSFORMS>/xxxxxxxxxxxxxxxxxxxxxxxxxxxxxxxx/transformed/livedata-core-<VERSION>/jars/classes.jar!/
        LIBRARY                       : Gradle: android.arch.lifecycle:livedata:<VERSION>@aar
            *CLASSES                      : file://<GRADLE>/caches/<TRANSFORMS>/xxxxxxxxxxxxxxxxxxxxxxxxxxxxxxxx/transformed/livedata-<VERSION>/AndroidManifest.xml
            *CLASSES                      : jar://<GRADLE>/caches/<TRANSFORMS>/xxxxxxxxxxxxxxxxxxxxxxxxxxxxxxxx/transformed/livedata-<VERSION>/jars/classes.jar!/
        LIBRARY                       : Gradle: android.arch.lifecycle:runtime:<VERSION>@aar
            *CLASSES                      : file://<GRADLE>/caches/<TRANSFORMS>/xxxxxxxxxxxxxxxxxxxxxxxxxxxxxxxx/transformed/runtime-<VERSION>/AndroidManifest.xml
            *CLASSES                      : jar://<GRADLE>/caches/<TRANSFORMS>/xxxxxxxxxxxxxxxxxxxxxxxxxxxxxxxx/transformed/runtime-<VERSION>/jars/classes.jar!/
        LIBRARY                       : Gradle: android.arch.lifecycle:viewmodel:<VERSION>@aar
            *CLASSES                      : file://<GRADLE>/caches/<TRANSFORMS>/xxxxxxxxxxxxxxxxxxxxxxxxxxxxxxxx/transformed/viewmodel-<VERSION>/AndroidManifest.xml
            *CLASSES                      : jar://<GRADLE>/caches/<TRANSFORMS>/xxxxxxxxxxxxxxxxxxxxxxxxxxxxxxxx/transformed/viewmodel-<VERSION>/jars/classes.jar!/
        LIBRARY                       : Gradle: com.android.support.test.espresso:espresso-core:<VERSION>@aar
            *CLASSES                      : file://<GRADLE>/caches/<TRANSFORMS>/xxxxxxxxxxxxxxxxxxxxxxxxxxxxxxxx/transformed/espresso-core-<VERSION>/AndroidManifest.xml
            *CLASSES                      : jar://<GRADLE>/caches/<TRANSFORMS>/xxxxxxxxxxxxxxxxxxxxxxxxxxxxxxxx/transformed/espresso-core-<VERSION>/jars/classes.jar!/
        LIBRARY                       : Gradle: com.android.support.test.espresso:espresso-idling-resource:<VERSION>@aar
            *CLASSES                      : file://<GRADLE>/caches/<TRANSFORMS>/xxxxxxxxxxxxxxxxxxxxxxxxxxxxxxxx/transformed/espresso-idling-resource-<VERSION>/AndroidManifest.xml
            *CLASSES                      : jar://<GRADLE>/caches/<TRANSFORMS>/xxxxxxxxxxxxxxxxxxxxxxxxxxxxxxxx/transformed/espresso-idling-resource-<VERSION>/jars/classes.jar!/
        LIBRARY                       : Gradle: com.android.support.test:monitor:<VERSION>@aar
            *CLASSES                      : file://<GRADLE>/caches/<TRANSFORMS>/xxxxxxxxxxxxxxxxxxxxxxxxxxxxxxxx/transformed/monitor-<VERSION>/AndroidManifest.xml
            *CLASSES                      : jar://<GRADLE>/caches/<TRANSFORMS>/xxxxxxxxxxxxxxxxxxxxxxxxxxxxxxxx/transformed/monitor-<VERSION>/jars/classes.jar!/
        LIBRARY                       : Gradle: com.android.support.test:runner:<VERSION>@aar
            *CLASSES                      : file://<GRADLE>/caches/<TRANSFORMS>/xxxxxxxxxxxxxxxxxxxxxxxxxxxxxxxx/transformed/runner-<VERSION>/AndroidManifest.xml
            *CLASSES                      : jar://<GRADLE>/caches/<TRANSFORMS>/xxxxxxxxxxxxxxxxxxxxxxxxxxxxxxxx/transformed/runner-<VERSION>/jars/classes.jar!/
        LIBRARY                       : Gradle: com.android.support:animated-vector-drawable:<VERSION>@aar
            *CLASSES                      : file://<GRADLE>/caches/<TRANSFORMS>/xxxxxxxxxxxxxxxxxxxxxxxxxxxxxxxx/transformed/animated-vector-drawable-<VERSION>/AndroidManifest.xml
            *CLASSES                      : jar://<GRADLE>/caches/<TRANSFORMS>/xxxxxxxxxxxxxxxxxxxxxxxxxxxxxxxx/transformed/animated-vector-drawable-<VERSION>/jars/classes.jar!/
        LIBRARY                       : Gradle: com.android.support:appcompat-v7:<VERSION>@aar
            *CLASSES                      : file://<GRADLE>/caches/<TRANSFORMS>/xxxxxxxxxxxxxxxxxxxxxxxxxxxxxxxx/transformed/appcompat-v7-<VERSION>/AndroidManifest.xml
            *CLASSES                      : file://<GRADLE>/caches/<TRANSFORMS>/xxxxxxxxxxxxxxxxxxxxxxxxxxxxxxxx/transformed/appcompat-v7-<VERSION>/res
            *CLASSES                      : jar://<GRADLE>/caches/<TRANSFORMS>/xxxxxxxxxxxxxxxxxxxxxxxxxxxxxxxx/transformed/appcompat-v7-<VERSION>/jars/classes.jar!/
            *ANNOTATIONS                  : jar://<GRADLE>/caches/<TRANSFORMS>/xxxxxxxxxxxxxxxxxxxxxxxxxxxxxxxx/transformed/appcompat-v7-<VERSION>/annotations.zip!/
        LIBRARY                       : Gradle: com.android.support:asynclayoutinflater:<VERSION>@aar
            *CLASSES                      : file://<GRADLE>/caches/<TRANSFORMS>/xxxxxxxxxxxxxxxxxxxxxxxxxxxxxxxx/transformed/asynclayoutinflater-<VERSION>/AndroidManifest.xml
            *CLASSES                      : jar://<GRADLE>/caches/<TRANSFORMS>/xxxxxxxxxxxxxxxxxxxxxxxxxxxxxxxx/transformed/asynclayoutinflater-<VERSION>/jars/classes.jar!/
        LIBRARY                       : Gradle: com.android.support:collections:<VERSION>
            *CLASSES                      : jar://<M2>/com/android/support/collections/<VERSION>/collections-<VERSION>.jar!/
        LIBRARY                       : Gradle: com.android.support:coordinatorlayout:<VERSION>@aar
            *CLASSES                      : file://<GRADLE>/caches/<TRANSFORMS>/xxxxxxxxxxxxxxxxxxxxxxxxxxxxxxxx/transformed/coordinatorlayout-<VERSION>/AndroidManifest.xml
            *CLASSES                      : file://<GRADLE>/caches/<TRANSFORMS>/xxxxxxxxxxxxxxxxxxxxxxxxxxxxxxxx/transformed/coordinatorlayout-<VERSION>/res
            *CLASSES                      : jar://<GRADLE>/caches/<TRANSFORMS>/xxxxxxxxxxxxxxxxxxxxxxxxxxxxxxxx/transformed/coordinatorlayout-<VERSION>/jars/classes.jar!/
            *ANNOTATIONS                  : jar://<GRADLE>/caches/<TRANSFORMS>/xxxxxxxxxxxxxxxxxxxxxxxxxxxxxxxx/transformed/coordinatorlayout-<VERSION>/annotations.zip!/
        LIBRARY                       : Gradle: com.android.support:cursoradapter:<VERSION>@aar
            *CLASSES                      : file://<GRADLE>/caches/<TRANSFORMS>/xxxxxxxxxxxxxxxxxxxxxxxxxxxxxxxx/transformed/cursoradapter-<VERSION>/AndroidManifest.xml
            *CLASSES                      : jar://<GRADLE>/caches/<TRANSFORMS>/xxxxxxxxxxxxxxxxxxxxxxxxxxxxxxxx/transformed/cursoradapter-<VERSION>/jars/classes.jar!/
        LIBRARY                       : Gradle: com.android.support:customview:<VERSION>@aar
            *CLASSES                      : file://<GRADLE>/caches/<TRANSFORMS>/xxxxxxxxxxxxxxxxxxxxxxxxxxxxxxxx/transformed/customview-<VERSION>/AndroidManifest.xml
            *CLASSES                      : jar://<GRADLE>/caches/<TRANSFORMS>/xxxxxxxxxxxxxxxxxxxxxxxxxxxxxxxx/transformed/customview-<VERSION>/jars/classes.jar!/
        LIBRARY                       : Gradle: com.android.support:documentfile:<VERSION>@aar
            *CLASSES                      : file://<GRADLE>/caches/<TRANSFORMS>/xxxxxxxxxxxxxxxxxxxxxxxxxxxxxxxx/transformed/documentfile-<VERSION>/AndroidManifest.xml
            *CLASSES                      : jar://<GRADLE>/caches/<TRANSFORMS>/xxxxxxxxxxxxxxxxxxxxxxxxxxxxxxxx/transformed/documentfile-<VERSION>/jars/classes.jar!/
        LIBRARY                       : Gradle: com.android.support:drawerlayout:<VERSION>@aar
            *CLASSES                      : file://<GRADLE>/caches/<TRANSFORMS>/xxxxxxxxxxxxxxxxxxxxxxxxxxxxxxxx/transformed/drawerlayout-<VERSION>/AndroidManifest.xml
            *CLASSES                      : jar://<GRADLE>/caches/<TRANSFORMS>/xxxxxxxxxxxxxxxxxxxxxxxxxxxxxxxx/transformed/drawerlayout-<VERSION>/jars/classes.jar!/
            *ANNOTATIONS                  : jar://<GRADLE>/caches/<TRANSFORMS>/xxxxxxxxxxxxxxxxxxxxxxxxxxxxxxxx/transformed/drawerlayout-<VERSION>/annotations.zip!/
        LIBRARY                       : Gradle: com.android.support:interpolator:<VERSION>@aar
            *CLASSES                      : file://<GRADLE>/caches/<TRANSFORMS>/xxxxxxxxxxxxxxxxxxxxxxxxxxxxxxxx/transformed/interpolator-<VERSION>/AndroidManifest.xml
            *CLASSES                      : jar://<GRADLE>/caches/<TRANSFORMS>/xxxxxxxxxxxxxxxxxxxxxxxxxxxxxxxx/transformed/interpolator-<VERSION>/jars/classes.jar!/
        LIBRARY                       : Gradle: com.android.support:loader:<VERSION>@aar
            *CLASSES                      : file://<GRADLE>/caches/<TRANSFORMS>/xxxxxxxxxxxxxxxxxxxxxxxxxxxxxxxx/transformed/loader-<VERSION>/AndroidManifest.xml
            *CLASSES                      : jar://<GRADLE>/caches/<TRANSFORMS>/xxxxxxxxxxxxxxxxxxxxxxxxxxxxxxxx/transformed/loader-<VERSION>/jars/classes.jar!/
        LIBRARY                       : Gradle: com.android.support:localbroadcastmanager:<VERSION>@aar
            *CLASSES                      : file://<GRADLE>/caches/<TRANSFORMS>/xxxxxxxxxxxxxxxxxxxxxxxxxxxxxxxx/transformed/localbroadcastmanager-<VERSION>/AndroidManifest.xml
            *CLASSES                      : jar://<GRADLE>/caches/<TRANSFORMS>/xxxxxxxxxxxxxxxxxxxxxxxxxxxxxxxx/transformed/localbroadcastmanager-<VERSION>/jars/classes.jar!/
        LIBRARY                       : Gradle: com.android.support:print:<VERSION>@aar
            *CLASSES                      : file://<GRADLE>/caches/<TRANSFORMS>/xxxxxxxxxxxxxxxxxxxxxxxxxxxxxxxx/transformed/print-<VERSION>/AndroidManifest.xml
            *CLASSES                      : jar://<GRADLE>/caches/<TRANSFORMS>/xxxxxxxxxxxxxxxxxxxxxxxxxxxxxxxx/transformed/print-<VERSION>/jars/classes.jar!/
            *ANNOTATIONS                  : jar://<GRADLE>/caches/<TRANSFORMS>/xxxxxxxxxxxxxxxxxxxxxxxxxxxxxxxx/transformed/print-<VERSION>/annotations.zip!/
        LIBRARY                       : Gradle: com.android.support:slidingpanelayout:<VERSION>@aar
            *CLASSES                      : file://<GRADLE>/caches/<TRANSFORMS>/xxxxxxxxxxxxxxxxxxxxxxxxxxxxxxxx/transformed/slidingpanelayout-<VERSION>/AndroidManifest.xml
            *CLASSES                      : jar://<GRADLE>/caches/<TRANSFORMS>/xxxxxxxxxxxxxxxxxxxxxxxxxxxxxxxx/transformed/slidingpanelayout-<VERSION>/jars/classes.jar!/
        LIBRARY                       : Gradle: com.android.support:support-annotations:<VERSION>
            *CLASSES                      : jar://<M2>/com/android/support/support-annotations/<VERSION>/support-annotations-<VERSION>.jar!/
        LIBRARY                       : Gradle: com.android.support:support-compat:<VERSION>@aar
            *CLASSES                      : file://<GRADLE>/caches/<TRANSFORMS>/xxxxxxxxxxxxxxxxxxxxxxxxxxxxxxxx/transformed/support-compat-<VERSION>/AndroidManifest.xml
            *CLASSES                      : file://<GRADLE>/caches/<TRANSFORMS>/xxxxxxxxxxxxxxxxxxxxxxxxxxxxxxxx/transformed/support-compat-<VERSION>/res
            *CLASSES                      : jar://<GRADLE>/caches/<TRANSFORMS>/xxxxxxxxxxxxxxxxxxxxxxxxxxxxxxxx/transformed/support-compat-<VERSION>/jars/classes.jar!/
            *ANNOTATIONS                  : jar://<GRADLE>/caches/<TRANSFORMS>/xxxxxxxxxxxxxxxxxxxxxxxxxxxxxxxx/transformed/support-compat-<VERSION>/annotations.zip!/
        LIBRARY                       : Gradle: com.android.support:support-core-ui:<VERSION>@aar
            *CLASSES                      : file://<GRADLE>/caches/<TRANSFORMS>/xxxxxxxxxxxxxxxxxxxxxxxxxxxxxxxx/transformed/support-core-ui-<VERSION>/AndroidManifest.xml
            *CLASSES                      : jar://<GRADLE>/caches/<TRANSFORMS>/xxxxxxxxxxxxxxxxxxxxxxxxxxxxxxxx/transformed/support-core-ui-<VERSION>/jars/classes.jar!/
        LIBRARY                       : Gradle: com.android.support:support-core-utils:<VERSION>@aar
            *CLASSES                      : file://<GRADLE>/caches/<TRANSFORMS>/xxxxxxxxxxxxxxxxxxxxxxxxxxxxxxxx/transformed/support-core-utils-<VERSION>/AndroidManifest.xml
            *CLASSES                      : jar://<GRADLE>/caches/<TRANSFORMS>/xxxxxxxxxxxxxxxxxxxxxxxxxxxxxxxx/transformed/support-core-utils-<VERSION>/jars/classes.jar!/
        LIBRARY                       : Gradle: com.android.support:support-fragment:<VERSION>@aar
            *CLASSES                      : file://<GRADLE>/caches/<TRANSFORMS>/xxxxxxxxxxxxxxxxxxxxxxxxxxxxxxxx/transformed/support-fragment-<VERSION>/AndroidManifest.xml
            *CLASSES                      : jar://<GRADLE>/caches/<TRANSFORMS>/xxxxxxxxxxxxxxxxxxxxxxxxxxxxxxxx/transformed/support-fragment-<VERSION>/jars/classes.jar!/
            *ANNOTATIONS                  : jar://<GRADLE>/caches/<TRANSFORMS>/xxxxxxxxxxxxxxxxxxxxxxxxxxxxxxxx/transformed/support-fragment-<VERSION>/annotations.zip!/
        LIBRARY                       : Gradle: com.android.support:support-vector-drawable:<VERSION>@aar
            *CLASSES                      : file://<GRADLE>/caches/<TRANSFORMS>/xxxxxxxxxxxxxxxxxxxxxxxxxxxxxxxx/transformed/support-vector-drawable-<VERSION>/AndroidManifest.xml
            *CLASSES                      : jar://<GRADLE>/caches/<TRANSFORMS>/xxxxxxxxxxxxxxxxxxxxxxxxxxxxxxxx/transformed/support-vector-drawable-<VERSION>/jars/classes.jar!/
        LIBRARY                       : Gradle: com.android.support:swiperefreshlayout:<VERSION>@aar
            *CLASSES                      : file://<GRADLE>/caches/<TRANSFORMS>/xxxxxxxxxxxxxxxxxxxxxxxxxxxxxxxx/transformed/swiperefreshlayout-<VERSION>/AndroidManifest.xml
            *CLASSES                      : jar://<GRADLE>/caches/<TRANSFORMS>/xxxxxxxxxxxxxxxxxxxxxxxxxxxxxxxx/transformed/swiperefreshlayout-<VERSION>/jars/classes.jar!/
            *ANNOTATIONS                  : jar://<GRADLE>/caches/<TRANSFORMS>/xxxxxxxxxxxxxxxxxxxxxxxxxxxxxxxx/transformed/swiperefreshlayout-<VERSION>/annotations.zip!/
        LIBRARY                       : Gradle: com.android.support:versionedparcelable:<VERSION>@aar
            *CLASSES                      : file://<GRADLE>/caches/<TRANSFORMS>/xxxxxxxxxxxxxxxxxxxxxxxxxxxxxxxx/transformed/versionedparcelable-<VERSION>/AndroidManifest.xml
            *CLASSES                      : jar://<GRADLE>/caches/<TRANSFORMS>/xxxxxxxxxxxxxxxxxxxxxxxxxxxxxxxx/transformed/versionedparcelable-<VERSION>/jars/classes.jar!/
        LIBRARY                       : Gradle: com.android.support:viewpager:<VERSION>@aar
            *CLASSES                      : file://<GRADLE>/caches/<TRANSFORMS>/xxxxxxxxxxxxxxxxxxxxxxxxxxxxxxxx/transformed/viewpager-<VERSION>/AndroidManifest.xml
            *CLASSES                      : jar://<GRADLE>/caches/<TRANSFORMS>/xxxxxxxxxxxxxxxxxxxxxxxxxxxxxxxx/transformed/viewpager-<VERSION>/jars/classes.jar!/
        LIBRARY                       : Gradle: com.google.code.findbugs:jsr305:1.3.9
            *CLASSES                      : jar://<M2>/com/google/code/findbugs/jsr305/1.3.9/jsr305-1.3.9.jar!/
        LIBRARY                       : Gradle: com.google.code.findbugs:jsr305:2.0.1
            *CLASSES                      : jar://<M2>/com/google/code/findbugs/jsr305/2.0.1/jsr305-2.0.1.jar!/
        LIBRARY                       : Gradle: com.google.code.gson:gson:2.2.4
            *CLASSES                      : jar://<M2>/com/google/code/gson/gson/2.2.4/gson-2.2.4.jar!/
        LIBRARY                       : Gradle: com.google.errorprone:error_prone_annotations:2.0.18
            *CLASSES                      : jar://<M2>/com/google/errorprone/error_prone_annotations/2.0.18/error_prone_annotations-2.0.18.jar!/
        LIBRARY                       : Gradle: com.google.guava:guava:23.0
            *CLASSES                      : jar://<M2>/com/google/guava/guava/23.0/guava-23.0.jar!/
        LIBRARY                       : Gradle: com.google.j2objc:j2objc-annotations:1.1
            *CLASSES                      : jar://<M2>/com/google/j2objc/j2objc-annotations/1.1/j2objc-annotations-1.1.jar!/
        LIBRARY                       : Gradle: com.squareup:javawriter:2.1.1
            *CLASSES                      : jar://<M2>/com/squareup/javawriter/2.1.1/javawriter-2.1.1.jar!/
        LIBRARY                       : Gradle: commons-io:commons-io:2.4
            *CLASSES                      : jar://<M2>/commons-io/commons-io/2.4/commons-io-2.4.jar!/
        LIBRARY                       : Gradle: javax.inject:javax.inject:1
            *CLASSES                      : jar://<M2>/javax/inject/javax.inject/1/javax.inject-1.jar!/
        LIBRARY                       : Gradle: junit:junit:4.12
            *CLASSES                      : jar://<M2>/junit/junit/4.12/junit-4.12.jar!/
        LIBRARY                       : Gradle: net.sf.kxml:kxml2:2.3.0
            *CLASSES                      : jar://<M2>/net/sf/kxml/kxml2/2.3.0/kxml2-2.3.0.jar!/
        LIBRARY                       : Gradle: org.codehaus.mojo:animal-sniffer-annotations:1.14
            *CLASSES                      : jar://<M2>/org/codehaus/mojo/animal-sniffer-annotations/1.14/animal-sniffer-annotations-1.14.jar!/
        LIBRARY                       : Gradle: org.hamcrest:hamcrest-core:1.3
            *CLASSES                      : jar://<M2>/org/hamcrest/hamcrest-core/1.3/hamcrest-core-1.3.jar!/
        LIBRARY                       : Gradle: org.hamcrest:hamcrest-integration:1.3
            *CLASSES                      : jar://<M2>/org/hamcrest/hamcrest-integration/1.3/hamcrest-integration-1.3.jar!/
        LIBRARY                       : Gradle: org.hamcrest:hamcrest-library:1.3
            *CLASSES                      : jar://<M2>/org/hamcrest/hamcrest-library/1.3/hamcrest-library-1.3.jar!/
    BUILD_TASKS
            CLEAN                         : <PROJECT>::app:createMockableJar, <PROJECT>::app:generateDebugAndroidTestSources, <PROJECT>::app:generateDebugSources, <PROJECT>::library1:createMockableJar, <PROJECT>::library1:generateDebugAndroidTestSources, <PROJECT>::library1:generateDebugSources, <PROJECT>::library2:createMockableJar, <PROJECT>::library2:generateDebugAndroidTestSources, <PROJECT>::library2:generateDebugSources
            ASSEMBLE                      : <PROJECT>::app:assembleDebug, <PROJECT>::app:assembleDebugAndroidTest, <PROJECT>::app:assembleDebugUnitTest, <PROJECT>::javalib1:assemble, <PROJECT>::javalib1:testClasses, <PROJECT>::javalib2:assemble, <PROJECT>::javalib2:testClasses, <PROJECT>::library1:assembleDebug, <PROJECT>::library1:assembleDebugAndroidTest, <PROJECT>::library1:assembleDebugUnitTest, <PROJECT>::library2:assembleDebug, <PROJECT>::library2:assembleDebugAndroidTest, <PROJECT>::library2:assembleDebugUnitTest
            REBUILD                       : <PROJECT>::app:assembleDebug, <PROJECT>::app:assembleDebugAndroidTest, <PROJECT>::app:assembleDebugUnitTest, <PROJECT>::app:clean, <PROJECT>::javalib1:assemble, <PROJECT>::javalib1:clean, <PROJECT>::javalib1:testClasses, <PROJECT>::javalib2:assemble, <PROJECT>::javalib2:clean, <PROJECT>::javalib2:testClasses, <PROJECT>::library1:assembleDebug, <PROJECT>::library1:assembleDebugAndroidTest, <PROJECT>::library1:assembleDebugUnitTest, <PROJECT>::library1:clean, <PROJECT>::library2:assembleDebug, <PROJECT>::library2:assembleDebugAndroidTest, <PROJECT>::library2:assembleDebugUnitTest, <PROJECT>::library2:clean
            COMPILE_JAVA                  : <PROJECT>::app:compileDebugAndroidTestSources, <PROJECT>::app:compileDebugSources, <PROJECT>::app:compileDebugUnitTestSources, <PROJECT>::javalib1:compileJava, <PROJECT>::javalib1:testClasses, <PROJECT>::javalib2:compileJava, <PROJECT>::javalib2:testClasses, <PROJECT>::library1:compileDebugAndroidTestSources, <PROJECT>::library1:compileDebugSources, <PROJECT>::library1:compileDebugUnitTestSources, <PROJECT>::library2:compileDebugAndroidTestSources, <PROJECT>::library2:compileDebugSources, <PROJECT>::library2:compileDebugUnitTestSources
            SOURCE_GEN                    : <PROJECT>::app:createMockableJar, <PROJECT>::app:generateDebugAndroidTestSources, <PROJECT>::app:generateDebugSources, <PROJECT>::library1:createMockableJar, <PROJECT>::library1:generateDebugAndroidTestSources, <PROJECT>::library1:generateDebugSources, <PROJECT>::library2:createMockableJar, <PROJECT>::library2:generateDebugAndroidTestSources, <PROJECT>::library2:generateDebugSources
            BUNDLE                        : :app:bundleDebug
            APK_FROM_BUNDLE               : :app:extractApksForDebug
<<<<<<< HEAD
        TEST_COMPILE_MODE             : Android tests
            CLEAN                         : <PROJECT>::app:generateDebugAndroidTestSources, <PROJECT>::app:generateDebugSources, <PROJECT>::library1:generateDebugAndroidTestSources, <PROJECT>::library1:generateDebugSources, <PROJECT>::library2:generateDebugAndroidTestSources, <PROJECT>::library2:generateDebugSources
            ASSEMBLE                      : <PROJECT>::app:assembleDebug, <PROJECT>::app:assembleDebugAndroidTest, <PROJECT>::javalib1:assemble, <PROJECT>::javalib2:assemble, <PROJECT>::library1:assembleDebug, <PROJECT>::library1:assembleDebugAndroidTest, <PROJECT>::library2:assembleDebug, <PROJECT>::library2:assembleDebugAndroidTest
            REBUILD                       : <PROJECT>::app:assembleDebug, <PROJECT>::app:assembleDebugAndroidTest, <PROJECT>::app:clean, <PROJECT>::javalib1:assemble, <PROJECT>::javalib1:clean, <PROJECT>::javalib2:assemble, <PROJECT>::javalib2:clean, <PROJECT>::library1:assembleDebug, <PROJECT>::library1:assembleDebugAndroidTest, <PROJECT>::library1:clean, <PROJECT>::library2:assembleDebug, <PROJECT>::library2:assembleDebugAndroidTest, <PROJECT>::library2:clean
            COMPILE_JAVA                  : <PROJECT>::app:compileDebugAndroidTestSources, <PROJECT>::app:compileDebugSources, <PROJECT>::javalib1:compileJava, <PROJECT>::javalib2:compileJava, <PROJECT>::library1:compileDebugAndroidTestSources, <PROJECT>::library1:compileDebugSources, <PROJECT>::library2:compileDebugAndroidTestSources, <PROJECT>::library2:compileDebugSources
            SOURCE_GEN                    : <PROJECT>::app:generateDebugAndroidTestSources, <PROJECT>::app:generateDebugSources, <PROJECT>::library1:generateDebugAndroidTestSources, <PROJECT>::library1:generateDebugSources, <PROJECT>::library2:generateDebugAndroidTestSources, <PROJECT>::library2:generateDebugSources
            BUNDLE                        : :app:bundleDebug
            APK_FROM_BUNDLE               : :app:extractApksForDebug
        TEST_COMPILE_MODE             : Unit tests
            CLEAN                         : <PROJECT>::app:createMockableJar, <PROJECT>::app:generateDebugSources, <PROJECT>::library1:createMockableJar, <PROJECT>::library1:generateDebugSources, <PROJECT>::library2:createMockableJar, <PROJECT>::library2:generateDebugSources
            ASSEMBLE                      : <PROJECT>::app:assembleDebug, <PROJECT>::app:assembleDebugUnitTest, <PROJECT>::javalib1:assemble, <PROJECT>::javalib1:testClasses, <PROJECT>::javalib2:assemble, <PROJECT>::javalib2:testClasses, <PROJECT>::library1:assembleDebug, <PROJECT>::library1:assembleDebugUnitTest, <PROJECT>::library2:assembleDebug, <PROJECT>::library2:assembleDebugUnitTest
            REBUILD                       : <PROJECT>::app:assembleDebug, <PROJECT>::app:assembleDebugUnitTest, <PROJECT>::app:clean, <PROJECT>::javalib1:assemble, <PROJECT>::javalib1:clean, <PROJECT>::javalib1:testClasses, <PROJECT>::javalib2:assemble, <PROJECT>::javalib2:clean, <PROJECT>::javalib2:testClasses, <PROJECT>::library1:assembleDebug, <PROJECT>::library1:assembleDebugUnitTest, <PROJECT>::library1:clean, <PROJECT>::library2:assembleDebug, <PROJECT>::library2:assembleDebugUnitTest, <PROJECT>::library2:clean
            COMPILE_JAVA                  : <PROJECT>::app:compileDebugUnitTestSources, <PROJECT>::javalib1:compileJava, <PROJECT>::javalib1:testClasses, <PROJECT>::javalib2:compileJava, <PROJECT>::javalib2:testClasses, <PROJECT>::library1:compileDebugUnitTestSources, <PROJECT>::library2:compileDebugUnitTestSources
            SOURCE_GEN                    : <PROJECT>::app:createMockableJar, <PROJECT>::app:generateDebugSources, <PROJECT>::library1:createMockableJar, <PROJECT>::library1:generateDebugSources, <PROJECT>::library2:createMockableJar, <PROJECT>::library2:generateDebugSources
            BUNDLE                        : :app:bundleDebug
            APK_FROM_BUNDLE               : :app:extractApksForDebug
        TEST_COMPILE_MODE             : None
            CLEAN                         : <PROJECT>::app:generateDebugSources, <PROJECT>::library1:generateDebugSources, <PROJECT>::library2:generateDebugSources
            ASSEMBLE                      : <PROJECT>::app:assembleDebug, <PROJECT>::javalib1:assemble, <PROJECT>::javalib2:assemble, <PROJECT>::library1:assembleDebug, <PROJECT>::library2:assembleDebug
            REBUILD                       : <PROJECT>::app:assembleDebug, <PROJECT>::app:clean, <PROJECT>::javalib1:assemble, <PROJECT>::javalib1:clean, <PROJECT>::javalib2:assemble, <PROJECT>::javalib2:clean, <PROJECT>::library1:assembleDebug, <PROJECT>::library1:clean, <PROJECT>::library2:assembleDebug, <PROJECT>::library2:clean
            COMPILE_JAVA                  : <PROJECT>::app:compileDebugSources, <PROJECT>::javalib1:compileJava, <PROJECT>::javalib2:compileJava, <PROJECT>::library1:compileDebugSources, <PROJECT>::library2:compileDebugSources
            SOURCE_GEN                    : <PROJECT>::app:generateDebugSources, <PROJECT>::library1:generateDebugSources, <PROJECT>::library2:generateDebugSources
            BUNDLE                        : :app:bundleDebug
            APK_FROM_BUNDLE               : :app:extractApksForDebug
=======
            BASELINE_PROFILE_GEN          : :app:generateDebugBaselineProfile
            BASELINE_PROFILE_GEN_ALL_VARIANTS       : :app:generateBaselineProfile
>>>>>>> 0d09370c
<|MERGE_RESOLUTION|>--- conflicted
+++ resolved
@@ -1765,32 +1765,5 @@
             SOURCE_GEN                    : <PROJECT>::app:createMockableJar, <PROJECT>::app:generateDebugAndroidTestSources, <PROJECT>::app:generateDebugSources, <PROJECT>::library1:createMockableJar, <PROJECT>::library1:generateDebugAndroidTestSources, <PROJECT>::library1:generateDebugSources, <PROJECT>::library2:createMockableJar, <PROJECT>::library2:generateDebugAndroidTestSources, <PROJECT>::library2:generateDebugSources
             BUNDLE                        : :app:bundleDebug
             APK_FROM_BUNDLE               : :app:extractApksForDebug
-<<<<<<< HEAD
-        TEST_COMPILE_MODE             : Android tests
-            CLEAN                         : <PROJECT>::app:generateDebugAndroidTestSources, <PROJECT>::app:generateDebugSources, <PROJECT>::library1:generateDebugAndroidTestSources, <PROJECT>::library1:generateDebugSources, <PROJECT>::library2:generateDebugAndroidTestSources, <PROJECT>::library2:generateDebugSources
-            ASSEMBLE                      : <PROJECT>::app:assembleDebug, <PROJECT>::app:assembleDebugAndroidTest, <PROJECT>::javalib1:assemble, <PROJECT>::javalib2:assemble, <PROJECT>::library1:assembleDebug, <PROJECT>::library1:assembleDebugAndroidTest, <PROJECT>::library2:assembleDebug, <PROJECT>::library2:assembleDebugAndroidTest
-            REBUILD                       : <PROJECT>::app:assembleDebug, <PROJECT>::app:assembleDebugAndroidTest, <PROJECT>::app:clean, <PROJECT>::javalib1:assemble, <PROJECT>::javalib1:clean, <PROJECT>::javalib2:assemble, <PROJECT>::javalib2:clean, <PROJECT>::library1:assembleDebug, <PROJECT>::library1:assembleDebugAndroidTest, <PROJECT>::library1:clean, <PROJECT>::library2:assembleDebug, <PROJECT>::library2:assembleDebugAndroidTest, <PROJECT>::library2:clean
-            COMPILE_JAVA                  : <PROJECT>::app:compileDebugAndroidTestSources, <PROJECT>::app:compileDebugSources, <PROJECT>::javalib1:compileJava, <PROJECT>::javalib2:compileJava, <PROJECT>::library1:compileDebugAndroidTestSources, <PROJECT>::library1:compileDebugSources, <PROJECT>::library2:compileDebugAndroidTestSources, <PROJECT>::library2:compileDebugSources
-            SOURCE_GEN                    : <PROJECT>::app:generateDebugAndroidTestSources, <PROJECT>::app:generateDebugSources, <PROJECT>::library1:generateDebugAndroidTestSources, <PROJECT>::library1:generateDebugSources, <PROJECT>::library2:generateDebugAndroidTestSources, <PROJECT>::library2:generateDebugSources
-            BUNDLE                        : :app:bundleDebug
-            APK_FROM_BUNDLE               : :app:extractApksForDebug
-        TEST_COMPILE_MODE             : Unit tests
-            CLEAN                         : <PROJECT>::app:createMockableJar, <PROJECT>::app:generateDebugSources, <PROJECT>::library1:createMockableJar, <PROJECT>::library1:generateDebugSources, <PROJECT>::library2:createMockableJar, <PROJECT>::library2:generateDebugSources
-            ASSEMBLE                      : <PROJECT>::app:assembleDebug, <PROJECT>::app:assembleDebugUnitTest, <PROJECT>::javalib1:assemble, <PROJECT>::javalib1:testClasses, <PROJECT>::javalib2:assemble, <PROJECT>::javalib2:testClasses, <PROJECT>::library1:assembleDebug, <PROJECT>::library1:assembleDebugUnitTest, <PROJECT>::library2:assembleDebug, <PROJECT>::library2:assembleDebugUnitTest
-            REBUILD                       : <PROJECT>::app:assembleDebug, <PROJECT>::app:assembleDebugUnitTest, <PROJECT>::app:clean, <PROJECT>::javalib1:assemble, <PROJECT>::javalib1:clean, <PROJECT>::javalib1:testClasses, <PROJECT>::javalib2:assemble, <PROJECT>::javalib2:clean, <PROJECT>::javalib2:testClasses, <PROJECT>::library1:assembleDebug, <PROJECT>::library1:assembleDebugUnitTest, <PROJECT>::library1:clean, <PROJECT>::library2:assembleDebug, <PROJECT>::library2:assembleDebugUnitTest, <PROJECT>::library2:clean
-            COMPILE_JAVA                  : <PROJECT>::app:compileDebugUnitTestSources, <PROJECT>::javalib1:compileJava, <PROJECT>::javalib1:testClasses, <PROJECT>::javalib2:compileJava, <PROJECT>::javalib2:testClasses, <PROJECT>::library1:compileDebugUnitTestSources, <PROJECT>::library2:compileDebugUnitTestSources
-            SOURCE_GEN                    : <PROJECT>::app:createMockableJar, <PROJECT>::app:generateDebugSources, <PROJECT>::library1:createMockableJar, <PROJECT>::library1:generateDebugSources, <PROJECT>::library2:createMockableJar, <PROJECT>::library2:generateDebugSources
-            BUNDLE                        : :app:bundleDebug
-            APK_FROM_BUNDLE               : :app:extractApksForDebug
-        TEST_COMPILE_MODE             : None
-            CLEAN                         : <PROJECT>::app:generateDebugSources, <PROJECT>::library1:generateDebugSources, <PROJECT>::library2:generateDebugSources
-            ASSEMBLE                      : <PROJECT>::app:assembleDebug, <PROJECT>::javalib1:assemble, <PROJECT>::javalib2:assemble, <PROJECT>::library1:assembleDebug, <PROJECT>::library2:assembleDebug
-            REBUILD                       : <PROJECT>::app:assembleDebug, <PROJECT>::app:clean, <PROJECT>::javalib1:assemble, <PROJECT>::javalib1:clean, <PROJECT>::javalib2:assemble, <PROJECT>::javalib2:clean, <PROJECT>::library1:assembleDebug, <PROJECT>::library1:clean, <PROJECT>::library2:assembleDebug, <PROJECT>::library2:clean
-            COMPILE_JAVA                  : <PROJECT>::app:compileDebugSources, <PROJECT>::javalib1:compileJava, <PROJECT>::javalib2:compileJava, <PROJECT>::library1:compileDebugSources, <PROJECT>::library2:compileDebugSources
-            SOURCE_GEN                    : <PROJECT>::app:generateDebugSources, <PROJECT>::library1:generateDebugSources, <PROJECT>::library2:generateDebugSources
-            BUNDLE                        : :app:bundleDebug
-            APK_FROM_BUNDLE               : :app:extractApksForDebug
-=======
             BASELINE_PROFILE_GEN          : :app:generateDebugBaselineProfile
-            BASELINE_PROFILE_GEN_ALL_VARIANTS       : :app:generateBaselineProfile
->>>>>>> 0d09370c
+            BASELINE_PROFILE_GEN_ALL_VARIANTS       : :app:generateBaselineProfile