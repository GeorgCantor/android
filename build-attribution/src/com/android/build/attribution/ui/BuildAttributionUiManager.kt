/*
 * Copyright (C) 2019 The Android Open Source Project
 *
 * Licensed under the Apache License, Version 2.0 (the "License");
 * you may not use this file except in compliance with the License.
 * You may obtain a copy of the License at
 *
 *      http://www.apache.org/licenses/LICENSE-2.0
 *
 * Unless required by applicable law or agreed to in writing, software
 * distributed under the License is distributed on an "AS IS" BASIS,
 * WITHOUT WARRANTIES OR CONDITIONS OF ANY KIND, either express or implied.
 * See the License for the specific language governing permissions and
 * limitations under the License.
 */
package com.android.build.attribution.ui

import com.android.annotations.concurrency.UiThread
import com.android.build.attribution.BuildAnalyzerNotificationManager
import com.android.build.attribution.BuildAttributionStateReporter
import com.android.build.attribution.BuildAttributionStateReporterImpl
import com.android.build.attribution.BuildAttributionWarningsFilter
import com.android.build.attribution.analyzers.ConfigurationCachingCompatibilityProjectResult
<<<<<<< HEAD
=======
import com.android.build.attribution.analyzers.DownloadsAnalyzer
>>>>>>> b5f40ffd
import com.android.build.attribution.analyzers.JetifierUsageAnalyzerResult
import com.android.build.attribution.ui.analytics.BuildAttributionUiAnalytics
import com.android.build.attribution.ui.controllers.BuildAnalyzerViewController
import com.android.build.attribution.ui.controllers.TaskIssueReporter
import com.android.build.attribution.ui.controllers.TaskIssueReporterImpl
import com.android.build.attribution.ui.data.AnnotationProcessorsReport
import com.android.build.attribution.ui.data.BuildAttributionReportUiData
import com.android.build.attribution.ui.data.BuildSummary
import com.android.build.attribution.ui.data.ConfigurationUiData
import com.android.build.attribution.ui.data.CriticalPathPluginsUiData
import com.android.build.attribution.ui.data.CriticalPathTasksUiData
<<<<<<< HEAD
=======
import com.android.build.attribution.ui.data.DownloadsSummaryUIData
>>>>>>> b5f40ffd
import com.android.build.attribution.ui.data.TaskIssuesGroup
import com.android.build.attribution.ui.model.BuildAnalyzerViewModel
import com.android.build.attribution.ui.view.BuildAnalyzerComboBoxView
import com.android.tools.idea.gradle.project.build.invoker.GradleBuildInvoker
import com.google.common.annotations.VisibleForTesting
import com.intellij.build.BuildContentManager
import com.intellij.ide.ui.LafManagerListener
import com.intellij.openapi.Disposable
import com.intellij.openapi.application.ApplicationManager
import com.intellij.openapi.project.Project
import com.intellij.openapi.ui.ComponentContainer
import com.intellij.openapi.util.Disposer
import com.intellij.ui.content.Content
import com.intellij.ui.content.ContentManager
import com.intellij.ui.content.ContentManagerEvent
import com.intellij.ui.content.ContentManagerListener
import com.intellij.ui.content.impl.ContentImpl
import com.intellij.util.ui.JBUI
import com.intellij.util.ui.components.BorderLayoutPanel
import java.awt.BorderLayout
import javax.swing.JComponent
import javax.swing.JLabel
import javax.swing.JPanel
import javax.swing.SwingConstants

interface BuildAttributionUiManager : Disposable {
  fun showNewReport(reportUiData: BuildAttributionReportUiData, buildSessionId: String)
  fun onBuildFailure(buildSessionId: String)
  fun openTab(eventSource: BuildAttributionUiAnalytics.TabOpenEventSource)
  fun requestOpenTabWhenDataReady(eventSource: BuildAttributionUiAnalytics.TabOpenEventSource)
  fun hasDataToShow(): Boolean
  val stateReporter: BuildAttributionStateReporter

  companion object {
    fun getInstance(project: Project): BuildAttributionUiManager {
      return project.getService(BuildAttributionUiManager::class.java)
    }
  }
}

/**
 * This class is responsible for creating, opening and properly disposing of Build attribution UI.
 */
class BuildAttributionUiManagerImpl(
  private val project: Project
) : BuildAttributionUiManager {


  @VisibleForTesting
  var buildAttributionView: ComponentContainer? = null

  @VisibleForTesting
  var buildContent: Content? = null

  override val stateReporter: BuildAttributionStateReporterImpl by lazy { BuildAttributionStateReporterImpl(project, this) }

  private var contentManager: ContentManager? = null

  private var openRequest: OpenRequest = OpenRequest.NO_REQUEST

  private val contentManagerListener = object : ContentManagerListener {
    override fun selectionChanged(event: ContentManagerEvent) {
      if (event.content !== buildContent) {
        return
      }
      if (event.operation == ContentManagerEvent.ContentOperation.add) {
        uiAnalytics.tabOpened()
      }
      else if (event.operation == ContentManagerEvent.ContentOperation.remove) {
        uiAnalytics.tabHidden()
      }
    }
  }

  private val uiAnalytics = BuildAttributionUiAnalytics(
    project,
    uiSizeProvider = { buildAttributionView?.component?.size }
  )
<<<<<<< HEAD
=======

  private val notificationManager = BuildAnalyzerNotificationManager(project, uiAnalytics)
>>>>>>> b5f40ffd

  private lateinit var reportUiData: BuildAttributionReportUiData

  init {
    Disposer.register(project, this)
    project.messageBus.connect(this).subscribe(
      BuildAttributionStateReporter.FEATURE_STATE_TOPIC,
      object : BuildAttributionStateReporter.Notifier {
        override fun stateUpdated(newState: BuildAttributionStateReporter.State) {
          if (newState == BuildAttributionStateReporter.State.REPORT_DATA_READY && openRequest.shouldOpen) {
            openTab(openRequest.eventSource)
            openRequest = OpenRequest.NO_REQUEST
          }
        }
      })
    ApplicationManager.getApplication().messageBus.connect(this)
      .subscribe(LafManagerListener.TOPIC, LafManagerListener { reInitReportUI() })
  }

  override fun showNewReport(reportUiData: BuildAttributionReportUiData, buildSessionId: String) {
    this.reportUiData = reportUiData
    invokeLaterIfNotDisposed {
      uiAnalytics.newReportSessionId(buildSessionId)
      updateReportUI()
      stateReporter.setStateDataExist()
      notificationManager.showToolWindowBalloonIfNeeded(this.reportUiData) {
        openTab(BuildAttributionUiAnalytics.TabOpenEventSource.BALLOON_LINK)
        (buildAttributionView as? NewViewComponentContainer)?.let {
          it.model.selectedData = BuildAnalyzerViewModel.DataSet.WARNINGS
        }
      }
    }
  }

  override fun onBuildFailure(buildSessionId: String) {
    this.reportUiData = failedBuildReportData()
    invokeLaterIfNotDisposed {
      uiAnalytics.newReportSessionId(buildSessionId)
      updateReportUI()
    }
  }

  private fun failedBuildReportData(): BuildAttributionReportUiData {
    return object : BuildAttributionReportUiData {
      override val successfulBuild: Boolean
        get() = false
      override val buildRequest: GradleBuildInvoker.Request
        get() = throw UnsupportedOperationException("Shouldn't be called on this object")
      override val buildSummary: BuildSummary
        get() = throw UnsupportedOperationException("Shouldn't be called on this object")
      override val criticalPathTasks: CriticalPathTasksUiData
        get() = throw UnsupportedOperationException("Shouldn't be called on this object")
      override val criticalPathPlugins: CriticalPathPluginsUiData
        get() = throw UnsupportedOperationException("Shouldn't be called on this object")
      override val issues: List<TaskIssuesGroup>
        get() = throw UnsupportedOperationException("Shouldn't be called on this object")
      override val configurationTime: ConfigurationUiData
        get() = throw UnsupportedOperationException("Shouldn't be called on this object")
      override val annotationProcessors: AnnotationProcessorsReport
        get() = throw UnsupportedOperationException("Shouldn't be called on this object")
      override val confCachingData: ConfigurationCachingCompatibilityProjectResult
        get() = throw UnsupportedOperationException("Shouldn't be called on this object")
      override val jetifierData: JetifierUsageAnalyzerResult
        get() = throw UnsupportedOperationException("Shouldn't be called on this object")
      override val downloadsData: DownloadsAnalyzer.Result
        get() = throw UnsupportedOperationException("Shouldn't be called on this object")

    }
  }

  override fun onBuildFailure(buildSessionId: String) {
    this.reportUiData = failedBuildReportData()
    invokeLaterIfNotDisposed {
      uiAnalytics.newReportSessionId(buildSessionId)
      updateReportUI()
    }
  }

  private fun failedBuildReportData(): BuildAttributionReportUiData {
    return object : BuildAttributionReportUiData {
      override val successfulBuild: Boolean
        get() = false
      override val buildRequest: GradleBuildInvoker.Request
        get() = throw UnsupportedOperationException("Shouldn't be called on this object")
      override val buildSummary: BuildSummary
        get() = throw UnsupportedOperationException("Shouldn't be called on this object")
      override val criticalPathTasks: CriticalPathTasksUiData
        get() = throw UnsupportedOperationException("Shouldn't be called on this object")
      override val criticalPathPlugins: CriticalPathPluginsUiData
        get() = throw UnsupportedOperationException("Shouldn't be called on this object")
      override val issues: List<TaskIssuesGroup>
        get() = throw UnsupportedOperationException("Shouldn't be called on this object")
      override val configurationTime: ConfigurationUiData
        get() = throw UnsupportedOperationException("Shouldn't be called on this object")
      override val annotationProcessors: AnnotationProcessorsReport
        get() = throw UnsupportedOperationException("Shouldn't be called on this object")
      override val confCachingData: ConfigurationCachingCompatibilityProjectResult
        get() = throw UnsupportedOperationException("Shouldn't be called on this object")
      override val jetifierData: JetifierUsageAnalyzerResult
        get() = throw UnsupportedOperationException("Shouldn't be called on this object")
    }
  }

  @UiThread
  private fun updateReportUI() {
    val content = buildContent
    if (content != null && content.isValid) {
      // Tab is open, replace UI for both successful and failed builds.
      createNewView()
      content.replaceContentView()
    }
    else if (reportUiData.successfulBuild) {
      // Tab is closed, create new tab only in successful build case.
      createNewView()
      createNewTab()
    }
    if (reportUiData.shouldAutoOpenTab()) {
      openTab(BuildAttributionUiAnalytics.TabOpenEventSource.AUTO_OPEN)
    }
<<<<<<< HEAD
=======
  }

  @UiThread
  private fun reInitReportUI() {
    val content = buildContent
    if (content != null && content.isValid) {
      buildAttributionView?.let { view ->
        (view as? NewViewComponentContainer)?.reInitUi()
        content.component.removeAll()
        content.component.add(view.component, BorderLayout.CENTER)
      }
    }
>>>>>>> b5f40ffd
  }

  private fun createNewView() {
    buildAttributionView?.let { existingView -> Disposer.dispose(existingView) }
    if (reportUiData.successfulBuild) {
      val issueReporter = TaskIssueReporterImpl(reportUiData, project, uiAnalytics)
      buildAttributionView = NewViewComponentContainer(reportUiData, project, issueReporter, uiAnalytics)
    }
    else {
      buildAttributionView = BuildFailureViewComponentContainer()
    }
  }

  private fun Content.replaceContentView() {
    buildAttributionView?.let { view ->
      component.removeAll()
      component.add(view.component, BorderLayout.CENTER)
      Disposer.register(this, view)
      uiAnalytics.buildReportReplaced()
    }
  }

  private fun createNewTab() {
    buildAttributionView?.let { view ->
      buildContent = ContentImpl(BorderLayoutPanel(), "Build Analyzer", true).also { content ->
        content.component.add(view.component, BorderLayout.CENTER)
        Disposer.register(this, content)
        Disposer.register(content, view)
        // When tab is getting closed (and disposed) we want to release the reference on the view.
        Disposer.register(content, Disposable { onContentClosed() })
        project.getService(BuildContentManager::class.java).addContent(content)
        uiAnalytics.tabCreated()
        contentManager = content.manager
        contentManager?.addContentManagerListener(contentManagerListener)
      }
    }
  }

  private fun onContentClosed() {
    uiAnalytics.tabClosed()
    cleanUp()
  }

  private fun cleanUp() {
    contentManager?.removeContentManagerListener(contentManagerListener)
    contentManager = null
    buildAttributionView = null
    buildContent = null
  }

  override fun openTab(eventSource: BuildAttributionUiAnalytics.TabOpenEventSource) {
    if (hasDataToShow()) {
      invokeLaterIfNotDisposed {
        if (buildContent?.isValid != true) {
          createNewView()
          createNewTab()
        }
        uiAnalytics.registerOpenEventSource(eventSource)
        contentManager!!.setSelectedContent(buildContent!!, true, true)
        BuildContentManager.getInstance(project).getOrCreateToolWindow().show {}
      }
    }
  }

  override fun requestOpenTabWhenDataReady(eventSource: BuildAttributionUiAnalytics.TabOpenEventSource) {
    if (stateReporter.currentState() == BuildAttributionStateReporter.State.REPORT_DATA_READY) {
      openTab(eventSource)
    }
    else {
      openRequest = OpenRequest.requestFrom(eventSource)
    }
  }

  override fun hasDataToShow(): Boolean = this::reportUiData.isInitialized && this.reportUiData.successfulBuild

  override fun dispose() = cleanUp()

<<<<<<< HEAD
  private fun invokeLaterIfNotDisposed(runnable: () -> Unit) = ApplicationManager.getApplication().invokeLater(
    runnable,
    { project.isDisposed }
  )
=======
  private fun invokeLaterIfNotDisposed(runnable: () -> Unit) = project.invokeLaterIfNotDisposed(runnable)
>>>>>>> b5f40ffd
}

fun Project.invokeLaterIfNotDisposed(runnable: () -> Unit) = ApplicationManager.getApplication().invokeLater(
  runnable
) { this.isDisposed }

private class NewViewComponentContainer(
  uiData: BuildAttributionReportUiData,
  project: Project,
  issueReporter: TaskIssueReporter,
  uiAnalytics: BuildAttributionUiAnalytics
) : ComponentContainer {
  val model = BuildAnalyzerViewModel(uiData, BuildAttributionWarningsFilter.getInstance(project))
  private val controller = BuildAnalyzerViewController(model, project, uiAnalytics, issueReporter)
  private var view = createView()

<<<<<<< HEAD
  init {
    val model = BuildAnalyzerViewModel(uiData, BuildAttributionWarningsFilter.getInstance(project))
    val controller = BuildAnalyzerViewController(model, project, uiAnalytics, issueReporter)
    view = BuildAnalyzerComboBoxView(model, controller, this)
=======
  fun reInitUi() {
    Disposer.dispose(view)
    view = createView()
>>>>>>> b5f40ffd
  }

  private fun createView() = BuildAnalyzerComboBoxView(model, controller).also { view -> Disposer.register(this, view) }

  override fun getPreferredFocusableComponent(): JComponent = component

  override fun getComponent(): JComponent = view.wholePanel

  override fun dispose() = Unit
}

private class BuildFailureViewComponentContainer : ComponentContainer {

  override fun getPreferredFocusableComponent(): JComponent = component

  override fun getComponent(): JComponent = JPanel().apply {
    layout = BorderLayout(5, 5)
    name = "Build failure empty view"
    border = JBUI.Borders.empty(20)
    add(JLabel(warningIcon()).apply { verticalAlignment = SwingConstants.TOP }, BorderLayout.WEST)
    add(htmlTextLabelWithFixedLines("""
      The Build Analyzer isn't able to analyze your build as the most recent build failed.<br>
      Please address any warnings in the Build Output window and rebuild your project.<br>
    """.trimIndent()), BorderLayout.CENTER)
  }

  override fun dispose() = Unit
}

private data class OpenRequest(
  val shouldOpen: Boolean,
  val eventSource: BuildAttributionUiAnalytics.TabOpenEventSource
) {
  companion object {
    val NO_REQUEST = OpenRequest(false, BuildAttributionUiAnalytics.TabOpenEventSource.TAB_HEADER)
    fun requestFrom(eventSource: BuildAttributionUiAnalytics.TabOpenEventSource) = OpenRequest(true, eventSource)
  }
}

private fun BuildAttributionReportUiData.shouldAutoOpenTab() : Boolean = when {
  successfulBuild && jetifierData.checkJetifierBuild -> true
  else -> false
}<|MERGE_RESOLUTION|>--- conflicted
+++ resolved
@@ -21,10 +21,7 @@
 import com.android.build.attribution.BuildAttributionStateReporterImpl
 import com.android.build.attribution.BuildAttributionWarningsFilter
 import com.android.build.attribution.analyzers.ConfigurationCachingCompatibilityProjectResult
-<<<<<<< HEAD
-=======
 import com.android.build.attribution.analyzers.DownloadsAnalyzer
->>>>>>> b5f40ffd
 import com.android.build.attribution.analyzers.JetifierUsageAnalyzerResult
 import com.android.build.attribution.ui.analytics.BuildAttributionUiAnalytics
 import com.android.build.attribution.ui.controllers.BuildAnalyzerViewController
@@ -36,10 +33,6 @@
 import com.android.build.attribution.ui.data.ConfigurationUiData
 import com.android.build.attribution.ui.data.CriticalPathPluginsUiData
 import com.android.build.attribution.ui.data.CriticalPathTasksUiData
-<<<<<<< HEAD
-=======
-import com.android.build.attribution.ui.data.DownloadsSummaryUIData
->>>>>>> b5f40ffd
 import com.android.build.attribution.ui.data.TaskIssuesGroup
 import com.android.build.attribution.ui.model.BuildAnalyzerViewModel
 import com.android.build.attribution.ui.view.BuildAnalyzerComboBoxView
@@ -118,11 +111,8 @@
     project,
     uiSizeProvider = { buildAttributionView?.component?.size }
   )
-<<<<<<< HEAD
-=======
 
   private val notificationManager = BuildAnalyzerNotificationManager(project, uiAnalytics)
->>>>>>> b5f40ffd
 
   private lateinit var reportUiData: BuildAttributionReportUiData
 
@@ -193,39 +183,6 @@
     }
   }
 
-  override fun onBuildFailure(buildSessionId: String) {
-    this.reportUiData = failedBuildReportData()
-    invokeLaterIfNotDisposed {
-      uiAnalytics.newReportSessionId(buildSessionId)
-      updateReportUI()
-    }
-  }
-
-  private fun failedBuildReportData(): BuildAttributionReportUiData {
-    return object : BuildAttributionReportUiData {
-      override val successfulBuild: Boolean
-        get() = false
-      override val buildRequest: GradleBuildInvoker.Request
-        get() = throw UnsupportedOperationException("Shouldn't be called on this object")
-      override val buildSummary: BuildSummary
-        get() = throw UnsupportedOperationException("Shouldn't be called on this object")
-      override val criticalPathTasks: CriticalPathTasksUiData
-        get() = throw UnsupportedOperationException("Shouldn't be called on this object")
-      override val criticalPathPlugins: CriticalPathPluginsUiData
-        get() = throw UnsupportedOperationException("Shouldn't be called on this object")
-      override val issues: List<TaskIssuesGroup>
-        get() = throw UnsupportedOperationException("Shouldn't be called on this object")
-      override val configurationTime: ConfigurationUiData
-        get() = throw UnsupportedOperationException("Shouldn't be called on this object")
-      override val annotationProcessors: AnnotationProcessorsReport
-        get() = throw UnsupportedOperationException("Shouldn't be called on this object")
-      override val confCachingData: ConfigurationCachingCompatibilityProjectResult
-        get() = throw UnsupportedOperationException("Shouldn't be called on this object")
-      override val jetifierData: JetifierUsageAnalyzerResult
-        get() = throw UnsupportedOperationException("Shouldn't be called on this object")
-    }
-  }
-
   @UiThread
   private fun updateReportUI() {
     val content = buildContent
@@ -242,8 +199,6 @@
     if (reportUiData.shouldAutoOpenTab()) {
       openTab(BuildAttributionUiAnalytics.TabOpenEventSource.AUTO_OPEN)
     }
-<<<<<<< HEAD
-=======
   }
 
   @UiThread
@@ -256,7 +211,6 @@
         content.component.add(view.component, BorderLayout.CENTER)
       }
     }
->>>>>>> b5f40ffd
   }
 
   private fun createNewView() {
@@ -334,14 +288,7 @@
 
   override fun dispose() = cleanUp()
 
-<<<<<<< HEAD
-  private fun invokeLaterIfNotDisposed(runnable: () -> Unit) = ApplicationManager.getApplication().invokeLater(
-    runnable,
-    { project.isDisposed }
-  )
-=======
   private fun invokeLaterIfNotDisposed(runnable: () -> Unit) = project.invokeLaterIfNotDisposed(runnable)
->>>>>>> b5f40ffd
 }
 
 fun Project.invokeLaterIfNotDisposed(runnable: () -> Unit) = ApplicationManager.getApplication().invokeLater(
@@ -358,16 +305,9 @@
   private val controller = BuildAnalyzerViewController(model, project, uiAnalytics, issueReporter)
   private var view = createView()
 
-<<<<<<< HEAD
-  init {
-    val model = BuildAnalyzerViewModel(uiData, BuildAttributionWarningsFilter.getInstance(project))
-    val controller = BuildAnalyzerViewController(model, project, uiAnalytics, issueReporter)
-    view = BuildAnalyzerComboBoxView(model, controller, this)
-=======
   fun reInitUi() {
     Disposer.dispose(view)
     view = createView()
->>>>>>> b5f40ffd
   }
 
   private fun createView() = BuildAnalyzerComboBoxView(model, controller).also { view -> Disposer.register(this, view) }
