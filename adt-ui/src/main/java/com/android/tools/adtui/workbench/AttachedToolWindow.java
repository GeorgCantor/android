--- conflicted
+++ resolved
@@ -72,7 +72,7 @@
   private boolean myAutoHideOpen;
   private int myToolOrder;
 
-  AttachedToolWindow(@NotNull ToolWindowDefinition<T> definition,
+  public AttachedToolWindow(@NotNull ToolWindowDefinition<T> definition,
                             @NotNull ButtonDragListener<T> dragListener,
                             @NotNull String workBenchName,
                             @NotNull SideModel<T> model) {
@@ -416,7 +416,7 @@
     private final Component myDragImage;
     private final Point myDragPoint;
 
-    DragEvent(@NotNull MouseEvent mouseEvent, @NotNull Component dragImage, @NotNull Point dragPoint) {
+    public DragEvent(@NotNull MouseEvent mouseEvent, @NotNull Component dragImage, @NotNull Point dragPoint) {
       myMouseEvent = mouseEvent;
       myDragImage = dragImage;
       myDragPoint = dragPoint;
@@ -458,7 +458,7 @@
     private JLabel myDragImage;
     private Point myStartDragPosition;
 
-    MinimizedButton(@NotNull String title, @NotNull Icon icon, @NotNull AttachedToolWindow toolWindow) {
+    public MinimizedButton(@NotNull String title, @NotNull Icon icon, @NotNull AttachedToolWindow toolWindow) {
       super(title, icon);
       myToolWindow = toolWindow;
       setBorder(BorderFactory.createEmptyBorder(5, 5, 0, 5));
@@ -585,7 +585,7 @@
   }
 
   private class SearchAction extends AnAction {
-    SearchAction() {
+    public SearchAction() {
       super("Search");
       Presentation presentation = getTemplatePresentation();
       presentation.setIcon(AllIcons.Actions.Find);
@@ -598,15 +598,8 @@
   }
 
   private class GearAction extends AnAction {
-<<<<<<< HEAD
-    GearAction() {
-      super("More Options");
-      Presentation presentation = getTemplatePresentation();
-      presentation.setIcon(AllIcons.General.GearPlain);
-=======
     public GearAction() {
       super("More Options", null, AllIcons.General.GearPlain);
->>>>>>> 2cd46877
     }
 
     @Override
@@ -624,23 +617,8 @@
   }
 
   private class HideAction extends AnAction {
-<<<<<<< HEAD
-    HideAction() {
-      super(UIBundle.message("tool.window.hide.action.name"));
-      update(getTemplatePresentation());
-    }
-
-    @Override
-    public void update(@NotNull AnActionEvent event) {
-      update(event.getPresentation());
-    }
-
-    private void update(@NotNull Presentation presentation) {
-      presentation.setIcon(AllIcons.General.HideToolWindow);
-=======
     public HideAction() {
       super(UIBundle.message("tool.window.hide.action.name"), null, AllIcons.General.HideToolWindow);
->>>>>>> 2cd46877
     }
 
     @Override
@@ -652,18 +630,18 @@
   private class TogglePropertyTypeAction extends ToggleAction {
     private final PropertyType myProperty;
 
-    TogglePropertyTypeAction(@NotNull PropertyType property, @NotNull String text) {
+    public TogglePropertyTypeAction(@NotNull PropertyType property, @NotNull String text) {
       super(text);
       myProperty = property;
     }
 
-    TogglePropertyTypeAction(@NotNull PropertyType property, @NotNull AnAction action) {
+    public TogglePropertyTypeAction(@NotNull PropertyType property, @NotNull AnAction action) {
       myProperty = property;
       copyFrom(action);
     }
 
     @Override
-    public boolean isSelected(@NotNull AnActionEvent event) {
+    public boolean isSelected(AnActionEvent event) {
       return getProperty(myProperty);
     }
 
@@ -674,16 +652,16 @@
   }
 
   private class ToggleOppositePropertyTypeAction extends TogglePropertyTypeAction {
-    ToggleOppositePropertyTypeAction(@NotNull PropertyType property, @NotNull String text) {
+    public ToggleOppositePropertyTypeAction(@NotNull PropertyType property, @NotNull String text) {
       super(property, text);
     }
 
-    ToggleOppositePropertyTypeAction(@NotNull PropertyType property, @NotNull AnAction action) {
+    public ToggleOppositePropertyTypeAction(@NotNull PropertyType property, @NotNull AnAction action) {
       super(property, action);
     }
 
     @Override
-    public boolean isSelected(@NotNull AnActionEvent event) {
+    public boolean isSelected(AnActionEvent event) {
       return !super.isSelected(event);
     }
 
@@ -694,7 +672,7 @@
   }
 
   private class SwapAction extends AnAction {
-    SwapAction() {
+    public SwapAction() {
       super("Swap");
     }
 
@@ -713,7 +691,7 @@
       addKeyboardListener(this);
       addDocumentListener(new DocumentAdapter() {
         @Override
-        protected void textChanged(@NotNull DocumentEvent e) {
+        protected void textChanged(DocumentEvent e) {
           if (myContent != null) {
             myContent.setFilter(getText().trim());
           }
