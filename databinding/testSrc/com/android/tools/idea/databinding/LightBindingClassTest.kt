/*
 * Copyright (C) 2019 The Android Open Source Project
 *
 * Licensed under the Apache License, Version 2.0 (the "License");
 * you may not use this file except in compliance with the License.
 * You may obtain a copy of the License at
 *
 *      http://www.apache.org/licenses/LICENSE-2.0
 *
 * Unless required by applicable law or agreed to in writing, software
 * distributed under the License is distributed on an "AS IS" BASIS,
 * WITHOUT WARRANTIES OR CONDITIONS OF ANY KIND, either express or implied.
 * See the License for the specific language governing permissions and
 * limitations under the License.
 */
package com.android.tools.idea.databinding

import com.android.resources.ResourceUrl
import com.android.tools.idea.databinding.module.LayoutBindingModuleCache
import com.android.tools.idea.databinding.psiclass.LightBindingClass
import com.android.tools.idea.databinding.util.DataBindingUtil
import com.android.tools.idea.databinding.util.LayoutBindingTypeUtil
import com.android.tools.idea.databinding.util.isViewBindingEnabled
import com.android.tools.idea.databinding.utils.assertExpected
import com.android.tools.idea.databinding.viewbinding.LightViewBindingClassTest
import com.android.tools.idea.res.StudioResourceRepositoryManager
import com.android.tools.idea.testing.AndroidProjectRule
import com.android.tools.idea.testing.findClass
import com.android.tools.idea.util.androidFacet
import com.google.common.truth.Truth.assertThat
import com.intellij.codeInsight.NullableNotNullManager
import com.intellij.lang.jvm.JvmModifier
import com.intellij.openapi.command.WriteCommandAction
import com.intellij.openapi.util.TextRange
import com.intellij.psi.PsiDocumentManager
import com.intellij.psi.PsiField
import com.intellij.psi.PsiFile
import com.intellij.psi.PsiModifier
import com.intellij.psi.PsiParameter
import com.intellij.psi.impl.source.PsiClassReferenceType
import com.intellij.psi.util.PsiTreeUtil
import com.intellij.psi.xml.XmlAttribute
import com.intellij.psi.xml.XmlElement
import com.intellij.psi.xml.XmlTag
import com.intellij.testFramework.DumbModeTestUtils
import com.intellij.testFramework.EdtRule
import com.intellij.testFramework.RunsInEdt
import com.intellij.testFramework.fixtures.JavaCodeInsightTestFixture
import org.junit.Before
import org.junit.Rule
import org.junit.Test
import org.junit.rules.RuleChain

/** Tests that verify that navigating between data binding components. */
@RunsInEdt
class LightBindingClassTest {
  private val projectRule = AndroidProjectRule.onDisk()

  // We want to run tests on EDT, but we also need to make sure the project rule is not initialized
  // on EDT.
  @get:Rule val ruleChain = RuleChain.outerRule(projectRule).around(EdtRule())!!

  /**
   * Expose the underlying project rule fixture directly.
   *
   * We know that the underlying fixture is a [JavaCodeInsightTestFixture] because our
   * [AndroidProjectRule] is initialized to use the disk.
   */
  private val fixture
    get() = projectRule.fixture as JavaCodeInsightTestFixture

  private val facet
    get() = projectRule.module.androidFacet!!

  private val project
    get() = projectRule.project

  private fun insertXml(psiFile: PsiFile, offset: Int, xml: String) {
    val documentManager = PsiDocumentManager.getInstance(project)
    val document = documentManager.getDocument(psiFile)!!
    WriteCommandAction.runWriteCommandAction(project) {
      document.insertString(offset, xml)
      documentManager.commitDocument(document)
    }
    projectRule.waitForResourceRepositoryUpdates()
  }

  private fun deleteXml(psiFile: PsiFile, range: TextRange) {
    val documentManager = PsiDocumentManager.getInstance(project)
    val document = documentManager.getDocument(psiFile)!!
    WriteCommandAction.runWriteCommandAction(project) {
      document.deleteString(range.startOffset, range.endOffset)
      documentManager.commitDocument(document)
    }
    projectRule.waitForResourceRepositoryUpdates()
  }

  private fun updateXml(psiFile: PsiFile, range: TextRange, xml: String) {
    val documentManager = PsiDocumentManager.getInstance(project)
    val document = documentManager.getDocument(psiFile)!!
    WriteCommandAction.runWriteCommandAction(project) {
      document.replaceString(range.startOffset, range.endOffset, xml)
      documentManager.commitDocument(document)
    }
    projectRule.waitForResourceRepositoryUpdates()
  }

  private inline fun <reified X : XmlElement> findChild(
    psiFile: PsiFile,
    predicate: (X) -> Boolean
  ): X {
    return findChildren(psiFile, predicate).first()
  }

  private inline fun <reified X : XmlElement> findChildren(
    psiFile: PsiFile,
    predicate: (X) -> Boolean
  ): Array<X> {
    return PsiTreeUtil.findChildrenOfType(psiFile, X::class.java)
      .filterIsInstance<X>()
      .filter(predicate)
      .toTypedArray()
  }

  private fun verifyLightFieldsMatchXml(fields: List<PsiField>, vararg tags: XmlTag) {
    val fieldIds = fields.map(PsiField::getName).toList()
    val tagIds =
      tags
        .map { tag -> tag.getAttribute("android:id")!!.value!! }
        .map { id -> DataBindingUtil.convertAndroidIdToJavaFieldName(ResourceUrl.parse(id)!!.name) }
        .toList()
    assertThat(fieldIds).isEqualTo(tagIds)
  }

  @Before
  fun setUp() {
    fixture.addFileToProject(
      "AndroidManifest.xml",
      """
      <?xml version="1.0" encoding="utf-8"?>
      <manifest xmlns:android="http://schemas.android.com/apk/res/android" package="test.db">
        <application />
      </manifest>
    """
        .trimIndent()
    )

    // Add fake "View" and "ViewDataBinding" classes to this project so the light binding class can
    // resolve its super class
    val mode = DataBindingMode.ANDROIDX
    with(
      fixture.addFileToProject(
        "src/android/view/View.java",
        // language=java
        """
        package android.view;

        public abstract class View {}
      """
          .trimIndent()
      )
    ) {
      fixture.allowTreeAccessForFile(this.virtualFile)
    }

    val databindingPackage = mode.packageName.removeSuffix(".") // Without trailing '.'
    with(
      fixture.addFileToProject(
        "src/${databindingPackage.replace('.', '/')}/ViewDataBinding.java",
        // language=java
        """
        package $databindingPackage;

        import android.view.View;

        public abstract class ViewDataBinding {
          void executePendingBindings() { }
          View getRoot() { return null; }
        }
      """
          .trimIndent()
      )
    ) {
      fixture.allowTreeAccessForFile(this.virtualFile)
    }
    LayoutBindingModuleCache.getInstance(facet).dataBindingMode = mode
  }

  @Test
  fun lightClassConstructorIsPrivate() {
    val file =
      fixture.addFileToProject(
        "res/layout/activity_main.xml",
        """
      <?xml version="1.0" encoding="utf-8"?>
      <layout xmlns:android="http://schemas.android.com/apk/res/android">
        <LinearLayout />
      </layout>
    """
          .trimIndent()
      )
    val context = fixture.addClass("public class MainActivity {}")

    val binding =
      fixture.findClass("test.db.databinding.ActivityMainBinding", context) as LightBindingClass
    assertThat(binding.constructors).hasLength(1)
    assertThat(binding.constructors.first().hasModifier(JvmModifier.PRIVATE))
  }

  @Test
  fun lightClassContainsFieldByIndex() {
    val file =
      fixture.addFileToProject(
        "res/layout/activity_main.xml",
        """
      <?xml version="1.0" encoding="utf-8"?>
      <layout xmlns:android="http://schemas.android.com/apk/res/android">
        <LinearLayout
            android:id="@+id/test_id"
            android:orientation="vertical"
            android:layout_width="fill_parent"
            android:layout_height="fill_parent">
        </LinearLayout>
      </layout>
    """
          .trimIndent()
      )
    val context = fixture.addClass("public class MainActivity {}")

    val binding =
      fixture.findClass("test.db.databinding.ActivityMainBinding", context) as LightBindingClass
    val fields = binding.fields
    val tags = findChildren<XmlTag>(file) { it.localName == "LinearLayout" }
    verifyLightFieldsMatchXml(fields.toList(), *tags)
  }

  @Test
  fun androidIdsWithDotSyntaxAreSupported() {
    val file =
      fixture.addFileToProject(
        "res/layout/activity_main.xml",
        """
      <?xml version="1.0" encoding="utf-8"?>
      <layout xmlns:android="http://schemas.android.com/apk/res/android">
        <LinearLayout
            android:id="@+id/test.id"
            android:orientation="vertical"
            android:layout_width="fill_parent"
            android:layout_height="fill_parent">
        </LinearLayout>
      </layout>
    """
          .trimIndent()
      )
    val context = fixture.addClass("public class MainActivity {}")

    val binding =
      fixture.findClass("test.db.databinding.ActivityMainBinding", context) as LightBindingClass
    val field = binding.fields.first { it.name == "testId" }
    assertThat(field.type)
      .isEqualTo(LayoutBindingTypeUtil.parsePsiType("android.view.LinearLayout", context))
  }

  @Test
  fun addingAndRemovingLayoutFilesUpdatesTheCache() {
    val firstFile =
      fixture.addFileToProject(
        "res/layout/activity_first.xml",
        """
      <?xml version="1.0" encoding="utf-8"?>
      <layout xmlns:android="http://schemas.android.com/apk/res/android">
        <LinearLayout />
      </layout>
    """
          .trimIndent()
      )
    val context = fixture.addClass("public class FirstActivity {}")

    // This find forces a cache to be initialized
    fixture.findClass("test.db.databinding.ActivityFirstBinding", context) as LightBindingClass

    fixture.addFileToProject(
      "res/layout/activity_second.xml",
      """
      <?xml version="1.0" encoding="utf-8"?>
      <layout xmlns:android="http://schemas.android.com/apk/res/android">
        <LinearLayout />
      </layout>
    """
        .trimIndent()
    )
    projectRule.waitForResourceRepositoryUpdates()

    // This second file should be findable, meaning the cache was updated
    fixture.findClass("test.db.databinding.ActivitySecondBinding", context) as LightBindingClass

    // Make sure alternate layouts are found by searching for its BindingImpl
    assertThat(fixture.findClass("test.db.databinding.ActivitySecondBindingLandImpl", context))
      .isNull()

    fixture.addFileToProject(
      "res/layout-land/activity_second.xml",
      """
      <?xml version="1.0" encoding="utf-8"?>
      <layout xmlns:android="http://schemas.android.com/apk/res/android">
        <LinearLayout />
      </layout>
    """
        .trimIndent()
    )
    projectRule.waitForResourceRepositoryUpdates()

    assertThat(fixture.findClass("test.db.databinding.ActivitySecondBindingLandImpl", context))
      .isNotNull()

    WriteCommandAction.runWriteCommandAction(project) { firstFile.delete() }
    projectRule.waitForResourceRepositoryUpdates()
    assertThat(fixture.findClass("test.db.databinding.ActivityFirstBinding", context)).isNull()
  }

  @Test
  fun changingIncludedLayoutIsReflectedInIncludingLayoutField() {
    val includedLayoutFile =
      fixture.addFileToProject(
        "res/layout/included_layout.xml",
        // language=XML
        """
      <?xml version="1.0" encoding="utf-8"?>
      <layout xmlns:android="http://schemas.android.com/apk/res/android">
        <EditText android:id="@+id/inner_value" />
      </layout>
    """
          .trimIndent()
      )

    fixture.addFileToProject(
      "res/layout/activity_main.xml",
      // language=XML
      """
      <?xml version="1.0" encoding="utf-8"?>
      <layout xmlns:android="http://schemas.android.com/apk/res/android">
         <include
          android:id="@+id/outer_value"
          layout="@layout/included_layout" />
      </layout>
      """
        .trimIndent()
    )

    val context = fixture.addClass("public class ActivityMain {}")

    // Sanity check initial state

    val includedLayoutV1 =
      fixture.findClass("test.db.databinding.IncludedLayoutBinding", context) as LightBindingClass
    val mainLayoutV1 =
      fixture.findClass("test.db.databinding.ActivityMainBinding", context) as LightBindingClass
    val outerValueTypeV1 =
      mainLayoutV1.findFieldByName("outerValue", false)!!.type as PsiClassReferenceType
    assertThat(outerValueTypeV1.reference.resolve()).isEqualTo(includedLayoutV1)

    // Modify inner layout and sanity check that outer layout is affected

    val attr = findChild<XmlAttribute>(includedLayoutFile) { it.localName == "id" }
    updateXml(includedLayoutFile, attr.valueElement!!.valueTextRange, "@+id/inner_value_modified")

    val includedLayoutV2 =
      fixture.findClass("test.db.databinding.IncludedLayoutBinding", context) as LightBindingClass
    val mainLayoutV2 =
      fixture.findClass("test.db.databinding.ActivityMainBinding", context) as LightBindingClass
    assertThat(includedLayoutV2.findFieldByName("innerValueModified", false)).isNotNull()
    assertThat(includedLayoutV2.findFieldByName("innerValue", false)).isNull()

    val outerValueTypeV2 =
      mainLayoutV2.findFieldByName("outerValue", false)!!.type as PsiClassReferenceType
    assertThat(outerValueTypeV2.reference.resolve()).isEqualTo(includedLayoutV2)
    assertThat(outerValueTypeV2.reference.resolve()).isNotEqualTo(includedLayoutV1)
  }

  @Test
  fun addViewRefreshesLightClassFields() {
    val file =
      fixture.addFileToProject(
        "res/layout/activity_main.xml",
        """
      <?xml version="1.0" encoding="utf-8"?>
      <layout xmlns:android="http://schemas.android.com/apk/res/android">
        <LinearLayout
            android:id="@+id/test_id"
            android:orientation="vertical"
            android:layout_width="fill_parent"
            android:layout_height="fill_parent">
        </LinearLayout>
      </layout>
    """
          .trimIndent()
      )
    val context = fixture.addClass("public class MainActivity {}")

    (fixture.findClass("test.db.databinding.ActivityMainBinding", context) as LightBindingClass)
      .let { binding ->
        assertThat(binding.fields).hasLength(1)

        val tag = findChild<XmlTag>(file) { it.localName == "LinearLayout" }
        insertXml(
          file,
          tag.textRange.endOffset,
          """
        <LinearLayout
              android:id="@+id/test_id2"
              android:orientation="vertical"
              android:layout_width="fill_parent"
              android:layout_height="fill_parent">
          </LinearLayout>
      """
            .trimIndent()
        )
      }

    (fixture.findClass("test.db.databinding.ActivityMainBinding", context) as LightBindingClass)
      .let { binding ->
        val tags = findChildren<XmlTag>(file) { it.name == "LinearLayout" }
        verifyLightFieldsMatchXml(binding.fields.toList(), *tags)
      }
  }

  @Test
  fun removeViewRefreshesLightClassFields() {
    val file =
      fixture.addFileToProject(
        "res/layout/activity_main.xml",
        """
      <?xml version="1.0" encoding="utf-8"?>
      <layout xmlns:android="http://schemas.android.com/apk/res/android">
        <LinearLayout
            android:id="@+id/test_id"
            android:orientation="vertical"
            android:layout_width="fill_parent"
            android:layout_height="fill_parent">
        </LinearLayout>
      </layout>
    """
          .trimIndent()
      )
    val context = fixture.addClass("public class MainActivity {}")

    (fixture.findClass("test.db.databinding.ActivityMainBinding", context) as LightBindingClass)
      .let { binding ->
        assertThat(binding.fields).hasLength(1)

        val tag = findChild<XmlTag>(file) { it.localName == "LinearLayout" }
        deleteXml(file, tag.textRange)
      }

    (fixture.findClass("test.db.databinding.ActivityMainBinding", context) as LightBindingClass)
      .let { binding -> assertThat(binding.fields).isEmpty() }
  }

  @Test
  fun updateIdRefreshesLightClassFields() {
    val file =
      fixture.addFileToProject(
        "res/layout/activity_main.xml",
        """
      <?xml version="1.0" encoding="utf-8"?>
      <layout xmlns:android="http://schemas.android.com/apk/res/android">
        <LinearLayout
            android:id="@+id/test_id"
            android:orientation="vertical"
            android:layout_width="fill_parent"
            android:layout_height="fill_parent">
        </LinearLayout>
      </layout>
    """
          .trimIndent()
      )
    val context = fixture.addClass("public class MainActivity {}")

    (fixture.findClass("test.db.databinding.ActivityMainBinding", context) as LightBindingClass)
      .let { binding ->
        assertThat(binding.fields).hasLength(1)

        val attribute = findChild<XmlAttribute>(file) { it.localName == "id" }
        updateXml(file, attribute.valueElement!!.valueTextRange, "@+id/updated_id")
      }

    (fixture.findClass("test.db.databinding.ActivityMainBinding", context) as LightBindingClass)
      .let { binding ->
        val tags = findChildren<XmlTag>(file) { it.localName == "LinearLayout" }
        verifyLightFieldsMatchXml(binding.fields.toList(), *tags)
      }
  }

  @Test
  fun updateVariablesRefreshesLightClassFields_withSingleLayout() {
    val file =
      fixture.addFileToProject(
        "res/layout/activity_main.xml",
        // language=XML
        """
      <?xml version="1.0" encoding="utf-8"?>
      <layout xmlns:android="http://schemas.android.com/apk/res/android">
        <data>
          <variable name='obsolete' type='String'/>
        </data>
      </layout>
    """
          .trimIndent()
      )
    val context = fixture.addClass("public class MainActivity {}")
    (fixture.findClass("test.db.databinding.ActivityMainBinding", context) as LightBindingClass)
      .let { binding ->
        assertThat(binding.methods.map { it.name }).containsAllOf("getObsolete", "setObsolete")
      }
    val tag = findChild<XmlTag>(file) { it.localName == "variable" }
    updateXml(
      file,
      tag.textRange,
      // language=XML
      "<variable name='first' type='Integer'/> <variable name='second' type='String'/>"
    )
    (fixture.findClass("test.db.databinding.ActivityMainBinding", context) as LightBindingClass)
      .let { binding ->
        binding.methods
          .map { it.name }
          .let { methodNames ->
            assertThat(methodNames).containsAllOf("getFirst", "setFirst", "getSecond", "setSecond")
            assertThat(methodNames).containsNoneOf("getObsolete", "setObsolete")
          }
      }
  }

  @Test
  fun updateVariablesRefreshesLightClassFields_withMultipleLayoutConfigurations() {
    val mainLayout =
      fixture.addFileToProject(
        "res/layout/activity_main.xml",
        // language=XML
        """
      <?xml version="1.0" encoding="utf-8"?>
      <layout xmlns:android="http://schemas.android.com/apk/res/android">
        <data>
          <variable name='first' type='String'/>
        </data>
      </layout>
    """
          .trimIndent()
      )
    val landscapeLayout =
      fixture.addFileToProject(
        "res/layout-land/activity_main.xml",
        // language=XML
        """
      <?xml version="1.0" encoding="utf-8"?>
      <layout xmlns:android="http://schemas.android.com/apk/res/android">
        <data>
          <variable name='second' type='String'/>
        </data>
      </layout>
    """
          .trimIndent()
      )
    val context = fixture.addClass("public class MainActivity {}")
    (fixture.findClass("test.db.databinding.ActivityMainBinding", context) as LightBindingClass)
      .let { binding ->
        assertThat(binding.methods.map { it.name })
          .containsAllOf("getFirst", "getSecond", "setFirst", "setSecond")
      }
    (fixture.findClass("test.db.databinding.ActivityMainBindingImpl", context) as LightBindingClass)
      .let { binding ->
        assertThat(binding.methods.map { it.name }).containsAllOf("setFirst", "setSecond")
      }
    (fixture.findClass("test.db.databinding.ActivityMainBindingLandImpl", context)
        as LightBindingClass)
      .let { binding ->
        assertThat(binding.methods.map { it.name }).containsAllOf("setFirst", "setSecond")
      }
    // Update first XML file
    run {
      val tag = findChild<XmlTag>(mainLayout) { it.localName == "variable" }
      updateXml(mainLayout, tag.textRange, "<variable name='third' type='String'/>")
      (fixture.findClass("test.db.databinding.ActivityMainBinding", context) as LightBindingClass)
        .let { binding ->
          binding.methods
            .map { it.name }
            .let { methodNames ->
              assertThat(methodNames).containsAllOf("getSecond", "getThird")
              assertThat(methodNames).doesNotContain("getFirst")
            }
        }
    }
    // Update the second XML file
    run {
      val tag = findChild<XmlTag>(landscapeLayout) { it.localName == "variable" }
      updateXml(landscapeLayout, tag.textRange, "<variable name='fourth' type='String'/>")
      (fixture.findClass("test.db.databinding.ActivityMainBinding", context) as LightBindingClass)
        .let { binding ->
          binding.methods
            .map { it.name }
            .let { methodNames ->
              assertThat(methodNames).containsAllOf("getThird", "getFourth")
              assertThat(methodNames).containsNoneOf("getFirst", "getSecond")
            }
        }
    }
    // Update both files at the same time
    run {
      val tagMain = findChild<XmlTag>(mainLayout) { it.localName == "variable" }
      updateXml(mainLayout, tagMain.textRange, "<variable name='fifth' type='String'/>")
      val tagLand = findChild<XmlTag>(landscapeLayout) { it.localName == "variable" }
      updateXml(landscapeLayout, tagLand.textRange, "<variable name='sixth' type='String'/>")
      (fixture.findClass("test.db.databinding.ActivityMainBinding", context) as LightBindingClass)
        .let { binding ->
          binding.methods
            .map { it.name }
            .let { methodNames ->
              assertThat(methodNames).containsAllOf("getFifth", "getSixth")
              assertThat(methodNames)
                .containsNoneOf("getFirst", "getSecond", "getThird", "getFourth")
            }
        }
    }
  }

  @Test
  fun createViewFieldWithJavaType() {
    fixture.addFileToProject(
      "src/java/com/example/Test.java",
      """
      package com.example;
      class Test {}
    """
        .trimIndent()
    )
    val file =
      fixture.addFileToProject(
        "res/layout/activity_main.xml",
        """
      <?xml version="1.0" encoding="utf-8"?>
      <layout xmlns:android="http://schemas.android.com/apk/res/android">
        <view
            android:id="@+id/test_id"
            class="com.example.Test"/>
      </layout>
    """
          .trimIndent()
      )
    val context = fixture.addClass("public class MainActivity {}")

    val binding =
      fixture.findClass("test.db.databinding.ActivityMainBinding", context) as LightBindingClass
    val fields = binding.fields
    assertThat(fields).hasLength(1)
    fields[0].let { field ->
      val modifierList = field.modifierList!!
      val nullabilityManager = NullableNotNullManager.getInstance(project)
      assertThat(nullabilityManager.isNotNull(field, false)).isTrue()
      assertThat(modifierList.hasExplicitModifier(PsiModifier.PUBLIC)).isTrue()
      assertThat(modifierList.hasExplicitModifier(PsiModifier.FINAL)).isTrue()
    }
    val tags = findChildren<XmlTag>(file) { it.localName == "view" }
    verifyLightFieldsMatchXml(fields.toList(), *tags)

    assertThat(fields[0].type)
      .isEqualTo(LayoutBindingTypeUtil.parsePsiType("com.example.Test", context))
  }

  @Test
  fun fragmentTagsDoNotGenerateFields() {
    fixture.addFileToProject(
      "res/layout/activity_main.xml",
      // language=XML
      """
      <?xml version="1.0" encoding="utf-8"?>
      <layout xmlns:android="http://schemas.android.com/apk/res/android">
        <LinearLayout xmlns:android="http://schemas.android.com/apk/res/android">
          <View
            android:id="@+id/id_view_one"
            android:layout_width="wrap_content"
            android:layout_height="wrap_content" />
          <fragment
            android:id="@+id/id_fragment"
            android:layout_width="wrap_content"
            android:layout_height="wrap_content" />
          <View
            android:id="@+id/id_view_two"
            android:layout_width="wrap_content"
            android:layout_height="wrap_content" />
        </LinearLayout>
      </layout>
    """
        .trimIndent()
    )

    val context = fixture.addClass("public class MainActivity {}")
    val binding = fixture.findClass("test.db.databinding.ActivityMainBinding", context)!!
    assertThat(binding.fields.map { it.name }).containsExactly("idViewOne", "idViewTwo")
  }

  @Test
  fun createMergeFieldWithTargetLayoutType() {
    fixture.addFileToProject(
      "res/layout/other_activity.xml",
      """
      <?xml version="1.0" encoding="utf-8"?>
      <layout xmlns:android="http://schemas.android.com/apk/res/android">
      </layout>
    """
        .trimIndent()
    )
    val file =
      fixture.addFileToProject(
        "res/layout/activity_main.xml",
        """
      <?xml version="1.0" encoding="utf-8"?>
      <layout xmlns:android="http://schemas.android.com/apk/res/android">
        <merge
            android:id="@+id/test_id"
            layout="@layout/other_activity"/>
      </layout>
    """
          .trimIndent()
      )
    val context = fixture.addClass("public class MainActivity {}")

    // initialize app resources
    StudioResourceRepositoryManager.getAppResources(facet)

    val binding =
      fixture.findClass("test.db.databinding.ActivityMainBinding", context) as LightBindingClass
    val fields = binding.fields
    assertThat(fields).hasLength(1)
    val tags = findChildren<XmlTag>(file) { it.localName == "merge" }
    verifyLightFieldsMatchXml(fields.toList(), *tags)

    assertThat(fields[0].type)
      .isEqualTo(
        LayoutBindingTypeUtil.parsePsiType("test.db.databinding.OtherActivityBinding", context)
      )
  }

  @Test
  fun createIncludeFieldWithTargetLayoutType() {
    fixture.addFileToProject(
      "res/layout/other_activity.xml",
      """
      <?xml version="1.0" encoding="utf-8"?>
      <layout xmlns:android="http://schemas.android.com/apk/res/android">
      </layout>
    """
        .trimIndent()
    )
    val file =
      fixture.addFileToProject(
        "res/layout/activity_main.xml",
        """
      <?xml version="1.0" encoding="utf-8"?>
      <layout xmlns:android="http://schemas.android.com/apk/res/android">
        <include
            android:id="@+id/test_id"
            layout="@layout/other_activity"/>
      </layout>
    """
          .trimIndent()
      )
    val context = fixture.addClass("public class MainActivity {}")

    // initialize app resources
    StudioResourceRepositoryManager.getAppResources(facet)

    val binding =
      fixture.findClass("test.db.databinding.ActivityMainBinding", context) as LightBindingClass
    val fields = binding.fields
    assertThat(fields).hasLength(1)
    val tags = findChildren<XmlTag>(file) { it.localName == "include" }
    verifyLightFieldsMatchXml(fields.toList(), *tags)

    assertThat(fields[0].name).isEqualTo("testId")
    assertThat(fields[0].type)
      .isEqualTo(
        LayoutBindingTypeUtil.parsePsiType("test.db.databinding.OtherActivityBinding", context)
      )
  }

  @Test
  fun createIncludeFieldWithPlainType() {
    assertThat(facet.isViewBindingEnabled())
      .isFalse() // Behavior of includes is slightly different if view binding is enabled

    fixture.addFileToProject(
      "res/layout/simple_text.xml",
      """
      <?xml version="1.0" encoding="utf-8"?>
      <TextView xmlns:android="http://schemas.android.com/apk/res/android"
        android:layout_width="wrap_content"
        android:layout_height="wrap_content"/>
    """
        .trimIndent()
    )
    val file =
      fixture.addFileToProject(
        "res/layout/activity_main.xml",
        """
      <?xml version="1.0" encoding="utf-8"?>
      <layout xmlns:android="http://schemas.android.com/apk/res/android">
        <include
            android:id="@+id/included"
            layout="@layout/simple_text"/>
      </layout>
    """
          .trimIndent()
      )
    val context = fixture.addClass("public class MainActivity {}")

    // initialize app resources
    StudioResourceRepositoryManager.getAppResources(facet)

    val binding =
      fixture.findClass("test.db.databinding.ActivityMainBinding", context) as LightBindingClass
    val fields = binding.fields
    assertThat(fields).hasLength(1)
    assertThat(fields[0].name).isEqualTo("included")
    assertThat(fields[0].type)
      .isEqualTo(LayoutBindingTypeUtil.parsePsiType("android.view.TextView", context))
  }

  @Test
  fun expectedStaticMethodsAreGenerated() {
    fixture.addFileToProject(
      "res/layout/view_root_activity.xml",
      """
      <?xml version="1.0" encoding="utf-8"?>
      <layout xmlns:android="http://schemas.android.com/apk/res/android">
        <view />
      </layout>
    """
        .trimIndent()
    )
    fixture.addFileToProject(
      "res/layout/merge_root_activity.xml",
      """
      <?xml version="1.0" encoding="utf-8"?>
      <layout xmlns:android="http://schemas.android.com/apk/res/android">
        <merge />
      </layout>
    """
        .trimIndent()
    )
    val context = fixture.addClass("public class ViewRootActivity {}")

    // Same API for regardless of view root or merge root
    // Compare with LightViewBindingClassTest#expectedStaticMethodsAreGenerated
    listOf(
        "test.db.databinding.ViewRootActivityBinding",
        "test.db.databinding.MergeRootActivityBinding"
      )
      .forEach { classPath ->
        (fixture.findClass(classPath, context) as LightBindingClass).let { binding ->
          val methods = binding.methods.filter { it.hasModifier(JvmModifier.STATIC) }
          assertThat(methods.map { it.presentation!!.presentableText to it.isDeprecated })
            .containsExactly(
              "inflate(LayoutInflater)" to false,
              "inflate(LayoutInflater, Object)" to true,
              "inflate(LayoutInflater, ViewGroup, boolean)" to false,
              "inflate(LayoutInflater, ViewGroup, boolean, Object)" to true,
              "bind(View)" to false,
              "bind(View, Object)" to true
            )
        }
      }
  }

  @Test
  fun bindingsNotGeneratedForNonDataBindingLayouts() {
    fixture.addFileToProject(
      "res/layout/activity_view.xml",
      """
      <?xml version="1.0" encoding="utf-8"?>
      <layout xmlns:android="http://schemas.android.com/apk/res/android">
        <view />
      </layout>
    """
        .trimIndent()
    )
    fixture.addFileToProject(
      "res/layout/plain_view.xml",
      """
      <?xml version="1.0" encoding="utf-8"?>
      <view xmlns:android="http://schemas.android.com/apk/res/android" />
    """
        .trimIndent()
    )
    val context = fixture.addClass("public class ViewActivity {}")

    assertThat(
        fixture.findClass("test.db.databinding.ActivityViewBinding", context) as? LightBindingClass
      )
      .isNotNull()
    assertThat(
        fixture.findClass("test.db.databinding.PlainViewBinding", context) as? LightBindingClass
      )
      .isNull()
  }

  @Test
  fun fieldsAreAnnotatedNonNullAndNullableCorrectly() {
    fixture.addFileToProject(
      "res/layout/activity_main.xml",
      """
      <?xml version="1.0" encoding="utf-8"?>
      <layout xmlns:android="http://schemas.android.com/apk/res/android">
        <LinearLayout android:id="@+id/always_present">
          <TextView android:id="@+id/sometimes_present" />
        </LinearLayout>
      </layout>
    """
        .trimIndent()
    )

    fixture.addFileToProject(
      "res/layout-land/activity_main.xml",
      """
      <?xml version="1.0" encoding="utf-8"?>
      <layout xmlns:android="http://schemas.android.com/apk/res/android">
        <LinearLayout android:id="@+id/always_present">
        </LinearLayout>
      </layout>
    """
        .trimIndent()
    )
    val context = fixture.addClass("public class MainActivity {}")

    val binding =
      fixture.findClass("test.db.databinding.ActivityMainBinding", context) as LightBindingClass
    assertThat(binding.fields).hasLength(2)
    val alwaysPresentField = binding.fields.first { it.name == "alwaysPresent" }
    val sometimesPresentField = binding.fields.first { it.name == "sometimesPresent" }

    val nullabilityManager = NullableNotNullManager.getInstance(project)
    assertThat(nullabilityManager.isNotNull(alwaysPresentField, false)).isTrue()
    assertThat(nullabilityManager.isNullable(sometimesPresentField, false)).isTrue()
  }

  @Test
  fun inconsistentTypesAcrossLayoutsDefaultsToView() {
    fixture.addFileToProject(
      "res/layout/activity_main.xml",
      """
      <?xml version="1.0" encoding="utf-8"?>
      <layout xmlns:android="http://schemas.android.com/apk/res/android">
        <LinearLayout>
          <TextView android:id="@+id/consistent_type" />
          <TextView android:id="@+id/inconsistent_type" />
        </LinearLayout>
      </layout>
    """
        .trimIndent()
    )

    fixture.addFileToProject(
      "res/layout-land/activity_main.xml",
      """
      <?xml version="1.0" encoding="utf-8"?>
      <layout xmlns:android="http://schemas.android.com/apk/res/android">
        <LinearLayout>
          <TextView android:id="@+id/consistent_type" />
          <Button android:id="@+id/inconsistent_type" />
        </LinearLayout>
      </layout>
    """
        .trimIndent()
    )
    val context = fixture.addClass("public class MainActivity {}")

    val binding =
      fixture.findClass("test.db.databinding.ActivityMainBinding", context) as LightBindingClass
    assertThat(binding.fields).hasLength(2)
    val consistentField = binding.fields.first { it.name == "consistentType" }
    val inconsistentField = binding.fields.first { it.name == "inconsistentType" }
    assertThat(consistentField.type)
      .isEqualTo(LayoutBindingTypeUtil.parsePsiType("android.view.TextView", context))
    assertThat(inconsistentField.type)
      .isEqualTo(LayoutBindingTypeUtil.parsePsiType("android.view.View", context))
  }

  /** Compare with [LightViewBindingClassTest.fieldTypesCanBeOverridden] */
  @Test
  fun fieldTypesCannotBeOverriddenInDataBinding() {
    fixture.addFileToProject(
      "res/layout/activity_main.xml",
      // language=XML
      """
      <?xml version="1.0" encoding="utf-8"?>
      <layout
         xmlns:android="http://schemas.android.com/apk/res/android"
         xmlns:tools="http://schemas.android.com/tools">
          <EditText android:id="@+id/ignored_type_override" tools:viewBindingType="TextView" />
      </layout>
    """
        .trimIndent()
    )

    val context = fixture.addClass("public class MainActivity {}")

    val binding =
      fixture.findClass("test.db.databinding.ActivityMainBinding", context) as LightBindingClass
    assertThat(binding.fields).hasLength(1)
    val field = binding.fields.first()

    assertThat(field.type.canonicalText).isEqualTo("android.widget.EditText")
  }

  @Test
  fun methodsAreAnnotatedNonNullAndNullableCorrectly() {
    fixture.addFileToProject(
      "res/layout/activity_main.xml",
      """
      <?xml version="1.0" encoding="utf-8"?>
      <layout xmlns:android="http://schemas.android.com/apk/res/android">
        <LinearLayout />
      </layout>
    """
        .trimIndent()
    )

    val context = fixture.addClass("public class MainActivity {}")
    val binding =
      fixture.findClass("test.db.databinding.ActivityMainBinding", context) as LightBindingClass

    binding.methods
      .filter { it.name == "inflate" }
      .let { inflateMethods ->
        assertThat(inflateMethods).hasSize(4)
        inflateMethods
          .first { it.parameters.size == 4 }
          .let { inflateMethod ->
            (inflateMethod.parameters[0] as PsiParameter).assertExpected(
              "LayoutInflater",
              "inflater"
            )
            (inflateMethod.parameters[1] as PsiParameter).assertExpected(
              "ViewGroup",
              "root",
              isNullable = true
            )
            (inflateMethod.parameters[2] as PsiParameter).assertExpected("boolean", "attachToRoot")
            (inflateMethod.parameters[3] as PsiParameter).assertExpected(
              "Object",
              "bindingComponent",
              isNullable = true
            )
            inflateMethod.returnType!!.assertExpected(project, "ActivityMainBinding")
          }

        inflateMethods
          .first { it.parameters.size == 3 }
          .let { inflateMethod ->
            (inflateMethod.parameters[0] as PsiParameter).assertExpected(
              "LayoutInflater",
              "inflater"
            )
            (inflateMethod.parameters[1] as PsiParameter).assertExpected(
              "ViewGroup",
              "root",
              isNullable = true
            )
            (inflateMethod.parameters[2] as PsiParameter).assertExpected("boolean", "attachToRoot")
            inflateMethod.returnType!!.assertExpected(project, "ActivityMainBinding")
          }

        inflateMethods
          .first { it.parameters.size == 2 }
          .let { inflateMethod ->
            (inflateMethod.parameters[0] as PsiParameter).assertExpected(
              "LayoutInflater",
              "inflater"
            )
            (inflateMethod.parameters[1] as PsiParameter).assertExpected(
              "Object",
              "bindingComponent",
              isNullable = true
            )
            inflateMethod.returnType!!.assertExpected(project, "ActivityMainBinding")
          }

        inflateMethods
          .first { it.parameters.size == 1 }
          .let { inflateMethod ->
            (inflateMethod.parameters[0] as PsiParameter).assertExpected(
              "LayoutInflater",
              "inflater"
            )
            inflateMethod.returnType!!.assertExpected(project, "ActivityMainBinding")
          }
      }

    binding.methods
      .filter { it.name == "bind" }
      .let { bindMethods ->
        assertThat(bindMethods).hasSize(2)
        bindMethods
          .first { it.parameters.size == 2 }
          .let { bindMethod ->
            (bindMethod.parameters[0] as PsiParameter).assertExpected("View", "view")
            (bindMethod.parameters[1] as PsiParameter).assertExpected(
              "Object",
              "bindingComponent",
              isNullable = true
            )
            bindMethod.returnType!!.assertExpected(project, "ActivityMainBinding")
          }

        bindMethods
          .first { it.parameters.size == 1 }
          .let { bindMethod ->
            (bindMethod.parameters[0] as PsiParameter).assertExpected("View", "view")
            bindMethod.returnType!!.assertExpected(project, "ActivityMainBinding")
          }
      }
  }

  @Test
  fun viewStubProxyClassGeneratedForViewStubs() {
    fixture.addFileToProject(
      "res/layout/activity_main.xml",
      """
      <?xml version="1.0" encoding="utf-8"?>
      <layout xmlns:android="http://schemas.android.com/apk/res/android">
        <ViewStub
            android:id="@+id/test_id"
            android:layout_width="fill_parent"
            android:layout_height="fill_parent">
        </ViewStub>
      </layout>
    """
        .trimIndent()
    )
    val context = fixture.addClass("public class MainActivity {}")

    val binding = fixture.findClass("test.db.databinding.ActivityMainBinding", context)!!
    assertThat(binding.findFieldByName("testId", false)!!.type.canonicalText)
      .isEqualTo(LayoutBindingModuleCache.getInstance(facet).dataBindingMode.viewStubProxy)
  }

  @Test
  fun correctTypeGeneratedForViewTag() {
    fixture.addFileToProject(
      "res/layout/activity_main.xml",
      // language=XML
      """
      <?xml version="1.0" encoding="utf-8"?>
      <layout xmlns:android="http://schemas.android.com/apk/res/android">
        <view class="TextView"
            android:id="@+id/test_id"
            android:layout_width="fill_parent"
            android:layout_height="fill_parent"
        />
      </layout>
    """
        .trimIndent()
    )
    val context = fixture.addClass("public class MainActivity {}")

    val binding = fixture.findClass("test.db.databinding.ActivityMainBinding", context)!!
    assertThat(binding.findFieldByName("testId", false)!!.type.canonicalText)
      .isEqualTo("android.widget.TextView")
  }

  @Test
  fun noFieldsAreGeneratedForMergeTags() {
    val file =
      fixture.addFileToProject(
        "res/layout/activity_main.xml",
        """
      <?xml version="1.0" encoding="utf-8"?>
      <layout xmlns:android="http://schemas.android.com/apk/res/android">
        <LinearLayout
            android:orientation="vertical"
            android:layout_width="fill_parent"
            android:layout_height="fill_parent">
          <Button android:id="@+id/test_button" />
          <merge android:id="@+id/test_merge" />
          <TextView android:id="@+id/test_text" />
        </LinearLayout>
      </layout>
    """
          .trimIndent()
      )
    val context = fixture.addClass("public class MainActivity {}")

    val binding =
      fixture.findClass("test.db.databinding.ActivityMainBinding", context) as LightBindingClass
    assertThat(binding.fields.map { field -> field.name }).containsExactly("testButton", "testText")
  }

  @Test
  fun bindingCacheReturnsConsistentValuesIfResourcesDontChange() {
    val bindingCache = LayoutBindingModuleCache.getInstance(facet)

    // We want to initialize resources but NOT add a data binding layout file yet. This will ensure
    // we test the case where there are no layout resource files in the project yet.
    fixture.addFileToProject(
      "res/values/strings.xml",
      // language=XML
      """
        <resources>
          <string name="app_name">SampleAppName</string>
        </resources>
      """
        .trimIndent()
    )

    // language=XML
    val sampleXml =
      """
      <?xml version="1.0" encoding="utf-8"?>
      <layout xmlns:android="http://schemas.android.com/apk/res/android">
        <LinearLayout />
      </layout>
      """
        .trimIndent()

    val noResourcesGroups = bindingCache.bindingLayoutGroups
    assertThat(noResourcesGroups.size).isEqualTo(0)
    assertThat(noResourcesGroups).isSameAs(bindingCache.bindingLayoutGroups)

    fixture.addFileToProject("res/layout/activity_first.xml", sampleXml)
    projectRule.waitForResourceRepositoryUpdates()

    val oneResourceGroups = bindingCache.bindingLayoutGroups
    assertThat(oneResourceGroups.size).isEqualTo(1)
    assertThat(oneResourceGroups).isNotSameAs(noResourcesGroups)
    assertThat(oneResourceGroups).isSameAs(bindingCache.bindingLayoutGroups)

    fixture.addFileToProject("res/layout/activity_second.xml", sampleXml)
    projectRule.waitForResourceRepositoryUpdates()

    val twoResourcesGroups = bindingCache.bindingLayoutGroups
    assertThat(twoResourcesGroups.size).isEqualTo(2)
    assertThat(twoResourcesGroups).isNotSameAs(noResourcesGroups)
    assertThat(twoResourcesGroups).isNotSameAs(oneResourceGroups)
    assertThat(twoResourcesGroups).isSameAs(bindingCache.bindingLayoutGroups)
  }

  @Test
  fun bindingCacheRecoversAfterExitingDumbMode() {
    // language=XML
    val sampleXml =
      """
      <?xml version="1.0" encoding="utf-8"?>
      <layout xmlns:android="http://schemas.android.com/apk/res/android">
        <LinearLayout />
      </layout>
      """
        .trimIndent()

    fixture.addFileToProject("res/layout/activity_first.xml", sampleXml)

    // initialize app resources
    StudioResourceRepositoryManager.getAppResources(facet)

<<<<<<< HEAD
    assertThat(LayoutBindingModuleCache.getInstance(facet).bindingLayoutGroups.map { group -> group.mainLayout.className })
      .containsExactly("ActivityFirstBinding")

    DumbModeTestUtils.runInDumbModeSynchronously(project) {
      // First, verify that dumb mode doesn't prevent us from accessing the previous cache
      assertThat(LayoutBindingModuleCache.getInstance(facet).bindingLayoutGroups.map { group -> group.mainLayout.className })
        .containsExactly("ActivityFirstBinding")

      // XML updates are ignored in dumb mode
      fixture.addFileToProject("res/layout/activity_second.xml", sampleXml)
      projectRule.waitForResourceRepositoryUpdates()
      assertThat(LayoutBindingModuleCache.getInstance(facet).bindingLayoutGroups.map { group -> group.mainLayout.className })
        .containsExactly("ActivityFirstBinding")
    }
    // XML updates should catch up after dumb mode is exited (in other words, we didn't save a snapshot of the stale
    // cache from before)

    assertThat(LayoutBindingModuleCache.getInstance(facet).bindingLayoutGroups.map { group -> group.mainLayout.className })
=======
    assertThat(
        LayoutBindingModuleCache.getInstance(facet).bindingLayoutGroups.map { group ->
          group.mainLayout.className
        }
      )
      .containsExactly("ActivityFirstBinding")

    DumbModeTestUtils.runInDumbModeSynchronously(project) {
      // First, verify that dumb mode doesn't prevent us from accessing the previous cache
      assertThat(
          LayoutBindingModuleCache.getInstance(facet).bindingLayoutGroups.map { group ->
            group.mainLayout.className
          }
        )
        .containsExactly("ActivityFirstBinding")

      // XML updates are ignored in dumb mode
      fixture.addFileToProject("res/layout/activity_second.xml", sampleXml)
      projectRule.waitForResourceRepositoryUpdates()
      assertThat(
          LayoutBindingModuleCache.getInstance(facet).bindingLayoutGroups.map { group ->
            group.mainLayout.className
          }
        )
        .containsExactly("ActivityFirstBinding")
    }
    // XML updates should catch up after dumb mode is exited (in other words, we didn't save a
    // snapshot of the stale
    // cache from before)
    assertThat(
        LayoutBindingModuleCache.getInstance(facet).bindingLayoutGroups.map { group ->
          group.mainLayout.className
        }
      )
>>>>>>> 574fcae1
      .containsExactly("ActivityFirstBinding", "ActivitySecondBinding")
  }

  @Test
  fun superClassMethodsCanBeFound() {
    fixture.addFileToProject(
      "res/layout/activity_main.xml",
      // language=XML
      """
      <?xml version="1.0" encoding="utf-8"?>
      <layout xmlns:android="http://schemas.android.com/apk/res/android">
        <LinearLayout
            android:layout_width="fill_parent"
            android:layout_height="fill_parent">
        </LinearLayout>
      </layout>
    """
        .trimIndent()
    )

    val context = fixture.addClass("public class MainActivity {}")

    run {
      val binding = fixture.findClass("test.db.databinding.ActivityMainBinding", context)!!
      assertThat(binding.supers.mapNotNull { it.qualifiedName })
        .containsExactly("androidx.databinding.ViewDataBinding")
      assertThat(binding.findMethodsByName("getRoot", true)[0].returnType!!.canonicalText)
        .isEqualTo("android.view.View")
      assertThat(binding.findMethodsByName("executePendingBindings", true)).isNotEmpty()
      assertThat(binding.findMethodsByName("getRoot", false)).isEmpty()
      assertThat(binding.findMethodsByName("executePendingBindings", false)).isEmpty()
    }
  }

  @Test
  fun accentedCharactersAreStripped() {
    fixture.addFileToProject(
      "res/layout/activity_main.xml",
      // language=XML
      """
      <?xml version="1.0" encoding="utf-8"?>
      <layout xmlns:android="http://schemas.android.com/apk/res/android">
         <LinearLayout android:id="@+id/tést_íd" />
      </layout>
      """
        .trimIndent()
    )

    val context = fixture.addClass("public class ActivityMain {}")
    val mainLayout =
      fixture.findClass("test.db.databinding.ActivityMainBinding", context) as LightBindingClass
    // It's ugly, but this is what the variable looks like after stripping é and í before
    // capitalizing parts
    assertThat(mainLayout.fields.first().name).isEqualTo("tStD")
  }
}<|MERGE_RESOLUTION|>--- conflicted
+++ resolved
@@ -1259,26 +1259,6 @@
     // initialize app resources
     StudioResourceRepositoryManager.getAppResources(facet)
 
-<<<<<<< HEAD
-    assertThat(LayoutBindingModuleCache.getInstance(facet).bindingLayoutGroups.map { group -> group.mainLayout.className })
-      .containsExactly("ActivityFirstBinding")
-
-    DumbModeTestUtils.runInDumbModeSynchronously(project) {
-      // First, verify that dumb mode doesn't prevent us from accessing the previous cache
-      assertThat(LayoutBindingModuleCache.getInstance(facet).bindingLayoutGroups.map { group -> group.mainLayout.className })
-        .containsExactly("ActivityFirstBinding")
-
-      // XML updates are ignored in dumb mode
-      fixture.addFileToProject("res/layout/activity_second.xml", sampleXml)
-      projectRule.waitForResourceRepositoryUpdates()
-      assertThat(LayoutBindingModuleCache.getInstance(facet).bindingLayoutGroups.map { group -> group.mainLayout.className })
-        .containsExactly("ActivityFirstBinding")
-    }
-    // XML updates should catch up after dumb mode is exited (in other words, we didn't save a snapshot of the stale
-    // cache from before)
-
-    assertThat(LayoutBindingModuleCache.getInstance(facet).bindingLayoutGroups.map { group -> group.mainLayout.className })
-=======
     assertThat(
         LayoutBindingModuleCache.getInstance(facet).bindingLayoutGroups.map { group ->
           group.mainLayout.className
@@ -1313,7 +1293,6 @@
           group.mainLayout.className
         }
       )
->>>>>>> 574fcae1
       .containsExactly("ActivityFirstBinding", "ActivitySecondBinding")
   }
 
