--- conflicted
+++ resolved
@@ -35,6 +35,10 @@
 import com.intellij.testFramework.runInEdtAndGet
 import com.intellij.ui.components.JBLabel
 import icons.StudioIcons
+import org.junit.ClassRule
+import org.junit.Rule
+import org.junit.Test
+import org.junit.rules.RuleChain
 import java.awt.AWTEvent
 import java.awt.AWTKeyStroke
 import java.awt.BorderLayout
@@ -50,10 +54,6 @@
 import javax.swing.JPanel
 import javax.swing.JScrollPane
 import javax.swing.table.TableCellRenderer
-import org.junit.ClassRule
-import org.junit.Rule
-import org.junit.Test
-import org.junit.rules.RuleChain
 
 class TreeTableHeaderTest {
   private val disposableRule = DisposableRule()
@@ -175,10 +175,7 @@
   }
 
   private fun FakeKeyboard.pressTab() = pressAndRelease(KeyEvent.VK_TAB)
-<<<<<<< HEAD
-=======
-
->>>>>>> 574fcae1
+
   private fun FakeKeyboard.pressBackTab() =
     with(this) {
       press(KeyEvent.VK_SHIFT)
@@ -234,17 +231,11 @@
         override fun mousePressed(event: MouseEvent) {
           pressCount++
         }
-<<<<<<< HEAD
+
         override fun mouseReleased(event: MouseEvent) {
           releaseCount++
         }
-=======
-
-        override fun mouseReleased(event: MouseEvent) {
-          releaseCount++
-        }
-
->>>>>>> 574fcae1
+
         override fun mouseClicked(event: MouseEvent) {
           clickCount++
         }
