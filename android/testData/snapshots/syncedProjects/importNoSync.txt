PROJECT                       : testImportNoSync
<<<<<<< HEAD
    PROJECT_JDK                   : <JAVA_VERSION>
=======
    PROJECT_JDK                   : <JDK_NAME>
>>>>>>> de127946
        Version                       : <JDK_VERSION>
    MODULE                        : testImportNoSync
        LinkedProjectId               : :
        LinkedProjectPath             : <PROJECT>
        RootProjectPath               : <PROJECT>
        COMPILER_MODULE_EXTENSION
            compilerSourceOutputPath      : file://<PROJECT>/build/classes/production/testImportNoSync [-]
            compilerTestOutputPath        : file://<PROJECT>/build/classes/test/testImportNoSync [-]
            isCompilerPathInherited       : true
            isExcludeOutput               : true
        ModuleFile                    : <PROJECT>/.idea/modules/testImportNoSync.iml [-]
        ModuleTypeName                : JAVA_MODULE
        FACET                         : Android-Gradle
            TypeId                        : android-gradle
            ExternalSource                : GRADLE
        CONENT_ENTRY                  : file://<PROJECT>
        JDK                           : <NAME_CUT> JavaSDK
        *isInherited                  : true
        ORDER_ENTRY                   : <Module source>
        BUILD_TASKS
            TEST_COMPILE_MODE             : All
            TEST_COMPILE_MODE             : Android tests
            TEST_COMPILE_MODE             : Unit tests
            TEST_COMPILE_MODE             : None
    BUILD_TASKS
        TEST_COMPILE_MODE             : All
        TEST_COMPILE_MODE             : Android tests
        TEST_COMPILE_MODE             : Unit tests
        TEST_COMPILE_MODE             : None<|MERGE_RESOLUTION|>--- conflicted
+++ resolved
@@ -1,9 +1,5 @@
 PROJECT                       : testImportNoSync
-<<<<<<< HEAD
-    PROJECT_JDK                   : <JAVA_VERSION>
-=======
     PROJECT_JDK                   : <JDK_NAME>
->>>>>>> de127946
         Version                       : <JDK_VERSION>
     MODULE                        : testImportNoSync
         LinkedProjectId               : :
