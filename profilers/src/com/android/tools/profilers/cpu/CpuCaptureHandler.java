--- conflicted
+++ resolved
@@ -20,10 +20,7 @@
 import com.android.tools.profilers.IdeProfilerServices;
 import com.android.tools.profilers.StudioProfilers;
 import com.android.tools.profilers.cpu.config.ProfilingConfiguration;
-<<<<<<< HEAD
-=======
 import com.android.tools.profilers.tasks.TaskFinishedState;
->>>>>>> 0d09370c
 import com.google.common.annotations.VisibleForTesting;
 import java.io.File;
 import java.util.concurrent.CompletableFuture;
@@ -49,40 +46,24 @@
 
 
   @VisibleForTesting
-<<<<<<< HEAD
-  public CpuCaptureHandler(@NotNull IdeProfilerServices services,
-=======
   public CpuCaptureHandler(@NotNull StudioProfilers profilers,
->>>>>>> 0d09370c
                            @NotNull File captureFile,
                            long traceId,
                            @NotNull ProfilingConfiguration configuration,
                            @Nullable String captureProcessNameHint,
                            int captureProcessIdHint) {
-<<<<<<< HEAD
-    this(services, captureFile, traceId, configuration, CpuCaptureMetadata.CpuProfilerEntryPoint.UNKNOWN, captureProcessNameHint,
-         captureProcessIdHint);
-  }
-
-  public CpuCaptureHandler(@NotNull IdeProfilerServices services,
-=======
     this(profilers, captureFile, traceId, configuration, CpuCaptureMetadata.CpuProfilerEntryPoint.UNKNOWN, captureProcessNameHint,
          captureProcessIdHint);
   }
 
   public CpuCaptureHandler(@NotNull StudioProfilers profilers,
->>>>>>> 0d09370c
                            @NotNull File captureFile,
                            long traceId,
                            @NotNull ProfilingConfiguration configuration,
                            CpuCaptureMetadata.CpuProfilerEntryPoint entryPoint,
                            @Nullable String captureProcessNameHint,
                            int captureProcessIdHint) {
-<<<<<<< HEAD
-    myCaptureParser = new CpuCaptureParser(services);
-=======
     myCaptureParser = new CpuCaptureParser(profilers);
->>>>>>> 0d09370c
     myCaptureFile = captureFile;
     myTraceId = traceId;
     myServices = profilers.getIdeServices();
