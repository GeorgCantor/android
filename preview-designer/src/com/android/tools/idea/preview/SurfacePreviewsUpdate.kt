--- conflicted
+++ resolved
@@ -119,17 +119,6 @@
   modelToPreview: NlModel.() -> T?,
   configureLayoutlibSceneManager:
     (PreviewDisplaySettings, LayoutlibSceneManager) -> LayoutlibSceneManager,
-<<<<<<< HEAD
-  refreshFilter: (LayoutlibSceneManager) -> Boolean = { true }
-) {
-  val previewElementsToSceneManagers =
-    sceneManagers
-      .filter { refreshFilter(it) }
-      .mapNotNull {
-        val previewElement = modelToPreview(it.model) ?: return@mapNotNull null
-        previewElement to it
-      }
-=======
   refreshFilter: (LayoutlibSceneManager) -> Boolean = { true },
   refreshOrder: (LayoutlibSceneManager) -> Int = { 0 }
 ) {
@@ -138,7 +127,6 @@
       val previewElement = modelToPreview(it.model) ?: return@mapNotNull null
       previewElement to it
     }
->>>>>>> 574fcae1
   previewElementsToSceneManagers.forEachIndexed { index, pair ->
     if (progressIndicator.isCanceled)
       return@refreshExistingPreviewElements // Return early if user cancels the refresh.
@@ -167,11 +155,7 @@
  * @param progressIndicator [ProgressIndicator] that runs while the refresh is in progress. When
  *   cancelled, this method should return early.
  * @param onRenderCompleted method called when all the elements created/updated by this call have
-<<<<<<< HEAD
- *   finished rendering.
-=======
  *   finished rendering. The elements count is passed as an argument.
->>>>>>> 574fcae1
  * @param previewElementModelAdapter object to adapt the [PreviewElement]s to the [NlModel].
  * @param modelUpdater [NlModel.NlModelUpdaterInterface] to be used for updating the [NlModel]
  * @param configureLayoutlibSceneManager helper called when the method needs to configure a
@@ -188,10 +172,7 @@
   onRenderCompleted: (Int) -> Unit,
   previewElementModelAdapter: PreviewElementModelAdapter<T, NlModel>,
   modelUpdater: NlModel.NlModelUpdaterInterface,
-<<<<<<< HEAD
-=======
   navigationHandler: PreviewNavigationHandler,
->>>>>>> 574fcae1
   configureLayoutlibSceneManager:
     (PreviewDisplaySettings, LayoutlibSceneManager) -> LayoutlibSceneManager
 ): List<T> {
@@ -211,96 +192,6 @@
         matchElementsToModels(existingModels, previewElementsList, previewElementModelAdapter)
       }
     } else List(previewElementsList.size) { -1 }
-<<<<<<< HEAD
-  // Now we generate all the models (or reuse) for the PreviewElements.
-  val models =
-    previewElementsList.mapIndexed { idx, previewElement ->
-      val fileContents = previewElementModelAdapter.toXml(previewElement)
-
-      debugLogger?.logPreviewElement(
-        previewElementModelAdapter.toLogString(previewElement),
-        fileContents
-      )
-      if (progressIndicator.isCanceled) {
-        // Return early if user cancels the refresh
-        return@updatePreviewsAndRefresh previewElementsList
-      }
-
-      val model =
-        if (modelIndices[idx] >= 0) {
-          // If model index for this preview element >= 0 then an existing model that can be reused
-          // is found. See matchElementsToModels for
-          // more details.
-          val reusedModel = existingModels[modelIndices[idx]]
-          val affinity =
-            previewElementModelAdapter.calcAffinity(
-              previewElement,
-              previewElementModelAdapter.modelToElement(reusedModel)
-            )
-          // If the model is for the same element (affinity=0) and we know that it is not spoiled by
-          // previous actions (reinflate=false)
-          // we can skip reinflate and therefore refresh much quicker
-          val forceReinflate = reinflate || affinity != 0
-
-          debugLogger?.log("Re-using model ${reusedModel.virtualFile.name}")
-          reusedModel.updateFileContentBlocking(fileContents)
-          // Reconfigure the model by setting the new display name and applying the configuration
-          // values
-          reusedModel.modelDisplayName = previewElement.displaySettings.name
-          reusedModel.dataContext = previewElementModelAdapter.createDataContext(previewElement)
-          // Even when reusing the same model, the situation may require a different model updater
-          reusedModel.setModelUpdater(modelUpdater)
-          // We call addModel even though the model might not be new. If we try to add an existing
-          // model,
-          // this will trigger a new render which is exactly what we want.
-          configureLayoutlibSceneManager(
-              previewElement.displaySettings,
-              addModelWithoutRender(reusedModel)
-            )
-            .also {
-              if (forceReinflate) {
-                it.forceReinflate()
-              }
-            }
-          reusedModel
-        } else {
-          val now = System.currentTimeMillis()
-          debugLogger?.log("No models to reuse were found. New model $now.")
-          val file =
-            previewElementModelAdapter.createLightVirtualFile(
-              fileContents,
-              psiFile.virtualFile,
-              now
-            )
-          val configuration =
-            Configuration.create(configurationManager, FolderConfiguration.createDefault())
-          withContext(AndroidDispatchers.workerThread) {
-            val newModel =
-              NlModel.builder(facet, file, configuration)
-                .withParentDisposable(parentDisposable)
-                .withModelUpdater(modelUpdater)
-                .withComponentRegistrar(NlComponentRegistrar)
-                .withDataContext(previewElementModelAdapter.createDataContext(previewElement))
-                .withXmlProvider { project, virtualFile ->
-                  NlModelBuilder.getDefaultFile(project, virtualFile).also {
-                    it.putUserData(ModuleUtilCore.KEY_MODULE, facet.module)
-                  }
-                }
-                .build()
-                .apply { modelDisplayName = previewElement.displaySettings.name }
-            configureLayoutlibSceneManager(
-              previewElement.displaySettings,
-              addModelWithoutRender(newModel)
-            )
-            newModel.groupId = previewElement.displaySettings.group
-            newModel
-          }
-        }
-      if (progressIndicator.isCanceled) {
-        // Return early if user cancels the refresh
-        return@updatePreviewsAndRefresh previewElementsList
-      }
-=======
 
   // First, remove and dispose pre-existing models that won't be reused.
   // This will happen for example if the user removes one or more previews.
@@ -389,78 +280,20 @@
               it.invalidateCachedResponse()
             }
           }
->>>>>>> 574fcae1
 
       val offset = runReadAction {
         previewElement.previewElementDefinitionPsi?.element?.textOffset ?: 0
       }
-<<<<<<< HEAD
-
-      val defaultFile =
-        previewElement.previewElementDefinitionPsi?.virtualFile?.let {
-          getPsiFileSafely(project, it)
-        }
-          ?: psiFile
-
-      (navigationHandler as? PreviewNavigationHandler)?.setDefaultLocation(
-        model,
-        defaultFile,
-        offset
-      )
-=======
       val defaultFile =
         previewElement.previewElementDefinitionPsi?.virtualFile?.let {
           getPsiFileSafely(project, it)
         } ?: psiFile
       navigationHandler.setDefaultLocation(newModel, defaultFile, offset)
->>>>>>> 574fcae1
 
       withContext(AndroidDispatchers.workerThread) {
         previewElementModelAdapter.applyToConfiguration(previewElement, newModel.configuration)
       }
 
-<<<<<<< HEAD
-      model to previewElement
-    }
-  if (progressIndicator.isCanceled)
-    return previewElementsList // Return early if user cancels the refresh
-
-  existingModels.removeAll(models.map { it.first })
-
-  // Remove and dispose pre-existing models that were not used.
-  // This will happen if the user removes one or more previews.
-  debugLogger?.log("Removing ${existingModels.size} model(s)")
-  existingModels.forEach {
-    removeModel(it)
-    Disposer.dispose(it)
-  }
-
-  val newSceneManagers =
-    models.map {
-      val (model, _) = it
-      getSceneManager(model)!!
-    }
-
-  // Relayout the scene views and repaint, so that the updated lists of previews is shown before the
-  // render starts.
-  // While rendering, reused models will keep their current Preview image and new models will be
-  // empty.
-  revalidateScrollArea()
-  if (newSceneManagers.isNotEmpty()) {
-    var preview = 1 // next preview to render
-    progressIndicator.text =
-      message("refresh.progress.indicator.rendering.preview", preview++, newSceneManagers.size)
-    newSceneManagers.forEach {
-      if (progressIndicator.isCanceled) return@forEach
-      it.render()
-      if (
-        preview <= newSceneManagers.size
-      ) { // Skip the last one, since we log *before* rendering each preview.
-        progressIndicator.text =
-          message("refresh.progress.indicator.rendering.preview", preview++, newSceneManagers.size)
-      }
-    }
-=======
       previewElement to sceneManager
     }
 
@@ -476,7 +309,6 @@
     progressIndicator.text =
       message("refresh.progress.indicator.rendering.preview", idx + 1, elementsToSceneManagers.size)
     sceneManager.render { previewsRendered++ }
->>>>>>> 574fcae1
   }
   onRenderCompleted(previewsRendered)
 
