--- conflicted
+++ resolved
@@ -67,11 +67,7 @@
     action.actionPerformed(issueNodeEvent2)
     assertEquals(
       "another description",
-<<<<<<< HEAD
-      CopyPasteManager.getInstance().getContents(DataFlavor.stringFlavor)
-=======
       CopyPasteManager.getInstance().getContents(DataFlavor.stringFlavor),
->>>>>>> 0d09370c
     )
   }
 
