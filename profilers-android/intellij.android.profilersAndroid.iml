--- conflicted
+++ resolved
@@ -32,33 +32,11 @@
     <orderEntry type="module" module-name="intellij.android.common" />
     <orderEntry type="module" module-name="intellij.android.core" />
     <orderEntry type="module" module-name="intellij.android.deploy" />
-<<<<<<< HEAD
     <orderEntry type="module" module-name="intellij.android.execution.common" />
     <orderEntry type="module" module-name="intellij.android.inspectors-common.api" />
-=======
-    <orderEntry type="module" module-name="android.sdktools.testutils" scope="TEST" />
-    <orderEntry type="module" module-name="intellij.android.adt.testutils" scope="TEST" />
-    <orderEntry type="module" module-name="android.sdktools.perflib" scope="TEST" />
-    <orderEntry type="module" module-name="perf-logger" scope="TEST" />
-    <orderEntry type="module" module-name="intellij.android.transport" />
-    <orderEntry type="library" name="studio-grpc" level="project" />
-    <orderEntry type="library" name="studio-proto" level="project" />
-    <orderEntry type="library" name="perfetto-proto" level="project" />
-    <orderEntry type="module" module-name="intellij.android.logcat" />
-    <orderEntry type="library" scope="TEST" name="jetbrains.kotlinx.coroutines.test" level="project" />
-    <orderEntry type="module-library">
-      <library name="traceprocessor-proto">
-        <CLASSES>
-          <root url="jar://$MODULE_DIR$/../../../../bazel-bin/tools/base/profiler/native/trace_processor_daemon/traceprocessor_protos.jar!/" />
-        </CLASSES>
-        <JAVADOC />
-        <SOURCES />
-      </library>
-    </orderEntry>
-    <orderEntry type="library" name="transport-proto" level="project" />
->>>>>>> ad897288
     <orderEntry type="module" module-name="intellij.android.inspectors-common.api-ide" />
     <orderEntry type="module" module-name="intellij.android.inspectors-common.ui" />
+    <orderEntry type="module" module-name="intellij.android.logcat" />
     <orderEntry type="module" module-name="intellij.android.native-symbolizer" />
     <orderEntry type="module" module-name="intellij.android.profilers" />
     <orderEntry type="module" module-name="intellij.android.profilers.ui" />
@@ -93,5 +71,6 @@
     <orderEntry type="module" module-name="intellij.platform.projectModel.impl" scope="TEST" />
     <orderEntry type="module" module-name="intellij.platform.testFramework" scope="TEST" />
     <orderEntry type="module" module-name="intellij.platform.lang.impl" />
+    <orderEntry type="library" scope="TEST" name="kotlinx-coroutines-test" level="project" />
   </component>
 </module>