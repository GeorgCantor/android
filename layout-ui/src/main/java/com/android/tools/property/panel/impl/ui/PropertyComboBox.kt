/*
 * Copyright (C) 2018 The Android Open Source Project
 *
 * Licensed under the Apache License, Version 2.0 (the "License");
 * you may not use this file except in compliance with the License.
 * You may obtain a copy of the License at
 *
 *      http://www.apache.org/licenses/LICENSE-2.0
 *
 * Unless required by applicable law or agreed to in writing, software
 * distributed under the License is distributed on an "AS IS" BASIS,
 * WITHOUT WARRANTIES OR CONDITIONS OF ANY KIND, either express or implied.
 * See the License for the specific language governing permissions and
 * limitations under the License.
 */
package com.android.tools.property.panel.impl.ui

import com.android.tools.adtui.stdui.CommonComboBox
import com.android.tools.adtui.stdui.CommonTextField
import com.android.tools.adtui.stdui.KeyStrokes
import com.android.tools.adtui.stdui.registerActionKey
import com.android.tools.property.panel.api.EnumValue
import com.android.tools.property.panel.impl.model.ComboBoxPropertyEditorModel
import com.android.tools.property.panel.impl.support.HelpSupportBinding
import com.android.tools.property.panel.impl.support.TextEditorFocusListener
import com.intellij.ide.actions.UndoRedoAction
import com.intellij.ide.ui.laf.darcula.DarculaUIUtil
import com.intellij.openapi.actionSystem.DataProvider
import com.intellij.util.ui.UIUtil
import java.awt.BorderLayout
import java.awt.Color
import java.awt.event.ActionEvent
import java.awt.event.MouseEvent
import javax.swing.ComboBoxEditor
import javax.swing.JComponent
import javax.swing.JPanel
import javax.swing.JPopupMenu
import javax.swing.ListCellRenderer
import javax.swing.event.PopupMenuEvent
import javax.swing.event.PopupMenuListener

/**
 * A standard control for editing property values with a popup list.
 *
 * This control will act as a ComboBox or a DropDown depending on the model.
 */
class PropertyComboBox(model: ComboBoxPropertyEditorModel, asTableCellEditor: Boolean): JPanel(BorderLayout()) {
  private val comboBox = WrappedComboBox(model, asTableCellEditor)

  init {
    background = UIUtil.TRANSPARENT_COLOR
    isOpaque = false
    comboBox.actionOnKeyNavigation = false
    add(comboBox, BorderLayout.CENTER)
  }

  var renderer: ListCellRenderer<in EnumValue>
    get() = comboBox.renderer
    set(value) { comboBox.renderer = value }

  val editor: CommonTextField<*>
    get() = comboBox.editor.editorComponent as CommonTextField<*>
}

private class WrappedComboBox(model: ComboBoxPropertyEditorModel, asTableCellEditor: Boolean)
  : CommonComboBox<EnumValue, ComboBoxPropertyEditorModel>(model), DataProvider {
  private val textField = editor.editorComponent as CommonTextField<*>
  private var inSetup = false

  init {
    putClientProperty(DarculaUIUtil.COMPACT_PROPERTY, true)

    // Register key stroke navigation for dropdowns (textField is not editable)
    registerActionKey({ enterInPopup() }, KeyStrokes.ENTER, "enter")
    registerActionKey({ enterInPopup() }, KeyStrokes.SPACE, "enter")
    registerActionKey({ model.escapeKeyPressed() }, KeyStrokes.ESCAPE, "escape")
    registerActionKey({ tab { enterInPopup() } }, KeyStrokes.TAB, "tab", condition = JComponent.WHEN_ANCESTOR_OF_FOCUSED_COMPONENT)
    registerActionKey({ backtab { enterInPopup() } }, KeyStrokes.BACKTAB, "backtab")
    focusTraversalKeysEnabled = false // handle tab and shift-tab ourselves
    background = UIUtil.TRANSPARENT_COLOR
    isOpaque = false
    HelpSupportBinding.registerHelpKeyActions(this, { model.property }, JComponent.WHEN_ANCESTOR_OF_FOCUSED_COMPONENT)
    if (asTableCellEditor) {
      putClientProperty("JComboBox.isTableCellEditor", true)
    }

    // Register key stroke navigation for dropdowns (textField is editable)
    textField.registerActionKey({ enter() }, KeyStrokes.ENTER, "enter")
    textField.registerActionKey({ space() }, KeyStrokes.TYPED_SPACE, "space")
    textField.registerActionKey({ escape() }, KeyStrokes.ESCAPE, "escape")
    textField.registerActionKey({ tab { enter() } }, KeyStrokes.TAB, "tab")
    textField.registerActionKey({ backtab { enter() } }, KeyStrokes.BACKTAB, "backtab")
    textField.focusTraversalKeysEnabled = false // handle tab and shift-tab ourselves
    textField.background = UIUtil.TRANSPARENT_COLOR
    textField.isOpaque = false
    textField.putClientProperty(UndoRedoAction.IGNORE_SWING_UNDO_MANAGER, true)

    val focusListener = TextEditorFocusListener(textField, this, model)
    addFocusListener(focusListener)
    textField.addFocusListener(focusListener)
    setFromModel()

    // This action is fired when changes to the selectedIndex is made, which includes mouse clicks and certain keystrokes
    addActionListener {
      if (!inSetup) {
        model.selectEnumValue()
      }
    }

    addPopupMenuListener(
      object : PopupMenuListener {
        override fun popupMenuWillBecomeInvisible(event: PopupMenuEvent) =
          model.popupMenuWillBecomeInvisible()

        override fun popupMenuCanceled(event: PopupMenuEvent) {
        }

        override fun popupMenuWillBecomeVisible(event: PopupMenuEvent) {
          model.popupMenuWillBecomeVisible updatePopup@{
            // This callback means the model has an update for the list in the popup.
            //
            // At this point the List in the popup has already resized to the new elements
            // in the popup, but the popup itself must be resized somehow.
            // Do this by calling JPopupMenu.show(Component,x,y) which could be overridden
            // in a LAF implementation of PopupMenuUI.
            val popupMenu = popup as? JPopupMenu ?: return@updatePopup
            if (!isPopupVisible) {
              return@updatePopup
            }
            val location = popupMenu.locationOnScreen
            val comboLocation = this@WrappedComboBox.locationOnScreen
            location.translate(-comboLocation.x, -comboLocation.y)
            popupMenu.show(this@WrappedComboBox, location.x, location.y)
            popupMenu.pack()
          }
        }
      })
  }

  private fun enterInPopup() {
    // This will cause the firing of an action event:
    popup?.list?.selectedIndex?.let { selectedIndex = it }
    hidePopup()
    textField.selectAll()
  }

  private fun enter() {
    if (isPopupVisible) {
      enterInPopup()
      return
    }
    textField.enterInLookup()
    model.enterKeyPressed()
    textField.selectAll()
  }

  private fun escape() {
    if (!textField.escapeInLookup()) {
      model.escapeKeyPressed()
    }
  }

  // Override the handling of the space key for the text editor.
  // If the popup is visible we want to commit the selected value in the popup list,
  // if the popup is not visible emulate normal typing in the text editor.
  private fun space() {
    if (isPopupVisible) {
      enterInPopup()
      return
    }
    textField.replaceSelection(" ")
  }

  private fun tab(action: () -> Unit) {
    action()
    if (isEditable) textField.transferFocus() else transferFocus()
  }

  private fun backtab(action: () -> Unit) {
    action()
    transferFocusBackward()
  }

  override fun updateFromModel() {
    super.updateFromModel()
    setFromModel()
  }

  private fun setFromModel() {
    isVisible = model.visible
    foreground = model.displayedForeground(UIUtil.getLabelForeground())
    background = model.displayedBackground(UIUtil.TRANSPARENT_COLOR)
    isOpaque = model.isUsedInRendererWithSelection
    if (model.focusRequest && !isFocusOwner) {
      requestFocusInWindow()
    }
    if (model.isPopupVisible != isPopupVisible) {
      isPopupVisible = model.isPopupVisible
    }
    if (!model.editable) {
      inSetup = true
      try {
<<<<<<< HEAD
        selectedIndex = findIndexWithValue(model.value)
      }
      finally {
        inSetup = false
      }
    }
  }

  private fun findIndexWithValue(value: String): Int {
    val nullable = value.nullize()
    for (index in 0 until model.size) {
      if (model.getElementAt(index)?.value == nullable) {
        return index
=======
        selectedIndex = model.getIndexOfCurrentValue()
      }
      finally {
        inSetup = false
>>>>>>> cdc83e4e
      }
    }
  }

  override fun setForeground(color: Color?) {
    super.setForeground(color)

    // This method may be called in constructor of super class. Don't use textField here:
    editor?.editorComponent?.foreground = color
  }

  override fun setBackground(color: Color?) {
    super.setBackground(color)

    // This method may be called in constructor of super class. Don't use textField here:
    editor?.editorComponent?.background = color
  }

  override fun getToolTipText(event: MouseEvent): String? {
    // Trick: Use the component from the event.source for tooltip in tables. See TableEditor.getToolTip().
    val component = event.source as? JComponent ?: textField
    return PropertyTooltip.setToolTip(component, event, model.property, forValue = true, text = textField.text)
  }

  override fun getData(dataId: String): Any? {
    return model.getData(dataId)
  }

  // Hack: This method is called to update the text editor with the content of the
  // selected item in the dropdown. We do not want that, since the editor text can
  // be different from any of the values in the dropdown. Instead control the text
  // editor value with the [CommonTextFieldModel] part of the comboBox model.
  override fun configureEditor(anEditor: ComboBoxEditor, anItem: Any?) = Unit

  // Hack: JavaDoc specifies that this method should not be overridden.
  // However this causes a value that is not represented in the popup to be
  // overwritten when the control looses focus. This is a workaround for now.
  override fun actionPerformed(event: ActionEvent) = Unit
}<|MERGE_RESOLUTION|>--- conflicted
+++ resolved
@@ -200,26 +200,10 @@
     if (!model.editable) {
       inSetup = true
       try {
-<<<<<<< HEAD
-        selectedIndex = findIndexWithValue(model.value)
-      }
-      finally {
-        inSetup = false
-      }
-    }
-  }
-
-  private fun findIndexWithValue(value: String): Int {
-    val nullable = value.nullize()
-    for (index in 0 until model.size) {
-      if (model.getElementAt(index)?.value == nullable) {
-        return index
-=======
         selectedIndex = model.getIndexOfCurrentValue()
       }
       finally {
         inSetup = false
->>>>>>> cdc83e4e
       }
     }
   }
