--- conflicted
+++ resolved
@@ -19,10 +19,7 @@
 import com.android.tools.idea.run.ValidationError;
 import com.android.tools.idea.run.activity.ActivityLocator;
 import com.android.tools.idea.run.activity.SpecificActivityLocator;
-<<<<<<< HEAD
-=======
 import com.android.tools.idea.run.activity.StartActivityFlagsProvider;
->>>>>>> 50d6ab60
 import com.android.tools.idea.run.tasks.LaunchTask;
 import com.android.tools.idea.run.tasks.SpecificActivityLaunchTask;
 import com.google.common.collect.ImmutableList;
@@ -43,15 +40,9 @@
     @Override
     public LaunchTask getLaunchTask(@NotNull String applicationId,
                                     @NotNull AndroidFacet facet,
-<<<<<<< HEAD
-                                    boolean waitForDebugger,
-                                    @NotNull String extraAmOptions) {
-      return new SpecificActivityLaunchTask(applicationId, ACTIVITY_CLASS, waitForDebugger, extraAmOptions);
-=======
                                     @NotNull StartActivityFlagsProvider startActivityFlagsProvider,
                                     @NotNull ProfilerState profilerState) {
       return new SpecificActivityLaunchTask(applicationId, ACTIVITY_CLASS, startActivityFlagsProvider);
->>>>>>> 50d6ab60
     }
 
     @NotNull
