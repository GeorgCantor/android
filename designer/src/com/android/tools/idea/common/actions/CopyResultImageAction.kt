--- conflicted
+++ resolved
@@ -35,13 +35,9 @@
       DataFlavor.imageFlavor -> image
       else -> throw UnsupportedFlavorException(flavor)
     }
-<<<<<<< HEAD
-  override fun getTransferDataFlavors(): Array<DataFlavor> = arrayOf(DataFlavor.imageFlavor)
-=======
 
   override fun getTransferDataFlavors(): Array<DataFlavor> = arrayOf(DataFlavor.imageFlavor)
 
->>>>>>> 574fcae1
   override fun isDataFlavorSupported(flavor: DataFlavor): Boolean =
     transferDataFlavors.contains(flavor)
 }
@@ -52,11 +48,8 @@
   title: String = "Copy Image",
   private val actionCompleteText: String = "Image copied"
 ) : AnAction(title) {
-<<<<<<< HEAD
-=======
   override fun getActionUpdateThread(): ActionUpdateThread = ActionUpdateThread.BGT
 
->>>>>>> 574fcae1
   override fun update(e: AnActionEvent) {
     e.presentation.isVisible = sceneManagerProvider()?.renderResult != null
   }
