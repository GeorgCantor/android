/*
 * Copyright (C) 2016 The Android Open Source Project
 *
 * Licensed under the Apache License, Version 2.0 (the "License");
 * you may not use this file except in compliance with the License.
 * You may obtain a copy of the License at
 *
 *      http://www.apache.org/licenses/LICENSE-2.0
 *
 * Unless required by applicable law or agreed to in writing, software
 * distributed under the License is distributed on an "AS IS" BASIS,
 * WITHOUT WARRANTIES OR CONDITIONS OF ANY KIND, either express or implied.
 * See the License for the specific language governing permissions and
 * limitations under the License.
 */

@file:JvmName("AndroidGradleModuleUtils")

package com.android.tools.idea.npw.project

import com.android.SdkConstants
import com.android.annotations.concurrency.Slow
import com.android.builder.model.SourceProvider
import com.android.ide.common.repository.AgpVersion
import com.android.tools.idea.gradle.plugin.AgpVersions
import com.android.tools.idea.gradle.plugin.AndroidPluginInfo
import com.android.tools.idea.gradle.project.GradleVersionCatalogDetector
import com.android.tools.idea.gradle.util.GradleProjectSystemUtil
import com.android.tools.idea.projectsystem.NamedModuleTemplate
import com.android.tools.idea.wizard.template.Parameter
import com.intellij.openapi.module.Module
import com.intellij.openapi.project.Project
import com.intellij.openapi.roots.ProjectFileIndex
import com.intellij.openapi.util.SystemInfo
import com.intellij.openapi.util.io.FileUtil
import com.intellij.openapi.vfs.VfsUtil
import org.jetbrains.kotlin.idea.compiler.configuration.KotlinPluginLayout
import java.io.File
import java.io.IOException

/**
 * Convenience method to convert a [NamedModuleTemplate] into a [SourceProvider].
 * Note that this target source provider has many fields stubbed out and should be used carefully.
 *
 * TODO: Investigate getting rid of dependencies on [SourceProvider] in
 * [Parameter.validate] as this may allow us to delete this code
 */
fun NamedModuleTemplate.getSourceProvider() = SourceProviderAdapter(name, paths)

/**
 * Given a file and a project, return the Module corresponding to the containing Gradle project for the file.
 * If the file is not contained by any project then return null
 */
fun getContainingModule(file: File?, project: Project): Module? {
  if (project.isDisposed) return null
  val vFile = VfsUtil.findFileByIoFile(file!!, false)
  return if (vFile == null || vFile.isDirectory)
    null
  else
    ProjectFileIndex.getInstance(project).getModuleForFile(vFile, false)
}

/**
 * Set the executable bit on the 'gradlew' wrapper script on Mac/Linux.
 * On Windows, we use a separate gradlew.bat file which does not need an executable bit.
 */
@Throws(IOException::class)
fun setGradleWrapperExecutable(projectRoot: File) {
  if (!SystemInfo.isUnix) {
    return
  }
  val gradlewFile = File(projectRoot, SdkConstants.FN_GRADLE_WRAPPER_UNIX)
  if (!gradlewFile.isFile) {
    throw IOException("Could not find gradle wrapper. Command line builds may not work properly.")
  }
  FileUtil.setExecutable(gradlewFile)
}

<<<<<<< HEAD
/** Find the most appropriate Gradle Plugin version for the specified project. */
@Slow
fun determineAgpVersion(project: Project, isNewProject: Boolean): AgpVersion {
  if (isNewProject) {
    return AgpVersions.newProject
  }

  val versionInUse =
    GradleProjectSystemUtil.getAndroidGradleModelVersionInUse(project)
  if (versionInUse != null) {
    return versionInUse
  }
  // Use slow method
  val androidPluginInfo = AndroidPluginInfo.findFromBuildFiles(project)
  return androidPluginInfo?.pluginVersion ?: AgpVersions.newProject
}

=======
>>>>>>> 574fcae1
/** Find the most appropriate Kotlin plugin version for the specified project. */
@Slow
fun determineKotlinVersion(project: Project, isNewProject: Boolean): String {
  // See IdeaKotlinVersionProviderService.getKotlinVersionFromCompiler().
  val defaultKotlinVersion = KotlinPluginLayout.standaloneCompilerVersion.artifactVersion
  if (isNewProject) return defaultKotlinVersion

  val versionInUse = project.basePath?.let { GradleProjectSystemUtil.getKotlinVersionInUse(project, it) }
  return versionInUse ?: defaultKotlinVersion
}

/** Call detector to check whether Version Catalogs are in use.  Is (very occasionally) slow if cached value has been invalidated. */
@Slow
fun determineVersionCatalogUse(project: Project): Boolean {
  return GradleVersionCatalogDetector.getInstance(project).isVersionCatalogProject
}<|MERGE_RESOLUTION|>--- conflicted
+++ resolved
@@ -21,9 +21,6 @@
 import com.android.SdkConstants
 import com.android.annotations.concurrency.Slow
 import com.android.builder.model.SourceProvider
-import com.android.ide.common.repository.AgpVersion
-import com.android.tools.idea.gradle.plugin.AgpVersions
-import com.android.tools.idea.gradle.plugin.AndroidPluginInfo
 import com.android.tools.idea.gradle.project.GradleVersionCatalogDetector
 import com.android.tools.idea.gradle.util.GradleProjectSystemUtil
 import com.android.tools.idea.projectsystem.NamedModuleTemplate
@@ -76,26 +73,6 @@
   FileUtil.setExecutable(gradlewFile)
 }
 
-<<<<<<< HEAD
-/** Find the most appropriate Gradle Plugin version for the specified project. */
-@Slow
-fun determineAgpVersion(project: Project, isNewProject: Boolean): AgpVersion {
-  if (isNewProject) {
-    return AgpVersions.newProject
-  }
-
-  val versionInUse =
-    GradleProjectSystemUtil.getAndroidGradleModelVersionInUse(project)
-  if (versionInUse != null) {
-    return versionInUse
-  }
-  // Use slow method
-  val androidPluginInfo = AndroidPluginInfo.findFromBuildFiles(project)
-  return androidPluginInfo?.pluginVersion ?: AgpVersions.newProject
-}
-
-=======
->>>>>>> 574fcae1
 /** Find the most appropriate Kotlin plugin version for the specified project. */
 @Slow
 fun determineKotlinVersion(project: Project, isNewProject: Boolean): String {
