/*
 * Copyright (C) 2018 The Android Open Source Project
 *
 * Licensed under the Apache License, Version 2.0 (the "License");
 * you may not use this file except in compliance with the License.
 * You may obtain a copy of the License at
 *
 *      http://www.apache.org/licenses/LICENSE-2.0
 *
 * Unless required by applicable law or agreed to in writing, software
 * distributed under the License is distributed on an "AS IS" BASIS,
 * WITHOUT WARRANTIES OR CONDITIONS OF ANY KIND, either express or implied.
 * See the License for the specific language governing permissions and
 * limitations under the License.
 */
package com.android.tools.idea.uibuilder.handlers

import com.android.SdkConstants.ATTR_DEFAULT_NAV_HOST
import com.android.SdkConstants.ATTR_NAV_GRAPH
import com.android.SdkConstants.AUTO_URI
import com.android.resources.ResourceType
import com.android.testutils.MockitoKt.whenever
import com.android.tools.idea.common.api.InsertType
import com.android.tools.idea.testing.mockStatic
import com.android.tools.idea.uibuilder.LayoutTestCase
import com.android.tools.idea.uibuilder.api.ViewEditor
import com.android.tools.idea.uibuilder.surface.NlDesignSurface
import com.intellij.openapi.command.WriteCommandAction
import com.intellij.openapi.fileEditor.FileEditorManager
import com.intellij.psi.XmlElementFactory
<<<<<<< HEAD
import java.util.*
import org.jetbrains.android.AndroidTestCase
import org.mockito.Mockito.eq
=======
import com.intellij.testFramework.PlatformTestUtil.waitForFuture
import java.util.EnumSet
import org.jetbrains.android.AndroidTestCase
import org.mockito.ArgumentMatchers.eq
>>>>>>> 0d09370c

class FragmentHandlerTest : LayoutTestCase() {
  // http://b/242129835
  fun ignore_testActivateNavFragment() {
    myFixture.addFileToProject("res/navigation/nav.xml", "<navigation/>")
    val model =
      model(
          "model.xml",
          component("LinearLayout")
            .id("@+id/outer")
            .withBounds(0, 0, 100, 100)
            .children(
              component("fragment")
                .id("@+id/navhost")
                .withAttribute(AUTO_URI, ATTR_NAV_GRAPH, "@navigation/nav")
                .withBounds(0, 0, 100, 50),
<<<<<<< HEAD
              component("fragment").id("@+id/regular").withBounds(0, 50, 100, 50)
            )
=======
              component("fragment").id("@+id/regular").withBounds(0, 50, 100, 50),
            ),
>>>>>>> 0d09370c
        )
        .build()

    val surface = NlDesignSurface.build(project, project)
    waitForFuture(surface.addModelWithoutRender(model))
    val editorManager = FileEditorManager.getInstance(project)

    surface.notifyComponentActivate(model.find("regular")!!, 10, 60)
    AndroidTestCase.assertEmpty(editorManager.openFiles)

    surface.notifyComponentActivate(model.find("navhost")!!, 10, 10)
    AndroidTestCase.assertEquals("nav.xml", editorManager.openFiles[0].name)
  }

  fun testCreateNavHost() {
    val model =
      model("model.xml", component("LinearLayout").id("@+id/outer").withBounds(0, 0, 100, 100))
        .build()

    val tag =
      XmlElementFactory.getInstance(getProject())
        .createTagFromText(
          "    <fragment\n" +
            "        android:id=\"@+id/fragment\"\n" +
            "        android:name=\"androidx.navigation.fragment.NavHostFragment\"\n/>"
        )

    mockStatic<ViewEditor>(testRootDisposable)
      .whenever<String> {
        ViewEditor.displayResourceInput(
          eq(model),
          eq("Navigation Graphs"),
<<<<<<< HEAD
          eq(EnumSet.of(ResourceType.NAVIGATION))
=======
          eq(EnumSet.of(ResourceType.NAVIGATION)),
>>>>>>> 0d09370c
        )
      }
      .thenReturn("@navigation/testNav")

    WriteCommandAction.runWriteCommandAction(
      model.project,
      null,
      null,
      { model.createComponent(tag, model.find("outer"), null, InsertType.CREATE) },
<<<<<<< HEAD
      model.file
=======
      model.file,
>>>>>>> 0d09370c
    )
    val newFragment = model.find("fragment")!!
    assertEquals("@navigation/testNav", newFragment.getAttribute(AUTO_URI, ATTR_NAV_GRAPH))
    assertEquals("true", newFragment.getAttribute(AUTO_URI, ATTR_DEFAULT_NAV_HOST))
  }
}<|MERGE_RESOLUTION|>--- conflicted
+++ resolved
@@ -28,16 +28,10 @@
 import com.intellij.openapi.command.WriteCommandAction
 import com.intellij.openapi.fileEditor.FileEditorManager
 import com.intellij.psi.XmlElementFactory
-<<<<<<< HEAD
-import java.util.*
-import org.jetbrains.android.AndroidTestCase
-import org.mockito.Mockito.eq
-=======
 import com.intellij.testFramework.PlatformTestUtil.waitForFuture
 import java.util.EnumSet
 import org.jetbrains.android.AndroidTestCase
-import org.mockito.ArgumentMatchers.eq
->>>>>>> 0d09370c
+import org.mockito.Mockito.eq
 
 class FragmentHandlerTest : LayoutTestCase() {
   // http://b/242129835
@@ -54,13 +48,8 @@
                 .id("@+id/navhost")
                 .withAttribute(AUTO_URI, ATTR_NAV_GRAPH, "@navigation/nav")
                 .withBounds(0, 0, 100, 50),
-<<<<<<< HEAD
-              component("fragment").id("@+id/regular").withBounds(0, 50, 100, 50)
-            )
-=======
               component("fragment").id("@+id/regular").withBounds(0, 50, 100, 50),
             ),
->>>>>>> 0d09370c
         )
         .build()
 
@@ -93,11 +82,7 @@
         ViewEditor.displayResourceInput(
           eq(model),
           eq("Navigation Graphs"),
-<<<<<<< HEAD
-          eq(EnumSet.of(ResourceType.NAVIGATION))
-=======
           eq(EnumSet.of(ResourceType.NAVIGATION)),
->>>>>>> 0d09370c
         )
       }
       .thenReturn("@navigation/testNav")
@@ -107,11 +92,7 @@
       null,
       null,
       { model.createComponent(tag, model.find("outer"), null, InsertType.CREATE) },
-<<<<<<< HEAD
-      model.file
-=======
       model.file,
->>>>>>> 0d09370c
     )
     val newFragment = model.find("fragment")!!
     assertEquals("@navigation/testNav", newFragment.getAttribute(AUTO_URI, ATTR_NAV_GRAPH))
