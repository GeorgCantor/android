/*
 * Copyright 2000-2013 JetBrains s.r.o.
 *
 * Licensed under the Apache License, Version 2.0 (the "License");
 * you may not use this file except in compliance with the License.
 * You may obtain a copy of the License at
 *
 * http://www.apache.org/licenses/LICENSE-2.0
 *
 * Unless required by applicable law or agreed to in writing, software
 * distributed under the License is distributed on an "AS IS" BASIS,
 * WITHOUT WARRANTIES OR CONDITIONS OF ANY KIND, either express or implied.
 * See the License for the specific language governing permissions and
 * limitations under the License.
 */
package com.android.tools.idea.rendering;

import com.android.ide.common.resources.ResourceResolver;
import com.intellij.icons.AllIcons;
import com.intellij.openapi.actionSystem.AnAction;
import com.intellij.openapi.actionSystem.AnActionEvent;
import com.intellij.openapi.actionSystem.CommonDataKeys;
import com.intellij.openapi.editor.Editor;
import com.intellij.openapi.fileEditor.FileEditorManager;
import com.intellij.openapi.fileEditor.OpenFileDescriptor;
import com.intellij.openapi.project.DumbAware;
import com.intellij.openapi.project.Project;
import com.intellij.openapi.ui.popup.ComponentPopupBuilder;
import com.intellij.openapi.ui.popup.JBPopup;
import com.intellij.openapi.ui.popup.JBPopupFactory;
import com.intellij.openapi.vfs.VirtualFile;
import com.intellij.psi.PsiElement;
import com.intellij.ui.awt.RelativePoint;
import com.intellij.ui.components.JBLabel;
import com.intellij.util.ui.JBUI;
import java.awt.event.MouseAdapter;
import java.awt.event.MouseEvent;
import javax.swing.Icon;
import javax.swing.SwingConstants;
import org.jetbrains.annotations.NotNull;
import org.jetbrains.annotations.Nullable;

public class GutterIconRenderer extends com.intellij.openapi.editor.markup.GutterIconRenderer implements DumbAware {
  private final PsiElement myElement;
  private final VirtualFile myFile;
  private final ResourceResolver myResourceResolver;

  public GutterIconRenderer(ResourceResolver resourceResolver, @NotNull PsiElement element, @NotNull VirtualFile file) {
    myResourceResolver = resourceResolver;
    myElement = element;
    myFile = file;
  }

  @Override
  @NotNull
  public Icon getIcon() {
    Icon icon = GutterIconCache.getInstance().getIcon(myFile.getPath(), myResourceResolver);

    if (icon != null) {
      return icon;
    }

    return AllIcons.General.Error;
  }

  @Override
  public AnAction getClickAction() {
    return new GutterIconClickAction(myFile, myResourceResolver);
  }

  @Override
  public boolean equals(Object o) {
    if (this == o) return true;
    if (o == null || getClass() != o.getClass()) return false;

    GutterIconRenderer that = (GutterIconRenderer)o;

    if (!myElement.equals(that.myElement)) return false;
    if (!myFile.equals(that.myFile)) return false;

    return true;
  }

  @Override
  public int hashCode() {
    int result = myElement.hashCode();
    result = 31 * result + myFile.hashCode();
    return result;
  }

  private static class GutterIconClickAction extends AnAction {
    private final static int PREVIEW_MAX_WIDTH = JBUI.scale(128);
    private final static int PREVIEW_MAX_HEIGHT = JBUI.scale(128);
    private final static String PREVIEW_TEXT = "Click Image to Open Resource";

    private final VirtualFile myFile;
    private final ResourceResolver myResourceResolver;

<<<<<<< HEAD
    GutterIconClickAction(File file, ResourceResolver resourceResolver) {
=======
    public GutterIconClickAction(VirtualFile file, ResourceResolver resourceResolver) {
>>>>>>> 2660b5e5
      myFile = file;
      myResourceResolver = resourceResolver;
    }

    @Override
    public void actionPerformed(@NotNull AnActionEvent event) {
      final Editor editor = CommonDataKeys.EDITOR.getData(event.getDataContext());

      if (editor != null) {
        final Project project = editor.getProject();

        if (project != null) {
          JBPopup preview = createPreview(() -> openImageResourceTab(project));

          if (preview == null) {
            openImageResourceTab(project);
          }
          else {
            // Show preview popup at location of mouse click
            preview.show(new RelativePoint((MouseEvent)event.getInputEvent()));
          }
        }
      }
    }

    @Nullable
    private JBPopup createPreview(Runnable onClick) {
      Icon icon = GutterIconFactory.createIcon(myFile.getPath(), myResourceResolver, PREVIEW_MAX_WIDTH, PREVIEW_MAX_HEIGHT);

      if (icon == null) {
        return null;
      }

      JBLabel label = new JBLabel(icon);
      ComponentPopupBuilder builder = JBPopupFactory.getInstance().createComponentPopupBuilder(label, null);
      builder.setAdText(PREVIEW_TEXT, SwingConstants.CENTER);

      JBPopup popup = builder.createPopup();

      label.addMouseListener(new MouseAdapter() {
        @Override
        public void mouseClicked(MouseEvent mouseEvent) {
          onClick.run();
          popup.cancel();
          label.removeMouseListener(this);
        }
      });

      return popup;
    }

    private void openImageResourceTab(@NotNull Project project) {
      OpenFileDescriptor descriptor = new OpenFileDescriptor(project, myFile, -1);
      FileEditorManager.getInstance(project).openEditor(descriptor, true);
    }
  }
}<|MERGE_RESOLUTION|>--- conflicted
+++ resolved
@@ -96,17 +96,13 @@
     private final VirtualFile myFile;
     private final ResourceResolver myResourceResolver;
 
-<<<<<<< HEAD
-    GutterIconClickAction(File file, ResourceResolver resourceResolver) {
-=======
     public GutterIconClickAction(VirtualFile file, ResourceResolver resourceResolver) {
->>>>>>> 2660b5e5
       myFile = file;
       myResourceResolver = resourceResolver;
     }
 
     @Override
-    public void actionPerformed(@NotNull AnActionEvent event) {
+    public void actionPerformed(AnActionEvent event) {
       final Editor editor = CommonDataKeys.EDITOR.getData(event.getDataContext());
 
       if (editor != null) {
