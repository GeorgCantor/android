/*
 * Copyright (C) 2013 The Android Open Source Project
 *
 * Licensed under the Apache License, Version 2.0 (the "License");
 * you may not use this file except in compliance with the License.
 * You may obtain a copy of the License at
 *
 *      http://www.apache.org/licenses/LICENSE-2.0
 *
 * Unless required by applicable law or agreed to in writing, software
 * distributed under the License is distributed on an "AS IS" BASIS,
 * WITHOUT WARRANTIES OR CONDITIONS OF ANY KIND, either express or implied.
 * See the License for the specific language governing permissions and
 * limitations under the License.
 */
package com.android.tools.idea.rendering;

import com.android.ide.common.rendering.api.RenderResources;
import com.android.ide.common.rendering.api.ResourceValue;
import com.android.ide.common.resources.ResourceUrl;
import com.android.ide.common.resources.configuration.FolderConfiguration;
import com.android.resources.FolderTypeRelationship;
import com.android.resources.ResourceFolderType;
import com.android.resources.ResourceType;
import com.android.tools.idea.gradle.IdeaAndroidProject;
import com.android.tools.lint.detector.api.LintUtils;
import com.android.utils.XmlUtils;
import com.google.common.base.Charsets;
import com.google.common.base.Strings;
import com.google.common.io.Files;
import com.intellij.openapi.application.ApplicationManager;
import com.intellij.openapi.diagnostic.Logger;
import com.intellij.openapi.module.Module;
import com.intellij.openapi.util.Computable;
import com.intellij.openapi.util.Pair;
import com.intellij.openapi.util.text.StringUtil;
import com.intellij.openapi.vfs.VirtualFile;
import com.intellij.psi.PsiDirectory;
import com.intellij.psi.PsiFile;
import org.jetbrains.android.facet.AndroidFacet;
import org.jetbrains.annotations.Contract;
import org.jetbrains.annotations.NotNull;
import org.jetbrains.annotations.Nullable;
import org.w3c.dom.*;

import java.awt.*;
import java.io.File;
import java.util.*;
import java.util.List;

import static com.android.SdkConstants.*;
import static com.android.ide.common.resources.ResourceResolver.MAX_RESOURCE_INDIRECTION;

public class ResourceHelper {
  private static final Logger LOG = Logger.getInstance("#com.android.tools.idea.rendering.ResourceHelper");
  private static final String STATE_NAME_PREFIX = "state_";

  /**
   * Returns true if the given style represents a project theme
   *
   * @param style a theme style string
   * @return true if the style string represents a project theme, as opposed
   *         to a framework theme
   */
  public static boolean isProjectStyle(@NotNull String style) {
    assert style.startsWith(STYLE_RESOURCE_PREFIX) || style.startsWith(ANDROID_STYLE_RESOURCE_PREFIX) : style;

    return style.startsWith(STYLE_RESOURCE_PREFIX);
  }

  /**
   * Returns the theme name to be shown for theme styles, e.g. for "@style/Theme" it
   * returns "Theme"
   *
   * @param style a theme style string
   * @return the user visible theme name
   */
  @NotNull
  public static String styleToTheme(@NotNull String style) {
    if (style.startsWith(STYLE_RESOURCE_PREFIX)) {
      style = style.substring(STYLE_RESOURCE_PREFIX.length());
    }
    else if (style.startsWith(ANDROID_STYLE_RESOURCE_PREFIX)) {
      style = style.substring(ANDROID_STYLE_RESOURCE_PREFIX.length());
    }
    else if (style.startsWith(PREFIX_RESOURCE_REF)) {
      // @package:style/foo
      int index = style.indexOf('/');
      if (index != -1) {
        style = style.substring(index + 1);
      }
    }
    return style;
  }

  /**
   * Is this a resource that can be defined in any file within the "values" folder?
   * <p/>
   * Some resource types can be defined <b>both</b> as a separate XML file as well
   * as defined within a value XML file. This method will return true for these types
   * as well. In other words, a ResourceType can return true for both
   * {@link #isValueBasedResourceType} and {@link #isFileBasedResourceType}.
   *
   * @param type the resource type to check
   * @return true if the given resource type can be represented as a value under the
   *         values/ folder
   */
  public static boolean isValueBasedResourceType(@NotNull ResourceType type) {
    List<ResourceFolderType> folderTypes = FolderTypeRelationship.getRelatedFolders(type);
    for (ResourceFolderType folderType : folderTypes) {
      if (folderType == ResourceFolderType.VALUES) {
        return true;
      }
    }

    return false;
  }

  /**
   * Returns the resource name of the given file.
   * <p>
   * For example, {@code getResourceName(</res/layout-land/foo.xml, false) = "foo"}.
   *
   * @param file the file to compute a resource name for
   * @return the resource name
   */
  @NotNull
  public static String getResourceName(@NotNull VirtualFile file) {
    // Note that we use getBaseName here rather than {@link VirtualFile#getNameWithoutExtension}
    // because that method uses lastIndexOf('.') rather than indexOf('.') -- which means that
    // for a nine patch drawable it would include ".9" in the resource name
    return LintUtils.getBaseName(file.getName());
  }

  /**
   * Returns the resource name of the given file.
   * <p>
   * For example, {@code getResourceName(</res/layout-land/foo.xml, false) = "foo"}.
   *
   * @param file the file to compute a resource name for
   * @return the resource name
   */
  @NotNull
  public static String getResourceName(@NotNull PsiFile file) {
    // See getResourceName(VirtualFile)
    // We're replicating that code here rather than just calling
    // getResourceName(file.getVirtualFile());
    // since file.getVirtualFile can return null
    return LintUtils.getBaseName(file.getName());
  }

  /**
   * Returns the resource URL of the given file. The file <b>must</b> be a valid resource
   * file, meaning that it is in a proper resource folder, and it <b>must</b> be a
   * file-based resource (e.g. layout, drawable, menu, etc) -- not a values file.
   * <p>
   * For example, {@code getResourceUrl(</res/layout-land/foo.xml, false) = "@layout/foo"}.
   *
   * @param file the file to compute a resource url for
   * @return the resource url
   */
  @NotNull
  public static String getResourceUrl(@NotNull VirtualFile file) {
    ResourceFolderType type = ResourceFolderType.getFolderType(file.getParent().getName());
    assert type != null && type != ResourceFolderType.VALUES;
    return PREFIX_RESOURCE_REF + type.getName() + '/' + getResourceName(file);
  }

  /**
   * Is this a resource that is defined in a file named by the resource plus the XML
   * extension?
   * <p/>
   * Some resource types can be defined <b>both</b> as a separate XML file as well as
   * defined within a value XML file along with other properties. This method will
   * return true for these resource types as well. In other words, a ResourceType can
   * return true for both {@link #isValueBasedResourceType} and
   * {@link #isFileBasedResourceType}.
   *
   * @param type the resource type to check
   * @return true if the given resource type is stored in a file named by the resource
   */
  public static boolean isFileBasedResourceType(@NotNull ResourceType type) {
    List<ResourceFolderType> folderTypes = FolderTypeRelationship.getRelatedFolders(type);
    for (ResourceFolderType folderType : folderTypes) {
      if (folderType != ResourceFolderType.VALUES) {

        if (type == ResourceType.ID) {
          // The folder types for ID is not only VALUES but also
          // LAYOUT and MENU. However, unlike resources, they are only defined
          // inline there so for the purposes of isFileBasedResourceType
          // (where the intent is to figure out files that are uniquely identified
          // by a resource's name) this method should return false anyway.
          return false;
        }

        return true;
      }
    }

    return false;
  }

  @Nullable
  public static ResourceFolderType getFolderType(@Nullable final PsiFile file) {
    if (file != null) {
      if (!ApplicationManager.getApplication().isReadAccessAllowed()) {
        return ApplicationManager.getApplication().runReadAction(new Computable<ResourceFolderType>() {
          @Nullable
          @Override
          public ResourceFolderType compute() {
            return getFolderType(file);
          }
        });
      }
      if (!file.isValid()) {
        return getFolderType(file.getVirtualFile());
      }
      PsiDirectory parent = file.getParent();
      if (parent != null) {
        return ResourceFolderType.getFolderType(parent.getName());
      }
    }

    return null;
  }

  @Nullable
  public static ResourceFolderType getFolderType(@Nullable VirtualFile file) {
    if (file != null) {
      VirtualFile parent = file.getParent();
      if (parent != null) {
        return ResourceFolderType.getFolderType(parent.getName());
      }
    }

    return null;
  }

  @Nullable
  public static FolderConfiguration getFolderConfiguration(@Nullable final PsiFile file) {
    if (file != null) {
      if (!ApplicationManager.getApplication().isReadAccessAllowed()) {
        return ApplicationManager.getApplication().runReadAction(new Computable<FolderConfiguration>() {
          @Nullable
          @Override
          public FolderConfiguration compute() {
            return getFolderConfiguration(file);
          }
        });
      }
      if (!file.isValid()) {
        return getFolderConfiguration(file.getVirtualFile());
      }
      PsiDirectory parent = file.getParent();
      if (parent != null) {
        return FolderConfiguration.getConfigForFolder(parent.getName());
      }
    }

    return null;
  }

  @Nullable
  public static FolderConfiguration getFolderConfiguration(@Nullable VirtualFile file) {
    if (file != null) {
      VirtualFile parent = file.getParent();
      if (parent != null) {
        return FolderConfiguration.getConfigForFolder(parent.getName());
      }
    }

    return null;
  }

  /**
   * Returns all resource variations for the given file
   *
   * @param file resource file, which should be an XML file in one of the
   *            various resource folders, e.g. res/layout, res/values-xlarge, etc.
   * @param includeSelf if true, include the file itself in the list,
   *            otherwise exclude it
   * @return a list of all the resource variations
   */
  public static List<VirtualFile> getResourceVariations(@Nullable VirtualFile file, boolean includeSelf) {
    if (file == null) {
      return Collections.emptyList();
    }

    // Compute the set of layout files defining this layout resource
    List<VirtualFile> variations = new ArrayList<VirtualFile>();
    String name = file.getName();
    VirtualFile parent = file.getParent();
    if (parent != null) {
      VirtualFile resFolder = parent.getParent();
      if (resFolder != null) {
        String parentName = parent.getName();
        String prefix = parentName;
        int qualifiers = prefix.indexOf('-');

        if (qualifiers != -1) {
          parentName = prefix.substring(0, qualifiers);
          prefix = prefix.substring(0, qualifiers + 1);
        } else {
          prefix += '-';
        }
        for (VirtualFile resource : resFolder.getChildren()) {
          String n = resource.getName();
          if ((n.startsWith(prefix) || n.equals(parentName))
              && resource.isDirectory()) {
            VirtualFile variation = resource.findChild(name);
            if (variation != null) {
              if (!includeSelf && file.equals(variation)) {
                continue;
              }
              variations.add(variation);
            }
          }
        }
      }
    }

    return variations;
  }

  /**
   * Returns true if views with the given fully qualified class name need to include
   * their package in the layout XML tag
   *
   * @param fqcn the fully qualified class name, such as android.widget.Button
   * @return true if the full package path should be included in the layout XML element
   *         tag
   */
  public static boolean viewNeedsPackage(String fqcn) {
    return !(fqcn.startsWith(ANDROID_WIDGET_PREFIX) || fqcn.startsWith(ANDROID_VIEW_PKG) || fqcn.startsWith(ANDROID_WEBKIT_PKG));
  }

  /**
   * Tries to resolve the given resource value to an actual RGB color. For state lists
   * it will pick the simplest/fallback color.
   *
   * @param resources the resource resolver to use to follow color references
   * @param color the color to resolve
   * @return the corresponding {@link Color} color, or null
   */
  @Nullable
  public static Color resolveColor(@NotNull RenderResources resources, @Nullable ResourceValue color) {
    if (color != null) {
      color = resources.resolveResValue(color);
    }
    if (color == null) {
      return null;
    }

    final Iterator<String> iterator = new StateListIterable(resources, color, MAX_RESOURCE_INDIRECTION, ATTR_COLOR, false).iterator();
    if (iterator.hasNext()) {
      return parseColor(iterator.next());
    } else {
      return null;
    }
  }

  /**
   * Configurable breadth-first traversal of resources through state-lists
   * (can be configured to traverse either all options or only default one)
   */
  private static class StateListIterable implements Iterable<String> {
    private final RenderResources myRenderResources;
    private final ResourceValue myStartValue;
    private final int myMaximumSteps;
    private final String myAttributeType;
    private final boolean myTraverseAllOptions;

    private StateListIterable(RenderResources renderResources,
                              ResourceValue startValue,
                              int maximumSteps,
                              String attributeType,
                              boolean traverseAllOptions) {
      myRenderResources = renderResources;
      myAttributeType = attributeType;
      myStartValue = startValue;
      myMaximumSteps = maximumSteps;
      myTraverseAllOptions = traverseAllOptions;
    }

    @Override
    public Iterator<String> iterator() {
      return new StateListIterator(myStartValue);
    }

    private class StateListIterator implements Iterator<String> {
      private int myStepsMade = 0;

      // The queue contains items to be traversed. First component of a pair contains
      // resource (which is just a string w/ filepath, color or @-resource url).
      // Second element is a boolean flag whether it's a framework resource or not.
      // It's needed to call RenderResources.findResValue correctly
      private final Queue<Pair<String, Boolean>> myQueue = new LinkedList<Pair<String, Boolean>>();

      private String myLastValue = null;

      public StateListIterator(final ResourceValue value) {
        if (value == null) {
          return;
        }

        myQueue.add(Pair.create(value.getValue(), value.isFramework()));
        myLastValue = getNext();
      }

      private String getNext() {
        while (myStepsMade < myMaximumSteps && !myQueue.isEmpty()) {
          myStepsMade++;

          final Pair<String, Boolean> pair = myQueue.poll();
          final String value = pair.getFirst();
          if (value.startsWith(PREFIX_RESOURCE_REF)) {
            final ResourceUrl url = ResourceUrl.parse(value);
            if (url != null) {
              boolean isFramework = pair.getSecond() || url.framework;
              final ResourceValue resValue = myRenderResources.findResValue(value, isFramework);
              if (resValue != null) {
                myQueue.add(Pair.create(resValue.getValue(), isFramework));
                continue;
              }
            }
          } else {
            File file = new File(value);
            if (file.exists() && file.getName().endsWith(DOT_XML)) {
              // Parse
              try {
                String xml = Files.toString(file, Charsets.UTF_8);
                Document document = XmlUtils.parseDocumentSilently(xml, true);
                if (document != null) {
                  NodeList items = document.getElementsByTagName(TAG_ITEM);

                  final Boolean isFramework = pair.getSecond();
                  if (myTraverseAllOptions) {
                    for (final String nextValue : getAllFromStateList(items, myAttributeType)) {
                      myQueue.add(Pair.create(nextValue, isFramework));
                    }
                  } else {
                    final String nextValue = findInStateList(items, myAttributeType);
                    if (!Strings.isNullOrEmpty(nextValue)) {
                      myQueue.add(Pair.create(nextValue, isFramework));
                    }
                  }
                  continue;
                }
              } catch (Exception e) {
                LOG.warn(String.format("Failed parsing state list file %1$s", file.getName()), e);
              }
            }
          }

          // If we got here, then we have a value that we've failed to handle
          // Thus, we want to return this value to a user such that they can decide
          // what to do with it
          return value;
        }

        // for-loop is over, we either have exhausted queue or ran out of available steps
        return null;
      }

      @Override
      public boolean hasNext() {
        return myLastValue != null;
      }

      @Override
      public String next() {
        if (myLastValue == null) {
          throw new NoSuchElementException();
        }

        final String result = myLastValue;
        myLastValue = getNext();
        return result;
      }

      @Override
      public void remove() {
        throw new UnsupportedOperationException();
      }
    }
  }

  /**
   * Tries to resolve colors from given resource value. When state list is encountered all
   * possibilities are explored.
   */
  @NotNull
  public static List<Color> resolveMultipleColors(@NotNull RenderResources resources, @Nullable ResourceValue color) {
    if (color != null) {
      color = resources.resolveResValue(color);
    }
    if (color == null) {
      return Collections.emptyList();
    }

    final Set<Color> result = new HashSet<Color>();
    for (final String maybeColor : new StateListIterable(resources, color, MAX_RESOURCE_INDIRECTION, ATTR_COLOR, true)) {
      if (maybeColor.startsWith("#")) {
        final Color parsedColor = parseColor(maybeColor);
        if (parsedColor != null) {
          result.add(parsedColor);
        }
      }
    }
    return new ArrayList<Color>(result);
  }

  /**
   * Searches a color XML file for the color definition element that does not
   * have an associated state and returns its color
   */
  @Nullable
  private static String findInStateList(@NotNull NodeList items, String attributeName) {
    String color = null;
    for (int i = 0, n = items.getLength(); i < n; i++) {
      // Find non-state color definition
      Node item = items.item(i);
      boolean hasState = false;
      if (item.getNodeType() == Node.ELEMENT_NODE) {
        Element element = (Element) item;
        if (element.hasAttributeNS(ANDROID_URI, attributeName)) {
          NamedNodeMap attributes = element.getAttributes();
          for (int j = 0, m = attributes.getLength(); j < m; j++) {
            Attr attribute = (Attr) attributes.item(j);
            if (attribute.getLocalName().startsWith(STATE_NAME_PREFIX)) {
              hasState = true;
              break;
            }
          }

          color = element.getAttributeNS(ANDROID_URI, attributeName);
          if (!hasState) {
            return color;
          }
        }
      }
    }

<<<<<<< HEAD
    // If no match, go and look for the last mentioned item and use that one
    for (int i = items.getLength() - 1; i >= 0; i--) {
      Node item = items.item(i);
      if (item.getNodeType() == Node.ELEMENT_NODE) {
        Element element = (Element) item;
        if (element.hasAttributeNS(ANDROID_URI, attributeName)) {
          return element.getAttributeNS(ANDROID_URI, attributeName);
        }
      }
    }

    return null;
=======
    // If no match, return the last mentioned item
    return color;
>>>>>>> 2ce9de23
  }

  @NotNull
  private static List<String> getAllFromStateList(@NotNull NodeList items, final String attributeName) {
    if (items.getLength() == 0) {
      return Collections.emptyList();
    }

    final List<String> result = new ArrayList<String>();

    for (int i = 0, n = items.getLength(); i < n; i++) {
      final Node node = items.item(i);
      if (node.getNodeType() != Node.ELEMENT_NODE) {
        continue;
      }

      final Element element = (Element)node;
      final String value = element.getAttributeNS(ANDROID_URI, attributeName);
      if (!Strings.isNullOrEmpty(value)) {
        result.add(value);
      }
    }

    return result;
  }

  /**
   * Converts the supported color formats (#rgb, #argb, #rrggbb, #aarrggbb to a Color
   * http://developer.android.com/guide/topics/resources/more-resources.html#Color
   */
  @Nullable
  public static Color parseColor(String s) {
    if (StringUtil.isEmpty(s)) {
      return null;
    }

    if (s.charAt(0) == '#') {
      long longColor;
      try {
        longColor = Long.parseLong(s.substring(1), 16);
      }
      catch (NumberFormatException e) {
        return null;
      }

      if (s.length() == 4 || s.length() == 5) {
        long a = s.length() == 4 ? 0xff : extend((longColor & 0xf000) >> 12);
        long r = extend((longColor & 0xf00) >> 8);
        long g = extend((longColor & 0x0f0) >> 4);
        long b = extend((longColor & 0x00f));
        longColor = (a << 24) | (r << 16) | (g << 8) | b;
        return new Color((int)longColor, true);
      }

      if (s.length() == 7) {
        longColor |= 0x00000000ff000000;
      }
      else if (s.length() != 9) {
        return null;
      }
      return new Color((int)longColor, true);
    }

    return null;
  }

  private static long extend(long nibble) {
    return nibble | nibble << 4;
  }

  /**
   * Tries to resolve the given resource value to an actual drawable bitmap file. For state lists
   * it will pick the simplest/fallback drawable.
   *
   * @param resources the resource resolver to use to follow drawable references
   * @param drawable the drawable to resolve
   * @return the corresponding {@link File}, or null
   */
  @Nullable
  public static File resolveDrawable(@NotNull RenderResources resources, @Nullable ResourceValue drawable) {
    if (drawable != null) {
      drawable = resources.resolveResValue(drawable);
    }
    if (drawable == null) {
      return null;
    }

    final Iterator<String> iterator = new StateListIterable(resources, drawable, MAX_RESOURCE_INDIRECTION, ATTR_DRAWABLE, false).iterator();
    if (iterator.hasNext()) {
      final String result = iterator.next();
      final File file = new File(result);
      return file.exists() ? file : null;
    } else {
      return null;
    }
  }

  /**
   * Resolves given resource value to a list of drawable bitmap files, which, unlike
   * resolveDrawable, when encountering state list, follow all possibilities.
   * To ensure termination, amount of traversed resources is bounded by MAX_RESOURCE_INDIRECTION.
   *
   * @return list of files with bitmaps (which is empty if no bitmap is found)
   */
  @NotNull
  public static List<File> resolveMultipleDrawables(@NotNull RenderResources resources, @Nullable ResourceValue drawable) {
    if (drawable != null) {
      drawable = resources.resolveResValue(drawable);
    }
    if (drawable == null) {
      return Collections.emptyList();
    }

    final List<File> result = new ArrayList<File>();
    for (final String maybeDrawable : new StateListIterable(resources, drawable, MAX_RESOURCE_INDIRECTION, ATTR_DRAWABLE, true)) {
      final File file = new File(maybeDrawable);
      if (file.exists()) {
        result.add(file);
      }
    }
    return result;
  }

  /**
   * Tries to resolve the given resource value to an actual layout file.
   *
   * @param resources the resource resolver to use to follow layout references
   * @param layout the layout to resolve
   * @return the corresponding {@link File}, or null
   */
  @Nullable
  public static File resolveLayout(@NotNull RenderResources resources, @Nullable ResourceValue layout) {
    if (layout != null) {
      layout = resources.resolveResValue(layout);
    }
    if (layout == null) {
      return null;
    }
    String value = layout.getValue();

    int depth = 0;
    while (value != null && depth < MAX_RESOURCE_INDIRECTION) {
      if (value.startsWith(PREFIX_RESOURCE_REF)) {
        boolean isFramework = layout.isFramework();
        layout = resources.findResValue(value, isFramework);
        if (layout != null) {
          value = layout.getValue();
        } else {
          break;
        }
      } else {
        File file = new File(value);
        if (file.exists()) {
          return file;
        } else {
          return null;
        }
      }

      depth++;
    }

    return null;
  }

  /**
   * Returns the given resource name, and possibly prepends a project-configured prefix to the name
   * if set on the Gradle module (but only if it does not already start with the prefix).
   *
   * @param module the corresponding module
   * @param name the resource name
   * @return the resource name, possibly with a new prefix at the beginning of it
   */
  @Contract("_, !null -> !null")
  @Nullable
  public static String prependResourcePrefix(@Nullable Module module, @Nullable String name) {
    if (module != null) {
      AndroidFacet facet = AndroidFacet.getInstance(module);
      if (facet != null) {
        IdeaAndroidProject p = facet.getIdeaAndroidProject();
        if (p != null) {
          String resourcePrefix = LintUtils.computeResourcePrefix(p.getDelegate());
          if (resourcePrefix != null) {
            if (name != null) {
              return name.startsWith(resourcePrefix) ? name : LintUtils.computeResourceName(resourcePrefix, name);
            } else {
              return resourcePrefix;
            }
          }
        }
      }
    }

    return name;
  }
}<|MERGE_RESOLUTION|>--- conflicted
+++ resolved
@@ -541,23 +541,8 @@
       }
     }
 
-<<<<<<< HEAD
-    // If no match, go and look for the last mentioned item and use that one
-    for (int i = items.getLength() - 1; i >= 0; i--) {
-      Node item = items.item(i);
-      if (item.getNodeType() == Node.ELEMENT_NODE) {
-        Element element = (Element) item;
-        if (element.hasAttributeNS(ANDROID_URI, attributeName)) {
-          return element.getAttributeNS(ANDROID_URI, attributeName);
-        }
-      }
-    }
-
-    return null;
-=======
     // If no match, return the last mentioned item
     return color;
->>>>>>> 2ce9de23
   }
 
   @NotNull
