--- conflicted
+++ resolved
@@ -37,7 +37,6 @@
  * Sets the content roots of an IDEA module imported from an {@link com.android.build.gradle.model.AndroidProject}.
  */
 public class ContentRootModuleCustomizer implements ModuleCustomizer {
-<<<<<<< HEAD
   /**
    * Sets the content roots of the given IDEA module based on the settings of the given Android-Gradle project.
    * @param module             module to customize.
@@ -65,8 +64,6 @@
     }
   }
 
-=======
->>>>>>> 356284d9
   @Nullable
   private static ContentEntry findMatchingContentEntry(@NotNull ModifiableRootModel model, @NotNull IdeaAndroidProject ideaAndroidProject) {
     ContentEntry[] contentEntries = model.getContentEntries();
@@ -108,32 +105,4 @@
     };
     AndroidContentRoot.storePaths(ideaAndroidProject, storage);
   }
-
-  /**
-   * Sets the content roots of the given IDEA module based on the settings of the given Android-Gradle project.
-   *
-   * @param module             module to customize.
-   * @param project            project that owns the module to customize.
-   * @param ideaAndroidProject the imported Android-Gradle project.
-   */
-  @Override
-  public void customizeModule(@NotNull Module module, @NotNull Project project, @Nullable IdeaAndroidProject ideaAndroidProject) {
-    if (ideaAndroidProject == null) {
-      return;
-    }
-    ModuleRootManager moduleRootManager = ModuleRootManager.getInstance(module);
-    ModifiableRootModel model = moduleRootManager.getModifiableModel();
-
-    final ContentEntry contentEntry = findMatchingContentEntry(model, ideaAndroidProject);
-    if (contentEntry == null) {
-      return;
-    }
-    try {
-      contentEntry.clearSourceFolders();
-      storePaths(contentEntry, ideaAndroidProject);
-    }
-    finally {
-      model.commit();
-    }
-  }
 }