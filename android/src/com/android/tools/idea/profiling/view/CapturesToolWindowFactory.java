--- conflicted
+++ resolved
@@ -40,14 +40,11 @@
   public void init(@NotNull ToolWindow toolWindow) {
     toolWindow.setStripeTitle(WINDOW_TITLE);
     // toolWindow.setSplitMode(true, null); FIXME-ank2: use plugin.xml to put the window to the bottom-left corner
-<<<<<<< HEAD
-=======
   }
 
   @Override
   public boolean shouldBeAvailable(@NotNull Project project) {
     // Don't show if the live layout inspector is enabled.
     return !LayoutInspectorSettingsKt.getEnableLiveLayoutInspector();
->>>>>>> c50c8b87
   }
 }