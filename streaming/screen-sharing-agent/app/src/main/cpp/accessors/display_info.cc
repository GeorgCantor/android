/*
 * Copyright (C) 2021 The Android Open Source Project
 *
 * Licensed under the Apache License, Version 2.0 (the "License");
 * you may not use this file except in compliance with the License.
 * You may obtain a copy of the License at
 *
 *      http://www.apache.org/licenses/LICENSE-2.0
 *
 * Unless required by applicable law or agreed to in writing, software
 * distributed under the License is distributed on an "AS IS" BASIS,
 * WITHOUT WARRANTIES OR CONDITIONS OF ANY KIND, either express or implied.
 * See the License for the specific language governing permissions and
 * limitations under the License.
 */

#include "display_info.h"

#include "string_printf.h"

namespace screensharing {

using namespace std;

DisplayInfo::DisplayInfo() noexcept
    : logical_size { 0, 0 },
      logical_density_dpi(0),
      rotation(),
      layer_stack(),
      flags(),
<<<<<<< HEAD
=======
      type(),
>>>>>>> 574fcae1
      state() {
}

DisplayInfo::DisplayInfo(
    int32_t logical_width, int32_t logical_height, int32_t logical_density_dpi, int32_t rotation, int32_t layer_stack, int32_t flags,
<<<<<<< HEAD
    int32_t state)
=======
    int32_t type, int32_t state) noexcept
>>>>>>> 574fcae1
    : logical_size { logical_width, logical_height },
      logical_density_dpi(logical_density_dpi),
      rotation(rotation),
      layer_stack(layer_stack),
      flags(flags),
<<<<<<< HEAD
=======
      type(type),
>>>>>>> 574fcae1
      state(state) {
}

string DisplayInfo::ToDebugString() const {
<<<<<<< HEAD
  return StringPrintf("logical_size:%dx%d display_rotation:%d dpi:%d layer_stack:%d flags:0x%x state:%d",
                      logical_size.width, logical_size.height, rotation, logical_density_dpi, layer_stack, flags, state);
=======
  return StringPrintf("logical_size=%dx%d display_rotation=%d dpi=%d layer_stack=%d flags=0x%x type=%d state=%d",
                      logical_size.width, logical_size.height, rotation, logical_density_dpi, layer_stack, flags, type, state);
>>>>>>> 574fcae1
}

}  // namespace screensharing<|MERGE_RESOLUTION|>--- conflicted
+++ resolved
@@ -28,40 +28,25 @@
       rotation(),
       layer_stack(),
       flags(),
-<<<<<<< HEAD
-=======
       type(),
->>>>>>> 574fcae1
       state() {
 }
 
 DisplayInfo::DisplayInfo(
     int32_t logical_width, int32_t logical_height, int32_t logical_density_dpi, int32_t rotation, int32_t layer_stack, int32_t flags,
-<<<<<<< HEAD
-    int32_t state)
-=======
     int32_t type, int32_t state) noexcept
->>>>>>> 574fcae1
     : logical_size { logical_width, logical_height },
       logical_density_dpi(logical_density_dpi),
       rotation(rotation),
       layer_stack(layer_stack),
       flags(flags),
-<<<<<<< HEAD
-=======
       type(type),
->>>>>>> 574fcae1
       state(state) {
 }
 
 string DisplayInfo::ToDebugString() const {
-<<<<<<< HEAD
-  return StringPrintf("logical_size:%dx%d display_rotation:%d dpi:%d layer_stack:%d flags:0x%x state:%d",
-                      logical_size.width, logical_size.height, rotation, logical_density_dpi, layer_stack, flags, state);
-=======
   return StringPrintf("logical_size=%dx%d display_rotation=%d dpi=%d layer_stack=%d flags=0x%x type=%d state=%d",
                       logical_size.width, logical_size.height, rotation, logical_density_dpi, layer_stack, flags, type, state);
->>>>>>> 574fcae1
 }
 
 }  // namespace screensharing