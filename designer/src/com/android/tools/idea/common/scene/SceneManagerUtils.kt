/*
 * Copyright (C) 2021 The Android Open Source Project
 *
 * Licensed under the Apache License, Version 2.0 (the "License");
 * you may not use this file except in compliance with the License.
 * You may obtain a copy of the License at
 *
 *      http://www.apache.org/licenses/LICENSE-2.0
 *
 * Unless required by applicable law or agreed to in writing, software
 * distributed under the License is distributed on an "AS IS" BASIS,
 * WITHOUT WARRANTIES OR CONDITIONS OF ANY KIND, either express or implied.
 * See the License for the specific language governing permissions and
 * limitations under the License.
 */
package com.android.tools.idea.common.scene

import kotlinx.coroutines.future.await

<<<<<<< HEAD
/** Suspendable equivalent to [SceneManager.requestRenderAsync]. */
suspend fun SceneManager.render() {
  requestRenderAsync().await()
}

/** Suspendable equivalent to [SceneManager.requestLayoutAndRenderAsync]. */
suspend fun SceneManager.layoutAndRender(animate: Boolean) {
  requestLayoutAndRenderAsync(animate).await()
}

/** Suspendable equivalent to [SceneManager.requestLayoutAsync]. */
suspend fun SceneManager.layout(animate: Boolean) {
  requestLayoutAsync(animate).await()
=======
/**
 * Suspendable equivalent to [SceneManager.requestRenderAsync].
 *
 * @param onCompleteCallback callback to be executed if the `CompletionStage` completes normally.
 */
suspend fun SceneManager.render(onCompleteCallback: () -> Unit = {}) {
  requestRenderAsync()
    .whenComplete { _, throwable ->
      if (throwable == null) {
        onCompleteCallback()
      }
    }
    .await()
>>>>>>> 574fcae1
}<|MERGE_RESOLUTION|>--- conflicted
+++ resolved
@@ -17,21 +17,6 @@
 
 import kotlinx.coroutines.future.await
 
-<<<<<<< HEAD
-/** Suspendable equivalent to [SceneManager.requestRenderAsync]. */
-suspend fun SceneManager.render() {
-  requestRenderAsync().await()
-}
-
-/** Suspendable equivalent to [SceneManager.requestLayoutAndRenderAsync]. */
-suspend fun SceneManager.layoutAndRender(animate: Boolean) {
-  requestLayoutAndRenderAsync(animate).await()
-}
-
-/** Suspendable equivalent to [SceneManager.requestLayoutAsync]. */
-suspend fun SceneManager.layout(animate: Boolean) {
-  requestLayoutAsync(animate).await()
-=======
 /**
  * Suspendable equivalent to [SceneManager.requestRenderAsync].
  *
@@ -45,5 +30,4 @@
       }
     }
     .await()
->>>>>>> 574fcae1
 }