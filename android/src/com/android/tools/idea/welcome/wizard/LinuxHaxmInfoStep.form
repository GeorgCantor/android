--- conflicted
+++ resolved
@@ -35,27 +35,12 @@
           <text value="&lt;html&gt;Linux-based systems support virtual machine acceleration through the KVM (Kernel-mode Virtual Machine) software package.&lt;/html&gt;"/>
         </properties>
       </component>
-<<<<<<< HEAD
-      <component id="9d60" class="javax.swing.JEditorPane" binding="myUrlPane" custom-create="true">
-=======
-      <vspacer id="d6388">
->>>>>>> a001a568
-        <constraints>
-          <grid row="4" column="0" row-span="1" col-span="1" vsize-policy="6" hsize-policy="6" anchor="0" fill="3" indent="0" use-parent-layout="false">
-            <preferred-size width="150" height="50"/>
-          </grid>
-        </constraints>
-<<<<<<< HEAD
-        <properties/>
-      </component>
       <vspacer id="d6388">
         <constraints>
           <grid row="3" column="0" row-span="1" col-span="1" vsize-policy="0" hsize-policy="1" anchor="0" fill="2" indent="0" use-parent-layout="false">
             <preferred-size width="-1" height="16"/>
           </grid>
         </constraints>
-      </vspacer>
-=======
       </vspacer>
       <component id="9d60" class="javax.swing.JEditorPane" binding="myUrlPane" custom-create="true">
         <constraints>
@@ -65,7 +50,6 @@
         </constraints>
         <properties/>
       </component>
->>>>>>> a001a568
     </children>
   </grid>
 </form>