--- conflicted
+++ resolved
@@ -42,16 +42,16 @@
 import com.intellij.util.ui.NamedColorUtil
 import com.intellij.util.ui.accessibility.AccessibleContextUtil
 import com.intellij.util.ui.components.BorderLayoutPanel
-<<<<<<< HEAD
-import icons.StudioIcons.DeviceExplorer.PHYSICAL_DEVICE_PHONE
-import icons.StudioIcons.DeviceExplorer.VIRTUAL_DEVICE_PHONE
-import icons.StudioIcons.Logcat.Input.FILTER_HISTORY_DELETE
-=======
 import icons.StudioIcons.DeviceExplorer.VIRTUAL_DEVICE_CAR
 import icons.StudioIcons.DeviceExplorer.VIRTUAL_DEVICE_PHONE
 import icons.StudioIcons.DeviceExplorer.VIRTUAL_DEVICE_TV
 import icons.StudioIcons.DeviceExplorer.VIRTUAL_DEVICE_WEAR
 import icons.StudioIcons.Logcat.Input.FILTER_HISTORY_DELETE
+import kotlinx.coroutines.channels.awaitClose
+import kotlinx.coroutines.channels.trySendBlocking
+import kotlinx.coroutines.flow.Flow
+import kotlinx.coroutines.flow.callbackFlow
+import kotlinx.coroutines.launch
 import java.awt.Component
 import java.awt.Insets
 import java.awt.Rectangle
@@ -69,43 +69,14 @@
 import kotlin.io.path.exists
 import kotlin.io.path.name
 import kotlin.io.path.pathString
->>>>>>> 0d09370c
-import kotlinx.coroutines.channels.awaitClose
-import kotlinx.coroutines.channels.trySendBlocking
-import kotlinx.coroutines.flow.Flow
-import kotlinx.coroutines.flow.callbackFlow
-import kotlinx.coroutines.launch
-<<<<<<< HEAD
-import java.awt.Component
-import java.awt.Insets
-import java.awt.Rectangle
-import java.awt.event.ActionListener
-import java.awt.event.KeyAdapter
-import java.awt.event.KeyEvent
-import java.awt.event.MouseEvent
-import java.awt.event.MouseListener
-import java.awt.event.MouseMotionListener
-import java.nio.file.Path
-import javax.swing.JComboBox
-import javax.swing.JComponent
-import javax.swing.JLabel
-import javax.swing.JList
-import kotlin.io.path.exists
-import kotlin.io.path.name
-import kotlin.io.path.pathString
-=======
->>>>>>> 0d09370c
 
 private val DELETE_ICON = FILTER_HISTORY_DELETE
 @Suppress("UseDPIAwareInsets") private val COMBO_ITEM_INSETS = Insets(2, 8, 2, 4)
 private val DELETE_KEY_CODES = arrayOf(KeyEvent.VK_DELETE, KeyEvent.VK_BACK_SPACE)
-<<<<<<< HEAD
-=======
 
 private val PHYSICAL_ICONS = StudioDefaultDeviceIcons
 private val EMULATOR_ICONS =
   DeviceIcons(VIRTUAL_DEVICE_PHONE, VIRTUAL_DEVICE_WEAR, VIRTUAL_DEVICE_TV, VIRTUAL_DEVICE_CAR)
->>>>>>> 0d09370c
 
 /**
  * A [ComboBox] for selecting a device.
@@ -136,32 +107,6 @@
       deviceComboModel.add(initialItem)
       deviceComboModel.selectedItem = initialItem
     }
-<<<<<<< HEAD
-  }
-
-  override fun updateUI() {
-    setUI(DeviceComboBoxUi())
-  }
-
-  override fun setSelectedItem(item: Any?) {
-    when (item) {
-      is FileItem -> {
-        if (!item.path.exists()) {
-          val itemRemoved =
-            handleItemError(
-              item,
-              LogcatBundle.message("logcat.device.combo.error.message", item.path)
-            )
-          if (itemRemoved) {
-            return
-          }
-        }
-      }
-    }
-    super.setSelectedItem(item)
-  }
-
-=======
   }
 
   override fun updateUI() {
@@ -186,7 +131,6 @@
     super.setSelectedItem(item)
   }
 
->>>>>>> 0d09370c
   /**
    * Shows a popup reporting a problem with an item.
    *
@@ -197,11 +141,7 @@
     val answer =
       MessageDialogBuilder.yesNo(
           LogcatBundle.message("logcat.device.combo.error.title"),
-<<<<<<< HEAD
-          LogcatBundle.message("logcat.device.combo.error.message", message)
-=======
           LogcatBundle.message("logcat.device.combo.error.message", message),
->>>>>>> 0d09370c
         )
         .ask(project)
     if (answer) {
@@ -260,11 +200,7 @@
       true ->
         deviceComboModel.replaceDevice(
           device,
-<<<<<<< HEAD
-          device.deviceId == (item as? DeviceItem)?.device?.deviceId
-=======
           device.deviceId == (item as? DeviceItem)?.device?.deviceId,
->>>>>>> 0d09370c
         )
       false -> deviceAdded(device) // Device was removed manually so we re-add it
     }
@@ -322,11 +258,7 @@
       item: DeviceComboItem?,
       index: Int,
       selected: Boolean,
-<<<<<<< HEAD
-      hasFocus: Boolean
-=======
       hasFocus: Boolean,
->>>>>>> 0d09370c
     ) {
       if (item == null) {
         append(LogcatBundle.message("logcat.device.combo.no.connected.devices"), ERROR_ATTRIBUTES)
@@ -339,12 +271,8 @@
     }
 
     private fun renderDevice(device: Device) {
-<<<<<<< HEAD
-      icon = if (device.isEmulator) VIRTUAL_DEVICE_PHONE else PHYSICAL_DEVICE_PHONE
-=======
       val icons = if (device.isEmulator) EMULATOR_ICONS else PHYSICAL_ICONS
       icon = icons.iconForDeviceType(device.type)
->>>>>>> 0d09370c
 
       append(device.name, REGULAR_ATTRIBUTES)
       if (device.isOnline) {
@@ -352,11 +280,7 @@
       }
       append(
         LogcatBundle.message("logcat.device.combo.version", device.release, device.sdk.toString()),
-<<<<<<< HEAD
-        GRAY_ATTRIBUTES
-=======
         GRAY_ATTRIBUTES,
->>>>>>> 0d09370c
       )
       if (!device.isOnline) {
         append(LogcatBundle.message("logcat.device.combo.offline"), GRAYED_BOLD_ATTRIBUTES)
@@ -391,8 +315,6 @@
       setElementAt(item, index)
       if (setSelected) {
         selectedItem = item
-<<<<<<< HEAD
-=======
       }
     }
 
@@ -509,7 +431,6 @@
       val item = list.selectedValue as DeviceComboItem? ?: return false
       if (!item.isDeletable()) {
         return false
->>>>>>> 0d09370c
       }
       val index = list.selectedIndex
 
@@ -525,135 +446,6 @@
       return iconBounds.contains(point)
     }
 
-<<<<<<< HEAD
-    fun containsDevice(device: Device): Boolean =
-      items.find { it is DeviceItem && it.device.deviceId == device.deviceId } != null
-  }
-
-  sealed class DeviceComboItem {
-    data class DeviceItem(val device: Device) : DeviceComboItem()
-
-    data class FileItem(val path: Path) : DeviceComboItem()
-  }
-
-  /**
-   * A custom UI based on DarculaComboBoxUI that has more control over the popup, so we can
-   * intercept mouse events.
-   */
-  private class DeviceComboBoxUi : DarculaComboBoxUI() {
-    override fun installDefaults() {
-      super.installDefaults()
-      if (padding == null) {
-        // In tests, this isn't being set properly.
-        padding = JBUI.insets(1, 6)
-      }
-    }
-
-    override fun createPopup() = DeviceComboBoxPopup(comboBox)
-
-    private class DeviceComboBoxPopup(comboBox: JComboBox<Any>) : CustomComboPopup(comboBox) {
-      override fun installListListeners() {
-        val mouseListener = createListMouseListener()
-        val mouseMotionListener = createListMouseMotionListener()
-
-        val handler =
-          DeviceComboBoxPopupMouseListener(comboBox, list, mouseListener, mouseMotionListener)
-        comboBox.addKeyListener(handler)
-
-        listMouseListener = handler
-        list.addMouseListener(listMouseListener)
-
-        listMouseMotionListener = handler
-        list.addMouseMotionListener(listMouseMotionListener)
-
-        listSelectionListener = createListSelectionListener()
-        list.addListSelectionListener(listSelectionListener)
-      }
-
-      override fun customizeListRendererComponent(component: JComponent) {
-        // The default right border doesn't look right with the delete icon.
-        component.border = JBUI.Borders.empty(COMBO_ITEM_INSETS)
-      }
-    }
-
-    override fun selectNextPossibleValue() {
-      val index = listBox.selectedIndex
-      if (index < comboBox.model.size - 1) {
-        setSelectedIndex(index + 1)
-      }
-    }
-
-    override fun selectPreviousPossibleValue() {
-      val index = listBox.selectedIndex
-      if (index > 0) {
-        setSelectedIndex(index - 1)
-      }
-    }
-
-    private fun setSelectedIndex(index: Int) {
-      listBox.selectedIndex = index
-      listBox.ensureIndexIsVisible(index)
-      comboBox.repaint()
-    }
-  }
-
-  /** A mouse & keyboard listener that handles item deletion. */
-  private class DeviceComboBoxPopupMouseListener(
-    private val comboBox: JComboBox<in DeviceComboItem>,
-    private val list: JList<Any>,
-    private val mouseListener: MouseListener,
-    private val mouseMotionListener: MouseMotionListener,
-  ) : KeyAdapter(), MouseListener by mouseListener, MouseMotionListener by mouseMotionListener {
-
-    override fun keyReleased(e: KeyEvent) {
-      if (e.keyCode !in DELETE_KEY_CODES) {
-        return
-      }
-      val item = list.selectedValue as DeviceComboItem? ?: return
-      if (!item.isDeletable()) {
-        return
-      }
-      deleteSelectedItem()
-    }
-
-    override fun mouseReleased(e: MouseEvent) {
-      if (e.button == MouseEvent.BUTTON1 && e.modifiersEx == 0) {
-        if (e.isOverDeleteIcon()) {
-          deleteSelectedItem()
-          return
-        }
-      }
-      mouseListener.mouseReleased(e)
-    }
-
-    override fun mouseMoved(e: MouseEvent) {
-      val hintColor = String.format("%06x", NamedColorUtil.getInactiveTextColor().rgb and 0xffffff)
-      list.toolTipText =
-        if (e.isOverDeleteIcon())
-          LogcatBundle.message("logcat.device.combo.delete.tooltip", hintColor)
-        else null
-      mouseMotionListener.mouseMoved(e)
-    }
-
-    private fun MouseEvent.isOverDeleteIcon(): Boolean {
-      val item = list.selectedValue as DeviceComboItem? ?: return false
-      if (!item.isDeletable()) {
-        return false
-      }
-      val index = list.selectedIndex
-
-      // Calculate the bounds of the delete click target:
-      //   The height of the target is the full height of the cell.
-      //   The width of the target is the width of the icon plus the cell right-padding applied to
-      // the left & right of the icon.
-      val cellBounds = list.getCellBounds(index, index)
-      val cellPadding = JBUI.scale(COMBO_ITEM_INSETS.right)
-      val x = cellBounds.width - (2 * cellPadding) - DELETE_ICON.iconWidth
-      val iconBounds = Rectangle(x, cellBounds.top, cellBounds.width - x, cellBounds.height)
-
-      return iconBounds.contains(point)
-    }
-
     private fun deleteSelectedItem() {
       val index = list.selectedIndex
       if (index < 0) {
@@ -669,23 +461,6 @@
         }
     }
   }
-=======
-    private fun deleteSelectedItem() {
-      val index = list.selectedIndex
-      if (index < 0) {
-        return
-      }
-      val deviceComboModel = comboBox.model as DeviceComboModel
-      deviceComboModel.remove(index)
-      deviceComboModel.selectedItem =
-        when {
-          deviceComboModel.items.isEmpty() -> null
-          index == 0 -> deviceComboModel.items.first()
-          else -> deviceComboModel.items[index - 1]
-        }
-    }
-  }
->>>>>>> 0d09370c
 }
 
 private fun DeviceComboItem.isDeletable() = !(this is DeviceItem && device.isOnline)