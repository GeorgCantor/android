/*
 * Copyright (C) 2018 The Android Open Source Project
 *
 * Licensed under the Apache License, Version 2.0 (the "License");
 * you may not use this file except in compliance with the License.
 * You may obtain a copy of the License at
 *
 *      http://www.apache.org/licenses/LICENSE-2.0
 *
 * Unless required by applicable law or agreed to in writing, software
 * distributed under the License is distributed on an "AS IS" BASIS,
 * WITHOUT WARRANTIES OR CONDITIONS OF ANY KIND, either express or implied.
 * See the License for the specific language governing permissions and
 * limitations under the License.
 */
package com.android.tools.idea.res

import com.android.ide.common.rendering.api.ResourceNamespace
import com.android.ide.common.resources.AndroidManifestPackageNameUtils
import com.android.projectmodel.ExternalAndroidLibrary
import com.android.tools.idea.findAllLibrariesWithResources
import com.android.tools.idea.findDependenciesWithResources
import com.android.tools.idea.projectsystem.LightResourceClassService
import com.android.tools.idea.projectsystem.PROJECT_SYSTEM_BUILD_TOPIC
import com.android.tools.idea.projectsystem.PROJECT_SYSTEM_SYNC_TOPIC
import com.android.tools.idea.projectsystem.ProjectSystemBuildManager
import com.android.tools.idea.projectsystem.ProjectSystemSyncManager
import com.android.tools.idea.projectsystem.getModuleSystem
import com.android.tools.idea.projectsystem.getProjectSystem
import com.android.tools.idea.projectsystem.isAndroidTestModule
import com.android.tools.idea.projectsystem.isLinkedAndroidModule
import com.android.tools.idea.res.ModuleRClass.SourceSet
import com.android.tools.idea.res.ResourceRepositoryRClass.Transitivity
import com.android.tools.idea.util.androidFacet
import com.android.tools.res.ResourceNamespacing
import com.android.utils.concurrency.getAndUnwrap
import com.google.common.cache.Cache
import com.google.common.cache.CacheBuilder
import com.google.common.collect.Multimap
import com.google.common.collect.Multimaps
import com.intellij.facet.ProjectFacetManager
import com.intellij.openapi.application.ApplicationManager
import com.intellij.openapi.application.runInEdt
import com.intellij.openapi.components.Service
import com.intellij.openapi.module.Module
import com.intellij.openapi.module.ModuleUtilCore
import com.intellij.openapi.project.Project
import com.intellij.openapi.roots.ProjectRootManager
import com.intellij.openapi.roots.libraries.Library
import com.intellij.openapi.roots.libraries.LibraryTablesRegistrar
import com.intellij.platform.backend.workspace.WorkspaceModelChangeListener
import com.intellij.platform.backend.workspace.WorkspaceModelTopics
import com.intellij.platform.workspace.storage.VersionedStorageChange
import com.intellij.psi.PsiClass
import com.intellij.psi.PsiManager
import com.intellij.psi.PsiPackage
import com.intellij.psi.search.GlobalSearchScope
import com.intellij.psi.search.PsiSearchScopeUtil
import com.intellij.psi.util.CachedValue
import com.intellij.psi.util.CachedValueProvider
import java.io.IOException
import org.jetbrains.android.augment.AndroidLightField.FieldModifier
import org.jetbrains.android.facet.AndroidFacet
import org.jetbrains.kotlin.caches.project.CachedValue

<<<<<<< HEAD
private data class ResourceClasses(
  val namespaced: PsiClass?,
  val nonNamespaced: PsiClass?,
) {
=======
private data class ResourceClasses(val namespaced: PsiClass?, val nonNamespaced: PsiClass?) {
>>>>>>> 0d09370c
  companion object {
    val Empty = ResourceClasses(null, null)
  }

<<<<<<< HEAD
  val all = sequenceOf(namespaced, nonNamespaced)
=======
  val all: List<PsiClass>
    get() = listOfNotNull(namespaced, nonNamespaced)
>>>>>>> 0d09370c
}

/**
 * A [LightResourceClassService] that provides R classes for local modules by finding manifests of
 * all Android modules in the project. This implementation of [LightResourceClassService] is
 * intended for use with the Gradle build system.
 */
@Service(Service.Level.PROJECT)
class ProjectLightResourceClassService(private val project: Project) : LightResourceClassService {
  companion object {
    @JvmStatic
    fun getInstance(project: Project) =
      project.getService(ProjectLightResourceClassService::class.java)!!
  }

<<<<<<< HEAD
  /** Cache of AAR package names. */
  private val aarPackageNamesCache: Cache<ExternalAndroidLibrary, String> =
    CacheBuilder.newBuilder().build()

=======
>>>>>>> 0d09370c
  /** Cache of created classes for a given AAR. */
  private val aarClassesCache: Cache<ExternalAndroidLibrary, ResourceClasses> =
    CacheBuilder.newBuilder().build()

  /** Cache of created classes for a given AAR. */
  private val moduleClassesCache: Cache<AndroidFacet, ResourceClasses> =
    CacheBuilder.newBuilder().build()

<<<<<<< HEAD
  /**
   * [Multimap] of all [ExternalAndroidLibrary] dependencies in the project, indexed by their
   * package name (read from Manifest).
   */
  private var aarsByPackage: CachedValue<Multimap<String, ExternalAndroidLibrary>>
=======
  /** Cache for information that should be updated whenever the set of AAR dependencies changes. */
  private var aarInfo: CachedValue<AARInfo> =
    CachedValue(project) {
      CachedValueProvider.Result(AARInfo(project), ProjectRootManager.getInstance(project))
    }
>>>>>>> 0d09370c

  init {
    val connection = project.messageBus.connect()

    // Sync can remove facets or change configuration of modules in a way that affects R classes,
    // e.g. make them non-transitive.
    connection.subscribe(
      PROJECT_SYSTEM_SYNC_TOPIC,
<<<<<<< HEAD
      object : ProjectSystemSyncManager.SyncResultListener {
        override fun syncEnded(result: ProjectSystemSyncManager.SyncResult) {
          moduleClassesCache.invalidateAll()
          invokeAndWaitIfNeeded { PsiManager.getInstance(project).dropPsiCaches() }
        }
      }
=======
      ProjectSystemSyncManager.SyncResultListener {
        moduleClassesCache.invalidateAll()
        runInEdt {
          if (!project.isDisposed) {
            PsiManager.getInstance(project).dropPsiCaches()
          }
        }
      },
>>>>>>> 0d09370c
    )

    connection.subscribe(
      PROJECT_SYSTEM_BUILD_TOPIC,
      object : ProjectSystemBuildManager.BuildListener {
        override fun buildCompleted(result: ProjectSystemBuildManager.BuildResult) {
          if (
            result.mode != ProjectSystemBuildManager.BuildMode.CLEAN &&
              result.status == ProjectSystemBuildManager.BuildStatus.SUCCESS
          ) {
            // The light R classes might use the actual IDs when available. If the project is
<<<<<<< HEAD
            // successfully compiled,
            // new IDs might have been generated. This ensures the IDs are invalidated.
            moduleClassesCache.invalidateAll()
            invokeAndWaitIfNeeded { PsiManager.getInstance(project).dropPsiCaches() }
          }
        }
      }
    )

    aarsByPackage =
      CachedValuesManager.getManager(project)
        .createCachedValue(
          {
            val libsWithResources = findAllLibrariesWithResources(project).values
            aarPackageNamesCache.retainAll(
              libsWithResources
            ) // remove old items that are not needed anymore
            CachedValueProvider.Result<Multimap<String, ExternalAndroidLibrary>>(
              Multimaps.index(libsWithResources) { getAarPackageName(it!!) },
              ProjectRootManager.getInstance(project)
            )
          },
          false
        )

    // Light classes for AARs store a reference to the Library in UserData. These Library instances
    // can become stale during sync, which
    // confuses Kotlin (consumer of the information in UserData). Invalidate the AAR R classes cache
    // when the library table changes.
    LibraryTablesRegistrar.getInstance()
      .getLibraryTable(project)
      .addListener(
        object : LibraryTable.Listener {
          override fun afterLibraryAdded(newLibrary: Library) = dropAarClassesCache()

          override fun afterLibraryRenamed(library: Library, oldName: String?) =
            dropAarClassesCache()

          override fun afterLibraryRemoved(library: Library) = dropAarClassesCache()

          private fun dropAarClassesCache() {
            if (aarClassesCache.size() != 0L) {aarClassesCache.invalidateAll()
            PsiManager.getInstance(project).dropPsiCaches()
          }
        }
      })
=======
            // successfully compiled, new IDs might have been generated. This ensures the IDs
            // are invalidated.
            moduleClassesCache.invalidateAll()
            runInEdt { PsiManager.getInstance(project).dropPsiCaches() }
          }
        }
      },
    )

    // Light classes for AARs store a reference to the Library in UserData. These Library instances
    // can become stale during sync, which confuses Kotlin (consumer of the information in
    // UserData). Invalidate the AAR R classes cache when the library table changes.
    connection.subscribe(
      WorkspaceModelTopics.CHANGED,
      object : WorkspaceModelChangeListener {
        var invalidationScheduled = false

        override fun beforeChanged(event: VersionedStorageChange) {
          // There are already plenty of cache invalidation handlers listening on workspace model
          // change events even in base IntelliJ, and they have ordering interdependencies, so
          // don't try to dropPsiCaches until the state has settled. Otherwise, invalidating
          // some cache could make it access another cache that has already been invalidated
          // by the event that we're handling right now.
          if (invalidationScheduled) return
          invalidationScheduled = true // should already be on the EDT, no atomics required
          ApplicationManager.getApplication().invokeLater {
            invalidationScheduled = false
            if (project.isDisposed || aarClassesCache.size() == 0L) return@invokeLater
            // TODO? can actually extract affected libraries from the event for more granularity.
            //   It's easier to do by listening on `LibraryInfoListener.TOPIC` instead, which is
            //   emitted when LibraryInfoCache is partially invalidated, and contains a list of
            //   invalidated `LibraryInfo`s - just have to reverse `findIdeaLibrary` on them.
            aarClassesCache.invalidateAll()
            PsiManager.getInstance(project).dropPsiCaches()
          }
        }
      },
    )
>>>>>>> 0d09370c
  }

  override fun getLightRClasses(qualifiedName: String, scope: GlobalSearchScope): List<PsiClass> {
    val packageName = qualifiedName.dropLast(2)
    return (getModuleRClasses(packageName) + getAarRClasses(packageName))
      .flatMap { classes -> classes.all }
      .filter { it.qualifiedName == qualifiedName && PsiSearchScopeUtil.isInScope(scope, it) }
      .toList()
  }

  override fun getLightRClassesAccessibleFromModule(module: Module): Collection<PsiClass> {
    val namespacing =
      StudioResourceRepositoryManager.getInstance(module)?.namespacing ?: return emptySet()
    val androidFacet = module.androidFacet ?: return emptySet()

    val result = mutableListOf<ResourceClasses>()

    result.add(getModuleRClasses(androidFacet))

    // Dependencies and libraries are sorted, but the actual order doesn't matter; this is to ensure
    // stability and prevent bugs like b/313521550.
    for (dependency in
      AndroidDependenciesCache.getAllAndroidDependencies(module, false)
        .sortedBy(AndroidFacet::getName)) {
      result.add(getModuleRClasses(dependency))
    }

    for (aarLibrary in
      findDependenciesWithResources(module).values.sortedBy(ExternalAndroidLibrary::libraryName)) {
<<<<<<< HEAD
      result.add(getAarRClasses(aarLibrary))
=======
      val packageName = aarLibrary.packageName ?: aarInfo.value.packageNames[aarLibrary] ?: continue
      result.add(getAarRClasses(aarLibrary, packageName))
>>>>>>> 0d09370c
    }

    return result.mapNotNull {
      when (namespacing) {
        ResourceNamespacing.REQUIRED -> it.namespaced
        ResourceNamespacing.DISABLED -> it.nonNamespaced
      }
    }
  }

  override fun getLightRClassesDefinedByModule(module: Module): Collection<PsiClass> {
<<<<<<< HEAD
    val facet = module.androidFacet ?: return emptySet()
    val moduleRClasses = getModuleRClasses(facet)
    val relevant =
      if (ProjectNamespacingStatusService.getInstance(module.project).namespacesUsed) {
        setOf(moduleRClasses.nonNamespaced, moduleRClasses.namespaced)
      } else {
        setOf(moduleRClasses.nonNamespaced)
      }

    return relevant.filterNotNull()
=======
    val facet = module.androidFacet ?: return emptyList()
    val moduleRClasses = getModuleRClasses(facet)
    return if (ProjectNamespacingStatusService.getInstance(module.project).namespacesUsed) {
      listOfNotNull(moduleRClasses.nonNamespaced, moduleRClasses.namespaced)
    } else {
      listOfNotNull(moduleRClasses.nonNamespaced)
    }
>>>>>>> 0d09370c
  }

  override fun getLightRClassesContainingModuleResources(module: Module): Collection<PsiClass> {
    val facet = module.androidFacet ?: return emptyList()
    val result = mutableSetOf<PsiClass>()

    if (ProjectNamespacingStatusService.getInstance(module.project).namespacesUsed) {
      // The namespaced class of the module itself:
      getModuleRClasses(facet).namespaced?.let(result::add)
    }

    // Non-namespaced classes of this module and all that depend on it:
    val modules = HashSet<Module>().also { ModuleUtilCore.collectModulesDependsOn(module, it) }
    modules
      .asSequence()
      .mapNotNull { it.androidFacet }
      .mapNotNull { getModuleRClasses(it).nonNamespaced }
      .forEach { result += it }

    return result
  }

  private fun getModuleRClasses(packageName: String): Sequence<ResourceClasses> {
    return findAndroidFacetsWithPackageName(packageName).asSequence().map(::getModuleRClasses)
  }

  private fun getModuleRClasses(facet: AndroidFacet): ResourceClasses {
    return moduleClassesCache.getAndUnwrap(facet) {
      val psiManager = PsiManager.getInstance(project)
      // TODO: get this from the model
      val isLibraryProject = facet.configuration.isLibraryProject

      val module = facet.module
      val moduleSystem = module.getModuleSystem()
<<<<<<< HEAD
=======
      if (!moduleSystem.supportsAndroidResources) return@getAndUnwrap ResourceClasses.Empty

>>>>>>> 0d09370c
      val transitivity =
        if (moduleSystem.isRClassTransitive) Transitivity.TRANSITIVE
        else Transitivity.NON_TRANSITIVE

      val isTestModule = module.isLinkedAndroidModule() && module.isAndroidTestModule()

      val useConstantIds =
        if (isTestModule) moduleSystem.testRClassConstantIds
        else moduleSystem.applicationRClassConstantIds

      val fieldModifier =
        if (isLibraryProject || !useConstantIds) FieldModifier.NON_FINAL else FieldModifier.FINAL

      val sourceSet = if (isTestModule) SourceSet.TEST else SourceSet.MAIN

      ResourceClasses(
        nonNamespaced = ModuleRClass(facet, psiManager, sourceSet, transitivity, fieldModifier),
        namespaced =
          ModuleRClass(facet, psiManager, sourceSet, Transitivity.NON_TRANSITIVE, fieldModifier),
      )
    }
  }

  private fun getAarRClasses(packageName: String): Sequence<ResourceClasses> {
<<<<<<< HEAD
    return aarsByPackage.value.get(packageName).asSequence().map { aarLibrary ->
=======
    return aarInfo.value.librariesByPackage[packageName].asSequence().map { aarLibrary ->
>>>>>>> 0d09370c
      getAarRClasses(aarLibrary, packageName)
    }
  }

  private fun getAarRClasses(
    aarLibrary: ExternalAndroidLibrary,
<<<<<<< HEAD
    packageName: String = getAarPackageName(aarLibrary)
=======
    packageName: String,
>>>>>>> 0d09370c
  ): ResourceClasses {
    val ideaLibrary = findIdeaLibrary(aarLibrary) ?: return ResourceClasses.Empty

    // Build the classes from what is currently on disk. They may be null if the necessary files are
<<<<<<< HEAD
    // not there, e.g. the res.apk file
    // is required to build the namespaced class.
=======
    // not there, e.g. the res.apk file is required to build the namespaced class.
>>>>>>> 0d09370c
    return aarClassesCache.getAndUnwrap(aarLibrary) {
      val psiManager = PsiManager.getInstance(project)

      ResourceClasses(
        namespaced =
          aarLibrary.resApkFile
            ?.toFile()
            ?.takeIf { it.exists() }
<<<<<<< HEAD
            ?.let { resApk ->
=======
            ?.let { _ ->
>>>>>>> 0d09370c
              SmallAarRClass(
                psiManager,
                ideaLibrary,
                packageName,
                AarResourceRepositoryCache.instance.getProtoRepository(aarLibrary),
                ResourceNamespace.fromPackageName(packageName),
<<<<<<< HEAD
                aarLibrary.address
=======
                aarLibrary.address,
>>>>>>> 0d09370c
              )
            },
        nonNamespaced =
          aarLibrary.symbolFile
            ?.toFile()
            ?.takeIf { it.exists() }
            ?.let { symbolFile ->
              TransitiveAarRClass(
                psiManager,
                ideaLibrary,
                packageName,
                symbolFile,
<<<<<<< HEAD
                aarLibrary.address
              )
            }
=======
                aarLibrary.address,
              )
            },
>>>>>>> 0d09370c
      )
    }
  }

  private fun findIdeaLibrary(modelLibrary: ExternalAndroidLibrary): Library? {
    // TODO(b/118485835): Store this mapping at sync time and use it here.
    return LibraryTablesRegistrar.getInstance().getLibraryTable(project).libraries.firstOrNull {
      it.name?.endsWith(modelLibrary.libraryName()) == true
    }
  }

  override fun findRClassPackage(packageName: String): PsiPackage? {
    return if (
<<<<<<< HEAD
      aarsByPackage.value.containsKey(packageName) ||
        findAndroidFacetsWithPackageName(packageName).isNotEmpty()
=======
      packageName in aarInfo.value.packagesAndParents ||
        project.getProjectSystem().isNamespaceOrParentPackage(packageName)
>>>>>>> 0d09370c
    ) {
      AndroidLightPackage.withName(packageName, project)
    } else {
      null
    }
  }

  override fun getAllLightRClasses(): Collection<PsiClass> {
    // The classes are sorted, but the actual order doesn't matter; this is to ensure stability and
    // prevent bugs like b/313521550.
    val libraryClasses =
<<<<<<< HEAD
      findAllLibrariesWithResources(project)
        .values
        .asSequence()
        .sortedBy(ExternalAndroidLibrary::libraryName)
        .map { getAarRClasses(it) }
    val moduleClasses =
      ProjectFacetManager.getInstance(project)
        .getFacets(AndroidFacet.ID)
        .asSequence()
        .sortedBy(AndroidFacet::getName)
        .map { getModuleRClasses(it) }

    return (libraryClasses + moduleClasses).flatMap { it.all }.filterNotNull().toList()
  }

  private fun findAndroidFacetsWithPackageName(packageName: String): Collection<AndroidFacet> {
    // The facets are sorted, but the actual order doesn't matter; this is to ensure stability and
    // prevent bugs like b/313521550.
    val projectSystem = project.getProjectSystem()
    val facetsInferredFromPackageName =
      projectSystem
        .getAndroidFacetsWithPackageName(project, packageName)
        .sortedBy(AndroidFacet::getName)

    return if (packageName.endsWith(".test")) {
      val facetsInferredFromTestPackageName =
        packageName
          .substringBeforeLast('.')
          .let { projectSystem.getAndroidFacetsWithPackageName(project, it) }
          .sortedBy(AndroidFacet::getName)
      facetsInferredFromPackageName + facetsInferredFromTestPackageName
=======
      aarInfo.value.librariesByPackage
        .entries()
        .sortedBy { (_, library) -> library.libraryName() }
        .asSequence()
        .map { (packageName, library) -> getAarRClasses(library, packageName) }
    val moduleClasses =
      ProjectFacetManager.getInstance(project)
        .getFacets(AndroidFacet.ID)
        .sortedBy(AndroidFacet::getName)
        .asSequence()
        .map { getModuleRClasses(it) }

    return (libraryClasses + moduleClasses).flatMap { it.all }.toList()
  }

  private fun findAndroidFacetsWithPackageName(packageName: String): Collection<AndroidFacet> {
    val facetsInferredFromPackageName = findAndroidFacetsWithExactPackageName(packageName)
    return if (packageName.endsWith(".test")) {
      facetsInferredFromPackageName +
        findAndroidFacetsWithExactPackageName(packageName.substringBeforeLast('.'))
>>>>>>> 0d09370c
    } else {
      facetsInferredFromPackageName
    }
  }

<<<<<<< HEAD
  private fun getAarPackageName(aarLibrary: ExternalAndroidLibrary): String {
    val packageName = aarLibrary.packageName
    if (packageName != null) {
      return packageName
    }
    return aarPackageNamesCache.getAndUnwrap(aarLibrary) {
      try {
        aarLibrary.manifestFile?.let(
          AndroidManifestPackageNameUtils::getPackageNameFromManifestFile
        )
=======
  private fun findAndroidFacetsWithExactPackageName(packageName: String): Collection<AndroidFacet> {
    // The facets are sorted, but the actual order doesn't matter; this is to ensure stability and
    // prevent bugs like b/313521550.
    return project
      .getProjectSystem()
      .getAndroidFacetsWithPackageName(project, packageName)
      .sortedBy(AndroidFacet::getName)
  }

  class AARInfo(project: Project) {
    /** All AAR dependencies in a project, indexed by their package name. */
    val librariesByPackage: Multimap<String, ExternalAndroidLibrary>

    /** In-memory cache of AAR package names that have been read from manifest files. */
    val packageNames: Map<ExternalAndroidLibrary, String>

    /** Names of all packages that have resource classes in AARs, directly or in subpackages. */
    val packagesAndParents: Set<String>

    init {
      val libsWithResources = findAllLibrariesWithResources(project).values
      val packageNames = mutableMapOf<ExternalAndroidLibrary, String>()
      librariesByPackage =
        Multimaps.index(libsWithResources) { aarLibrary ->
          aarLibrary.packageName
            ?: aarLibrary.readPackageNameFromManifest().also { packageName ->
              packageNames[aarLibrary] = packageName
            }
        }

      this.packageNames = packageNames
      packagesAndParents = buildSet {
        for (packageName in librariesByPackage.keys()) {
          var prefix = packageName
          while (prefix.isNotEmpty() && add(prefix)) {
            prefix = prefix.substringBeforeLast('.', missingDelimiterValue = "")
          }
        }
      }
    }

    private fun ExternalAndroidLibrary.readPackageNameFromManifest(): String {
      return try {
        manifestFile?.let(AndroidManifestPackageNameUtils::getPackageNameFromManifestFile)
>>>>>>> 0d09370c
      } catch (e: IOException) {
        null
      } ?: ""
    }
  }
}<|MERGE_RESOLUTION|>--- conflicted
+++ resolved
@@ -63,24 +63,13 @@
 import org.jetbrains.android.facet.AndroidFacet
 import org.jetbrains.kotlin.caches.project.CachedValue
 
-<<<<<<< HEAD
-private data class ResourceClasses(
-  val namespaced: PsiClass?,
-  val nonNamespaced: PsiClass?,
-) {
-=======
 private data class ResourceClasses(val namespaced: PsiClass?, val nonNamespaced: PsiClass?) {
->>>>>>> 0d09370c
   companion object {
     val Empty = ResourceClasses(null, null)
   }
 
-<<<<<<< HEAD
-  val all = sequenceOf(namespaced, nonNamespaced)
-=======
   val all: List<PsiClass>
     get() = listOfNotNull(namespaced, nonNamespaced)
->>>>>>> 0d09370c
 }
 
 /**
@@ -96,13 +85,6 @@
       project.getService(ProjectLightResourceClassService::class.java)!!
   }
 
-<<<<<<< HEAD
-  /** Cache of AAR package names. */
-  private val aarPackageNamesCache: Cache<ExternalAndroidLibrary, String> =
-    CacheBuilder.newBuilder().build()
-
-=======
->>>>>>> 0d09370c
   /** Cache of created classes for a given AAR. */
   private val aarClassesCache: Cache<ExternalAndroidLibrary, ResourceClasses> =
     CacheBuilder.newBuilder().build()
@@ -111,19 +93,11 @@
   private val moduleClassesCache: Cache<AndroidFacet, ResourceClasses> =
     CacheBuilder.newBuilder().build()
 
-<<<<<<< HEAD
-  /**
-   * [Multimap] of all [ExternalAndroidLibrary] dependencies in the project, indexed by their
-   * package name (read from Manifest).
-   */
-  private var aarsByPackage: CachedValue<Multimap<String, ExternalAndroidLibrary>>
-=======
   /** Cache for information that should be updated whenever the set of AAR dependencies changes. */
   private var aarInfo: CachedValue<AARInfo> =
     CachedValue(project) {
       CachedValueProvider.Result(AARInfo(project), ProjectRootManager.getInstance(project))
     }
->>>>>>> 0d09370c
 
   init {
     val connection = project.messageBus.connect()
@@ -132,14 +106,6 @@
     // e.g. make them non-transitive.
     connection.subscribe(
       PROJECT_SYSTEM_SYNC_TOPIC,
-<<<<<<< HEAD
-      object : ProjectSystemSyncManager.SyncResultListener {
-        override fun syncEnded(result: ProjectSystemSyncManager.SyncResult) {
-          moduleClassesCache.invalidateAll()
-          invokeAndWaitIfNeeded { PsiManager.getInstance(project).dropPsiCaches() }
-        }
-      }
-=======
       ProjectSystemSyncManager.SyncResultListener {
         moduleClassesCache.invalidateAll()
         runInEdt {
@@ -148,7 +114,6 @@
           }
         }
       },
->>>>>>> 0d09370c
     )
 
     connection.subscribe(
@@ -160,54 +125,6 @@
               result.status == ProjectSystemBuildManager.BuildStatus.SUCCESS
           ) {
             // The light R classes might use the actual IDs when available. If the project is
-<<<<<<< HEAD
-            // successfully compiled,
-            // new IDs might have been generated. This ensures the IDs are invalidated.
-            moduleClassesCache.invalidateAll()
-            invokeAndWaitIfNeeded { PsiManager.getInstance(project).dropPsiCaches() }
-          }
-        }
-      }
-    )
-
-    aarsByPackage =
-      CachedValuesManager.getManager(project)
-        .createCachedValue(
-          {
-            val libsWithResources = findAllLibrariesWithResources(project).values
-            aarPackageNamesCache.retainAll(
-              libsWithResources
-            ) // remove old items that are not needed anymore
-            CachedValueProvider.Result<Multimap<String, ExternalAndroidLibrary>>(
-              Multimaps.index(libsWithResources) { getAarPackageName(it!!) },
-              ProjectRootManager.getInstance(project)
-            )
-          },
-          false
-        )
-
-    // Light classes for AARs store a reference to the Library in UserData. These Library instances
-    // can become stale during sync, which
-    // confuses Kotlin (consumer of the information in UserData). Invalidate the AAR R classes cache
-    // when the library table changes.
-    LibraryTablesRegistrar.getInstance()
-      .getLibraryTable(project)
-      .addListener(
-        object : LibraryTable.Listener {
-          override fun afterLibraryAdded(newLibrary: Library) = dropAarClassesCache()
-
-          override fun afterLibraryRenamed(library: Library, oldName: String?) =
-            dropAarClassesCache()
-
-          override fun afterLibraryRemoved(library: Library) = dropAarClassesCache()
-
-          private fun dropAarClassesCache() {
-            if (aarClassesCache.size() != 0L) {aarClassesCache.invalidateAll()
-            PsiManager.getInstance(project).dropPsiCaches()
-          }
-        }
-      })
-=======
             // successfully compiled, new IDs might have been generated. This ensures the IDs
             // are invalidated.
             moduleClassesCache.invalidateAll()
@@ -240,13 +157,12 @@
             //   It's easier to do by listening on `LibraryInfoListener.TOPIC` instead, which is
             //   emitted when LibraryInfoCache is partially invalidated, and contains a list of
             //   invalidated `LibraryInfo`s - just have to reverse `findIdeaLibrary` on them.
-            aarClassesCache.invalidateAll()
+            if (aarClassesCache.size() != 0L) aarClassesCache.invalidateAll()
             PsiManager.getInstance(project).dropPsiCaches()
           }
         }
       },
     )
->>>>>>> 0d09370c
   }
 
   override fun getLightRClasses(qualifiedName: String, scope: GlobalSearchScope): List<PsiClass> {
@@ -276,12 +192,8 @@
 
     for (aarLibrary in
       findDependenciesWithResources(module).values.sortedBy(ExternalAndroidLibrary::libraryName)) {
-<<<<<<< HEAD
-      result.add(getAarRClasses(aarLibrary))
-=======
       val packageName = aarLibrary.packageName ?: aarInfo.value.packageNames[aarLibrary] ?: continue
       result.add(getAarRClasses(aarLibrary, packageName))
->>>>>>> 0d09370c
     }
 
     return result.mapNotNull {
@@ -293,18 +205,6 @@
   }
 
   override fun getLightRClassesDefinedByModule(module: Module): Collection<PsiClass> {
-<<<<<<< HEAD
-    val facet = module.androidFacet ?: return emptySet()
-    val moduleRClasses = getModuleRClasses(facet)
-    val relevant =
-      if (ProjectNamespacingStatusService.getInstance(module.project).namespacesUsed) {
-        setOf(moduleRClasses.nonNamespaced, moduleRClasses.namespaced)
-      } else {
-        setOf(moduleRClasses.nonNamespaced)
-      }
-
-    return relevant.filterNotNull()
-=======
     val facet = module.androidFacet ?: return emptyList()
     val moduleRClasses = getModuleRClasses(facet)
     return if (ProjectNamespacingStatusService.getInstance(module.project).namespacesUsed) {
@@ -312,7 +212,6 @@
     } else {
       listOfNotNull(moduleRClasses.nonNamespaced)
     }
->>>>>>> 0d09370c
   }
 
   override fun getLightRClassesContainingModuleResources(module: Module): Collection<PsiClass> {
@@ -347,11 +246,8 @@
 
       val module = facet.module
       val moduleSystem = module.getModuleSystem()
-<<<<<<< HEAD
-=======
       if (!moduleSystem.supportsAndroidResources) return@getAndUnwrap ResourceClasses.Empty
 
->>>>>>> 0d09370c
       val transitivity =
         if (moduleSystem.isRClassTransitive) Transitivity.TRANSITIVE
         else Transitivity.NON_TRANSITIVE
@@ -376,32 +272,19 @@
   }
 
   private fun getAarRClasses(packageName: String): Sequence<ResourceClasses> {
-<<<<<<< HEAD
-    return aarsByPackage.value.get(packageName).asSequence().map { aarLibrary ->
-=======
     return aarInfo.value.librariesByPackage[packageName].asSequence().map { aarLibrary ->
->>>>>>> 0d09370c
       getAarRClasses(aarLibrary, packageName)
     }
   }
 
   private fun getAarRClasses(
     aarLibrary: ExternalAndroidLibrary,
-<<<<<<< HEAD
-    packageName: String = getAarPackageName(aarLibrary)
-=======
     packageName: String,
->>>>>>> 0d09370c
   ): ResourceClasses {
     val ideaLibrary = findIdeaLibrary(aarLibrary) ?: return ResourceClasses.Empty
 
     // Build the classes from what is currently on disk. They may be null if the necessary files are
-<<<<<<< HEAD
-    // not there, e.g. the res.apk file
-    // is required to build the namespaced class.
-=======
     // not there, e.g. the res.apk file is required to build the namespaced class.
->>>>>>> 0d09370c
     return aarClassesCache.getAndUnwrap(aarLibrary) {
       val psiManager = PsiManager.getInstance(project)
 
@@ -410,22 +293,14 @@
           aarLibrary.resApkFile
             ?.toFile()
             ?.takeIf { it.exists() }
-<<<<<<< HEAD
-            ?.let { resApk ->
-=======
             ?.let { _ ->
->>>>>>> 0d09370c
               SmallAarRClass(
                 psiManager,
                 ideaLibrary,
                 packageName,
                 AarResourceRepositoryCache.instance.getProtoRepository(aarLibrary),
                 ResourceNamespace.fromPackageName(packageName),
-<<<<<<< HEAD
-                aarLibrary.address
-=======
                 aarLibrary.address,
->>>>>>> 0d09370c
               )
             },
         nonNamespaced =
@@ -438,15 +313,9 @@
                 ideaLibrary,
                 packageName,
                 symbolFile,
-<<<<<<< HEAD
-                aarLibrary.address
-              )
-            }
-=======
                 aarLibrary.address,
               )
             },
->>>>>>> 0d09370c
       )
     }
   }
@@ -460,13 +329,8 @@
 
   override fun findRClassPackage(packageName: String): PsiPackage? {
     return if (
-<<<<<<< HEAD
-      aarsByPackage.value.containsKey(packageName) ||
-        findAndroidFacetsWithPackageName(packageName).isNotEmpty()
-=======
       packageName in aarInfo.value.packagesAndParents ||
         project.getProjectSystem().isNamespaceOrParentPackage(packageName)
->>>>>>> 0d09370c
     ) {
       AndroidLightPackage.withName(packageName, project)
     } else {
@@ -478,39 +342,6 @@
     // The classes are sorted, but the actual order doesn't matter; this is to ensure stability and
     // prevent bugs like b/313521550.
     val libraryClasses =
-<<<<<<< HEAD
-      findAllLibrariesWithResources(project)
-        .values
-        .asSequence()
-        .sortedBy(ExternalAndroidLibrary::libraryName)
-        .map { getAarRClasses(it) }
-    val moduleClasses =
-      ProjectFacetManager.getInstance(project)
-        .getFacets(AndroidFacet.ID)
-        .asSequence()
-        .sortedBy(AndroidFacet::getName)
-        .map { getModuleRClasses(it) }
-
-    return (libraryClasses + moduleClasses).flatMap { it.all }.filterNotNull().toList()
-  }
-
-  private fun findAndroidFacetsWithPackageName(packageName: String): Collection<AndroidFacet> {
-    // The facets are sorted, but the actual order doesn't matter; this is to ensure stability and
-    // prevent bugs like b/313521550.
-    val projectSystem = project.getProjectSystem()
-    val facetsInferredFromPackageName =
-      projectSystem
-        .getAndroidFacetsWithPackageName(project, packageName)
-        .sortedBy(AndroidFacet::getName)
-
-    return if (packageName.endsWith(".test")) {
-      val facetsInferredFromTestPackageName =
-        packageName
-          .substringBeforeLast('.')
-          .let { projectSystem.getAndroidFacetsWithPackageName(project, it) }
-          .sortedBy(AndroidFacet::getName)
-      facetsInferredFromPackageName + facetsInferredFromTestPackageName
-=======
       aarInfo.value.librariesByPackage
         .entries()
         .sortedBy { (_, library) -> library.libraryName() }
@@ -531,24 +362,11 @@
     return if (packageName.endsWith(".test")) {
       facetsInferredFromPackageName +
         findAndroidFacetsWithExactPackageName(packageName.substringBeforeLast('.'))
->>>>>>> 0d09370c
     } else {
       facetsInferredFromPackageName
     }
   }
 
-<<<<<<< HEAD
-  private fun getAarPackageName(aarLibrary: ExternalAndroidLibrary): String {
-    val packageName = aarLibrary.packageName
-    if (packageName != null) {
-      return packageName
-    }
-    return aarPackageNamesCache.getAndUnwrap(aarLibrary) {
-      try {
-        aarLibrary.manifestFile?.let(
-          AndroidManifestPackageNameUtils::getPackageNameFromManifestFile
-        )
-=======
   private fun findAndroidFacetsWithExactPackageName(packageName: String): Collection<AndroidFacet> {
     // The facets are sorted, but the actual order doesn't matter; this is to ensure stability and
     // prevent bugs like b/313521550.
@@ -593,7 +411,6 @@
     private fun ExternalAndroidLibrary.readPackageNameFromManifest(): String {
       return try {
         manifestFile?.let(AndroidManifestPackageNameUtils::getPackageNameFromManifestFile)
->>>>>>> 0d09370c
       } catch (e: IOException) {
         null
       } ?: ""
