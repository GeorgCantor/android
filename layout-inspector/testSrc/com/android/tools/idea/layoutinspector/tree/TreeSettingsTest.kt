/*
 * Copyright (C) 2020 The Android Open Source Project
 *
 * Licensed under the Apache License, Version 2.0 (the "License");
 * you may not use this file except in compliance with the License.
 * You may obtain a copy of the License at
 *
 *      http://www.apache.org/licenses/LICENSE-2.0
 *
 * Unless required by applicable law or agreed to in writing, software
 * distributed under the License is distributed on an "AS IS" BASIS,
 * WITHOUT WARRANTIES OR CONDITIONS OF ANY KIND, either express or implied.
 * See the License for the specific language governing permissions and
 * limitations under the License.
 */
package com.android.tools.idea.layoutinspector.tree

import com.android.testutils.MockitoCleanerRule
import com.android.testutils.MockitoKt.mock
import com.android.testutils.MockitoKt.whenever
import com.android.tools.adtui.workbench.PropertiesComponentMock
import com.android.tools.idea.concurrency.AndroidCoroutineScope
import com.android.tools.idea.layoutinspector.LayoutInspector
import com.android.tools.idea.layoutinspector.model.InspectorModel
import com.android.tools.idea.layoutinspector.pipeline.DisconnectedClient
import com.android.tools.idea.layoutinspector.pipeline.InspectorClient
import com.android.tools.idea.layoutinspector.pipeline.InspectorClient.Capability
import com.android.tools.idea.layoutinspector.pipeline.InspectorClientLauncher
<<<<<<< HEAD
=======
import com.android.tools.idea.testing.disposable
>>>>>>> 0d09370c
import com.android.tools.idea.testing.registerServiceInstance
import com.google.common.truth.Truth.assertThat
import com.google.common.util.concurrent.MoreExecutors
import com.intellij.ide.util.PropertiesComponent
import com.intellij.openapi.application.ApplicationManager
import com.intellij.testFramework.DisposableRule
import com.intellij.testFramework.ProjectRule
import org.junit.Before
import org.junit.Rule
import org.junit.Test
import org.mockito.Mockito.doAnswer

class InspectorTreeSettingsTest {

  @get:Rule val cleaner = MockitoCleanerRule()

  @get:Rule val disposableRule = DisposableRule()

<<<<<<< HEAD
  @get:Rule val disposableRule = DisposableRule()

=======
>>>>>>> 0d09370c
  @get:Rule val projectRule = ProjectRule()

  private val client: InspectorClient = mock()
  private val capabilities = mutableSetOf<Capability>()
  private var isConnected = false
  private lateinit var inspector: LayoutInspector
  private lateinit var settings: TreeSettings

  @Before
  fun before() {
    val application = ApplicationManager.getApplication()
    application.registerServiceInstance(
      PropertiesComponent::class.java,
      PropertiesComponentMock(),
<<<<<<< HEAD
      disposableRule.disposable
    )
    settings = InspectorTreeSettings { client }
    val model = InspectorModel(projectRule.project)
=======
      disposableRule.disposable,
    )
    settings = InspectorTreeSettings { client }
    val model = InspectorModel(projectRule.project, AndroidCoroutineScope(projectRule.disposable))
>>>>>>> 0d09370c
    val mockLauncher = mock<InspectorClientLauncher>()
    whenever(mockLauncher.activeClient).thenAnswer { DisconnectedClient }
    inspector =
      LayoutInspector(
        mock(),
        mock(),
        mock(),
        mock(),
        mock(),
        mockLauncher,
        model,
        mock(),
        settings,
<<<<<<< HEAD
        MoreExecutors.directExecutor()
=======
        MoreExecutors.directExecutor(),
>>>>>>> 0d09370c
      )
    doAnswer { capabilities }.whenever(client).capabilities
    doAnswer { isConnected }.whenever(client).isConnected
  }

  @Test
  fun testHideSystemNodes() {
    testFlag(DEFAULT_HIDE_SYSTEM_NODES, KEY_HIDE_SYSTEM_NODES, Capability.SUPPORTS_SYSTEM_NODES) {
      settings.hideSystemNodes
    }
  }

  @Test
  fun testComposeAsCallStack() {
    testFlag(DEFAULT_COMPOSE_AS_CALLSTACK, KEY_COMPOSE_AS_CALLSTACK, null) {
      settings.composeAsCallstack
    }
  }

  @Test
  fun testHighlightSemantics() {
    assertThat(settings.highlightSemantics).isFalse()
    settings.highlightSemantics = true
    assertThat(settings.highlightSemantics).isTrue()
    settings.highlightSemantics = false
    assertThat(settings.highlightSemantics).isFalse()
  }

  @Test
  fun testSupportLines() {
    testFlag(DEFAULT_SUPPORT_LINES, KEY_SUPPORT_LINES, null) { settings.supportLines }
  }

  @Test
  fun testShowRecompositions() {
    testFlag(
      DEFAULT_RECOMPOSITIONS,
      KEY_RECOMPOSITIONS,
<<<<<<< HEAD
      Capability.SUPPORTS_COMPOSE_RECOMPOSITION_COUNTS
=======
      Capability.SUPPORTS_COMPOSE_RECOMPOSITION_COUNTS,
>>>>>>> 0d09370c
    ) {
      settings.showRecompositions
    }

    capabilities.add(Capability.SUPPORTS_COMPOSE_RECOMPOSITION_COUNTS)
    settings.showRecompositions = true
    assertThat(settings.showRecompositions).isTrue()
  }

  private fun testFlag(
    defaultValue: Boolean,
    key: String,
    controllingCapability: Capability?,
<<<<<<< HEAD
    flag: () -> Boolean
=======
    flag: () -> Boolean,
>>>>>>> 0d09370c
  ) {
    capabilities.clear()

    // All flags should return their actual value in disconnected state:
    isConnected = false
    assertThat(flag()).named("Disconnected Default value of: $key").isEqualTo(defaultValue)
    val properties = PropertiesComponent.getInstance()
    properties.setValue(key, !defaultValue, defaultValue)
    assertThat(flag()).named("Disconnected opposite value of: $key").isEqualTo(!defaultValue)
    properties.unsetValue(key)

    if (controllingCapability == null) {
      // Flags without a controlling capability should return their actual value when connected:
      isConnected = true
      assertThat(flag()).named("Connected (default): $key").isEqualTo(defaultValue)
      properties.setValue(key, !defaultValue, defaultValue)
      assertThat(flag()).named("Connected (opposite): $key").isEqualTo(!defaultValue)
      properties.unsetValue(key)
    } else {
      // All flags (except supportLines) should return false if connected and their controlling
      // capability is off:
      isConnected = true
      assertThat(flag()).named("Connected without $controllingCapability (default): $key").isFalse()
      properties.setValue(key, !defaultValue, defaultValue)
      assertThat(flag())
        .named("Connected without $controllingCapability (opposite): $key")
        .isFalse()
      properties.unsetValue(key)

      // All flags should return their actual value if connected and their controlling capability is
      // on:
      capabilities.add(controllingCapability)
      assertThat(flag())
        .named("Connected with $controllingCapability (default): $key")
        .isEqualTo(defaultValue)
      properties.setValue(key, !defaultValue, defaultValue)
      assertThat(flag())
        .named("Connected with $controllingCapability (opposite): $key")
        .isEqualTo(!defaultValue)
      properties.unsetValue(key)
    }
  }
}

class EditorTreeSettingsTest {
  @Test
  fun testSettings() {
    val client: InspectorClient = mock()
    whenever(client.capabilities).thenReturn(setOf(Capability.SUPPORTS_SYSTEM_NODES))
    val settings1 = EditorTreeSettings(client.capabilities)
    assertThat(settings1.composeAsCallstack).isEqualTo(DEFAULT_COMPOSE_AS_CALLSTACK)
    assertThat(settings1.hideSystemNodes).isEqualTo(DEFAULT_HIDE_SYSTEM_NODES)
    assertThat(settings1.highlightSemantics).isEqualTo(DEFAULT_HIGHLIGHT_SEMANTICS)
    assertThat(settings1.supportLines).isEqualTo(DEFAULT_SUPPORT_LINES)

    settings1.hideSystemNodes = !DEFAULT_HIDE_SYSTEM_NODES
    settings1.supportLines = !DEFAULT_SUPPORT_LINES
    assertThat(settings1.supportLines).isEqualTo(!DEFAULT_SUPPORT_LINES)
    assertThat(settings1.hideSystemNodes).isEqualTo(!DEFAULT_HIDE_SYSTEM_NODES)

    whenever(client.capabilities).thenReturn(setOf())
    val settings2 = EditorTreeSettings(client.capabilities)
    assertThat(settings2.hideSystemNodes).isEqualTo(false)
    assertThat(settings2.supportLines).isEqualTo(DEFAULT_SUPPORT_LINES)
  }
}<|MERGE_RESOLUTION|>--- conflicted
+++ resolved
@@ -26,10 +26,7 @@
 import com.android.tools.idea.layoutinspector.pipeline.InspectorClient
 import com.android.tools.idea.layoutinspector.pipeline.InspectorClient.Capability
 import com.android.tools.idea.layoutinspector.pipeline.InspectorClientLauncher
-<<<<<<< HEAD
-=======
 import com.android.tools.idea.testing.disposable
->>>>>>> 0d09370c
 import com.android.tools.idea.testing.registerServiceInstance
 import com.google.common.truth.Truth.assertThat
 import com.google.common.util.concurrent.MoreExecutors
@@ -48,11 +45,6 @@
 
   @get:Rule val disposableRule = DisposableRule()
 
-<<<<<<< HEAD
-  @get:Rule val disposableRule = DisposableRule()
-
-=======
->>>>>>> 0d09370c
   @get:Rule val projectRule = ProjectRule()
 
   private val client: InspectorClient = mock()
@@ -67,17 +59,10 @@
     application.registerServiceInstance(
       PropertiesComponent::class.java,
       PropertiesComponentMock(),
-<<<<<<< HEAD
-      disposableRule.disposable
-    )
-    settings = InspectorTreeSettings { client }
-    val model = InspectorModel(projectRule.project)
-=======
       disposableRule.disposable,
     )
     settings = InspectorTreeSettings { client }
     val model = InspectorModel(projectRule.project, AndroidCoroutineScope(projectRule.disposable))
->>>>>>> 0d09370c
     val mockLauncher = mock<InspectorClientLauncher>()
     whenever(mockLauncher.activeClient).thenAnswer { DisconnectedClient }
     inspector =
@@ -91,11 +76,7 @@
         model,
         mock(),
         settings,
-<<<<<<< HEAD
-        MoreExecutors.directExecutor()
-=======
         MoreExecutors.directExecutor(),
->>>>>>> 0d09370c
       )
     doAnswer { capabilities }.whenever(client).capabilities
     doAnswer { isConnected }.whenever(client).isConnected
@@ -134,11 +115,7 @@
     testFlag(
       DEFAULT_RECOMPOSITIONS,
       KEY_RECOMPOSITIONS,
-<<<<<<< HEAD
-      Capability.SUPPORTS_COMPOSE_RECOMPOSITION_COUNTS
-=======
       Capability.SUPPORTS_COMPOSE_RECOMPOSITION_COUNTS,
->>>>>>> 0d09370c
     ) {
       settings.showRecompositions
     }
@@ -152,11 +129,7 @@
     defaultValue: Boolean,
     key: String,
     controllingCapability: Capability?,
-<<<<<<< HEAD
-    flag: () -> Boolean
-=======
     flag: () -> Boolean,
->>>>>>> 0d09370c
   ) {
     capabilities.clear()
 
