--- conflicted
+++ resolved
@@ -101,26 +101,7 @@
       // Entering a static allocation stage indicates the opening of a task recorded in the past.
       trackTaskFinished(studioProfilers, false, TaskFinishedState.COMPLETED)
     } else {
-<<<<<<< HEAD
-      // Start tracking when allocation ready
-      aspect.addDependency(this).onChange(MemoryProfilerAspect.LIVE_ALLOCATION_STATUS) {
-        if (hasStartedTracking) aspect.removeDependencies(this) else startLiveDataTimeline()
-      }
-      setupTrackingEventListener()
-      MemoryProfiler.trackAllocations(studioProfilers, sessionData, true, false, null);
-      // Prevent selecting outside of range
-      timeline.selectionRange.apply {
-        addDependency(this@AllocationStage).onChange(Range.Aspect.RANGE) {
-          val rightBound = min(timeline.dataRange.max, maxTrackingTimeUs)
-          when {
-            !isEmpty && min > rightBound -> selectAll()
-            max > rightBound -> max = rightBound
-          }
-        }
-      }
-=======
       startTracking()
->>>>>>> 0d09370c
     }
   }
 
@@ -236,11 +217,7 @@
       timeline.dataRange.removeDependencies(this)
       maxTrackingTimeUs = timeline.dataRange.max
     }
-<<<<<<< HEAD
-    MemoryProfiler.trackAllocations(studioProfilers, sessionData, false, true, null);
-=======
     trackAllocations(false, true)
->>>>>>> 0d09370c
   }
 
   private fun onNewData() = with(timeline) {
