--- conflicted
+++ resolved
@@ -60,7 +60,6 @@
 import com.android.tools.idea.uibuilder.error.RenderIssueProvider;
 import com.android.tools.idea.uibuilder.lint.VisualLintService;
 import com.android.tools.idea.uibuilder.mockup.editor.MockupEditor;
-import com.android.tools.idea.uibuilder.model.NlComponentHelper;
 import com.android.tools.idea.uibuilder.model.NlComponentHelperKt;
 import com.android.tools.idea.uibuilder.scene.LayoutlibSceneManager;
 import com.android.tools.idea.uibuilder.scene.RenderListener;
@@ -70,7 +69,6 @@
 import com.android.utils.ImmutableCollectors;
 import com.google.common.collect.ImmutableList;
 import com.intellij.openapi.Disposable;
-import com.intellij.openapi.actionSystem.DataContext;
 import com.intellij.openapi.actionSystem.DataProvider;
 import com.intellij.openapi.application.ApplicationManager;
 import com.intellij.openapi.progress.PerformInBackgroundOption;
@@ -81,17 +79,18 @@
 import com.intellij.ui.scale.JBUIScale;
 import com.intellij.util.ui.UIUtil;
 import com.intellij.util.ui.update.Update;
-import java.awt.*;
+import java.awt.Dimension;
+import java.awt.Point;
+import java.awt.Rectangle;
 import java.util.Collections;
 import java.util.List;
 import java.util.Map;
 import java.util.Set;
 import java.util.concurrent.CompletableFuture;
 import java.util.function.BiFunction;
-import java.util.function.Consumer;
 import java.util.function.Function;
 import java.util.stream.Collectors;
-import javax.swing.*;
+import javax.swing.SwingUtilities;
 import org.jetbrains.annotations.NotNull;
 import org.jetbrains.annotations.Nullable;
 
@@ -99,7 +98,6 @@
  * The {@link DesignSurface} for the layout editor, which contains the full background, rulers, one
  * or more device renderings, etc
  */
-@SuppressWarnings("ClassWithOnlyPrivateConstructors")
 public class NlDesignSurface extends DesignSurface implements ViewGroupHandler.AccessoryPanelVisibility, LayoutPreviewHandler {
 
   private boolean myPreviewWithToolsVisibilityAndPosition = true;
@@ -119,7 +117,6 @@
     private BiFunction<NlDesignSurface, NlModel, LayoutlibSceneManager> mySceneManagerProvider =
       NlDesignSurface::defaultSceneManagerProvider;
     private boolean myShowModelName = false;
-    private boolean myIsEditable = true;
     private SurfaceLayoutManager myLayoutManager;
     private NavigationHandler myNavigationHandler;
     @SurfaceScale private double myMinScale = DEFAULT_MIN_SCALE;
@@ -201,19 +198,6 @@
     @NotNull
     public Builder setActionManagerProvider(@NotNull Function<DesignSurface, ActionManager<? extends DesignSurface>> actionManagerProvider) {
       myActionManagerProvider = actionManagerProvider;
-      return this;
-    }
-
-    /**
-     * Specify if {@link NlDesignSurface} can edit editable content. For example, a xml layout file is a editable content. But
-     * an image drawable file is not editable, so {@link NlDesignSurface} cannot edit the image drawable file even we set
-     * editable for {@link NlDesignSurface}.
-     * <p>
-     * The default value is true (editable)
-     */
-    @NotNull
-    public Builder setEditable(boolean editable) {
-      myIsEditable = editable;
       return this;
     }
 
@@ -309,7 +293,6 @@
     }
 
     /**
-<<<<<<< HEAD
      * The surface will run visual lint analysis on the background.
      * Default value is false.
      */
@@ -320,8 +303,6 @@
     }
 
     /**
-=======
->>>>>>> 44b500f2
      * Set the supported {@link NlSupportedActions} for the built NlDesignSurface.
      * These actions are registered by xml and can be found globally, we need to assign if the built NlDesignSurface supports it or not.
      * By default, the builder assumes there is no supported {@link NlSupportedActions}.
@@ -344,7 +325,6 @@
       return new NlDesignSurface(myProject,
                                  myParentDisposable,
                                  myIsPreview,
-                                 myIsEditable,
                                  myShowModelName,
                                  mySceneManagerProvider,
                                  layoutManager,
@@ -357,10 +337,7 @@
                                  myDelegateDataProvider,
                                  mySelectionModel != null ? mySelectionModel : new DefaultSelectionModel(),
                                  myZoomControlsPolicy,
-<<<<<<< HEAD
                                  myShouldRunVisualLintService,
-=======
->>>>>>> 44b500f2
                                  mySupportedActions);
     }
   }
@@ -424,6 +401,7 @@
 
   private boolean myIsRenderingSynchronously = false;
   private boolean myIsAnimationScrubbing = false;
+  private float myRotateSurfaceDegree = Float.NaN;
 
   private final Dimension myScrollableViewMinSize = new Dimension();
   @Nullable private LayoutScannerControl myScannerControl;
@@ -435,7 +413,6 @@
   private NlDesignSurface(@NotNull Project project,
                           @NotNull Disposable parentDisposable,
                           boolean isInPreview,
-                          boolean isEditable,
                           boolean showModelNames,
                           @NotNull BiFunction<NlDesignSurface, NlModel, LayoutlibSceneManager> sceneManagerProvider,
                           @NotNull SurfaceLayoutManager defaultLayoutManager,
@@ -448,12 +425,9 @@
                           @Nullable DataProvider delegateDataProvider,
                           @NotNull SelectionModel selectionModel,
                           ZoomControlsPolicy zoomControlsPolicy,
-<<<<<<< HEAD
                           boolean shouldRunVisualLintService,
-=======
->>>>>>> 44b500f2
                           @NotNull Set<NlSupportedActions> supportedActions) {
-    super(project, parentDisposable, actionManagerProvider, interactionHandlerProvider, isEditable,
+    super(project, parentDisposable, actionManagerProvider, interactionHandlerProvider,
           (surface) -> new NlDesignSurfacePositionableContentLayoutManager((NlDesignSurface)surface, defaultLayoutManager),
           actionHandlerProvider,
           selectionModel,
@@ -657,7 +631,7 @@
 
       for (SceneManager manager : getSceneManagers()) {
         manager.updateSceneView();
-        manager.requestLayoutAndRender(false);
+        manager.requestLayoutAndRenderAsync(false);
       }
       revalidateScrollArea();
     }
@@ -774,12 +748,6 @@
       handler.onActivateInDesignSurface(component, getSceneManager().getViewEditor(), x, y);
     }
     super.notifyComponentActivate(component, x, y);
-  }
-
-  @NotNull
-  @Override
-  public Consumer<NlComponent> getComponentRegistrar() {
-    return component -> NlComponentHelper.INSTANCE.registerComponent(component);
   }
 
   public void setMockupVisible(boolean mockupVisible) {
@@ -863,12 +831,7 @@
             renderIssueProviders = results.entrySet().stream()
               .map(entry -> {
                 RenderErrorModel errorModel = RenderErrorModelFactory
-<<<<<<< HEAD
                   .createErrorModel(NlDesignSurface.this, entry.getValue(), null);
-=======
-                  .createErrorModel(NlDesignSurface.this, entry.getValue(),
-                                    null);
->>>>>>> 44b500f2
                 return new RenderIssueProvider(entry.getKey().getModel(), errorModel);
               })
               .collect(ImmutableList.toImmutableList());
@@ -879,7 +842,7 @@
         });
 
         if (myShouldRunVisualLintService) {
-          VisualLintService.getInstance().runVisualLintAnalysis(getModels(), myIssueModel);
+          VisualLintService.getInstance().runVisualLintAnalysis(getModels(), myIssueModel, NlDesignSurface.this);
         }
       }
 
@@ -908,7 +871,7 @@
       "",
       false
     );
-    return requestSequentialRender(manager -> manager.requestRender().whenComplete((r, t) -> refreshProgressIndicator.processFinish()));
+    return forceRefresh().whenComplete((r, t) -> refreshProgressIndicator.processFinish());
   }
 
   @NotNull
@@ -917,7 +880,7 @@
     return requestSequentialRender(manager -> {
       LayoutlibSceneManager layoutlibSceneManager = ((LayoutlibSceneManager)manager);
       layoutlibSceneManager.forceReinflate();
-      return layoutlibSceneManager.requestRender();
+      return layoutlibSceneManager.requestRenderAsync();
     });
   }
 
@@ -1080,6 +1043,20 @@
     myIsAnimationScrubbing = value;
   }
 
+  /**
+   * Set the rotation degree of the surface to simulate the phone rotation.
+   * @param value angle of the rotation.
+   */
+  public void setRotateSufaceDegree(float value) {
+    myRotateSurfaceDegree = value;
+  }
+
+  /**
+   * Return the rotation degree of the surface to simulate the phone rotation.
+   */
+  public float getRotateSurfaceDegree() {
+    return myRotateSurfaceDegree;
+  }
   public boolean isInAnimationScrubbing() { return myIsAnimationScrubbing; }
 
   /**
