--- conflicted
+++ resolved
@@ -32,11 +32,8 @@
 import com.android.tools.idea.databinding.util.DataBindingUtil;
 import com.android.tools.idea.databinding.util.LayoutBindingTypeUtil;
 import com.android.tools.idea.databinding.util.ViewBindingUtil;
-<<<<<<< HEAD
-=======
 import com.android.tools.idea.projectsystem.ProjectSystemUtil;
 import com.android.tools.idea.projectsystem.ScopeType;
->>>>>>> c50c8b87
 import com.google.common.collect.ImmutableSet;
 import com.intellij.ide.highlighter.JavaFileType;
 import com.intellij.lang.Language;
@@ -165,19 +162,6 @@
   private PsiField[] computeFields() {
     Map<BindingLayout, Collection<ViewIdData>> scopedViewIds = myConfig.getScopedViewIds();
     if (scopedViewIds.isEmpty()) {
-<<<<<<< HEAD
-=======
-      return PsiField.EMPTY_ARRAY;
-    }
-    boolean allEmpty = true;
-    for (Collection<ViewIdData> viewIds : scopedViewIds.values()) {
-      if (!viewIds.isEmpty()) {
-        allEmpty = false;
-        break;
-      }
-    }
-    if (allEmpty) {
->>>>>>> c50c8b87
       return PsiField.EMPTY_ARRAY;
     }
     boolean allEmpty = true;
@@ -217,35 +201,6 @@
       }
     }
 
-<<<<<<< HEAD
-=======
-    int numLayouts = scopedViewIds.keySet().size();
-    if (numLayouts == 1) {
-      // In the overwhelmingly common case, there's only a single layout, which means that all the
-      // IDs are present in every layout (there's only the one!), so the fields generated for it
-      // are always non-null.
-      Collection<ViewIdData> viewIds = scopedViewIds.values().stream().findFirst().get();
-      return viewIds.stream()
-        .map(viewId -> createPsiField(viewId, true))
-        .filter(field -> field != null)
-        .toArray(PsiField[]::new);
-    }
-
-    // If here, we have multiple layouts. Generated fields are non-null only if their source IDs
-    // are defined consistently across all layouts.
-    Map<String, Integer> idCounts = new HashMap<>();
-    Set<ViewIdData> dedupedViewIds = new HashSet<>(); // Only create one field per ID
-    for (Collection<ViewIdData> viewIds : scopedViewIds.values()) {
-      for (ViewIdData viewId : viewIds) {
-        int count = idCounts.compute(viewId.getId(), (key, value) -> (value == null) ? 1 : (value + 1));
-        if (count == 1) {
-          // It doesn't matter which copy of the ID we keep, so just keep the first one
-          dedupedViewIds.add(viewId);
-        }
-      }
-    }
-
->>>>>>> c50c8b87
     return dedupedViewIds.stream()
       .map(viewId -> createPsiField(viewId, idCounts.get(viewId.getId()) == numLayouts))
       .filter(field -> field != null)
@@ -467,19 +422,6 @@
 
     Project project = getProject();
     Module module = myConfig.getFacet().getModule();
-<<<<<<< HEAD
-    PsiClassType viewGroupType =
-        PsiType.getTypeByName(SdkConstants.CLASS_VIEWGROUP, project, module.getModuleWithDependenciesAndLibrariesScope(true));
-    PsiClassType layoutInflaterType =
-        PsiType.getTypeByName(SdkConstants.CLASS_LAYOUT_INFLATER, project, module.getModuleWithDependenciesAndLibrariesScope(true));
-    PsiClassType dataBindingComponent =
-        PsiType.getJavaLangObject(getManager(), module.getModuleWithDependenciesAndLibrariesScope(true));
-    PsiClassType viewType =
-        PsiType.getTypeByName(SdkConstants.CLASS_VIEW, project, module.getModuleWithDependenciesAndLibrariesScope(true));
-
-    List<PsiMethod> methods = new ArrayList<>();
-
-=======
     GlobalSearchScope moduleScope = getModuleScope();
     PsiClassType viewGroupType = PsiType.getTypeByName(SdkConstants.CLASS_VIEWGROUP, project, moduleScope);
 
@@ -494,48 +436,10 @@
       NullabilityUtils.annotateType(project, PsiType.getJavaLangObject(getManager(), moduleScope), false, this);
 
     List<PsiMethod> methods = new ArrayList<>();
->>>>>>> c50c8b87
     BindingXmlData xmlData = myConfig.getTargetLayout().getData();
 
     // Methods generated for data binding and view binding diverge a little
     if (xmlData.getLayoutType() == BindingLayoutType.DATA_BINDING_LAYOUT) {
-<<<<<<< HEAD
-      DeprecatableLightMethodBuilder inflate4Arg = createPublicStaticMethod("inflate", ownerType);
-      inflate4Arg.addParameter("inflater", layoutInflaterType);
-      inflate4Arg.addParameter("root", viewGroupType);
-      inflate4Arg.addParameter("attachToRoot", PsiType.BOOLEAN);
-      inflate4Arg.addParameter("bindingComponent", dataBindingComponent);
-      // Methods receiving DataBindingComponent are deprecated. see: b/116541301.
-      inflate4Arg.setDeprecated(true);
-
-      LightMethodBuilder inflate3Arg = createPublicStaticMethod("inflate", ownerType);
-      inflate3Arg.addParameter("inflater", layoutInflaterType);
-      inflate3Arg.addParameter("root", viewGroupType);
-      inflate3Arg.addParameter("attachToRoot", PsiType.BOOLEAN);
-
-      DeprecatableLightMethodBuilder inflate2Arg = createPublicStaticMethod("inflate", ownerType);
-      inflate2Arg.addParameter("inflater", layoutInflaterType);
-      inflate2Arg.addParameter("bindingComponent", dataBindingComponent);
-      // Methods receiving DataBindingComponent are deprecated. see: b/116541301.
-      inflate2Arg.setDeprecated(true);
-
-      LightMethodBuilder inflate1Arg = createPublicStaticMethod("inflate", ownerType);
-      inflate1Arg.addParameter("inflater", layoutInflaterType);
-
-      LightMethodBuilder bind = createPublicStaticMethod("bind", ownerType);
-      bind.addParameter("view", viewType);
-
-      DeprecatableLightMethodBuilder bindWithComponent = createPublicStaticMethod("bind", ownerType);
-      bindWithComponent.addParameter("view", viewType);
-      bindWithComponent.addParameter("bindingComponent", dataBindingComponent);
-      // Methods receiving DataBindingComponent are deprecated. see: b/116541301.
-      bindWithComponent.setDeprecated(true);
-
-      methods.add(inflate1Arg);
-      methods.add(inflate2Arg);
-      methods.add(inflate3Arg);
-      methods.add(inflate4Arg);
-=======
       DeprecatableLightMethodBuilder inflate4Params = createPublicStaticMethod("inflate", nonNullBindingType);
       inflate4Params.addParameter("inflater", nonNullInflaterType);
       inflate4Params.addParameter("root", nullableViewGroupType);
@@ -571,7 +475,6 @@
       methods.add(inflate2Params);
       methods.add(inflate3Params);
       methods.add(inflate4Params);
->>>>>>> c50c8b87
       methods.add(bind);
       methods.add(bindWithComponent);
     }
@@ -581,29 +484,6 @@
 
       // View Binding is a fresh start - don't show the deprecated methods for them
       if (!xmlData.getRootTag().equals(SdkConstants.VIEW_MERGE)) {
-<<<<<<< HEAD
-        LightMethodBuilder inflate3Arg = createPublicStaticMethod("inflate", ownerType);
-        inflate3Arg.addParameter("inflater", layoutInflaterType);
-        inflate3Arg.addParameter("root", viewGroupType);
-        inflate3Arg.addParameter("attachToRoot", PsiType.BOOLEAN);
-
-        LightMethodBuilder inflate1Arg = createPublicStaticMethod("inflate", ownerType);
-        inflate1Arg.addParameter("inflater", layoutInflaterType);
-
-        methods.add(inflate1Arg);
-        methods.add(inflate3Arg);
-      }
-      else {
-        // View Bindings with <merge> roots have a different set of inflate methods
-        LightMethodBuilder inflate2Arg = createPublicStaticMethod("inflate", ownerType);
-        inflate2Arg.addParameter("inflater", layoutInflaterType);
-        inflate2Arg.addParameter("root", viewGroupType);
-        methods.add(inflate2Arg);
-      }
-
-      LightMethodBuilder bind = createPublicStaticMethod("bind", ownerType);
-      bind.addParameter("view", viewType);
-=======
         LightMethodBuilder inflate3Params = createPublicStaticMethod("inflate", nonNullBindingType);
         inflate3Params.addParameter("inflater", nonNullInflaterType);
         inflate3Params.addParameter("parent", nullableViewGroupType);
@@ -625,7 +505,6 @@
 
       LightMethodBuilder bind = createPublicStaticMethod("bind", nonNullBindingType);
       bind.addParameter("view", nonNullViewType);
->>>>>>> c50c8b87
       methods.add(bind);
     }
 
