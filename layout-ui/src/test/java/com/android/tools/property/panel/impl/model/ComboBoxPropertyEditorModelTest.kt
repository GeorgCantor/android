--- conflicted
+++ resolved
@@ -33,19 +33,13 @@
 import com.intellij.testFramework.ApplicationRule
 import com.intellij.testFramework.EdtRule
 import com.intellij.testFramework.RunsInEdt
-<<<<<<< HEAD
-=======
 import org.junit.ClassRule
->>>>>>> b5f40ffd
 import org.junit.Rule
 import org.junit.Test
 import org.mockito.Mockito.mock
 import org.mockito.Mockito.never
 import org.mockito.Mockito.verify
-<<<<<<< HEAD
-=======
 import java.util.Locale
->>>>>>> b5f40ffd
 import java.util.concurrent.TimeUnit
 import javax.swing.event.ListDataEvent
 import javax.swing.event.ListDataListener
@@ -109,7 +103,6 @@
   @Test
   fun testDropDownValueWithEmptyList() {
     val model = createModel(editable = false, enumSupport = FakeEnumSupport())
-<<<<<<< HEAD
 
     val initialItem: Any? = model.selectedItem
     assertThat(model.selectedItem).isEqualTo(EnumValue.item("visible"))
@@ -129,27 +122,6 @@
       editable = false
     )
 
-=======
-
-    val initialItem: Any? = model.selectedItem
-    assertThat(model.selectedItem).isEqualTo(EnumValue.item("visible"))
-    assertThat(model.getIndexOfCurrentValue()).isEqualTo(0)
-
-    model.popupMenuWillBecomeVisible {}.get(2, TimeUnit.SECONDS)
-
-    assertThat(model.selectedItem).isSameAs(initialItem)
-    assertThat(model.getIndexOfCurrentValue()).isEqualTo(-1)
-  }
-
-  @Test
-  fun testDropDownIsDefaultValueWithNewEmptyValue() {
-    val model = ComboBoxPropertyEditorModel(
-      property = FakePropertyItem(ANDROID_URI, ATTR_VISIBILITY, "").apply { defaultValue = "invisible" },
-      enumSupport = createEnumSupport(),
-      editable = false
-    )
-
->>>>>>> b5f40ffd
     assertThat(model.selectedItem).isEqualTo(EnumValue.item("invisible"))
     assertThat(model.getIndexOfCurrentValue()).isEqualTo(-1)
 
