/*
 * Copyright (C) 2021 The Android Open Source Project
 *
 * Licensed under the Apache License, Version 2.0 (the "License");
 * you may not use this file except in compliance with the License.
 * You may obtain a copy of the License at
 *
 *      http://www.apache.org/licenses/LICENSE-2.0
 *
 * Unless required by applicable law or agreed to in writing, software
 * distributed under the License is distributed on an "AS IS" BASIS,
 * WITHOUT WARRANTIES OR CONDITIONS OF ANY KIND, either express or implied.
 * See the License for the specific language governing permissions and
 * limitations under the License.
 */
package com.android.tools.idea.gradle.project

import com.android.SdkConstants.FN_GRADLE_WRAPPER_PROPERTIES
import com.android.SdkConstants.FN_SETTINGS_GRADLE
import com.android.SdkConstants.FN_SETTINGS_GRADLE_KTS
import com.android.tools.analytics.UsageTracker
import com.android.tools.idea.concurrency.executeOnPooledThread
import com.android.tools.idea.gradle.project.GradleVersionCatalogDetector.DetectorResult.EXPLICIT_CALL
import com.android.tools.idea.gradle.project.GradleVersionCatalogDetector.DetectorResult.IMPLICIT_LIBS_VERSIONS
import com.android.tools.idea.gradle.project.GradleVersionCatalogDetector.DetectorResult.NOT_ENABLED
import com.android.tools.idea.gradle.project.GradleVersionCatalogDetector.DetectorResult.NOT_USED
import com.android.tools.idea.gradle.project.GradleVersionCatalogDetector.DetectorResult.OLD_GRADLE
import com.android.tools.idea.gradle.util.GradleProjectSystemUtil.findGradleSettingsFile
import com.android.tools.idea.gradle.util.GradleWrapper
import com.google.wireless.android.sdk.stats.AndroidStudioEvent
import com.google.wireless.android.sdk.stats.AndroidStudioEvent.EventCategory.PROJECT_SYSTEM
import com.google.wireless.android.sdk.stats.AndroidStudioEvent.EventKind.GRADLE_VERSION_CATALOG_DETECTOR
import com.google.wireless.android.sdk.stats.GradleVersionCatalogDetectorEvent
import com.google.wireless.android.sdk.stats.GradleVersionCatalogDetectorEvent.State.EXPLICIT
import com.google.wireless.android.sdk.stats.GradleVersionCatalogDetectorEvent.State.IMPLICIT
import com.google.wireless.android.sdk.stats.GradleVersionCatalogDetectorEvent.State.NONE
import com.google.wireless.android.sdk.stats.GradleVersionCatalogDetectorEvent.State.UNSUPPORTED
import com.intellij.notification.Notification
import com.intellij.notification.NotificationType
import com.intellij.notification.NotificationsManager
import com.intellij.openapi.Disposable
import com.intellij.openapi.application.ApplicationManager
import com.intellij.openapi.application.runReadAction
import com.intellij.openapi.editor.EditorFactory
import com.intellij.openapi.editor.event.DocumentEvent
import com.intellij.openapi.editor.event.DocumentListener
import com.intellij.openapi.fileEditor.FileDocumentManager
import com.intellij.openapi.progress.ProcessCanceledException
import com.intellij.openapi.progress.ProgressManager
import com.intellij.openapi.project.Project
import com.intellij.openapi.vfs.VfsUtilCore
import com.intellij.psi.PsiElement
import com.intellij.psi.PsiFile
import com.intellij.psi.PsiManager
import org.gradle.util.GradleVersion
<<<<<<< HEAD
import org.jetbrains.android.util.AndroidSlowOperations
=======
import org.jetbrains.android.util.AndroidBundle
import org.jetbrains.annotations.VisibleForTesting
>>>>>>> 574fcae1
import org.jetbrains.kotlin.psi.KtCallExpression
import org.jetbrains.kotlin.psi.KtFile
import org.jetbrains.kotlin.psi.KtLiteralStringTemplateEntry
import org.jetbrains.kotlin.psi.KtNameReferenceExpression
import org.jetbrains.kotlin.psi.KtStringTemplateExpression
import org.jetbrains.kotlin.psi.KtTreeVisitorVoid
import org.jetbrains.plugins.groovy.lang.psi.GroovyFile
import org.jetbrains.plugins.groovy.lang.psi.GroovyPsiElement
import org.jetbrains.plugins.groovy.lang.psi.GroovyRecursiveElementVisitor
import org.jetbrains.plugins.groovy.lang.psi.api.statements.expressions.GrMethodCall
import org.jetbrains.plugins.groovy.lang.psi.api.statements.expressions.literals.GrLiteral
/**
 * This class and its methods attempt to answer the question of whether a given (Gradle-based) project uses the Version Catalog
 * feature, introduced as experimental in Gradle version 7.0 and made stable in version 7.4.  (Once Studio support for Version Catalogs
 * is stable and documented, this class can probably go away.
 *
 * A project uses version catalogs if:
 * 1. its Gradle version is greater than 7.4, and
 *    a. it has a versionCatalogs clause in its settings file; or if not
 *    b. it has a gradle/libs.versions.toml file relative to its base directory
 * 2. its Gradle version is between 7.0 and 7.4, and it has an enableFeaturePreview("VERSION_CATALOGS") call in its settings file, and
 *    a. it has a versionCatalogs clause in its settings file; or if not
 *    b. it has a gradle/libs.versions.toml file relative to its base directory
 */
class GradleVersionCatalogDetector(private val project: Project): Disposable {
  private var _gradleVersion: GradleVersion? = null
  private var _settingsVisitorResults: SettingsVisitorResults? = null

  private val fileDocumentManager = FileDocumentManager.getInstance()

  init {
    val documentListener = object : DocumentListener {
      override fun documentChanged(event: DocumentEvent) {
        if (_gradleVersion == null && _settingsVisitorResults == null) return
        val baseDir = project.baseDir ?: return
        val file = fileDocumentManager.getFile(event.document) ?: return
        if (!VfsUtilCore.isAncestor(baseDir, file, true)) return
        when (file.name) {
          FN_GRADLE_WRAPPER_PROPERTIES -> _gradleVersion = null
          FN_SETTINGS_GRADLE, FN_SETTINGS_GRADLE_KTS -> _settingsVisitorResults = null
        }
      }
    }
    runReadAction {
      EditorFactory.getInstance().eventMulticaster.addDocumentListener(documentListener, this)
    }
  }

  companion object {
    @JvmStatic
    fun getInstance(project: Project): GradleVersionCatalogDetector =
      runReadAction {
        if(project.isDisposed) throw ProcessCanceledException() else project.getService(GradleVersionCatalogDetector::class.java)
      }

    val MISSING_GRADLE_VERSION: GradleVersion = GradleVersion.version("0.0")
    val PREVIEW_GRADLE_VERSION: GradleVersion = GradleVersion.version("7.0")
    val STABLE_GRADLE_VERSION: GradleVersion = GradleVersion.version("7.4")

    val EMPTY_SETTINGS = object : SettingsVisitorResults {
      override val enableFeaturePreview = false
      override val versionCatalogsCall = false
      override val catalogEntry = false
    }

    val CATALOG_ENTRY_FUNCTION_NAMES = setOf("version", "library", "plugin", "bundle")
  }

  private val gradleVersion: GradleVersion
    get() {
      _gradleVersion?.let { return it }
      val gradleWrapper = runReadAction {
        if (project.isDisposed) throw ProcessCanceledException()
        val gradleWrapper = GradleWrapper.find(project)
        ProgressManager.checkCanceled()
        gradleWrapper
      }
      val gradleVersion = gradleWrapper?.gradleVersion
                            ?.let { runCatching { GradleVersion.version(it) }.getOrNull() }
                          ?: MISSING_GRADLE_VERSION
      return gradleVersion.also { _gradleVersion = gradleVersion }
    }

  private val settingsVisitorResults: SettingsVisitorResults
    get() {
      _settingsVisitorResults?.let { return it }
      return runReadAction {
        if (project.isDisposed) throw ProcessCanceledException()
        val baseDir = project.baseDir ?: return@runReadAction EMPTY_SETTINGS.also { _settingsVisitorResults = it }
        val settingsFile = findGradleSettingsFile(baseDir) ?: return@runReadAction EMPTY_SETTINGS.also { _settingsVisitorResults = it }
        val settingsPsiFile = AndroidSlowOperations.allowSlowOperationsInIdea<PsiFile?, Throwable> {
          PsiManager.getInstance(project).findFile(settingsFile)
        }
        val settingsVisitorResults = when (settingsPsiFile) {
          is GroovyFile -> visitGroovySettings(settingsPsiFile)
          is KtFile -> visitKtSettings(settingsPsiFile)
          else -> EMPTY_SETTINGS
        }
        return@runReadAction settingsVisitorResults.also {
          _settingsVisitorResults = settingsVisitorResults
        }
      }
    }

  val versionCatalogDetectorResult: DetectorResult
    get() {
      val gradleVersion = gradleVersion
      if (gradleVersion < PREVIEW_GRADLE_VERSION) return OLD_GRADLE
      val settingsVisitorResults = settingsVisitorResults
      val needEnableFeaturePreview = gradleVersion < STABLE_GRADLE_VERSION
      if (needEnableFeaturePreview && !settingsVisitorResults.enableFeaturePreview) return NOT_ENABLED
      if (settingsVisitorResults.versionCatalogsCall) return EXPLICIT_CALL
      return when(project.baseDir?.findChild("gradle")?.findChild("libs.versions.toml")) {
        null -> NOT_USED
        else -> IMPLICIT_LIBS_VERSIONS
      }
    }

  private var shouldSendTrackerEvent = true

  val isVersionCatalogProject: Boolean
    get() = versionCatalogDetectorResult.run {
      if (shouldSendTrackerEvent) {
        shouldSendTrackerEvent = false
        val thunk = {
          val event = AndroidStudioEvent.newBuilder()
            .setCategory(PROJECT_SYSTEM).setKind(GRADLE_VERSION_CATALOG_DETECTOR)
            .setGradleVersionCatalogDetectorEvent(
              GradleVersionCatalogDetectorEvent.newBuilder().setState(state)
            )
          UsageTracker.log(event)
        }
        when (ApplicationManager.getApplication().isUnitTestMode) {
          true -> thunk()
          false -> executeOnPooledThread(thunk)
        }
      }
      result
    }

  interface SettingsVisitorResults {
    val enableFeaturePreview: Boolean
    val versionCatalogsCall: Boolean
    val catalogEntry: Boolean
  }

  @get:VisibleForTesting
  val isSettingsCatalogEntry: Boolean
    get() = isVersionCatalogProject && settingsVisitorResults.catalogEntry

  class VersionCatalogTomlSuggestion : Notification("Gradle Version Catalog DSL",
                                                    AndroidBundle.message("project.gradle.catalog.settings.dsl"),
                                                    NotificationType.INFORMATION) {
    init {
      isSuggestionType = true
    }
  }

  fun maybeSuggestToml(project: Project) {
    val notificationsManager = NotificationsManager.getNotificationsManager()
    val existing = notificationsManager.getNotificationsOfType(VersionCatalogTomlSuggestion::class.java, project)
    if (isSettingsCatalogEntry) {
      if (existing.isEmpty()) {
        VersionCatalogTomlSuggestion().notify(project)
      }
    }
    else {
      existing.forEach { it.expire() }
    }
  }

  enum class DetectorResult(val result: Boolean, val state: GradleVersionCatalogDetectorEvent.State) {
    OLD_GRADLE(false, UNSUPPORTED), // Gradle version is too old for Version Catalogs.
    NOT_ENABLED(false, NONE), // Gradle version requires explicit preview feature, not present.
    EXPLICIT_CALL(true, EXPLICIT), // Found an explicit call to versionCatalogs in settings.
    IMPLICIT_LIBS_VERSIONS(true, IMPLICIT), // No explicit call, but implicit use through libs.versions.toml.
    NOT_USED(false, NONE), // No use of Version Catalogs found in this project.
  }

  private fun visitGroovySettings(settingsPsiFile: GroovyFile): SettingsVisitorResults {
    val visitor = object : GroovyRecursiveElementVisitor(), SettingsVisitorResults {
      override var enableFeaturePreview = false
      override var versionCatalogsCall = false
      override var catalogEntry = false
      override fun visitElement(element: GroovyPsiElement) {
        ProgressManager.checkCanceled()
        super.visitElement(element)
      }
      override fun visitMethodCall(call: GrMethodCall) {
        val callee = call.invokedExpression
        val name = callee.text
        if (name == "versionCatalogs") {
          versionCatalogsCall = true
          val arguments = call.closureArguments
          if (arguments.size == 1) {
            val versionCatalogsClosure = arguments[0]
            val versionCatalogsClosureVisitor = object : GroovyRecursiveElementVisitor() {
              override fun visitMethodCall(call: GrMethodCall) {
                val arguments = call.closureArguments
                if (arguments.size == 1) { // foo { ... } but also create('foo') { ... }
                  val catalogClosure = arguments[0]
                  val catalogClosureVisitor = object : GroovyRecursiveElementVisitor() {
                    override fun visitMethodCall(call: GrMethodCall) {
                      if (CATALOG_ENTRY_FUNCTION_NAMES.contains(call.invokedExpression.text)) {
                        catalogEntry = true
                      }
                    }
                  }
                  catalogClosure.accept(catalogClosureVisitor)
                }
              }
            }
            versionCatalogsClosure.accept(versionCatalogsClosureVisitor)
          }
        }
        if (name == "enableFeaturePreview") {
          val arguments = call.argumentList.allArguments
          if (arguments.size == 1) {
            val argument = arguments[0]
            val argumentVisitor = object : GroovyRecursiveElementVisitor() {
              override fun visitLiteralExpression(literal: GrLiteral) {
                if (literal.value == "VERSION_CATALOGS") enableFeaturePreview = true
                super.visitLiteralExpression(literal)
              }
            }
            argument.accept(argumentVisitor)
          }
        }
        super.visitMethodCall(call)
      }
    }
    settingsPsiFile.accept(visitor)
    return visitor
  }

  private fun visitKtSettings(settingsPsiFile: KtFile): SettingsVisitorResults {
    val visitor = object : KtTreeVisitorVoid(), SettingsVisitorResults {
      override var enableFeaturePreview = false
      override var versionCatalogsCall = false
      override var catalogEntry = false
      override fun visitElement(element: PsiElement) {
        ProgressManager.checkCanceled()
        super.visitElement(element)
      }
      override fun visitCallExpression(expression: KtCallExpression) {
        val callee = expression.calleeExpression
        if (callee != null && callee is KtNameReferenceExpression) {
          val name = callee.getReferencedName()
          if (name == "versionCatalogs") {
            versionCatalogsCall = true
            val arguments = expression.lambdaArguments
            if (arguments.size == 1) {
              val versionCatalogsAction = arguments[0]
              val versionCatalogsActionVisitor = object : KtTreeVisitorVoid() {
                override fun visitCallExpression(expression: KtCallExpression) { // create("foo") etc.
                  val arguments = expression.lambdaArguments
                  if (arguments.size == 1) {
                    val catalogAction = arguments[0]
                    val catalogActionVisitor = object : KtTreeVisitorVoid() {
                      override fun visitCallExpression(expression: KtCallExpression) {
                        val callee = expression.calleeExpression
                        if (callee != null && callee is KtNameReferenceExpression) {
                          if (CATALOG_ENTRY_FUNCTION_NAMES.contains(callee.getReferencedName())) {
                            catalogEntry = true
                          }
                        }
                      }
                    }
                    catalogAction.accept(catalogActionVisitor)
                  }
                }
              }
              versionCatalogsAction.accept(versionCatalogsActionVisitor)
            }
          }
          if (name == "enableFeaturePreview") {
            val arguments = expression.valueArguments
            if (arguments.size == 1) {
              val argument = arguments[0]
              val argumentVisitor = object : KtTreeVisitorVoid() {
                override fun visitStringTemplateExpression(expression: KtStringTemplateExpression) {
                  val entries = expression.entries
                  if (entries.size == 1) {
                    val entry = entries[0] as? KtLiteralStringTemplateEntry ?: return
                    if (entry.text == "VERSION_CATALOGS") enableFeaturePreview = true
                  }
                  super.visitStringTemplateExpression(expression)
                }
              }
              argument.accept(argumentVisitor)
            }
          }
        }
        super.visitCallExpression(expression)
      }
    }
    settingsPsiFile.accept(visitor)
    return visitor
  }

  override fun dispose() {}
}<|MERGE_RESOLUTION|>--- conflicted
+++ resolved
@@ -50,15 +50,10 @@
 import com.intellij.openapi.project.Project
 import com.intellij.openapi.vfs.VfsUtilCore
 import com.intellij.psi.PsiElement
-import com.intellij.psi.PsiFile
 import com.intellij.psi.PsiManager
 import org.gradle.util.GradleVersion
-<<<<<<< HEAD
-import org.jetbrains.android.util.AndroidSlowOperations
-=======
 import org.jetbrains.android.util.AndroidBundle
 import org.jetbrains.annotations.VisibleForTesting
->>>>>>> 574fcae1
 import org.jetbrains.kotlin.psi.KtCallExpression
 import org.jetbrains.kotlin.psi.KtFile
 import org.jetbrains.kotlin.psi.KtLiteralStringTemplateEntry
@@ -149,10 +144,7 @@
         if (project.isDisposed) throw ProcessCanceledException()
         val baseDir = project.baseDir ?: return@runReadAction EMPTY_SETTINGS.also { _settingsVisitorResults = it }
         val settingsFile = findGradleSettingsFile(baseDir) ?: return@runReadAction EMPTY_SETTINGS.also { _settingsVisitorResults = it }
-        val settingsPsiFile = AndroidSlowOperations.allowSlowOperationsInIdea<PsiFile?, Throwable> {
-          PsiManager.getInstance(project).findFile(settingsFile)
-        }
-        val settingsVisitorResults = when (settingsPsiFile) {
+        val settingsVisitorResults = when (val settingsPsiFile = PsiManager.getInstance(project).findFile(settingsFile)) {
           is GroovyFile -> visitGroovySettings(settingsPsiFile)
           is KtFile -> visitKtSettings(settingsPsiFile)
           else -> EMPTY_SETTINGS
