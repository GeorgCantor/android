--- conflicted
+++ resolved
@@ -56,28 +56,16 @@
     val issue2 = TestIssue(source = IssueSourceWithFile(file2))
     val issue3 = TestIssue(source = IssueSourceWithFile(file3))
 
-<<<<<<< HEAD
-    val provider = DesignerCommonIssueTestProvider(listOf(issue1, issue2, issue3))
-    val model = DesignerCommonIssueModel()
-=======
->>>>>>> 0d09370c
-    val panel =
-      DesignerCommonIssuePanel(
-        rule.testRootDisposable,
-        rule.project,
-<<<<<<< HEAD
-        model,
-        { LayoutValidationNodeFactory },
-        provider,
-        { "" }
-=======
-        false,
-        "name",
-        SHARED_ISSUE_PANEL_TAB_ID,
-        { LayoutValidationNodeFactory },
-        EmptyFilter,
-        { "" },
->>>>>>> 0d09370c
+    val panel =
+      DesignerCommonIssuePanel(
+        rule.testRootDisposable,
+        rule.project,
+        false,
+        "name",
+        SHARED_ISSUE_PANEL_TAB_ID,
+        { LayoutValidationNodeFactory },
+        EmptyFilter,
+        { "" },
       )
     IdeEventQueue.getInstance().flushQueue()
     val tree = UIUtil.findComponentOfType(panel.getComponent(), Tree::class.java)!!
@@ -111,28 +99,16 @@
     val issue2 = TestIssue(source = IssueSourceWithFile(file2))
     val issue3 = TestIssue(source = IssueSourceWithFile(file3))
 
-<<<<<<< HEAD
-    val provider = DesignerCommonIssueTestProvider(listOf(issue1, issue2, issue3))
-    val model = DesignerCommonIssueModel()
-=======
->>>>>>> 0d09370c
-    val panel =
-      DesignerCommonIssuePanel(
-        rule.testRootDisposable,
-        rule.project,
-<<<<<<< HEAD
-        model,
-        { LayoutValidationNodeFactory },
-        provider,
-        { "" }
-=======
-        false,
-        "name",
-        SHARED_ISSUE_PANEL_TAB_ID,
-        { LayoutValidationNodeFactory },
-        EmptyFilter,
-        { "" },
->>>>>>> 0d09370c
+    val panel =
+      DesignerCommonIssuePanel(
+        rule.testRootDisposable,
+        rule.project,
+        false,
+        "name",
+        SHARED_ISSUE_PANEL_TAB_ID,
+        { LayoutValidationNodeFactory },
+        EmptyFilter,
+        { "" },
       )
     IdeEventQueue.getInstance().flushQueue()
     val tree = UIUtil.findComponentOfType(panel.getComponent(), Tree::class.java)!!
@@ -166,28 +142,16 @@
     val issue2 = TestIssue(source = IssueSourceWithFile(file2))
     val issue3 = TestIssue(source = IssueSourceWithFile(file3))
 
-<<<<<<< HEAD
-    val provider = DesignerCommonIssueTestProvider(listOf(issue1, issue2, issue3))
-    val model = DesignerCommonIssueModel()
-=======
->>>>>>> 0d09370c
-    val panel =
-      DesignerCommonIssuePanel(
-        rule.testRootDisposable,
-        rule.project,
-<<<<<<< HEAD
-        model,
-        { LayoutValidationNodeFactory },
-        provider,
-        { "" }
-=======
-        false,
-        "name",
-        SHARED_ISSUE_PANEL_TAB_ID,
-        { LayoutValidationNodeFactory },
-        EmptyFilter,
-        { "" },
->>>>>>> 0d09370c
+    val panel =
+      DesignerCommonIssuePanel(
+        rule.testRootDisposable,
+        rule.project,
+        false,
+        "name",
+        SHARED_ISSUE_PANEL_TAB_ID,
+        { LayoutValidationNodeFactory },
+        EmptyFilter,
+        { "" },
       )
     IdeEventQueue.getInstance().flushQueue()
     val tree = UIUtil.findComponentOfType(panel.getComponent(), Tree::class.java)!!
@@ -222,28 +186,16 @@
     val issue2 = TestIssue(source = IssueSourceWithFile(file2))
     val issue3 = TestIssue(source = IssueSourceWithFile(file3))
 
-<<<<<<< HEAD
-    val provider = DesignerCommonIssueTestProvider(listOf(issue1, issue2, issue3))
-    val model = DesignerCommonIssueModel()
-=======
->>>>>>> 0d09370c
-    val panel =
-      DesignerCommonIssuePanel(
-        rule.testRootDisposable,
-        rule.project,
-<<<<<<< HEAD
-        model,
-        { LayoutValidationNodeFactory },
-        provider,
-        { "" }
-=======
-        false,
-        "name",
-        SHARED_ISSUE_PANEL_TAB_ID,
-        { LayoutValidationNodeFactory },
-        EmptyFilter,
-        { "" },
->>>>>>> 0d09370c
+    val panel =
+      DesignerCommonIssuePanel(
+        rule.testRootDisposable,
+        rule.project,
+        false,
+        "name",
+        SHARED_ISSUE_PANEL_TAB_ID,
+        { LayoutValidationNodeFactory },
+        EmptyFilter,
+        { "" },
       )
     IdeEventQueue.getInstance().flushQueue()
     val tree = UIUtil.findComponentOfType(panel.getComponent(), Tree::class.java)!!
