--- conflicted
+++ resolved
@@ -513,11 +513,6 @@
       PTableItem item = (PTableItem)getValueAt(row, 0);
 
       Rectangle rectLeftColumn = getCellRect(row, convertColumnIndexToView(0), false);
-<<<<<<< HEAD
-      if (rectLeftColumn.contains(e.getX(), e.getY()) && PNameRenderer.hitTestTreeNodeIcon(item, e.getX() - rectLeftColumn.x)) {
-        toggleTreeNode(row);
-        return;
-=======
       if (rectLeftColumn.contains(e.getX(), e.getY())) {
         if (PNameRenderer.hitTestTreeNodeIcon(item, e.getX() - rectLeftColumn.x) && item.hasChildren()) {
           toggleTreeNode(row);
@@ -527,7 +522,6 @@
           toggleStar(row);
           return;
         }
->>>>>>> 02229574
       }
 
       Rectangle rectRightColumn = getCellRect(row, convertColumnIndexToView(1), false);
