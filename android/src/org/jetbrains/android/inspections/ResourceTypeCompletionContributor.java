/*
 * Copyright 2000-2014 JetBrains s.r.o.
 *
 * Licensed under the Apache License, Version 2.0 (the "License");
 * you may not use this file except in compliance with the License.
 * You may obtain a copy of the License at
 *
 * http://www.apache.org/licenses/LICENSE-2.0
 *
 * Unless required by applicable law or agreed to in writing, software
 * distributed under the License is distributed on an "AS IS" BASIS,
 * WITHOUT WARRANTIES OR CONDITIONS OF ANY KIND, either express or implied.
 * See the License for the specific language governing permissions and
 * limitations under the License.
 */
package org.jetbrains.android.inspections;

import com.android.AndroidXConstants;
import com.android.resources.ResourceType;
import com.android.tools.idea.projectsystem.ProjectSystemUtil;
import com.intellij.codeInsight.AnnotationUtil;
import com.intellij.codeInsight.ExpectedTypeInfo;
import com.intellij.codeInsight.completion.*;
import com.intellij.codeInsight.lookup.LookupElement;
import com.intellij.codeInsight.lookup.LookupElementBuilder;
import com.intellij.codeInsight.lookup.LookupItemUtil;
import com.intellij.codeInsight.lookup.VariableLookupItem;
import com.intellij.codeInspection.magicConstant.MagicCompletionContributor;
import com.intellij.openapi.project.Project;
import com.intellij.openapi.util.Pair;
import com.intellij.psi.*;
import com.intellij.psi.impl.light.LightElement;
import com.intellij.psi.search.GlobalSearchScope;
import com.intellij.psi.util.CachedValueProvider;
import com.intellij.psi.util.CachedValuesManager;
import com.intellij.psi.util.PsiModificationTracker;
import com.intellij.psi.util.TypeConversionUtil;
<<<<<<< HEAD
import it.unimi.dsi.fastutil.Hash;
import it.unimi.dsi.fastutil.objects.ObjectOpenCustomHashSet;
=======
>>>>>>> 0d09370c
import java.util.ArrayList;
import it.unimi.dsi.fastutil.Hash;
import it.unimi.dsi.fastutil.objects.ObjectOpenCustomHashSet;
import org.jetbrains.android.facet.AndroidFacet;
import org.jetbrains.annotations.NotNull;
import org.jetbrains.annotations.Nullable;

import java.util.Arrays;
import java.util.Collections;
import java.util.HashSet;
import java.util.List;
import java.util.Objects;
import java.util.Set;
import org.jetbrains.kotlin.asJava.LightClassUtilsKt;
import org.jetbrains.kotlin.psi.KtDotQualifiedExpression;
import org.jetbrains.kotlin.psi.KtElement;

import static com.android.SdkConstants.*;
import static com.android.tools.lint.detector.api.ResourceEvaluator.*;

/**
 * A custom version of the IntelliJ {@link MagicCompletionContributor}, almost identical, except
 * the changes are:
 * <li>
 *   it calls {@link ResourceTypeInspection}
 *    instead of {@link com.intellij.codeInspection.magicConstant.MagicConstantInspection}
 *    to produce the set of values it will offer (actually these have been inlined into
 *    the class)
 * </li>
 * <li>
 *   it can compute resource type suggestions ({@code R.string}, {@code R.drawable}, etc) when
 *   completing parameters or return types that have been annotated with one of the resource
 *   type annotations: {@code @android.support.annotation.StringRes},
 *   {@code @android.support.annotation.DrawableRes}, ...
 * </li>
 * <li>
 *   it can compute suggestions for Android typedefs ({@code @IntDef}, {@code @LongDef}, {@code @StringDef})
 *   based on the values of those typedefs
 * </li>
 */
public class ResourceTypeCompletionContributor extends CompletionContributor {
  private static final int PRIORITY = 100;

  @Override
  public void fillCompletionVariants(@NotNull final CompletionParameters parameters, @NotNull final CompletionResultSet result) {
    //if (parameters.getCompletionType() != CompletionType.SMART) return;
    PsiElement pos = parameters.getPosition();

    if (JavaKeywordCompletion.AFTER_DOT.accepts(pos)) {
      return;
    }

    AndroidFacet facet = AndroidFacet.getInstance(pos);
    if (facet == null) {
      return;
    }

    Constraints allowedValues = getAllowedValues(pos);
    if (allowedValues == null) return;

<<<<<<< HEAD
    Set<PsiElement> allowed = new ObjectOpenCustomHashSet<>(new Hash.Strategy<PsiElement>() {
=======
    final Set<PsiElement> allowed = new ObjectOpenCustomHashSet<>(new Hash.Strategy<PsiElement>() {
>>>>>>> 0d09370c
      @Override
      public int hashCode(PsiElement object) {
        return 0;
      }

      @Override
      public boolean equals(PsiElement o1, PsiElement o2) {
        return parameters.getOriginalFile().getManager().areElementsEquivalent(o1, o2);
      }
    });

    // Suggest resource types
    if (allowedValues instanceof ResourceTypeAllowedValues) {
      for (ResourceType resourceType : ((ResourceTypeAllowedValues)allowedValues).types) {
        // We should *not* offer completion for non-resource type resource types such as "public"; these
        // are markers for @ColorInt and @Px
        if (resourceType.isSynthetic()) {
          continue;
        }
        PsiElementFactory factory = JavaPsiFacade.getElementFactory(pos.getProject());
        String code = "R." + resourceType.getName();
        // Look up the fully qualified name of the application package
        String fqcn = ProjectSystemUtil.getModuleSystem(facet).getPackageName();
        String qualifiedCode = fqcn + "." + code;
        Project project = facet.getModule().getProject();
        PsiClass cls = JavaPsiFacade.getInstance(project).findClass(qualifiedCode, GlobalSearchScope.allScope(project));
        if (cls != null) {
          result.addElement(new JavaPsiClassReferenceElement(cls));
        } else {
          PsiExpression type = factory.createExpressionFromText(code, pos);
          result.addElement(PrioritizedLookupElement.withPriority(LookupElementBuilder.create(type, code), PRIORITY - 1));
          allowed.add(type);
        }
      }
    } else if (allowedValues instanceof AllowedValues) {
       AllowedValues a = (AllowedValues)allowedValues;
      if (a.canBeOred) {
        PsiElementFactory factory = JavaPsiFacade.getElementFactory(pos.getProject());
        PsiExpression zero = factory.createExpressionFromText("0", pos);
        result.addElement(PrioritizedLookupElement.withPriority(LookupElementBuilder.create(zero, "0"), PRIORITY - 1));
        PsiExpression minusOne = factory.createExpressionFromText("-1", pos);
        result.addElement(PrioritizedLookupElement.withPriority(LookupElementBuilder.create(minusOne, "-1"), PRIORITY - 1));
        allowed.add(zero);
        allowed.add(minusOne);
      }
      List<ExpectedTypeInfo> types = Arrays.asList(JavaSmartCompletionContributor.getExpectedTypes(parameters));
      for (PsiAnnotationMemberValue value : a.values) {
        @Nullable PsiNamedElement namedElement = getNamedElementFromAnnotationMember(value);
        if (namedElement != null) {
          LookupElement lookupElement = LookupItemUtil.objectToLookupItem(namedElement);
          if (lookupElement instanceof VariableLookupItem variableLookupItem) {
            variableLookupItem.setSubstitutor(PsiSubstitutor.EMPTY);
          }
          LookupElement element = PrioritizedLookupElement.withPriority(lookupElement, PRIORITY);
          result.addElement(decorate(parameters, types, element));
          allowed.add(namedElement);
        }
        else {
          LookupElement element = decorate(parameters, types, LookupElementBuilder.create(value, value.getText()));
          result.addElement(decorate(parameters, types, element));
          allowed.add(value);
        }
      }
    }

    result.runRemainingContributors(parameters, completionResult -> {
      Object object = completionResult.getLookupElement().getObject();
      if (object instanceof PsiElement && allowed.contains(object)) {
        return;
      }
      result.passResult(completionResult);
    });
  }

  @Nullable
  private static PsiNamedElement getNamedElementFromAnnotationMember(PsiAnnotationMemberValue v) {
    if (v instanceof PsiReference) {
      if (((PsiReference)v).resolve() instanceof PsiNamedElement named) return named;
    }
    else if (v instanceof LightElement) {
      PsiElement navigationElement = v.getNavigationElement();
      if (navigationElement instanceof KtDotQualifiedExpression dotQualifiedExpression) {
        navigationElement = dotQualifiedExpression.getSelectorExpression();
      }
      PsiReference psiReference = navigationElement.getReference();
      if (psiReference != null) {
        PsiElement element = psiReference.resolve();
        if (element instanceof KtElement ktElement) {
          return LightClassUtilsKt.toLightElements(ktElement).stream().findFirst().orElse(null);
        }
      }
    }
    return null;
  }

  @Nullable
  private static Constraints getAllowedValues(@NotNull PsiElement pos) {
    Constraints allowedValues = null;
    for (Pair<PsiModifierListOwner, PsiType> pair : MagicCompletionContributor.getMembersWithAllowedValues(pos)) {
      Constraints values = getAllowedValues(pair.first, pair.second, null);
      if (values == null) continue;
      if (allowedValues == null) {
        allowedValues = values;
        continue;
      }
      if (!allowedValues.equals(values)) return null;
    }
    return allowedValues;
  }


  private static LookupElement decorate(CompletionParameters parameters, List<ExpectedTypeInfo> types, LookupElement element) {
    if (!types.isEmpty() && parameters.getCompletionType() == CompletionType.SMART) {
      element = JavaSmartCompletionContributor.decorate(element, types);
    }
    return element;
  }

  @Nullable
  public static Constraints getAllowedValues(@NotNull PsiModifierListOwner element, @Nullable PsiType type, @Nullable Set<PsiClass> visited) {
    PsiAnnotation[] annotations = getAllAnnotations(element);
    PsiManager manager = element.getManager();
    List<ResourceType> resourceTypes = null;
    Constraints constraint = null;
    for (PsiAnnotation annotation : annotations) {
      String qualifiedName = annotation.getQualifiedName();
      if (qualifiedName == null) {
        continue;
      }

      if (AndroidXConstants.SUPPORT_ANNOTATIONS_PREFIX.isPrefix(qualifiedName) || qualifiedName.startsWith("test.pkg.")) {
        if (AndroidXConstants.INT_DEF_ANNOTATION.isEquals(qualifiedName)
            || AndroidXConstants.STRING_DEF_ANNOTATION.isEquals(qualifiedName)
            || AndroidXConstants.LONG_DEF_ANNOTATION.isEquals(qualifiedName)) {
          if (type != null && !(annotation instanceof PsiCompiledElement)) { // Don't fetch constants from .class files: can't hold data
            constraint = merge(getAllowedValuesFromTypedef(type, annotation, manager), constraint);
          }
        }
        else if (COLOR_INT_ANNOTATION.isEquals(qualifiedName)) {
          constraint = merge(new ResourceTypeAllowedValues(Collections.singletonList(COLOR_INT_MARKER_TYPE)), constraint);
        }
        else if (PX_ANNOTATION.isEquals(qualifiedName) || DIMENSION_ANNOTATION.isEquals(qualifiedName)) {
          constraint = merge(new ResourceTypeAllowedValues(Collections.singletonList(DIMENSION_MARKER_TYPE)), constraint);
        }
        else if (qualifiedName.endsWith(RES_SUFFIX)) {
          ResourceType resourceType = getResourceTypeFromAnnotation(qualifiedName);
          if (resourceType != null) {
            if (resourceTypes == null) {
              resourceTypes = new ArrayList<>();
            }
            resourceTypes.add(resourceType);
          }
        }
      }

      if (constraint == null) {
        PsiClass aClass = annotation.resolveAnnotationType();
        if (aClass == null) continue;
        if (visited == null) visited = new HashSet<>();
        if (!visited.add(aClass)) continue;
        constraint = getAllowedValues(aClass, type, visited);
      }
    }

    if (resourceTypes != null) {
      constraint = merge(new ResourceTypeAllowedValues(resourceTypes), constraint);
    }

    return constraint;
  }

  @Nullable
  private static Constraints merge(@Nullable Constraints head, @Nullable Constraints tail) {
    if (head != null) {
      if (tail != null) {
        head.next = tail;

        // The only valid combination of multiple constraints are @IntDef and @IntRange.
        // In this case, always arrange for the IntDef constraint to be processed first
        if (tail instanceof AllowedValues) {
          head.next = tail.next;
          tail.next = head;
          head = tail;
        }
      }
      return head;
    }
    return tail;
  }

  @NotNull
  public static PsiAnnotation[] getAllAnnotations(@NotNull final PsiModifierListOwner element) {
    return CachedValuesManager.getCachedValue(element,
                                              () -> CachedValueProvider.Result.create(AnnotationUtil.getAllAnnotations(element, true, null),
                                                                                      PsiModificationTracker.MODIFICATION_COUNT));
  }

  @Nullable
  private static Constraints getAllowedValuesFromTypedef(@NotNull PsiType type,
                                                                                @NotNull PsiAnnotation magic,
                                                                                @NotNull PsiManager manager) {
    PsiAnnotationMemberValue[] allowedValues;
    final boolean canBeOred;

    // Extract the actual type of the declaration. For examples, for int[], extract the int
    if (type instanceof PsiEllipsisType) {
      type = ((PsiEllipsisType)type).getComponentType();
    } else if (type instanceof PsiArrayType) {
      type = ((PsiArrayType)type).getComponentType();
    }
    boolean isInt = TypeConversionUtil.getTypeRank(type) <= TypeConversionUtil.LONG_RANK;
    boolean isString = !isInt && type.equals(PsiType.getJavaLangString(manager, GlobalSearchScope.allScope(manager.getProject())));
    if (isInt || isString) {
      PsiAnnotationMemberValue intValues = magic.findAttributeValue(TYPE_DEF_VALUE_ATTRIBUTE);
      allowedValues = intValues instanceof PsiArrayInitializerMemberValue ? ((PsiArrayInitializerMemberValue)intValues).getInitializers() : PsiAnnotationMemberValue.EMPTY_ARRAY;

      if (isInt) {
        PsiAnnotationMemberValue orValue = magic.findAttributeValue(TYPE_DEF_FLAG_ATTRIBUTE);
        canBeOred = orValue instanceof PsiLiteral && Boolean.TRUE.equals(((PsiLiteral)orValue).getValue());
      } else {
        canBeOred = false;
      }
    } else {
      return null; //other types not supported
    }

    if (allowedValues.length != 0) {
      return new AllowedValues(allowedValues, canBeOred);
    }

    return null;
  }

  static class Constraints {
    public boolean isSubsetOf(@NotNull Constraints other, @NotNull PsiManager manager) {
      return false;
    }

    /** Linked list next reference, when more than one applies */
    @Nullable public Constraints next;
  }

  /**
   * A typedef constraint. Then name is kept as "AllowedValues" to keep all the surrounding code
   * which references this class unchanged (since it's based on MagicConstantInspection, so we
   * can more easily diff and incorporate recent MagicConstantInspection changes.)
   */
  static class AllowedValues extends Constraints {
    final PsiAnnotationMemberValue[] values;
    final boolean canBeOred;

    private AllowedValues(@NotNull PsiAnnotationMemberValue[] values, boolean canBeOred) {
      this.values = values;
      this.canBeOred = canBeOred;
    }

    @Override
    public boolean equals(Object o) {
      if (this == o) return true;
      if (o == null || getClass() != o.getClass()) return false;

      AllowedValues a2 = (AllowedValues)o;
      if (canBeOred != a2.canBeOred) {
        return false;
      }
      Set<PsiAnnotationMemberValue> v1 = new HashSet<>(Arrays.asList(values));
      Set<PsiAnnotationMemberValue> v2 = new HashSet<>(Arrays.asList(a2.values));
      if (v1.size() != v2.size()) {
        return false;
      }
      for (PsiAnnotationMemberValue value : v1) {
        for (PsiAnnotationMemberValue value2 : v2) {
          if (same(value, value2, value.getManager())) {
            v2.remove(value2);
            break;
          }
        }
      }
      return v2.isEmpty();
    }

    @Override
    public int hashCode() {
      int result = Arrays.hashCode(values);
      result = 31 * result + (canBeOred ? 1 : 0);
      return result;
    }

    @Override
    public boolean isSubsetOf(@NotNull Constraints other, @NotNull PsiManager manager) {
      if (!(other instanceof AllowedValues)) {
        return false;
      }
      AllowedValues o = (AllowedValues)other;
      for (PsiAnnotationMemberValue value : values) {
        boolean found = false;
        for (PsiAnnotationMemberValue otherValue : o.values) {
          if (same(value, otherValue, manager)) {
            found = true;
            break;
          }
        }
        if (!found) return false;
      }
      return true;
    }
  }

  private static boolean same(@Nullable PsiElement e1, @Nullable PsiElement e2, @NotNull PsiManager manager) {
    if (e1 instanceof PsiLiteralExpression && e2 instanceof PsiLiteralExpression) {
      return Objects.equals(((PsiLiteralExpression)e1).getValue(), ((PsiLiteralExpression)e2).getValue());
    }
    if (e1 instanceof PsiPrefixExpression && e2 instanceof PsiPrefixExpression && ((PsiPrefixExpression)e1).getOperationTokenType() == ((PsiPrefixExpression)e2).getOperationTokenType()) {
      return same(((PsiPrefixExpression)e1).getOperand(), ((PsiPrefixExpression)e2).getOperand(), manager);
    }
    if (e1 instanceof PsiReference && e2 instanceof PsiReference) {
      e1 = ((PsiReference)e1).resolve();
      e2 = ((PsiReference)e2).resolve();
    }
    return manager.areElementsEquivalent(e2, e1);
  }

  @Nullable
  public static ResourceType getResourceTypeFromAnnotation(@NotNull String qualifiedName) {
    String resourceTypeName;

    if (qualifiedName.startsWith(AndroidXConstants.SUPPORT_ANNOTATIONS_PREFIX.oldName())) {
      resourceTypeName = Character.toLowerCase(qualifiedName.charAt(AndroidXConstants.SUPPORT_ANNOTATIONS_PREFIX.oldName().length())) +
                         qualifiedName
                           .substring(AndroidXConstants.SUPPORT_ANNOTATIONS_PREFIX.oldName().length() + 1, qualifiedName.length() - RES_SUFFIX.length());
    }
    else {
      resourceTypeName = Character.toLowerCase(qualifiedName.charAt(AndroidXConstants.SUPPORT_ANNOTATIONS_PREFIX.newName().length())) +
                         qualifiedName
                           .substring(AndroidXConstants.SUPPORT_ANNOTATIONS_PREFIX.newName().length() + 1, qualifiedName.length() - RES_SUFFIX.length());
    }
    return ResourceType.fromClassName(resourceTypeName);
  }

  static class ResourceTypeAllowedValues extends Constraints {
    /**
     * Type of Android resource that we must be passing. An empty list means no
     * resource type is allowed; this is currently used for {@code @ColorInt},
     * stating that not only is it <b>not</b> supposed to be a {@code R.color.name},
     * but it should correspond to an ARGB integer.
     */
    @NotNull
    final List<ResourceType>  types;

    public ResourceTypeAllowedValues(@NotNull List<ResourceType> types) {
      this.types = types;
    }

    /** Returns true if this resource type constraint allows a type of the given name */
    public boolean isTypeAllowed(@NotNull ResourceType type) {
      return isTypeAllowed(type.getName());
    }

    public boolean isTypeAllowed(@NotNull String typeName) {
      for (ResourceType type : types) {
        if (type.getName().equals(typeName) ||
            type == ResourceType.DRAWABLE &&
            (ResourceType.COLOR.getName().equals(typeName) || ResourceType.MIPMAP.getName().equals(typeName))) {
          return true;
        }
      }
      return false;
    }

    /**
     * Returns true if the resource type constraint is compatible with the other resource type
     * constraint
     *
     * @param other the resource type constraint to compare it to
     * @return true if the two resource constraints are compatible
     */
    public boolean isCompatibleWith(@NotNull ResourceTypeAllowedValues other) {
      // Happy if *any* of the resource types on the annotation matches any of the
      // annotations allowed for this API
      for (ResourceType type : other.types) {
        if (isTypeAllowed(type)) {
          return true;
        }
      }

      return false;
    }
  }



}<|MERGE_RESOLUTION|>--- conflicted
+++ resolved
@@ -35,11 +35,6 @@
 import com.intellij.psi.util.CachedValuesManager;
 import com.intellij.psi.util.PsiModificationTracker;
 import com.intellij.psi.util.TypeConversionUtil;
-<<<<<<< HEAD
-import it.unimi.dsi.fastutil.Hash;
-import it.unimi.dsi.fastutil.objects.ObjectOpenCustomHashSet;
-=======
->>>>>>> 0d09370c
 import java.util.ArrayList;
 import it.unimi.dsi.fastutil.Hash;
 import it.unimi.dsi.fastutil.objects.ObjectOpenCustomHashSet;
@@ -54,11 +49,13 @@
 import java.util.Objects;
 import java.util.Set;
 import org.jetbrains.kotlin.asJava.LightClassUtilsKt;
+import org.jetbrains.kotlin.psi.KtClass;
 import org.jetbrains.kotlin.psi.KtDotQualifiedExpression;
 import org.jetbrains.kotlin.psi.KtElement;
 
 import static com.android.SdkConstants.*;
 import static com.android.tools.lint.detector.api.ResourceEvaluator.*;
+import static org.jetbrains.kotlin.asJava.LightClassUtilsKt.toLightClass;
 
 /**
  * A custom version of the IntelliJ {@link MagicCompletionContributor}, almost identical, except
@@ -100,11 +97,7 @@
     Constraints allowedValues = getAllowedValues(pos);
     if (allowedValues == null) return;
 
-<<<<<<< HEAD
-    Set<PsiElement> allowed = new ObjectOpenCustomHashSet<>(new Hash.Strategy<PsiElement>() {
-=======
     final Set<PsiElement> allowed = new ObjectOpenCustomHashSet<>(new Hash.Strategy<PsiElement>() {
->>>>>>> 0d09370c
       @Override
       public int hashCode(PsiElement object) {
         return 0;
@@ -261,11 +254,15 @@
       }
 
       if (constraint == null) {
-        PsiClass aClass = annotation.resolveAnnotationType();
-        if (aClass == null) continue;
-        if (visited == null) visited = new HashSet<>();
-        if (!visited.add(aClass)) continue;
-        constraint = getAllowedValues(aClass, type, visited);
+        PsiJavaCodeReferenceElement ref = annotation.getNameReferenceElement();
+        PsiElement resolved = ref == null ? null : ref.resolve();
+        if (resolved != null) resolved = resolved.getNavigationElement();
+        if (resolved instanceof KtClass ktClass) resolved = toLightClass(ktClass);
+        if (resolved instanceof PsiClass aClass && aClass.isAnnotationType()) {
+          if (visited == null) visited = new HashSet<>();
+          if (!visited.add(aClass)) continue;
+          constraint = getAllowedValues(aClass, type, visited);
+        }
       }
     }
 
