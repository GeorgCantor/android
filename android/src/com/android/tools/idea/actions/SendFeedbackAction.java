/*
 * Copyright (C) 2015 The Android Open Source Project
 *
 * Licensed under the Apache License, Version 2.0 (the "License");
 * you may not use this file except in compliance with the License.
 * You may obtain a copy of the License at
 *
 *      http://www.apache.org/licenses/LICENSE-2.0
 *
 * Unless required by applicable law or agreed to in writing, software
 * distributed under the License is distributed on an "AS IS" BASIS,
 * WITHOUT WARRANTIES OR CONDITIONS OF ANY KIND, either express or implied.
 * See the License for the specific language governing permissions and
 * limitations under the License.
 */
package com.android.tools.idea.actions;

import static com.android.sdklib.internal.project.ProjectProperties.PROPERTY_CMAKE;
import static com.android.sdklib.internal.project.ProjectProperties.PROPERTY_NDK;
import static java.nio.file.Files.readAllBytes;

import com.android.SdkConstants;
import com.android.annotations.concurrency.Slow;
import com.android.ide.common.repository.GradleVersion;
import com.android.repository.Revision;
import com.android.repository.api.LocalPackage;
import com.android.repository.api.ProgressIndicator;
import com.android.sdklib.repository.AndroidSdkHandler;
import com.android.sdklib.repository.meta.DetailsTypes;
import com.android.tools.idea.gradle.plugin.AndroidPluginInfo;
import com.android.tools.idea.gradle.project.AndroidStudioGradleInstallationManager;
import com.android.tools.idea.gradle.util.GradleVersions;
import com.android.tools.idea.gradle.util.LocalProperties;
import com.android.tools.idea.sdk.AndroidSdks;
import com.android.tools.idea.sdk.IdeSdks;
import com.android.tools.idea.sdk.progress.StudioLoggerProgressIndicator;
import com.android.utils.FileUtils;
import com.intellij.execution.ExecutionException;
import com.intellij.execution.configurations.GeneralCommandLine;
import com.intellij.execution.process.CapturingAnsiEscapesAwareProcessHandler;
import com.intellij.execution.process.ProcessAdapter;
import com.intellij.execution.process.ProcessEvent;
import com.intellij.ide.FeedbackDescriptionProvider;
import com.intellij.ide.plugins.IdeaPluginDescriptor;
import com.intellij.ide.plugins.PluginManagerCore;
import com.intellij.openapi.application.ex.ApplicationInfoEx;
import com.intellij.openapi.diagnostic.Logger;
import com.intellij.openapi.extensions.PluginId;
import com.intellij.openapi.project.Project;
import com.intellij.openapi.projectRoots.JavaSdk;
import com.intellij.openapi.projectRoots.Sdk;
import com.intellij.openapi.util.Key;
import com.intellij.openapi.util.SystemInfo;
import com.intellij.openapi.util.text.StringUtil;
import com.intellij.util.EnvironmentUtil;
import java.io.File;
import java.io.FileInputStream;
import java.io.IOException;
import java.io.InputStream;
import java.nio.charset.StandardCharsets;
import java.util.Properties;
import java.util.function.Supplier;
import java.util.regex.Matcher;
import java.util.regex.Pattern;
import org.jetbrains.annotations.NotNull;
import org.jetbrains.annotations.Nullable;

<<<<<<< HEAD
// FIXME-ank2: register service
public class AndroidFeedbackDescriptionProvider implements FeedbackDescriptionProvider {
  private static final Logger LOG = Logger.getInstance(AndroidFeedbackDescriptionProvider.class);
=======
/**
 * This one is inspired by on com.intellij.ide.actions.SendFeedbackAction, however in addition to the basic
 * IntelliJ / Java / OS information, it enriches the bug template with Android-specific version context we'd like to
 * see pre-populated in our bug reports.
 */
public class SendFeedbackAction extends AnAction implements DumbAware {
  private static final Logger LOG = Logger.getInstance(SendFeedbackAction.class);
>>>>>>> cdc83e4e
  private static final Pattern CMAKE_VERSION_PATTERN = Pattern.compile("cmake version\\s+(.*)");

  /*
   FIXME-ank2: Idea's feedback is in foreground
   Move SendFeedbackAction to the background  getGradlePluginDetails calls into AndroidPluginInfo.find which might block the UI. Move the reporting to the background.  Bug: 128607319 Test: N/A Change-Id: If500ce8f6165564706b00432255828852a01e5a6
   */
  @Override
  public String getDescription(@Nullable Project project) {
    // Use safe call wrapper extensively to make sure that as much as possible version context is collected and
    // that any exceptions along the way do not actually break the feedback sending flow (we're already reporting a bug,
    // so let's not make that process prone to exceptions)
    return safeCall(() -> {
      StringBuilder sb = new StringBuilder();
      ProgressIndicator progress = new StudioLoggerProgressIndicator(AndroidFeedbackDescriptionProvider.class);
      AndroidSdkHandler sdkHandler = AndroidSdks.getInstance().tryToChooseSdkHandler();
      // Add Android Studio custom information we want to see prepopulated in the bug reports
      sb.append("\n\n");
      sb.append(String.format("AS: %1$s; ", ApplicationInfoEx.getInstanceEx().getFullVersion()));
      sb.append(String.format("Kotlin plugin: %1$s; ", safeCall(SendFeedbackAction::getKotlinPluginDetails)));
      if (project != null) {
        sb.append(String.format("Android Gradle Plugin: %1$s; ", safeCall(() -> getGradlePluginDetails(project))));
        sb.append(String.format("Gradle: %1$s; ", safeCall(() -> getGradleDetails(project))));
      }
      sb.append(String.format("Gradle JDK: %1$s; ", safeCall(() -> getJdkDetails(project))));
      sb.append(String.format("NDK: %1$s; ", safeCall(() -> getNdkDetails(project, sdkHandler, progress))));
      sb.append(String.format("LLDB: %1$s; ", safeCall(() -> getLldbDetails(sdkHandler, progress))));
      sb.append(String.format("CMake: %1$s", safeCall(() -> getCMakeDetails(project, sdkHandler, progress))));
      return sb.toString();
    });
  }

  private static String safeCall(@NotNull Supplier<String> runnable) {
    try {
      return runnable.get();
    }
    catch (Throwable e) {
      LOG.info("Unable to prepopulate additional version information - proceeding with sending feedback anyway. ", e);
      return "(unable to retrieve additional version information)";
    }
  }

  @Slow
  private static String getGradlePluginDetails(@NotNull Project project) {
    AndroidPluginInfo androidPluginInfo = AndroidPluginInfo.find(project);
    if (androidPluginInfo != null) {
      GradleVersion androidPluginVersion = androidPluginInfo.getPluginVersion();
      if (androidPluginVersion != null) {
        return androidPluginVersion.toString();
      }
    }
    return "(plugin information not found)";
  }

  private static String getGradleDetails(@NotNull Project project) {
    GradleVersion gradleVersion = GradleVersions.getInstance().getGradleVersion(project);
    if (gradleVersion != null) {
      return gradleVersion.toString();
    }
    return "(gradle version information not found)";
  }

  private static String getKotlinPluginDetails() {
    PluginId kotlinPluginId = PluginId.findId("org.jetbrains.kotlin");
    IdeaPluginDescriptor kotlinPlugin = PluginManagerCore.getPlugin(kotlinPluginId);
    if (kotlinPlugin != null) {
      return kotlinPlugin.getVersion();
    }
    return "(kotlin plugin not found)";
  }

  private static String getNdkDetails(@Nullable Project project,
                                      @NotNull AndroidSdkHandler sdkHandler,
                                      @NotNull ProgressIndicator progress) {
    StringBuilder sb = new StringBuilder();
    // Get version information from all the channels we know, and include it all into the bug to provide
    // the entire context.
    // NDK specified in local.properties (if any)
    if (project != null) {
      try {
        String ndkDir = new LocalProperties(project).getProperty(PROPERTY_NDK);
        sb.append(String.format("from local.properties: %1$s, ",
                                ndkDir == null ? "(not specified)"
                                               : getNdkVersion(ndkDir)));
      }
      catch (IOException e) {
        LOG.info(String.format("Unable to read local.properties file of Project '%1$s'", project.getName()), e);
      }
    }
    // Latest NDK package in the SDK (if any)
    LocalPackage p = sdkHandler.getLatestLocalPackageForPrefix(SdkConstants.FD_NDK, null,false, progress);
    sb.append(String.format("latest from SDK: %1$s",
                            p == null ? "(not found)"
                                      : getNdkVersion(p.getLocation().toAbsolutePath().toString())));
    return sb.toString();
  }

  /**
   *  Taken with slight modifications from NdkHelper.getNdkVersion() in android-ndk, but not called directly to
   *  avoid dependency of 'android' on 'android-ndk'.
   *  TODO: Consider factoring out all version info helpers into a separate module.
   */
  private static String getNdkVersion(@NotNull String ndkDir) {
    File sourcePropertiesFile = new File(ndkDir, "source.properties");
    if (sourcePropertiesFile.exists()) {
      //NDK 11+
      InputStream fileInput = null;
      try {
        fileInput = new FileInputStream(sourcePropertiesFile);
        Properties props = new Properties();
        props.load(fileInput);
        return props.getProperty("Pkg.Revision");
      }
      catch (Exception e) {
        LOG.info("Could not read NDK version", e);
        return "(unable to read)";
      }
      finally {
        if (fileInput != null) {
          try {
            fileInput.close();
          }
          catch (IOException e) {
            LOG.warn("Failed to close '" + sourcePropertiesFile.getPath() + "'", e);
          }
        }
      }
    }
    File releaseTxtFile = new File(ndkDir, "RELEASE.TXT");
    if (releaseTxtFile.exists()) {
      try {
        // NDK 10
        byte[] content = readAllBytes(releaseTxtFile.toPath());
        return new String(content, StandardCharsets.UTF_8).trim();
      }
      catch (IOException e) {
        LOG.info("Could not read NDK version", e);
        return "(unable to read)";
      }
    }
    return "UNKNOWN";
  }

  private static String getLldbDetails(@NotNull AndroidSdkHandler sdkHandler, @NotNull ProgressIndicator progress) {
    String path = DetailsTypes.getLldbPath(Revision.parseRevision(SdkConstants.LLDB_PINNED_REVISION));
    LocalPackage p = sdkHandler.getLocalPackage(path, progress);
    if (p == null) {
      // OK, the version of LLDB compatible with the running version of Studio not found, display the latest installed
      // information instead (and indicate that the supported version is not found)
      p = sdkHandler.getLatestLocalPackageForPrefix(SdkConstants.FD_LLDB, null, false, progress);
      return String.format("pinned revision %1$s not found, latest from SDK: %2$s", SdkConstants.LLDB_PINNED_REVISION,
                           getLocalPackageDisplayInfo(p));
    }
    return getLocalPackageDisplayInfo(p);
  }

  private static String getCMakeDetails(@Nullable Project project,
                                        @NotNull AndroidSdkHandler sdkHandler,
                                        @NotNull ProgressIndicator progress) {
    StringBuilder sb = new StringBuilder();
    // Get version information from all the channels we know, and include it all into the bug to provide
    // the entire context.
    if (project != null) {
      // CMake specified in local.properties (if any)
      try {
        String cmakeDir = new LocalProperties(project).getProperty(PROPERTY_CMAKE);
        sb.append(String.format("from local.properties: %1$s, ",
                                cmakeDir == null ? "(not specified)"
                                                 : runAndGetCMakeVersion(getCMakeExecutablePath(cmakeDir))));
      }
      catch (IOException e) {
        LOG.info(String.format("Unable to read local.properties file of Project '%1$s'", project.getName()), e);
      }
    }
    // Latest CMake package in the SDK (if any)
    LocalPackage p = sdkHandler.getLatestLocalPackageForPrefix(SdkConstants.FD_CMAKE, null,false, progress);
    sb.append(String.format("latest from SDK: %1$s, ",
                            p == null ? "(not found)"
                                      : runAndGetCMakeVersion(getCMakeExecutablePath(p.getLocation().toAbsolutePath().toString()))));
    // CMake from PATH (if any)
    String cmakeBinFromPath = findOnPath("cmake");
    sb.append(String.format("from PATH: %1$s",
                            cmakeBinFromPath == null ? "(not found)"
                                                     : runAndGetCMakeVersion(cmakeBinFromPath)));
    return sb.toString();
  }

  @SuppressWarnings("SameParameterValue")
  @Nullable
  private static String findOnPath(@NotNull String executableName) {
    String path = EnvironmentUtil.getValue("PATH");
    if (path != null) {
      for (String dir : StringUtil.tokenize(path, File.pathSeparator)) {
        File candidate = new File(dir, executableName);
        if (candidate.canExecute()) {
          return candidate.getAbsolutePath();
        }
      }
    }
    return null;
  }

  private static String getCMakeExecutableName() {
    String cmakeExecutableName = "cmake";
    if (SystemInfo.isWindows) {
      cmakeExecutableName += ".exe";
    }
    return cmakeExecutableName;
  }

  private static String getCMakeExecutablePath(@NotNull String cmakeDir) {
    String cmakeBinDirectory = FileUtils.join(cmakeDir, "bin");
    String cmakeExecutableName = getCMakeExecutableName();
    File cmakeExecutableFile = new File(FileUtils.join(cmakeBinDirectory, cmakeExecutableName));
    if (!cmakeExecutableFile.exists() || !cmakeExecutableFile.canExecute()) {
      return "(binary doesn't exist or is not executable)";
    }
    return cmakeExecutableFile.getAbsolutePath();
  }

  private static String runAndGetCMakeVersion(@NotNull String cmakeExecutableFile) {
    LOG.info("CMake binary: " + cmakeExecutableFile);
    GeneralCommandLine commandLine = new GeneralCommandLine(cmakeExecutableFile);
    commandLine.addParameter("-version");
    try {
      CapturingAnsiEscapesAwareProcessHandler process = new CapturingAnsiEscapesAwareProcessHandler(commandLine);
      final StringBuffer output = new StringBuffer();
      process.addProcessListener(new ProcessAdapter() {
        @Override
        public void onTextAvailable(@NotNull ProcessEvent event, @NotNull Key outputType) {
          output.append(event.getText());
          super.onTextAvailable(event, outputType);
        }
      });
      int exitCode = process.runProcess().getExitCode();
      if (exitCode == 0) {
        Matcher m = CMAKE_VERSION_PATTERN.matcher(output.toString());
        if (m.find()) {
          return m.group(1);
        }
      }
      return output.length() > 0 ? output.toString() : "(empty output)";
    }
    catch (ExecutionException e) {
      LOG.info("Could not invoke 'cmake -version'", e);
      return "(unable to invoke cmake)";
    }
  }

  private static String getLocalPackageDisplayInfo(@Nullable LocalPackage p) {
    if (p == null) {
      return "(package not found)";
    }
    return String.format("%1$s (revision: %2$s)", p.getDisplayName() , p.getVersion());
  }
<<<<<<< HEAD
=======

  private static String getJdkDetails(@Nullable Project project) {
    if (project == null) {
      return getDefaultJdkDetails();
    }
    return getProjectJdkDetails(project);
  }

  private static String getDefaultJdkDetails() {
    Sdk jdk = IdeSdks.getInstance().getJdk();
    if (jdk == null) {
      return "(default jdk is not defined)";
    }
    return "(default) " + getJdkVersion(jdk.getHomePath());
  }

  private static String getProjectJdkDetails(@NotNull Project project) {
    String basePath = project.getBasePath();
    if (basePath == null) {
      return "(cannot find project base path)";
    }
    return getJdkVersion(AndroidStudioGradleInstallationManager.getInstance().getGradleJvmPath(project, basePath));
  }

  private static String getJdkVersion(String jdkPath) {
    if (jdkPath == null) {
      return "(jdk path not defined)";
    }
    JavaSdk sdkType = JavaSdk.getInstance();
    String version = sdkType.getVersionString(jdkPath);
    if (version == null) {
      return "(jdk version not found)";
    }
    return version;
  }

  @Override
  public void update(@NotNull AnActionEvent e) {
    super.update(e);
    if (e.getPresentation().isEnabled()) {
      e.getPresentation().setEnabled(SystemInfo.isMac || SystemInfo.isLinux || SystemInfo.isWindows);
    }
  }
>>>>>>> cdc83e4e
}<|MERGE_RESOLUTION|>--- conflicted
+++ resolved
@@ -40,12 +40,15 @@
 import com.intellij.execution.process.CapturingAnsiEscapesAwareProcessHandler;
 import com.intellij.execution.process.ProcessAdapter;
 import com.intellij.execution.process.ProcessEvent;
-import com.intellij.ide.FeedbackDescriptionProvider;
 import com.intellij.ide.plugins.IdeaPluginDescriptor;
 import com.intellij.ide.plugins.PluginManagerCore;
+import com.intellij.openapi.actionSystem.AnAction;
+import com.intellij.openapi.actionSystem.AnActionEvent;
 import com.intellij.openapi.application.ex.ApplicationInfoEx;
 import com.intellij.openapi.diagnostic.Logger;
 import com.intellij.openapi.extensions.PluginId;
+import com.intellij.openapi.progress.Task;
+import com.intellij.openapi.project.DumbAware;
 import com.intellij.openapi.project.Project;
 import com.intellij.openapi.projectRoots.JavaSdk;
 import com.intellij.openapi.projectRoots.Sdk;
@@ -57,7 +60,6 @@
 import java.io.FileInputStream;
 import java.io.IOException;
 import java.io.InputStream;
-import java.nio.charset.StandardCharsets;
 import java.util.Properties;
 import java.util.function.Supplier;
 import java.util.regex.Matcher;
@@ -65,11 +67,6 @@
 import org.jetbrains.annotations.NotNull;
 import org.jetbrains.annotations.Nullable;
 
-<<<<<<< HEAD
-// FIXME-ank2: register service
-public class AndroidFeedbackDescriptionProvider implements FeedbackDescriptionProvider {
-  private static final Logger LOG = Logger.getInstance(AndroidFeedbackDescriptionProvider.class);
-=======
 /**
  * This one is inspired by on com.intellij.ide.actions.SendFeedbackAction, however in addition to the basic
  * IntelliJ / Java / OS information, it enriches the bug template with Android-specific version context we'd like to
@@ -77,21 +74,37 @@
  */
 public class SendFeedbackAction extends AnAction implements DumbAware {
   private static final Logger LOG = Logger.getInstance(SendFeedbackAction.class);
->>>>>>> cdc83e4e
   private static final Pattern CMAKE_VERSION_PATTERN = Pattern.compile("cmake version\\s+(.*)");
 
-  /*
-   FIXME-ank2: Idea's feedback is in foreground
-   Move SendFeedbackAction to the background  getGradlePluginDetails calls into AndroidPluginInfo.find which might block the UI. Move the reporting to the background.  Bug: 128607319 Test: N/A Change-Id: If500ce8f6165564706b00432255828852a01e5a6
-   */
   @Override
-  public String getDescription(@Nullable Project project) {
+  public void actionPerformed(@NotNull AnActionEvent e) {
+    submit(e.getProject());
+  }
+
+  public static void submit(@Nullable Project project) {
+    submit(project, "");
+  }
+
+  public static void submit(@Nullable Project project, @Nullable String extraDescriptionDetails) {
+    new Task.Modal(project, "Collecting Data", false) {
+      @Override
+      public void run(@NotNull com.intellij.openapi.progress.ProgressIndicator indicator) {
+        indicator.setText("Collecting feedback information");
+        indicator.setIndeterminate(true);
+        String description = getDescription(project);
+        com.intellij.ide.actions.SendFeedbackAction.submit(project, description + extraDescriptionDetails);
+      }
+    }.setCancelText("Cancel").queue();
+  }
+
+  @Slow
+  public static String getDescription(@Nullable Project project) {
     // Use safe call wrapper extensively to make sure that as much as possible version context is collected and
     // that any exceptions along the way do not actually break the feedback sending flow (we're already reporting a bug,
     // so let's not make that process prone to exceptions)
     return safeCall(() -> {
-      StringBuilder sb = new StringBuilder();
-      ProgressIndicator progress = new StudioLoggerProgressIndicator(AndroidFeedbackDescriptionProvider.class);
+      StringBuilder sb = new StringBuilder(com.intellij.ide.actions.SendFeedbackAction.getDescription(null));
+      ProgressIndicator progress = new StudioLoggerProgressIndicator(SendFeedbackAction.class);
       AndroidSdkHandler sdkHandler = AndroidSdks.getInstance().tryToChooseSdkHandler();
       // Add Android Studio custom information we want to see prepopulated in the bug reports
       sb.append("\n\n");
@@ -210,7 +223,7 @@
       try {
         // NDK 10
         byte[] content = readAllBytes(releaseTxtFile.toPath());
-        return new String(content, StandardCharsets.UTF_8).trim();
+        return new String(content).trim();
       }
       catch (IOException e) {
         LOG.info("Could not read NDK version", e);
@@ -332,8 +345,6 @@
     }
     return String.format("%1$s (revision: %2$s)", p.getDisplayName() , p.getVersion());
   }
-<<<<<<< HEAD
-=======
 
   private static String getJdkDetails(@Nullable Project project) {
     if (project == null) {
@@ -377,5 +388,4 @@
       e.getPresentation().setEnabled(SystemInfo.isMac || SystemInfo.isLinux || SystemInfo.isWindows);
     }
   }
->>>>>>> cdc83e4e
 }