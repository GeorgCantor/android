--- conflicted
+++ resolved
@@ -15,10 +15,7 @@
  */
 package com.android.tools.idea.editors.fast
 
-<<<<<<< HEAD
-=======
 import com.android.tools.compile.fast.CompilationResult
->>>>>>> 0d09370c
 import com.android.tools.idea.concurrency.AndroidDispatchers
 import com.android.tools.idea.editors.liveedit.LiveEditService
 import com.android.tools.idea.run.deployment.liveedit.LiveEditUpdateException
@@ -45,41 +42,15 @@
 import kotlinx.coroutines.sync.withLock
 import kotlinx.coroutines.withContext
 import org.jetbrains.annotations.TestOnly
-<<<<<<< HEAD
-=======
 import org.jetbrains.kotlin.backend.common.output.OutputFile
 import org.jetbrains.kotlin.idea.base.plugin.KotlinPluginModeProvider
 import org.jetbrains.kotlin.idea.base.util.module
->>>>>>> 0d09370c
 import org.jetbrains.kotlin.psi.KtFile
 import java.nio.file.Files
 import java.nio.file.Path
 import kotlin.io.path.createFile
 
-<<<<<<< HEAD
-private fun Throwable?.isCompilationError(): Boolean =
-  this is LiveEditUpdateException
-  && when (error) {
-    LiveEditUpdateException.Error.ANALYSIS_ERROR -> message?.startsWith("Analyze Error.") ?: false
-    LiveEditUpdateException.Error.COMPILATION_ERROR -> true
-    LiveEditUpdateException.Error.UNABLE_TO_INLINE,
-    LiveEditUpdateException.Error.NON_KOTLIN,
-    LiveEditUpdateException.Error.NON_PRIVATE_INLINE_FUNCTION,
-    LiveEditUpdateException.Error.INTERNAL_ERROR,
-    LiveEditUpdateException.Error.INTERNAL_ERROR_NO_BINDING_CONTEXT,
-    LiveEditUpdateException.Error.UNABLE_TO_LOCATE_COMPOSE_GROUP,
-    LiveEditUpdateException.Error.UNSUPPORTED_SRC_CHANGE_RECOVERABLE,
-    LiveEditUpdateException.Error.UNSUPPORTED_SRC_CHANGE_UNRECOVERABLE,
-    LiveEditUpdateException.Error.UNSUPPORTED_BUILD_SRC_CHANGE,
-    LiveEditUpdateException.Error.UNSUPPORTED_TEST_SRC_CHANGE,
-    LiveEditUpdateException.Error.UNABLE_TO_DESUGAR,
-    LiveEditUpdateException.Error.UNSUPPORTED_BUILD_LIBRARY_DESUGAR,
-    LiveEditUpdateException.Error.BAD_MIN_API,
-    LiveEditUpdateException.Error.KNOWN_ISSUE -> false
-  }
-=======
 private fun Throwable?.isCompilationError(): Boolean = this is LiveEditUpdateException && this.isCompilationError()
->>>>>>> 0d09370c
 
 /**
  * [Throwable] used by the [EmbeddedCompilerClientImpl] during a compilation when the embedded plugin is not being used. This signals
@@ -130,11 +101,6 @@
    * Compiles the given list of inputs. All inputs must belong to the same module.
    * The output will be generated in the given [outputDirectory] and progress will be updated in the given [ProgressIndicator].
    */
-<<<<<<< HEAD
-  private suspend fun compileKtFiles(inputs: List<KtFile>, module: Module, outputDirectory: Path) = withContext(AndroidDispatchers.workerThread) {
-    log.debug("compileKtFile($inputs, $outputDirectory)")
-
-=======
   private suspend fun compileModuleKtFiles(inputs: List<KtFile>, outputDirectory: Path) = withContext(AndroidDispatchers.workerThread) {
     log.debug("compileModuleKtFiles($inputs, $outputDirectory)")
 
@@ -148,7 +114,6 @@
       return@withContext
     }
 
->>>>>>> 0d09370c
     val generationState =
       readAction {
         runWithCompileLock {
@@ -165,46 +130,6 @@
           ProgressManager.checkCanceled()
           log.debug("backCodeGen")
           try {
-<<<<<<< HEAD
-            backendCodeGen(project, analysisResult, inputs, module, inlineCandidates)
-          }
-          catch (e: LiveEditUpdateException) {
-            if (e.isCompilationError() || e.cause.isCompilationError()) {
-              log.debug("backCodeGen compilation exception ", e)
-              throw e
-            }
-
-            if (e.error != LiveEditUpdateException.Error.UNABLE_TO_INLINE) {
-              log.debug("backCodeGen exception ", e)
-              throw e
-            }
-
-            // Add any extra source file this compilation need in order to support the input file calling an inline function
-            // from another source file then perform a compilation again.
-            log.debug("inline analysis")
-            val inputFilesWithInlines = inputs.flatMap {
-              performInlineSourceDependencyAnalysis(resolution, it, analysisResult.bindingContext)
-            }
-
-            // We need to perform the analysis once more with the new set of input files.
-            log.debug("inline analysis with inlines ${inputFilesWithInlines.joinToString(",") { it.name }}")
-            val newAnalysisResult = resolution.analyzeWithAllCompilerChecks(inputFilesWithInlines)
-
-            // We will need to start using the new analysis for code gen.
-            log.debug("backCodeGen retry")
-            backendCodeGen(project, newAnalysisResult, inputFilesWithInlines, module, inlineCandidates)
-          }
-        }
-      }
-    log.debug("backCodeGen completed")
-
-    generationState.factory.asList().forEach {
-      log.debug("output: ${it.relativePath}")
-      val path = outputDirectory.resolve(it.relativePath)
-      path.createParentDirectories().createFile()
-      Files.write(path, it.asByteArray())
-    }
-=======
             backendCodeGen(project, analysisResult, inputs, moduleForAllInputs, inlineCandidates)
           }
           catch (e: LiveEditUpdateException) {
@@ -261,7 +186,6 @@
     val path = outputDirectory.resolve(relativePath)
     path.createParentDirectories().createFile()
     Files.write(path, asByteArray())
->>>>>>> 0d09370c
   }
 
   override suspend fun compileRequest(
@@ -270,11 +194,7 @@
     outputDirectory: Path,
     indicator: ProgressIndicator): CompilationResult = coroutineScope {
     daemonLock.withLock(this) {
-<<<<<<< HEAD
-      val inputs = files.filterIsInstance<KtFile>().toList()
-=======
       val allKtInputs = files.filterIsInstance<KtFile>().toList()
->>>>>>> 0d09370c
       val result = CompletableDeferred<CompilationResult>()
       val compilationIndicator = ProgressWrapper.wrap(indicator)
 
@@ -294,15 +214,11 @@
       }
 
       try {
-<<<<<<< HEAD
-        compileKtFiles(inputs, module, outputDirectory = outputDirectory)
-=======
         allKtInputs
           .groupBy { readAction { it.module } }
           .forEach { (module, inputs) ->
             compileModuleKtFiles(inputs, outputDirectory = outputDirectory)
           }
->>>>>>> 0d09370c
         result.complete(CompilationResult.Success)
       }
       catch (t: CancellationException) {
