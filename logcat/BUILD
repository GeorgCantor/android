load("//tools/base/bazel:bazel.bzl", "iml_module")
load("//tools/base/bazel:utils.bzl", "java_jarjar")

# managed by go/iml_to_build
iml_module(
    name = "intellij.android.logcat",
    # do not sort: must match IML order
    srcs = [
        "src",
        "gen",
    ],
    iml_files = ["intellij.android.logcat.iml"],
    lint_baseline = "lint_baseline.xml",
    resources = ["resources"],
    test_resources = ["testResources"],
    visibility = ["//visibility:public"],
    # do not sort: must match IML order
    deps = [
        "//prebuilts/studio/intellij-sdk:studio-sdk",
        "//tools/adt/idea/.idea/libraries:studio-analytics-proto",
        "//tools/analytics-library/tracker:analytics-tracker[module]",
        "//tools/base/adblib:studio.android.sdktools.adblib[module]",
        "//tools/base/adblib-tools:studio.android.sdktools.adblib.tools[module]",
        "//tools/base/device-provisioner:studio.android.sdktools.device-provisioner[module]",
        "//tools/base/flags:studio.android.sdktools.flags[module]",
        "//tools/base/process-monitor:studio.android.sdktools.process-monitor[module]",
        "//tools/adt/idea/android-adb:intellij.android.adb[module]",
        "//tools/adt/idea/android-adb-ui:intellij.android.adb.ui[module]",
        "//tools/adt/idea/adt-ui:intellij.android.adt.ui[module]",
        "//tools/adt/idea/artwork:intellij.android.artwork[module]",
        "//tools/adt/idea/android-common:intellij.android.common[module]",
        "//tools/adt/idea/android:intellij.android.core[module]",
        "//tools/adt/idea/project-system:intellij.android.projectSystem[module]",
        "//tools/adt/idea/explainer:intellij.android.explainer[module]",
<<<<<<< HEAD
=======
        "//tools/adt/idea/logcat:logcat-proto",
>>>>>>> 574fcae1
    ],
)

# managed by go/iml_to_build
iml_module(
    name = "intellij.android.logcat.tests",
    iml_files = ["intellij.android.logcat.tests.iml"],
    test_class = "com.android.tools.idea.LogcatTestSuite",
    test_data = [
        "//prebuilts/studio/sdk:platforms/latest",
        "//prebuilts/studio/sdk:sources",
    ],
    test_friends = ["//tools/adt/idea/logcat:intellij.android.logcat"],
    test_srcs = ["testSrc"],
    visibility = ["//visibility:public"],
    # do not sort: must match IML order
    deps = [
        "//tools/adt/idea/.idea/libraries:jetbrains.kotlinx.coroutines.test[test]",
        "//tools/adt/idea/.idea/libraries:kotlin-test[test]",
        "//tools/adt/idea/.idea/libraries:mockito[test]",
        "//tools/adt/idea/.idea/libraries:studio-analytics-proto[test]",
        "//prebuilts/studio/intellij-sdk:studio-sdk[test]",
        "//tools/adt/idea/.idea/libraries:truth[test]",
        "//tools/analytics-library/tracker:analytics-tracker[module, test]",
        "//tools/analytics-library/testing:android.sdktools.analytics-testing[module, test]",
        "//tools/base/adblib:studio.android.sdktools.adblib[module, test]",
        "//tools/base/adblib-tools:studio.android.sdktools.adblib.tools[module, test]",
        "//tools/base/adblib-ddmlibcompatibility:studio.android.sdktools.adblib.ddmlibcompatibility[module, test]",
        "//tools/base/device-provisioner:studio.android.sdktools.device-provisioner[module, test]",
        "//tools/base/fakeadbserver:studio.android.sdktools.fakeadbserver[module, test]",
        "//tools/base/flags:studio.android.sdktools.flags[module, test]",
        "//tools/base/process-monitor:studio.android.sdktools.process-monitor[module, test]",
        "//tools/base/testutils:studio.android.sdktools.testutils[module, test]",
        "//tools/adt/idea/android-adb:intellij.android.adb[module, test]",
        "//tools/adt/idea/adt-testutils:intellij.android.adt.testutils[module, test]",
        "//tools/adt/idea/adt-ui:intellij.android.adt.ui[module, test]",
        "//tools/adt/idea/artwork:intellij.android.artwork[module, test]",
        "//tools/adt/idea/android-common:intellij.android.common[module, test]",
        "//tools/adt/idea/android:intellij.android.core[module, test]",
        "//tools/adt/idea/logcat:intellij.android.logcat[module, test]",
        "//tools/adt/idea/project-system:intellij.android.projectSystem[module, test]",
        "//tools/adt/idea/android-test-framework:intellij.android.testFramework[module, test]",
        "//tools/adt/idea/explainer:intellij.android.explainer[module, test]",
    ],
)

load("//tools/base/bazel:jvm_import.bzl", "jvm_import")

# managed by go/iml_to_build
jvm_import(
    name = "logcat-proto",
    jars = ["//tools/adt/idea/logcat/proto:logcat-proto.jar"],
    visibility = ["//visibility:public"],
)<|MERGE_RESOLUTION|>--- conflicted
+++ resolved
@@ -32,10 +32,7 @@
         "//tools/adt/idea/android:intellij.android.core[module]",
         "//tools/adt/idea/project-system:intellij.android.projectSystem[module]",
         "//tools/adt/idea/explainer:intellij.android.explainer[module]",
-<<<<<<< HEAD
-=======
         "//tools/adt/idea/logcat:logcat-proto",
->>>>>>> 574fcae1
     ],
 )
 
