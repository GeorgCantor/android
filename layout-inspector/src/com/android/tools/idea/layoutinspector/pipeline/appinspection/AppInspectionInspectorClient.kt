--- conflicted
+++ resolved
@@ -16,12 +16,6 @@
 package com.android.tools.idea.layoutinspector.pipeline.appinspection
 
 import com.android.annotations.concurrency.Slow
-<<<<<<< HEAD
-import com.android.repository.Revision
-import com.android.repository.api.RepoManager
-import com.android.repository.api.RepoPackage
-=======
->>>>>>> 0d09370c
 import com.android.sdklib.SystemImageTags
 import com.android.sdklib.repository.AndroidSdkHandler
 import com.android.tools.idea.appinspection.api.AppInspectionApiServices
@@ -36,10 +30,6 @@
 import com.android.tools.idea.layoutinspector.model.AndroidWindow
 import com.android.tools.idea.layoutinspector.model.InspectorModel
 import com.android.tools.idea.layoutinspector.model.NotificationModel
-<<<<<<< HEAD
-import com.android.tools.idea.layoutinspector.model.StatusNotificationAction
-=======
->>>>>>> 0d09370c
 import com.android.tools.idea.layoutinspector.pipeline.AbstractInspectorClient
 import com.android.tools.idea.layoutinspector.pipeline.InspectorClient
 import com.android.tools.idea.layoutinspector.pipeline.InspectorClient.Capability
@@ -62,16 +52,7 @@
 import com.intellij.openapi.Disposable
 import com.intellij.openapi.diagnostic.Logger
 import com.intellij.openapi.project.Project
-<<<<<<< HEAD
-import com.intellij.openapi.ui.Messages
 import com.intellij.ui.EditorNotificationPanel.Status
-=======
-import com.intellij.ui.EditorNotificationPanel.Status
-import java.nio.file.Path
-import java.util.EnumSet
-import java.util.concurrent.TimeUnit
-import kotlin.coroutines.cancellation.CancellationException
->>>>>>> 0d09370c
 import kotlinx.coroutines.CompletableDeferred
 import kotlinx.coroutines.CoroutineExceptionHandler
 import kotlinx.coroutines.CoroutineScope
@@ -79,20 +60,12 @@
 import kotlinx.coroutines.withContext
 import org.jetbrains.annotations.TestOnly
 import org.jetbrains.annotations.VisibleForTesting
-<<<<<<< HEAD
 import java.nio.file.Path
 import java.util.EnumSet
 import java.util.concurrent.TimeUnit
 import kotlin.coroutines.cancellation.CancellationException
 
 const val SYSTEM_IMAGE_LIVE_UNSUPPORTED_KEY = "system.image.live.unsupported"
-@com.google.common.annotations.VisibleForTesting const val API_29_BUG_MESSAGE_KEY = "api29.message"
-@com.google.common.annotations.VisibleForTesting
-const val API_29_BUG_UPGRADE_KEY = "api29.upgrade.message"
-=======
-
-const val SYSTEM_IMAGE_LIVE_UNSUPPORTED_KEY = "system.image.live.unsupported"
->>>>>>> 0d09370c
 @com.google.common.annotations.VisibleForTesting const val MIN_API_29_GOOGLE_APIS_SYSIMG_REV = 12
 @com.google.common.annotations.VisibleForTesting const val MIN_API_29_AOSP_SYSIMG_REV = 8
 
@@ -115,28 +88,17 @@
   private val apiServices: AppInspectionApiServices =
     AppInspectionDiscoveryService.instance.apiServices,
   @TestOnly
-<<<<<<< HEAD
-  private val sdkHandler: AndroidSdkHandler = AndroidSdks.getInstance().tryToChooseSdkHandler()
-=======
   private val sdkHandler: AndroidSdkHandler = AndroidSdks.getInstance().tryToChooseSdkHandler(),
   private val debugViewAttributes: DebugViewAttributes = DebugViewAttributes(model.project),
->>>>>>> 0d09370c
 ) :
   AbstractInspectorClient(
     APP_INSPECTION_CLIENT,
     model.project,
     notificationModel,
     process,
-<<<<<<< HEAD
-    isInstantlyAutoConnected,
-    SessionStatisticsImpl(APP_INSPECTION_CLIENT),
-    coroutineScope,
-    parentDisposable
-=======
     SessionStatisticsImpl(APP_INSPECTION_CLIENT),
     coroutineScope,
     parentDisposable,
->>>>>>> 0d09370c
   ) {
 
   private var viewInspector: ViewLayoutInspectorClient? = null
@@ -156,11 +118,7 @@
     EnumSet.of(
       Capability.SUPPORTS_CONTINUOUS_MODE,
       Capability.SUPPORTS_SYSTEM_NODES,
-<<<<<<< HEAD
-      Capability.SUPPORTS_SKP
-=======
       Capability.SUPPORTS_SKP,
->>>>>>> 0d09370c
     )!!
 
   private val skiaParser =
@@ -174,13 +132,8 @@
   override val provider: PropertiesProvider
     get() = propertiesProvider
 
-<<<<<<< HEAD
-  override val isCapturing: Boolean
-    get() = inspectorClientSettings.isCapturingModeOn
-=======
   override val inLiveMode: Boolean
     get() = inspectorClientSettings.inLiveMode
->>>>>>> 0d09370c
 
   override suspend fun doConnect() {
     // we run this function outside the runCatching because it sets a banner in case of exception.
@@ -205,11 +158,7 @@
             treeSettings,
             capabilities,
             launchMonitor,
-<<<<<<< HEAD
-            ::logComposeAttachError
-=======
             ::logComposeAttachError,
->>>>>>> 0d09370c
           )
         val viewIns =
           ViewLayoutInspectorClient.launch(
@@ -222,31 +171,18 @@
             this::notifyError,
             ::fireRootsEvent,
             ::fireTreeEvent,
-<<<<<<< HEAD
-            launchMonitor
-=======
             launchMonitor,
->>>>>>> 0d09370c
           )
         propertiesProvider =
           AppInspectionPropertiesProvider(
             viewIns.propertiesCache,
             composeInspector?.parametersCache,
-<<<<<<< HEAD
-            model
-=======
             model,
->>>>>>> 0d09370c
           )
         viewInspector = viewIns
 
         logEvent(DynamicLayoutInspectorEventType.ATTACH_SUCCESS)
 
-<<<<<<< HEAD
-        debugViewAttributesChanged = DebugViewAttributes.getInstance().set(model.project, process)
-        if (debugViewAttributesChanged && !isInstantlyAutoConnected) {
-          showActivityRestartedInBanner(model.project, notificationModel, process)
-=======
         when (val setFlagResult = debugViewAttributes.set(process.device)) {
           is SetFlagResult.Set -> {
             if (!setFlagResult.previouslySet) {
@@ -258,7 +194,6 @@
             showUnableToSetDebugViewAttributesBanner(notificationModel)
           }
           is SetFlagResult.Cancelled -> {}
->>>>>>> 0d09370c
         }
 
         val completableDeferred = CompletableDeferred<Unit>()
@@ -272,11 +207,7 @@
           disableBitmapScreenshots(true)
         }
 
-<<<<<<< HEAD
-        if (isCapturing) {
-=======
         if (inLiveMode) {
->>>>>>> 0d09370c
           startFetchingInternal()
         } else {
           refreshInternal()
@@ -361,13 +292,6 @@
   override suspend fun doDisconnect() =
     withContext(AndroidDispatchers.workerThread) {
       try {
-<<<<<<< HEAD
-        val debugViewAttributes = DebugViewAttributes.getInstance()
-        if (debugViewAttributesChanged && !debugViewAttributes.usePerDeviceSettings()) {
-          debugViewAttributes.clear(model.project, process)
-        }
-=======
->>>>>>> 0d09370c
         viewInspector?.disconnect()
         composeInspector?.disconnect()
         // TODO: skiaParser#shutdown is a blocking function. Should be ported to coroutines
@@ -470,82 +394,6 @@
     project: Project,
     sdkHandler: AndroidSdkHandler,
   ) {
-<<<<<<< HEAD
-    val (success, image) =
-      checkSystemImageForAppInspectionCompatibility(process, project, sdkHandler)
-    if (success || image == null) {
-      return
-    }
-
-    val tags = (image.typeDetails as? DetailsTypes.SysImgDetailsType)?.tags ?: listOf()
-    if (
-      tags.contains(SystemImageTags.GOOGLE_APIS_TAG) || tags.contains(SystemImageTags.DEFAULT_TAG)
-    ) {
-      val logger = StudioLoggerProgressIndicator(AppInspectionInspectorClient::class.java)
-      val showBanner =
-        RepoManager.RepoLoadedListener { packages ->
-          val message: String
-          val actions: List<StatusNotificationAction>
-          val remote = packages.consolidatedPkgs[image.path]?.remote
-          if (
-            remote != null &&
-              ((tags.contains(SystemImageTags.GOOGLE_APIS_TAG) &&
-                remote.version >= Revision(MIN_API_29_GOOGLE_APIS_SYSIMG_REV)) ||
-                (tags.contains(SystemImageTags.DEFAULT_TAG) &&
-                  remote.version >= Revision(MIN_API_29_AOSP_SYSIMG_REV)))
-          ) {
-            message =
-              "${LayoutInspectorBundle.message(API_29_BUG_MESSAGE_KEY)} ${LayoutInspectorBundle.message(API_29_BUG_UPGRADE_KEY)}"
-            actions =
-              listOf(
-                StatusNotificationAction("Download Update") {
-                  if (
-                    SdkQuickfixUtils.createDialogForPaths(project, listOf(image.path))
-                      ?.showAndGet() == true
-                  ) {
-                    Messages.showInfoMessage(
-                      project,
-                      "Please restart the emulator for update to take effect.",
-                      "Restart Required"
-                    )
-                  }
-                },
-                notificationModel.dismissAction
-              )
-          } else {
-            message = LayoutInspectorBundle.message(API_29_BUG_MESSAGE_KEY)
-            actions = listOf(notificationModel.dismissAction)
-          }
-          notificationModel.addNotification(
-            SYSTEM_IMAGE_LIVE_UNSUPPORTED_KEY,
-            message,
-            Status.Warning,
-            actions
-          )
-        }
-      sdkHandler
-        .getSdkManager(logger)
-        .load(
-          0,
-          null,
-          listOf(showBanner),
-          null,
-          StudioProgressRunner(false, false, "Checking available system images", null),
-          StudioDownloader(),
-          StudioSettingsController.getInstance()
-        )
-    } else {
-      notificationModel.addNotification(
-        SYSTEM_IMAGE_LIVE_UNSUPPORTED_KEY,
-        LayoutInspectorBundle.message(API_29_BUG_MESSAGE_KEY),
-        Status.Warning,
-        listOf(notificationModel.dismissAction)
-      )
-    }
-    throw ConnectionFailedException(
-      "Unsupported system image revision",
-      AttachErrorCode.LOW_API_LEVEL
-=======
     val compatibility =
       checkSystemImageForAppInspectionCompatibility(
         process.device.isEmulator,
@@ -575,7 +423,6 @@
     throw ConnectionFailedException(
       "Unsupported system image revision",
       AttachErrorCode.LOW_API_LEVEL,
->>>>>>> 0d09370c
     )
   }
 }
@@ -586,33 +433,6 @@
   apiLevel: Int,
   serialNumber: String,
   project: Project,
-<<<<<<< HEAD
-  sdkHandler: AndroidSdkHandler
-): Pair<Boolean, RepoPackage?> {
-  if (process.device.isEmulator && process.device.apiLevel == 29) {
-    val adb = AdbUtils.getAdbFuture(project).get()
-    val avdName =
-      adb
-        ?.devices
-        ?.find { it.serialNumber == process.device.serial }
-        ?.avdData
-        ?.get(1, TimeUnit.SECONDS)
-        ?.name
-    val avd =
-      avdName?.let { AvdManagerConnection.getAvdManagerConnection(sdkHandler).findAvd(avdName) }
-    val imagePackage = (avd?.systemImage as? SystemImage)?.`package`
-    if (imagePackage != null) {
-      if (
-        (SystemImageTags.GOOGLE_APIS_TAG == avd.tag &&
-          imagePackage.version < Revision(MIN_API_29_GOOGLE_APIS_SYSIMG_REV)) ||
-          (SystemImageTags.DEFAULT_TAG == avd.tag &&
-            imagePackage.version < Revision(MIN_API_29_AOSP_SYSIMG_REV) ||
-            // We don't know when the play store images will be updated yet
-            SystemImageTags.PLAY_STORE_TAG == avd.tag)
-      ) {
-        return Pair(false, imagePackage)
-      }
-=======
   sdkHandler: AndroidSdkHandler,
 ): Compatibility {
   if (!isEmulator || apiLevel != 29) {
@@ -641,7 +461,6 @@
   data class NotCompatible(val reason: Reason) : Compatibility() {
     enum class Reason {
       API_29_PLAY_STORE
->>>>>>> 0d09370c
     }
   }
 }