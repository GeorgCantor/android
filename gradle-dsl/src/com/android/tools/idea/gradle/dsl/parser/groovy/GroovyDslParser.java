/*
 * Copyright (C) 2017 The Android Open Source Project
 *
 * Licensed under the Apache License, Version 2.0 (the "License");
 * you may not use this file except in compliance with the License.
 * You may obtain a copy of the License at
 *
 *      http://www.apache.org/licenses/LICENSE-2.0
 *
 * Unless required by applicable law or agreed to in writing, software
 * distributed under the License is distributed on an "AS IS" BASIS,
 * WITHOUT WARRANTIES OR CONDITIONS OF ANY KIND, either express or implied.
 * See the License for the specific language governing permissions and
 * limitations under the License.
 */
package com.android.tools.idea.gradle.dsl.parser.groovy;

import static com.android.tools.idea.gradle.dsl.api.ext.PropertyType.REGULAR;
import static com.android.tools.idea.gradle.dsl.api.ext.PropertyType.VARIABLE;
import static com.android.tools.idea.gradle.dsl.model.notifications.NotificationTypeReference.INCOMPLETE_PARSING;
import static com.android.tools.idea.gradle.dsl.model.notifications.NotificationTypeReference.INVALID_EXPRESSION;
import static com.android.tools.idea.gradle.dsl.parser.ExternalNameInfo.ExternalNameSyntax.ASSIGNMENT;
import static com.android.tools.idea.gradle.dsl.parser.ExternalNameInfo.ExternalNameSyntax.AUGMENTED_ASSIGNMENT;
import static com.android.tools.idea.gradle.dsl.parser.apply.ApplyDslElement.APPLY_BLOCK_NAME;
import static com.android.tools.idea.gradle.dsl.parser.ext.ExtDslElement.EXT;
import static com.android.tools.idea.gradle.dsl.parser.groovy.GroovyDslUtil.ensureUnquotedText;
import static com.android.tools.idea.gradle.dsl.parser.groovy.GroovyDslUtil.findInjections;
import static com.intellij.psi.util.PsiTreeUtil.findChildOfType;
import static com.intellij.psi.util.PsiTreeUtil.getChildOfType;
import static com.intellij.psi.util.PsiTreeUtil.getNextSiblingOfType;

import com.android.tools.idea.gradle.dsl.model.BuildModelContext;
import com.android.tools.idea.gradle.dsl.model.GradleBuildModelImpl;
import com.android.tools.idea.gradle.dsl.model.android.AndroidModelImpl;
import com.android.tools.idea.gradle.dsl.parser.GradleDslParser;
import com.android.tools.idea.gradle.dsl.parser.GradleReferenceInjection;
import com.android.tools.idea.gradle.dsl.parser.SharedParserUtilsKt;
import com.android.tools.idea.gradle.dsl.parser.configurations.ConfigurationDslElement;
import com.android.tools.idea.gradle.dsl.parser.configurations.ConfigurationsDslElement;
import com.android.tools.idea.gradle.dsl.parser.elements.GradleDslBlockElement;
import com.android.tools.idea.gradle.dsl.parser.elements.GradleDslClosure;
import com.android.tools.idea.gradle.dsl.parser.elements.GradleDslElement;
import com.android.tools.idea.gradle.dsl.parser.elements.GradleDslExpression;
import com.android.tools.idea.gradle.dsl.parser.elements.GradleDslExpressionList;
import com.android.tools.idea.gradle.dsl.parser.elements.GradleDslExpressionMap;
import com.android.tools.idea.gradle.dsl.parser.elements.GradleDslInfixExpression;
import com.android.tools.idea.gradle.dsl.parser.elements.GradleDslLiteral;
import com.android.tools.idea.gradle.dsl.parser.elements.GradleDslMethodCall;
import com.android.tools.idea.gradle.dsl.parser.elements.GradleDslSettableExpression;
import com.android.tools.idea.gradle.dsl.parser.elements.GradleDslSimpleExpression;
import com.android.tools.idea.gradle.dsl.parser.elements.GradleDslUnknownElement;
import com.android.tools.idea.gradle.dsl.parser.elements.GradleNameElement;
import com.android.tools.idea.gradle.dsl.parser.elements.GradlePropertiesDslElement;
import com.android.tools.idea.gradle.dsl.parser.files.GradleDslFile;
import com.android.tools.idea.gradle.dsl.parser.semantics.ModelPropertyDescription;
import com.google.common.collect.ImmutableList;
import com.intellij.openapi.application.ApplicationManager;
import com.intellij.psi.PsiElement;
import com.intellij.util.IncorrectOperationException;
import java.util.ArrayList;
import java.util.Arrays;
import java.util.Collection;
import java.util.HashSet;
import java.util.List;
import java.util.Set;
import java.util.regex.Matcher;
import kotlin.Pair;
import org.jetbrains.annotations.NotNull;
import org.jetbrains.annotations.Nullable;
import org.jetbrains.plugins.groovy.lang.psi.GroovyElementVisitor;
import org.jetbrains.plugins.groovy.lang.psi.GroovyFile;
import org.jetbrains.plugins.groovy.lang.psi.GroovyPsiElement;
import org.jetbrains.plugins.groovy.lang.psi.GroovyPsiElementVisitor;
import org.jetbrains.plugins.groovy.lang.psi.api.auxiliary.GrListOrMap;
import org.jetbrains.plugins.groovy.lang.psi.api.statements.GrVariable;
import org.jetbrains.plugins.groovy.lang.psi.api.statements.GrVariableDeclaration;
import org.jetbrains.plugins.groovy.lang.psi.api.statements.arguments.GrArgumentLabel;
import org.jetbrains.plugins.groovy.lang.psi.api.statements.arguments.GrArgumentList;
import org.jetbrains.plugins.groovy.lang.psi.api.statements.arguments.GrNamedArgument;
import org.jetbrains.plugins.groovy.lang.psi.api.statements.blocks.GrClosableBlock;
import org.jetbrains.plugins.groovy.lang.psi.api.statements.expressions.GrApplicationStatement;
import org.jetbrains.plugins.groovy.lang.psi.api.statements.expressions.GrAssignmentExpression;
import org.jetbrains.plugins.groovy.lang.psi.api.statements.expressions.GrCommandArgumentList;
import org.jetbrains.plugins.groovy.lang.psi.api.statements.expressions.GrExpression;
import org.jetbrains.plugins.groovy.lang.psi.api.statements.expressions.GrMethodCall;
import org.jetbrains.plugins.groovy.lang.psi.api.statements.expressions.GrNewExpression;
import org.jetbrains.plugins.groovy.lang.psi.api.statements.expressions.GrReferenceExpression;
import org.jetbrains.plugins.groovy.lang.psi.api.statements.expressions.literals.GrLiteral;
import org.jetbrains.plugins.groovy.lang.psi.api.statements.expressions.literals.GrString;
import org.jetbrains.plugins.groovy.lang.psi.api.statements.expressions.literals.GrStringInjection;
import org.jetbrains.plugins.groovy.lang.psi.api.statements.expressions.path.GrIndexProperty;
import org.jetbrains.plugins.groovy.lang.psi.api.statements.expressions.path.GrMethodCallExpression;
import org.jetbrains.plugins.groovy.lang.psi.api.types.GrCodeReferenceElement;

/**
 * Generic parser to parse .gradle files.
 * <p>
 * <p>It parses any general application statements or assigned statements in the .gradle file directly and stores them as key value pairs
 * in the {@link GradleBuildModelImpl}. For every closure block section like {@code android{}}, it will create block elements like
 * {@link AndroidModelImpl}. See {@link GradlePropertiesDslElement#getChildPropertiesElementDescription(String)} for the mapping from
 * names to the block elements currently supported by this parser.
 */
public class GroovyDslParser extends GroovyDslNameConverter implements GradleDslParser {
  @NotNull private final GroovyFile myPsiFile;
  @NotNull private final GradleDslFile myDslFile;
  @NotNull private final Set<Pair<GradleDslSimpleExpression, PsiElement>> myExtractValueSet;

  public GroovyDslParser(@NotNull GroovyFile file, @NotNull BuildModelContext context, @NotNull GradleDslFile dslFile) {
    super(context);
    myPsiFile = file;
    myDslFile = dslFile;
    myExtractValueSet = new HashSet<>();
  }

  @Override
  public void parse() {
    ApplicationManager.getApplication().assertReadAccessAllowed();

    myPsiFile.acceptChildren(new GroovyPsiElementVisitor(new GroovyElementVisitor() {
      @Override
      public void visitMethodCallExpression(@NotNull GrMethodCallExpression e) {
        process(e);
      }

      @Override
      public void visitAssignmentExpression(@NotNull GrAssignmentExpression e) {
        process(e);
      }

      @Override
      public void visitReferenceExpression(@NotNull GrReferenceExpression e) {
        process(e);
      }

      @Override
      public void visitApplicationStatement(@NotNull GrApplicationStatement e) {
        process(e);
      }

      @Override
      public void visitVariableDeclaration(@NotNull GrVariableDeclaration e) {
        process(e);
      }

      void process(GroovyPsiElement e) {
        parsePsi(e, myDslFile);
      }
    }));
  }

  @Override
  @Nullable
  public PsiElement convertToPsiElement(@NotNull GradleDslSimpleExpression context, @NotNull Object literal) {
    ApplicationManager.getApplication().assertReadAccessAllowed();
    try {
      return GroovyDslUtil.createLiteral(context, myDslFile, literal);
    }
    catch (IncorrectOperationException e) {
      myDslFile.getContext().getNotificationForType(myDslFile, INVALID_EXPRESSION).addError(e);
      return null;
    }
  }

  @Override
  public void setUpForNewValue(@NotNull GradleDslLiteral context, @Nullable PsiElement newValue) {
    if (newValue == null) {
      return;
    }

    boolean isReference = newValue instanceof GrReferenceExpression || newValue instanceof GrIndexProperty;
    context.setReference(isReference);
  }

  @Override
  @Nullable
  public Object extractValue(@NotNull GradleDslSimpleExpression context, @NotNull PsiElement literal, boolean resolve) {
    ApplicationManager.getApplication().assertReadAccessAllowed();

    if (literal instanceof GrReferenceExpression || literal instanceof GrIndexProperty) {
      if (resolve) {
        GradleDslElement e = context.resolveExternalSyntaxReference(literal, true);
        // Only attempt to get the value if it is a simple expression.
        if (e instanceof GradleDslSimpleExpression) {
          synchronized (myExtractValueSet) {
            Pair<GradleDslSimpleExpression, PsiElement> key = new Pair<>(context, literal);
<<<<<<< HEAD
            if (myExtractValueSet.contains(key)) return literal.getText();
=======
            if (myExtractValueSet.contains(key)) {
              // in the course of attempting to resolve literal in context, we are now trying again to perform that exact same
              // resolution: break the circularity by returning DslRawText to indicate that there was a problem.
              return new GroovyDslRawText(literal.getText());
            }
>>>>>>> b5f40ffd
            myExtractValueSet.add(key);
            try {
              return ((GradleDslSimpleExpression)e).getValue();
            }
            finally {
              myExtractValueSet.remove(key);
            }
          }
        }
      }
      return literal.getText();
    }

    if (!(literal instanceof GrLiteral)) {
      return new GroovyDslRawText(literal.getText());
    }

    // If this literal has a value then return it: this will be the case for non-string values.
    Object value = ((GrLiteral)literal).getValue();
    if (value != null) {
      return value;
    }

    // Everything left should be a string
    if (!(literal instanceof GrString)) {
      return null;
    }

    // If we shouldn't resolve the value then just return the text.
    if (!resolve) {
      return ensureUnquotedText(literal.getText());
    }

    // Check that we are not resolving into a cycle, if we are just return the unresolved text.
    if (context.hasCycle()) {
      return ensureUnquotedText(literal.getText());
    }

    // Otherwise resolve the value and then return the resolved text.
    Collection<GradleReferenceInjection> injections = context.getResolvedVariables();
    return ensureUnquotedText(GradleReferenceInjection.injectAll(literal, injections));
  }

  @Override
  public boolean shouldInterpolate(@NotNull GradleDslElement elementToCheck) {
    // Get the correct psiElement to check.
    PsiElement element;
    if (elementToCheck instanceof GradleDslSettableExpression) {
      element = ((GradleDslSettableExpression)elementToCheck).getCurrentElement();
    }
    else if (elementToCheck instanceof GradleDslSimpleExpression) {
      element = ((GradleDslSimpleExpression)elementToCheck).getExpression();
    }
    else {
      element = elementToCheck.getPsiElement();
    }

    return element instanceof GrString;
  }

  @Override
  @NotNull
  public List<GradleReferenceInjection> getResolvedInjections(@NotNull GradleDslSimpleExpression context, @NotNull PsiElement psiElement) {
    return findInjections(context, psiElement, false);
  }

  @NotNull
  @Override
  public List<GradleReferenceInjection> getInjections(@NotNull GradleDslSimpleExpression context, @NotNull PsiElement psiElement) {
    return findInjections(context, psiElement, true);
  }

  @Nullable
  @Override
  public GradlePropertiesDslElement getPropertiesElement(@NotNull List<String> nameParts,
                                                         @NotNull GradlePropertiesDslElement parentElement,
                                                         @Nullable GradleNameElement nameElement) {
    return SharedParserUtilsKt.getPropertiesElement(myDslFile, nameParts, this, parentElement, nameElement);
  }

  private void parsePsi(@NotNull PsiElement psiElement, @NotNull GradleDslFile gradleDslFile) {
    boolean success = false;
    if (psiElement instanceof GrMethodCallExpression) {
      success = parseGrMethodCall((GrMethodCallExpression)psiElement, gradleDslFile);
    }
    else if (psiElement instanceof GrAssignmentExpression) {
      success = parseGrAssignment((GrAssignmentExpression)psiElement, gradleDslFile);
    }
    else if (psiElement instanceof GrApplicationStatement) {
      success = parseGrApplication((GrApplicationStatement)psiElement, gradleDslFile);
    }
    else if (psiElement instanceof GrVariableDeclaration) {
      success = parseGrVariableDeclaration((GrVariableDeclaration)psiElement, gradleDslFile);
    }
    else if (psiElement instanceof GrReferenceExpression) {
      success = parseGrReference((GrReferenceExpression)psiElement, gradleDslFile);
    }
    if (!success) {
      gradleDslFile.notification(INCOMPLETE_PARSING).addUnknownElement(psiElement);
    }
  }

  private boolean parseGrReference(@NotNull GrReferenceExpression element, @NotNull GradlePropertiesDslElement dslElement) {
    GradleNameElement name = GradleNameElement.from(element, this);

    if (name.isQualified()) {
      GradlePropertiesDslElement nestedElement = getPropertiesElement(name.qualifyingParts(), dslElement, null);
      if (nestedElement != null) {
        dslElement = nestedElement;
      }
    }
    GradleDslElement resultElement;
    // Only supported in configuration block currently.
    if (!(dslElement instanceof ConfigurationsDslElement)) {
      return false;
    }
    resultElement = new ConfigurationDslElement(dslElement, element, name, false);
    resultElement.setElementType(REGULAR);
    dslElement.addParsedElement(resultElement);
    return true;
  }

  private boolean parseGrMethodCall(@NotNull GrMethodCallExpression expression, @NotNull GradlePropertiesDslElement dslElement) {
    GrReferenceExpression referenceExpression = findChildOfType(expression, GrReferenceExpression.class);
    if (referenceExpression == null) {
      return false;
    }

    if (referenceExpression.getFirstChild() instanceof GrApplicationStatement ||
        referenceExpression.getFirstChild() instanceof GrMethodCallExpression) {
      PsiElement operator = referenceExpression.getLastChild();
      if (operator.textMatches("version") || operator.textMatches("apply")) {
        // TODO(b/165576187): as with the Kotlin version, the association between Dsl and Psi is not right for individual plugin
        //  properties, because the tree structures are not aligned.
        return processPluginDeclaration(expression, dslElement);
      }
    }

    // If the reference has multiple parts i.e google().with then strip the end as these kind of calls are not supported.
    if (expression.getChildren().length > 1 &&
        referenceExpression.getChildren().length == 1 &&
        referenceExpression.getChildren()[0] instanceof GrMethodCallExpression) {
      return parseGrMethodCall((GrMethodCallExpression)referenceExpression.getChildren()[0], dslElement);
    }

    GradleNameElement name = GradleNameElement.from(referenceExpression, this);
    if (name.isEmpty()) {
      return false;
    }

    if (name.isQualified()) {
      dslElement = getPropertiesElement(name.qualifyingParts(), dslElement, null);
    }

    if (dslElement == null) {
      return false;
    }

    GrClosableBlock[] closureArguments = expression.getClosureArguments();
    GrArgumentList argumentList = expression.getArgumentList();
    int nArgs = argumentList.getAllArguments().length;

    // we distinguish between "regular" method calls and those which introduce Dsl blocks.  Calls which introduce Dsl blocks have
    // zero regular arguments; usually they have one closure argument, but that closure argument is not essential.  In most cases
    // a call with no closure argument will not do anything, but some (e.g. bare method calls to google() under repositories { ... })
    // will have an effect and must be parsed as their respective block.

    // We will check for whether a call should be interpreted as a block by interrogating the parent Dsl for whether a child with that
    // name would be recognized.  There remain a few special cases which are not handled using the Dsl tables, which must always be
    // considered as blocks.
    List<String> specialCases = Arrays.asList("allprojects", APPLY_BLOCK_NAME, EXT.name);

    if (nArgs > 0 || (!specialCases.contains(name.name()) && dslElement.getChildPropertiesElementDescription(name.name()) == null)) {
      // This element is a method call with arguments and an optional closure associated with it.  Handle as a regular method call.
      // ex: compile("dependency") {}, reset()
      GradleDslSimpleExpression methodCall = getMethodCall(dslElement, expression, name, argumentList, name.fullName(), false);
      if (closureArguments.length > 0) {
        methodCall.setParsedClosureElement(getClosureElement(methodCall, closureArguments[0], name));
      }
      methodCall.setElementType(REGULAR);
      dslElement.addParsedElement(methodCall);
      return true;
    }

    // Now this element is a block element, i.e a method call with no normal arguments and zero or one closure arguments.  Create the block
    // element, and process the closure if present within that block's context.
    // ex: android {}, jcenter()
    GrClosableBlock closableBlock = null;
    if (closureArguments.length > 0) {
      closableBlock = closureArguments[0];
    }
    List<GradlePropertiesDslElement> blockElements = new ArrayList<>(); // The block elements this closure needs to be applied.

    if (dslElement instanceof GradleDslFile && name.name().equals("allprojects")) {
      // The "allprojects" closure needs to be applied to this project and all its sub projects.
      blockElements.add(dslElement);
      // After applying the allprojects closure to this project, process it as subprojects section to also pass the same properties to
      // subprojects.
      name = GradleNameElement.create("subprojects");
    }

    GradlePropertiesDslElement propertiesElement = getPropertiesElement(ImmutableList.of(name.name()), dslElement, name);
    if (propertiesElement != null) {
      // If we have a closableBlock, use it as the block's PsiElement; if we don't, use the whole expression as the PsiElement (so that
      // new elements can be added to the parent block after this element) and mark the new PropertiesDslElement as not having braces,
      // and so needing recreation if it is subsequently changed (e.g. by users of the Dsl model APIs).
      if (closableBlock != null) {
        propertiesElement.setPsiElement(closableBlock);
      }
      else {
        propertiesElement.setPsiElement(expression);
        if (propertiesElement instanceof GradleDslBlockElement) {
          ((GradleDslBlockElement) propertiesElement).setHasBraces(false);
        }
      }
      blockElements.add(propertiesElement);
    }

    if (blockElements.isEmpty()) {
      return false;
    }

    if (closableBlock != null) {
      for (GradlePropertiesDslElement element : blockElements) {
        parseGrClosableBlock(closableBlock, element);
      }
    }
    return true;
  }

  private void parseGrClosableBlock(@NotNull GrClosableBlock closure, @NotNull final GradlePropertiesDslElement blockElement) {
    closure.acceptChildren(new GroovyElementVisitor() {
      @Override
      public void visitMethodCallExpression(@NotNull GrMethodCallExpression methodCallExpression) {
        parseGrMethodCall(methodCallExpression, blockElement);
      }

      @Override
      public void visitApplicationStatement(@NotNull GrApplicationStatement applicationStatement) {
        parseGrApplication(applicationStatement, blockElement);
      }

      @Override
      public void visitAssignmentExpression(@NotNull GrAssignmentExpression expression) {
        parseGrAssignment(expression, blockElement);
      }

      @Override
      public void visitReferenceExpression(@NotNull GrReferenceExpression referenceExpression) {
        parseGrReference(referenceExpression, blockElement);
      }

      @Override
      public void visitVariableDeclaration(@NotNull GrVariableDeclaration variableDeclaration) {
        parseGrVariableDeclaration(variableDeclaration, blockElement);
      }
    });
  }

  private boolean parseGrApplication(@NotNull GrApplicationStatement statement, @NotNull GradlePropertiesDslElement blockElement) {
    GrReferenceExpression referenceExpression = getChildOfType(statement, GrReferenceExpression.class);
    if (referenceExpression == null) {
      return false;
    }
<<<<<<< HEAD
    if (referenceExpression.getFirstChild() instanceof GrApplicationStatement) {
=======
    if (referenceExpression.getFirstChild() instanceof GrApplicationStatement ||
        referenceExpression.getFirstChild() instanceof GrMethodCallExpression) {
>>>>>>> b5f40ffd
      PsiElement operator = referenceExpression.getLastChild();
      if (operator.textMatches("version") || operator.textMatches("apply")) {
        // TODO(b/165576187): as with the Kotlin version, the association between Dsl and Psi is not right for individual plugin
        //  properties, because the tree structures are not aligned.
        return processPluginDeclaration(statement, blockElement);
      }
    }

    GrCommandArgumentList argumentList = getNextSiblingOfType(referenceExpression, GrCommandArgumentList.class);
    if (argumentList == null) {
      return false;
    }

    GroovyPsiElement[] arguments = argumentList.getAllArguments();
    if (arguments.length == 0) {
      return false;
    }

    GradleNameElement name = GradleNameElement.from(referenceExpression, this);
    if (name.isEmpty()) {
      return false;
    }

    if (name.isQualified()) {
      GradlePropertiesDslElement nestedElement = getPropertiesElement(name.qualifyingParts(), blockElement, null);
      if (nestedElement != null) {
        blockElement = nestedElement;
      }
      else {
        return false;
      }
    }

    // TODO: This code highly restricts the arguments allowed in an application statement. Fix this.
    GradleDslElement propertyElement = null;
    if (arguments[0] instanceof GrExpression) { // ex: proguardFiles 'proguard-android.txt', 'proguard-rules.pro'
      List<GrExpression> expressions = new ArrayList<>(arguments.length);
      for (GroovyPsiElement element : arguments) {
        // We need to make sure all of these are GrExpressions, there can be multiple types.
        // We currently can't handle different argument types.
        if (element instanceof GrExpression && !(element instanceof GrClosableBlock)) {
          expressions.add((GrExpression)element);
        }
      }
      if (expressions.size() == 1) {
        propertyElement = createExpressionElement(blockElement, argumentList, name, expressions.get(0));
      }
      else {
        propertyElement = getExpressionList(blockElement, argumentList, name, expressions, false);
      }
    }
    else if (arguments[0] instanceof GrNamedArgument) {
      // ex: manifestPlaceholders activityLabel1:"defaultName1", activityLabel2:"defaultName2"
      List<GrNamedArgument> namedArguments = new ArrayList<>(arguments.length);
      for (GroovyPsiElement element : arguments) {
        // We need to make sure all of these are GrNamedArgument, there can be multiple types.
        // We currently can't handle different argument types.
        if (element instanceof GrNamedArgument && !(element instanceof GrClosableBlock)) {
          namedArguments.add((GrNamedArgument)element);
        }
      }
      propertyElement = getExpressionMap(blockElement, argumentList, name, namedArguments, false);
    }
    if (propertyElement == null) {
      return false;
    }

    GroovyPsiElement lastArgument = arguments[arguments.length - 1];
    if (lastArgument instanceof GrClosableBlock) {
      propertyElement.setParsedClosureElement(getClosureElement(propertyElement, (GrClosableBlock)lastArgument, name));
    }

    propertyElement.setElementType(REGULAR);
    blockElement.addParsedElement(propertyElement);
    return true;
  }

<<<<<<< HEAD
  boolean processPluginDeclaration(GrApplicationStatement statement, GradlePropertiesDslElement parent) {
=======
  boolean processPluginDeclaration(GrMethodCall statement, GradlePropertiesDslElement parent) {
>>>>>>> b5f40ffd
    GradlePropertiesDslElement pluginElement;
    if (parent instanceof GradleDslInfixExpression) {
      pluginElement = parent;
    }
    else {
      pluginElement = new GradleDslInfixExpression(parent, statement);
      parent.addParsedElement(pluginElement);
    }
    GrReferenceExpression referenceExpression = (GrReferenceExpression)statement.getFirstChild();
<<<<<<< HEAD
    GrApplicationStatement innerApplicationStatement = (GrApplicationStatement)referenceExpression.getFirstChild();
    boolean success = parseGrApplication(innerApplicationStatement, pluginElement);
    PsiElement operator = referenceExpression.getLastChild();
    PsiElement operand = statement.getLastChild().getFirstChild();
    if (!(operand instanceof GrExpression)) return false;
    GrExpression value = (GrExpression) operand;
    GradleDslElement propertyElement = getExpressionElement(pluginElement, value, GradleNameElement.from(operator, this), value);
    pluginElement.addParsedElement(propertyElement);
    return success;
=======
    PsiElement innerElement = referenceExpression.getFirstChild();
    boolean success = false;
    if (innerElement instanceof GrApplicationStatement) {
      success = parseGrApplication((GrApplicationStatement)innerElement, pluginElement);
    }
    else if (innerElement instanceof GrMethodCallExpression) {
      success = parseGrMethodCall((GrMethodCallExpression)innerElement, pluginElement);
    }
    if (!success) return false;
    PsiElement operator = referenceExpression.getLastChild();
    PsiElement[] operands = statement.getExpressionArguments();
    if (operands.length != 1) return false;
    GrExpression value = (GrExpression) operands[0];
    GradleDslElement propertyElement = getExpressionElement(pluginElement, value, GradleNameElement.from(operator, this), value);
    pluginElement.addParsedElement(propertyElement);
    return true;
>>>>>>> b5f40ffd
  }

  @NotNull
  private GradleDslExpression createExpressionElement(@NotNull GradleDslElement parent,
                                                      @NotNull GroovyPsiElement psiElement,
                                                      @NotNull GradleNameElement name,
                                                      @NotNull GrExpression expression) {
    GradleDslExpression propertyElement;
    if (expression instanceof GrListOrMap) {
      GrListOrMap listOrMap = (GrListOrMap)expression;
      if (listOrMap.isMap()) { // ex: manifestPlaceholders = [activityLabel1:"defaultName1", activityLabel2:"defaultName2"]
        propertyElement = getExpressionMap(parent, listOrMap, name, Arrays.asList(listOrMap.getNamedArguments()), true);
      }
      else { // ex: proguardFiles = ['proguard-android.txt', 'proguard-rules.pro']
        propertyElement = getExpressionList(parent, listOrMap, name, Arrays.asList(listOrMap.getInitializers()), true);
      }
    }
    else if (expression instanceof GrClosableBlock) {
      propertyElement = getClosureElement(parent, (GrClosableBlock)expression, name);
    }
    else {
      propertyElement = getExpressionElement(parent, psiElement, name, expression);
    }

    return propertyElement;
  }

  private boolean parseGrVariableDeclaration(@NotNull GrVariableDeclaration declaration, @NotNull GradlePropertiesDslElement blockElement) {
    if (declaration.getVariables().length == 0) {
      return false;
    }

    for (GrVariable variable : declaration.getVariables()) {
      if (variable == null) {
        return false;
      }
      GrExpression init = variable.getInitializerGroovy();
      if (init == null) {
        return false;
      }

      GradleNameElement name = GradleNameElement.from(variable, this);
      GradleDslElement variableElement =
        createExpressionElement(blockElement, declaration, name, init);

      variableElement.setElementType(VARIABLE);
      blockElement.setParsedElement(variableElement);
    }
    return true;
  }

  private boolean parseGrAssignment(@NotNull GrAssignmentExpression assignment, @NotNull GradlePropertiesDslElement blockElement) {
    PsiElement operationToken = assignment.getOperationToken();
    if (operationToken.getText().equals("=")) return processAssignment(assignment, blockElement);
    if (operationToken.getText().equals("+=")) return processAugmentedAssignment(assignment, blockElement);
    return false;
  }

  private boolean processAssignment(@NotNull GrAssignmentExpression assignment, @NotNull GradlePropertiesDslElement blockElement) {
    GrExpression left = assignment.getLValue();
    GradleNameElement name = GradleNameElement.from(left, this);
    if (name.isEmpty()) {
      return false;
    }

    if (name.isQualified()) {
      GradlePropertiesDslElement nestedElement = getPropertiesElement(name.qualifyingParts(), blockElement, null);
      if (nestedElement != null) {
        blockElement = nestedElement;
      }
      else {
        return false;
      }
    }

    GrExpression right = assignment.getRValue();
    if (right == null) {
      return false;
    }

    Matcher matcher = GradleNameElement.INDEX_PATTERN.matcher(name.name());
    if (matcher.find()) {
      ModelPropertyDescription propertyDescription = modelDescriptionForParent(matcher.group(0), blockElement);
      String property = propertyDescription == null ? matcher.group(0) : propertyDescription.name;
      GradleDslElement element = blockElement.getElement(property);
      if (element instanceof GradlePropertiesDslElement) {
        blockElement = (GradlePropertiesDslElement) element;
      }
      else {
        return false;
      }
      String index;
      if (matcher.find()) {
        index = matcher.group(1);
      }
      else {
        return false;
      }
      while (matcher.find()) {
        blockElement = GradleDslSimpleExpression.dereferencePropertiesElement(blockElement, index);
        if (blockElement == null) {
          return false;
        }
        index = matcher.group(1);
      }
      // now we're ready.
      // TODO(xof): figure out how to get the Psi element for this name.
      name = GradleNameElement.create(ensureUnquotedText(index));
      if (blockElement instanceof GradleDslExpressionMap) {
        GradleDslElement propertyElement = createExpressionElement(blockElement, assignment, name, right);
        propertyElement.setExternalSyntax(ASSIGNMENT);
        propertyElement.setElementType(REGULAR);

        blockElement.setParsedElement(propertyElement);
      }
      // TODO(xof): handle list setting
      else {
        return false;
      }
    }
    else {
      GradleDslElement propertyElement = createExpressionElement(blockElement, assignment, name, right);
      propertyElement.setExternalSyntax(ASSIGNMENT);
      propertyElement.setElementType(REGULAR);

      blockElement.setParsedElement(propertyElement);
    }
    return true;
  }

  boolean processAugmentedAssignment(@NotNull GrAssignmentExpression assignment, @NotNull GradlePropertiesDslElement blockElement) {
    GrExpression left = assignment.getLValue();
    GradleNameElement name = GradleNameElement.from(left, this);
    if (name.isEmpty()) {
      return false;
    }

    if (name.isQualified()) {
      GradlePropertiesDslElement nestedElement = getPropertiesElement(name.qualifyingParts(), blockElement, null);
      if (nestedElement != null) {
        blockElement = nestedElement;
      }
      else {
        return false;
      }
    }

    GrExpression right = assignment.getRValue();
    if (right == null) {
      return false;
    }

    Matcher matcher = GradleNameElement.INDEX_PATTERN.matcher(name.name());
    if (matcher.find()) {
      // not supporting indexing for += (yet?)
      return false;
    }
    else {
      GradleDslElement propertyElement = createExpressionElement(blockElement, assignment, name, right);
      propertyElement.setExternalSyntax(AUGMENTED_ASSIGNMENT);
      propertyElement.setElementType(REGULAR);

      blockElement.augmentParsedElement(propertyElement);
      return true;
    }
  }

  @NotNull
  private GradleDslExpression getExpressionElement(@NotNull GradleDslElement parentElement,
                                                   @NotNull GroovyPsiElement psiElement,
                                                   @NotNull GradleNameElement propertyName,
                                                   @NotNull GrExpression propertyExpression) {
    if (propertyExpression instanceof GrLiteral) { // ex: compileSdkVersion 23 or compileSdkVersion = "android-23"
      PsiElement injection = getChildOfType(propertyExpression, GrStringInjection.class); // ex: compileSdkVersion = " ${abc} -23"
      return new GradleDslLiteral(
        parentElement,
        psiElement,
        propertyName,
        propertyExpression,
        injection != null ? GradleDslLiteral.LiteralType.INTERPOLATION : GradleDslLiteral.LiteralType.LITERAL);
    }

    if (propertyExpression instanceof GrReferenceExpression) { // ex: compileSdkVersion SDK_VERSION or sourceCompatibility = VERSION_1_5
      return new GradleDslLiteral(parentElement, psiElement, propertyName, propertyExpression, GradleDslLiteral.LiteralType.REFERENCE);
    }

    if (propertyExpression instanceof GrMethodCallExpression) { // ex: compile project("someProject")
      GrMethodCallExpression methodCall = (GrMethodCallExpression)propertyExpression;
      GrReferenceExpression callReferenceExpression = getChildOfType(methodCall, GrReferenceExpression.class);
      if (callReferenceExpression != null) {
        String methodName = callReferenceExpression.getText();
        if (!methodName.isEmpty()) {
          GrArgumentList argumentList = methodCall.getArgumentList();
          return getMethodCall(parentElement, methodCall, propertyName, argumentList, methodName, false);
        }
      }
    }

    if (propertyExpression instanceof GrIndexProperty) {
      return new GradleDslLiteral(parentElement, psiElement, propertyName, propertyExpression, GradleDslLiteral.LiteralType.REFERENCE);
    }

    if (propertyExpression instanceof GrNewExpression) {
      GrNewExpression newExpression = (GrNewExpression)propertyExpression;
      GrCodeReferenceElement referenceElement = newExpression.getReferenceElement();
      if (referenceElement != null) {
        String objectName = referenceElement.getReferenceName();
        if (objectName != null && !objectName.isEmpty()) {
          GrArgumentList argumentList = newExpression.getArgumentList();
          if (argumentList != null) {
            if (argumentList.getAllArguments().length > 0) {
              return getMethodCall(parentElement, newExpression, propertyName, argumentList, objectName, true);
            }
          }
        }
      }
    }

    // We have no idea what it is.
    parentElement.notification(INCOMPLETE_PARSING).addUnknownElement(propertyExpression);
    return new GradleDslUnknownElement(parentElement, propertyExpression, propertyName);
  }

  @NotNull
  private GradleDslMethodCall getMethodCall(@NotNull GradleDslElement parentElement,
                                            @NotNull PsiElement psiElement,
                                            @NotNull GradleNameElement propertyName,
                                            @NotNull GrArgumentList argumentList,
                                            @NotNull String methodName,
                                            boolean isConstructor) {
    GradleDslMethodCall methodCall = new GradleDslMethodCall(parentElement, psiElement, propertyName, methodName, isConstructor);
    GradleDslExpressionList arguments =
      getExpressionList(methodCall, argumentList, GradleNameElement.empty(),
                        Arrays.asList(argumentList.getExpressionArguments()), false);
    methodCall.setParsedArgumentList(arguments);

    GrNamedArgument[] namedArguments = argumentList.getNamedArguments();
    if (namedArguments.length > 0) {
      methodCall.addParsedExpression(
        getExpressionMap(methodCall, argumentList, GradleNameElement.empty(), Arrays.asList(namedArguments), false));
    }

    return methodCall;
  }

  @NotNull
  private GradleDslExpressionList getExpressionList(@NotNull GradleDslElement parentElement,
                                                    @NotNull GroovyPsiElement listPsiElement, // GrArgumentList or GrListOrMap
                                                    @NotNull GradleNameElement propertyName,
                                                    @NotNull List<GrExpression> propertyExpressions,
                                                    boolean isLiteral) {
    GradleDslExpressionList expressionList = new GradleDslExpressionList(parentElement, listPsiElement, isLiteral, propertyName);
    for (GrExpression expression : propertyExpressions) {
      GradleDslExpression expressionElement = createExpressionElement(expressionList, expression, GradleNameElement.empty(), expression);
      if (expressionElement instanceof GradleDslClosure) {
        // Only the last closure will count.
        parentElement.setParsedClosureElement((GradleDslClosure)expressionElement);
      }
      else {
        expressionList.addParsedExpression(expressionElement);
      }
    }
    return expressionList;
  }

  @NotNull
  private GradleDslExpressionMap getExpressionMap(@NotNull GradleDslElement parentElement,
                                                  @NotNull GroovyPsiElement mapPsiElement, // GrArgumentList or GrListOrMap
                                                  @NotNull GradleNameElement propertyName,
                                                  @NotNull List<GrNamedArgument> namedArguments,
                                                  boolean isLiteralMap) {
    GradleDslExpressionMap expressionMap = new GradleDslExpressionMap(parentElement, mapPsiElement, propertyName, isLiteralMap);
    for (GrNamedArgument namedArgument : namedArguments) {
      GrArgumentLabel nameLabel = namedArgument.getLabel();
      if (nameLabel == null) {
        continue;
      }
      GradleNameElement argName = GradleNameElement.from(nameLabel.getNameElement(), this);
      if (argName.isEmpty()) {
        continue;
      }
      GrExpression valueExpression = namedArgument.getExpression();
      if (valueExpression == null) {
        continue;
      }
      GradleDslElement valueElement = createExpressionElement(expressionMap, mapPsiElement, argName, valueExpression);
      if (valueElement instanceof GradleDslUnknownElement && valueExpression instanceof GrListOrMap) {
        GrListOrMap listOrMap = (GrListOrMap)valueExpression;
        if (listOrMap.isMap()) {
          valueElement = getExpressionMap(expressionMap, listOrMap, argName, Arrays.asList(listOrMap.getNamedArguments()), true);
        }
        else { // ex: flatDir name: "libs", dirs: ["libs1", "libs2"]
          valueElement = getExpressionList(expressionMap, listOrMap, argName, Arrays.asList(listOrMap.getInitializers()), true);
        }
      }
      expressionMap.setParsedElement(valueElement);
    }
    return expressionMap;
  }

  @NotNull
  private GradleDslClosure getClosureElement(@NotNull GradleDslElement parentElement,
                                             @NotNull GrClosableBlock closableBlock,
                                             @NotNull GradleNameElement propertyName) {
    GradleDslClosure closureElement = new GradleDslClosure(parentElement, closableBlock, propertyName);
    parseGrClosableBlock(closableBlock, closureElement);
    return closureElement;
  }
}<|MERGE_RESOLUTION|>--- conflicted
+++ resolved
@@ -183,15 +183,11 @@
         if (e instanceof GradleDslSimpleExpression) {
           synchronized (myExtractValueSet) {
             Pair<GradleDslSimpleExpression, PsiElement> key = new Pair<>(context, literal);
-<<<<<<< HEAD
-            if (myExtractValueSet.contains(key)) return literal.getText();
-=======
             if (myExtractValueSet.contains(key)) {
               // in the course of attempting to resolve literal in context, we are now trying again to perform that exact same
               // resolution: break the circularity by returning DslRawText to indicate that there was a problem.
               return new GroovyDslRawText(literal.getText());
             }
->>>>>>> b5f40ffd
             myExtractValueSet.add(key);
             try {
               return ((GradleDslSimpleExpression)e).getValue();
@@ -456,12 +452,8 @@
     if (referenceExpression == null) {
       return false;
     }
-<<<<<<< HEAD
-    if (referenceExpression.getFirstChild() instanceof GrApplicationStatement) {
-=======
     if (referenceExpression.getFirstChild() instanceof GrApplicationStatement ||
         referenceExpression.getFirstChild() instanceof GrMethodCallExpression) {
->>>>>>> b5f40ffd
       PsiElement operator = referenceExpression.getLastChild();
       if (operator.textMatches("version") || operator.textMatches("apply")) {
         // TODO(b/165576187): as with the Kotlin version, the association between Dsl and Psi is not right for individual plugin
@@ -539,11 +531,7 @@
     return true;
   }
 
-<<<<<<< HEAD
-  boolean processPluginDeclaration(GrApplicationStatement statement, GradlePropertiesDslElement parent) {
-=======
   boolean processPluginDeclaration(GrMethodCall statement, GradlePropertiesDslElement parent) {
->>>>>>> b5f40ffd
     GradlePropertiesDslElement pluginElement;
     if (parent instanceof GradleDslInfixExpression) {
       pluginElement = parent;
@@ -553,17 +541,6 @@
       parent.addParsedElement(pluginElement);
     }
     GrReferenceExpression referenceExpression = (GrReferenceExpression)statement.getFirstChild();
-<<<<<<< HEAD
-    GrApplicationStatement innerApplicationStatement = (GrApplicationStatement)referenceExpression.getFirstChild();
-    boolean success = parseGrApplication(innerApplicationStatement, pluginElement);
-    PsiElement operator = referenceExpression.getLastChild();
-    PsiElement operand = statement.getLastChild().getFirstChild();
-    if (!(operand instanceof GrExpression)) return false;
-    GrExpression value = (GrExpression) operand;
-    GradleDslElement propertyElement = getExpressionElement(pluginElement, value, GradleNameElement.from(operator, this), value);
-    pluginElement.addParsedElement(propertyElement);
-    return success;
-=======
     PsiElement innerElement = referenceExpression.getFirstChild();
     boolean success = false;
     if (innerElement instanceof GrApplicationStatement) {
@@ -580,7 +557,6 @@
     GradleDslElement propertyElement = getExpressionElement(pluginElement, value, GradleNameElement.from(operator, this), value);
     pluginElement.addParsedElement(propertyElement);
     return true;
->>>>>>> b5f40ffd
   }
 
   @NotNull
