/*
 * Copyright (C) 2023 The Android Open Source Project
 *
 * Licensed under the Apache License, Version 2.0 (the "License");
 * you may not use this file except in compliance with the License.
 * You may obtain a copy of the License at
 *
 *      http://www.apache.org/licenses/LICENSE-2.0
 *
 * Unless required by applicable law or agreed to in writing, software
 * distributed under the License is distributed on an "AS IS" BASIS,
 * WITHOUT WARRANTIES OR CONDITIONS OF ANY KIND, either express or implied.
 * See the License for the specific language governing permissions and
 * limitations under the License.
 */
package com.android.tools.idea.gradle.service.notification

import com.android.testutils.MockitoKt.any
import com.android.testutils.MockitoKt.mock
import com.android.testutils.MockitoKt.whenever
import com.android.tools.idea.gradle.project.sync.jdk.GradleJdkValidationManager
import com.android.tools.idea.gradle.project.sync.jdk.exceptions.base.GradleJdkException
import com.android.tools.idea.gradle.service.notification.UseJdkAsProjectJdkListener.Companion.baseId
import com.android.tools.idea.sdk.IdeSdks
import com.android.tools.idea.testing.AndroidGradleProjectRule
import com.android.tools.idea.testing.AndroidGradleTests.overrideJdkTo8
import com.android.tools.idea.testing.AndroidGradleTests.restoreJdk
import com.android.tools.idea.testing.TestProjectPaths.SIMPLE_APPLICATION
import com.google.common.truth.Truth.assertThat
import com.intellij.openapi.externalSystem.service.notification.NotificationCategory.ERROR
import com.intellij.openapi.externalSystem.service.notification.NotificationData
import com.intellij.openapi.externalSystem.service.notification.NotificationSource.PROJECT_SYNC
import com.intellij.testFramework.replaceService
import org.jetbrains.plugins.gradle.util.GradleBundle
import org.junit.After
import org.junit.Before
import org.junit.Rule
import org.junit.Test
import org.mockito.Mockito.anyString
import kotlin.test.assertEquals

class GradleJvmNotificationExtensionTest {

  @JvmField
  @Rule
  val gradleProjectRule = AndroidGradleProjectRule()

  @Before
  fun setUp() {
    gradleProjectRule.loadProject(SIMPLE_APPLICATION)
  }

  @After
  fun tearDown() {
    restoreJdk()
  }

  private val invalidGradleJdkErrorText = GradleBundle.message("gradle.jvm.is.invalid")
  private val gradleJvmExtension = GradleJvmNotificationExtension()
<<<<<<< HEAD
=======
  private val externalProjectPath by lazy {
    gradleProjectRule.project.basePath.orEmpty()
  }
>>>>>>> 574fcae1
  private val embeddedJdkPath by lazy {
    IdeSdks.getInstance().embeddedJdkPath.toString()
  }

  @Test
  fun `Given unexpected exception When customize notificationData Then no modification happened`() {
    val originalTitle = "Some other title"
    val originalMessage = "Some other message"
    val originalFilePath = "path/to/file.txt"
    val originalFileLine = 10
    val originalFileColumn = 2
    val originalIsBalloon = true
    val notificationData = NotificationData(
      originalTitle, originalMessage, ERROR, PROJECT_SYNC, originalFilePath, originalFileLine, originalFileColumn, originalIsBalloon
    )
    assertThat(notificationData.registeredListenerIds).isEmpty()
    mockGradleJdkException(originalMessage)
<<<<<<< HEAD
    gradleJvmExtension.customize(notificationData, gradleProjectRule.project, null)
=======
    gradleJvmExtension.customize(notificationData, gradleProjectRule.project, externalProjectPath, null)
>>>>>>> 574fcae1

    notificationData.run {
      assertEquals(originalTitle, title)
      assertEquals(originalMessage, message)
      assertEquals(originalFilePath, filePath)
      assertEquals(originalFileLine, line)
      assertEquals(originalFileColumn, column)
      assertEquals(originalIsBalloon, isBalloonNotification)
    }
  }
<<<<<<< HEAD

  @Test
  fun `Given expected exception with quickfixes When customize notificationData Then message was completely overridden`() {
    val originalTitle = "Test error title"
    val messageErrorText = "Test error message"
    val expectedMessage = """
      |${invalidGradleJdkErrorText}
      |${messageErrorText}
      |<a href="${baseId()}.embedded">Use Embedded JDK ($embeddedJdkPath)</a>
      |<a href="${OpenProjectJdkLocationListener.ID}">Change Gradle JDK location</a>
    """.trimMargin()

    val notificationMessage = """
      |${invalidGradleJdkErrorText}
      |<a href="any.id">Test quick fix</a>
      |<a href="any.id.2">Test quick fix 2</a>
    """.trimMargin()
    val notificationData = NotificationData(originalTitle, notificationMessage, ERROR, PROJECT_SYNC)
    assertThat(notificationData.registeredListenerIds).isEmpty()
    mockGradleJdkException(messageErrorText)
    gradleJvmExtension.customize(notificationData, gradleProjectRule.project, null)

=======

  @Test
  fun `Given expected exception with quickfixes When customize notificationData Then message was completely overridden`() {
    val originalTitle = "Test error title"
    val messageErrorText = "Test error message"
    val expectedMessage = """
      |${invalidGradleJdkErrorText}
      |${messageErrorText}
      |<a href="${baseId()}.embedded">Use Embedded JDK ($embeddedJdkPath)</a>
      |<a href="${OpenProjectJdkLocationListener.ID}">Change Gradle JDK location</a>
    """.trimMargin()

    val notificationMessage = """
      |${invalidGradleJdkErrorText}
      |<a href="any.id">Test quick fix</a>
      |<a href="any.id.2">Test quick fix 2</a>
    """.trimMargin()
    val notificationData = NotificationData(originalTitle, notificationMessage, ERROR, PROJECT_SYNC)
    assertThat(notificationData.registeredListenerIds).isEmpty()
    mockGradleJdkException(messageErrorText)
    gradleJvmExtension.customize(notificationData, gradleProjectRule.project, externalProjectPath, null)

>>>>>>> 574fcae1
    assertEquals(originalTitle, notificationData.title)
    assertEquals(expectedMessage, notificationData.message)
    assertThat(notificationData.registeredListenerIds).contains("${baseId()}.embedded")
    assertThat(notificationData.registeredListenerIds).contains(OpenProjectJdkLocationListener.ID)
  }

  @Test
  fun `Given expected exception and IdeSdks JDK as embedded When customize notificationData Then message was changed and embedded JDK was suggested`() {
    val originalTitle = "Test error title"
    val messageErrorText = "Test error message"
    val expectedMessage = """
      |${invalidGradleJdkErrorText}
      |${messageErrorText}
      |<a href="${baseId()}.embedded">Use Embedded JDK ($embeddedJdkPath)</a>
      |<a href="${OpenProjectJdkLocationListener.ID}">Change Gradle JDK location</a>
    """.trimMargin()

    val notificationData = NotificationData(originalTitle, invalidGradleJdkErrorText, ERROR, PROJECT_SYNC)
    assertThat(notificationData.registeredListenerIds).isEmpty()
    mockGradleJdkException(messageErrorText)
<<<<<<< HEAD
    gradleJvmExtension.customize(notificationData, gradleProjectRule.project, null)
=======
    gradleJvmExtension.customize(notificationData, gradleProjectRule.project, externalProjectPath, null)
>>>>>>> 574fcae1

    assertEquals(originalTitle, notificationData.title)
    assertEquals(expectedMessage, notificationData.message)
    assertThat(notificationData.registeredListenerIds).contains("${baseId()}.embedded")
    assertThat(notificationData.registeredListenerIds).contains(OpenProjectJdkLocationListener.ID)
  }

  @Test
  fun `Given expected exception and IdeSdks JDK different to embedded When customize notificationData Then this JDK was suggested`() {
    overrideJdkTo8()

    val originalTitle = "Test error title"
    val messageErrorText = "Test error message"
    val expectedMessage = """
      |${invalidGradleJdkErrorText}
      |${messageErrorText}
      |<a href="${baseId()}.embedded">Use Embedded JDK ($embeddedJdkPath)</a>
      |<a href="${baseId()}">Use JDK ${IdeSdks.getInstance().jdk?.name} (${IdeSdks.getInstance().jdk?.homePath})</a>
      |<a href="${OpenProjectJdkLocationListener.ID}">Change Gradle JDK location</a>
    """.trimMargin()

    mockGradleJdkException(messageErrorText)
    val notificationData = NotificationData(originalTitle, invalidGradleJdkErrorText, ERROR, PROJECT_SYNC)
    assertThat(notificationData.registeredListenerIds).isEmpty()
<<<<<<< HEAD
    gradleJvmExtension.customize(notificationData, gradleProjectRule.project, null)
=======
    gradleJvmExtension.customize(notificationData, gradleProjectRule.project, externalProjectPath, null)
>>>>>>> 574fcae1

    assertEquals(originalTitle, notificationData.title)
    assertEquals(expectedMessage, notificationData.message)
    assertThat(notificationData.registeredListenerIds).contains("${baseId()}.embedded")
    assertThat(notificationData.registeredListenerIds).contains(baseId())
    assertThat(notificationData.registeredListenerIds).contains(OpenProjectJdkLocationListener.ID)
  }

  private fun mockGradleJdkException(message: String) {
    val gradleJdkException = mock<GradleJdkException>()
    whenever(gradleJdkException.message).thenReturn(message)
    val gradleJdkValidationManager = mock<GradleJdkValidationManager>()
    whenever(gradleJdkValidationManager.validateProjectGradleJvmPath(any(), anyString())).thenReturn(gradleJdkException)
    gradleProjectRule.project.replaceService(GradleJdkValidationManager::class.java, gradleJdkValidationManager, gradleProjectRule.fixture.projectDisposable)
  }
}<|MERGE_RESOLUTION|>--- conflicted
+++ resolved
@@ -57,12 +57,9 @@
 
   private val invalidGradleJdkErrorText = GradleBundle.message("gradle.jvm.is.invalid")
   private val gradleJvmExtension = GradleJvmNotificationExtension()
-<<<<<<< HEAD
-=======
   private val externalProjectPath by lazy {
     gradleProjectRule.project.basePath.orEmpty()
   }
->>>>>>> 574fcae1
   private val embeddedJdkPath by lazy {
     IdeSdks.getInstance().embeddedJdkPath.toString()
   }
@@ -80,11 +77,7 @@
     )
     assertThat(notificationData.registeredListenerIds).isEmpty()
     mockGradleJdkException(originalMessage)
-<<<<<<< HEAD
-    gradleJvmExtension.customize(notificationData, gradleProjectRule.project, null)
-=======
     gradleJvmExtension.customize(notificationData, gradleProjectRule.project, externalProjectPath, null)
->>>>>>> 574fcae1
 
     notificationData.run {
       assertEquals(originalTitle, title)
@@ -95,30 +88,6 @@
       assertEquals(originalIsBalloon, isBalloonNotification)
     }
   }
-<<<<<<< HEAD
-
-  @Test
-  fun `Given expected exception with quickfixes When customize notificationData Then message was completely overridden`() {
-    val originalTitle = "Test error title"
-    val messageErrorText = "Test error message"
-    val expectedMessage = """
-      |${invalidGradleJdkErrorText}
-      |${messageErrorText}
-      |<a href="${baseId()}.embedded">Use Embedded JDK ($embeddedJdkPath)</a>
-      |<a href="${OpenProjectJdkLocationListener.ID}">Change Gradle JDK location</a>
-    """.trimMargin()
-
-    val notificationMessage = """
-      |${invalidGradleJdkErrorText}
-      |<a href="any.id">Test quick fix</a>
-      |<a href="any.id.2">Test quick fix 2</a>
-    """.trimMargin()
-    val notificationData = NotificationData(originalTitle, notificationMessage, ERROR, PROJECT_SYNC)
-    assertThat(notificationData.registeredListenerIds).isEmpty()
-    mockGradleJdkException(messageErrorText)
-    gradleJvmExtension.customize(notificationData, gradleProjectRule.project, null)
-
-=======
 
   @Test
   fun `Given expected exception with quickfixes When customize notificationData Then message was completely overridden`() {
@@ -141,7 +110,6 @@
     mockGradleJdkException(messageErrorText)
     gradleJvmExtension.customize(notificationData, gradleProjectRule.project, externalProjectPath, null)
 
->>>>>>> 574fcae1
     assertEquals(originalTitle, notificationData.title)
     assertEquals(expectedMessage, notificationData.message)
     assertThat(notificationData.registeredListenerIds).contains("${baseId()}.embedded")
@@ -162,11 +130,7 @@
     val notificationData = NotificationData(originalTitle, invalidGradleJdkErrorText, ERROR, PROJECT_SYNC)
     assertThat(notificationData.registeredListenerIds).isEmpty()
     mockGradleJdkException(messageErrorText)
-<<<<<<< HEAD
-    gradleJvmExtension.customize(notificationData, gradleProjectRule.project, null)
-=======
     gradleJvmExtension.customize(notificationData, gradleProjectRule.project, externalProjectPath, null)
->>>>>>> 574fcae1
 
     assertEquals(originalTitle, notificationData.title)
     assertEquals(expectedMessage, notificationData.message)
@@ -191,11 +155,7 @@
     mockGradleJdkException(messageErrorText)
     val notificationData = NotificationData(originalTitle, invalidGradleJdkErrorText, ERROR, PROJECT_SYNC)
     assertThat(notificationData.registeredListenerIds).isEmpty()
-<<<<<<< HEAD
-    gradleJvmExtension.customize(notificationData, gradleProjectRule.project, null)
-=======
     gradleJvmExtension.customize(notificationData, gradleProjectRule.project, externalProjectPath, null)
->>>>>>> 574fcae1
 
     assertEquals(originalTitle, notificationData.title)
     assertEquals(expectedMessage, notificationData.message)
