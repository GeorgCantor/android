/*
 * Copyright (C) 2021 The Android Open Source Project
 *
 * Licensed under the Apache License, Version 2.0 (the "License");
 * you may not use this file except in compliance with the License.
 * You may obtain a copy of the License at
 *
 *      http://www.apache.org/licenses/LICENSE-2.0
 *
 * Unless required by applicable law or agreed to in writing, software
 * distributed under the License is distributed on an "AS IS" BASIS,
 * WITHOUT WARRANTIES OR CONDITIONS OF ANY KIND, either express or implied.
 * See the License for the specific language governing permissions and
 * limitations under the License.
 */
package com.android.tools.idea.compose.pickers.common.inspector

import com.android.tools.idea.compose.pickers.base.property.PsiPropertyItem
import com.android.tools.property.panel.api.ControlTypeProvider
import com.android.tools.property.panel.api.EditorContext
import com.android.tools.property.panel.api.EnumSupport
import com.android.tools.property.panel.api.EnumSupportProvider
import com.android.tools.property.panel.api.PropertyEditorModel
import com.android.tools.property.panel.impl.model.ComboBoxPropertyEditorModel
import com.android.tools.property.panel.impl.support.EditorProviderImpl
import com.android.tools.property.panel.impl.ui.PropertyComboBox
import javax.swing.JComponent

/**
 * Custom EditorProvider for PsiProperties, makes sure that we use the correct component and
 * renderer to instantiate Dropdowns.
 */
internal class PsiEditorProvider(
  enumSupportProvider: EnumSupportProvider<PsiPropertyItem>,
  psiControlTypeProvider: PsiPropertyItemControlTypeProvider,
) : EditorProviderImpl<PsiPropertyItem>(enumSupportProvider, psiControlTypeProvider) {

  override fun createComboBoxEditor(
    property: PsiPropertyItem,
    editable: Boolean,
    enumSupport: EnumSupport,
<<<<<<< HEAD
    context: EditorContext
=======
    context: EditorContext,
>>>>>>> 0d09370c
  ): Pair<PropertyEditorModel, JComponent> {
    return if (editable) {
      // Use existing components for ComboBox
      val model = ComboBoxPropertyEditorModel(property, enumSupport, editable)
      val comboBox = PropertyComboBox(model, context)
      comboBox.renderer = enumSupport.renderer
      Pair(model, addActionButtonBinding(model, comboBox))
    } else {
      // Use a specific component for DropDown
      val model = PsiDropDownModel(property, enumSupport)
      val comboBox = PsiPropertyDropDown(model, context, enumSupport.renderer)
      Pair(model, addActionButtonBinding(model, comboBox))
    }
  }
}

/** [ControlTypeProvider] for [PsiPropertyItem]s that provides a text editor for every property. */
internal typealias PsiPropertyItemControlTypeProvider = ControlTypeProvider<PsiPropertyItem><|MERGE_RESOLUTION|>--- conflicted
+++ resolved
@@ -39,11 +39,7 @@
     property: PsiPropertyItem,
     editable: Boolean,
     enumSupport: EnumSupport,
-<<<<<<< HEAD
-    context: EditorContext
-=======
     context: EditorContext,
->>>>>>> 0d09370c
   ): Pair<PropertyEditorModel, JComponent> {
     return if (editable) {
       // Use existing components for ComboBox
