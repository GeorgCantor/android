/*
 * Copyright (C) 2017 The Android Open Source Project
 *
 * Licensed under the Apache License, Version 2.0 (the "License");
 * you may not use this file except in compliance with the License.
 * You may obtain a copy of the License at
 *
 *      http://www.apache.org/licenses/LICENSE-2.0
 *
 * Unless required by applicable law or agreed to in writing, software
 * distributed under the License is distributed on an "AS IS" BASIS,
 * WITHOUT WARRANTIES OR CONDITIONS OF ANY KIND, either express or implied.
 * See the License for the specific language governing permissions and
 * limitations under the License.
 */
package com.android.tools.idea.projectsystem

import com.android.ddmlib.Client
import com.android.ide.common.repository.GoogleMavenArtifactId
import com.android.ide.common.repository.GradleCoordinate
import com.android.ide.common.repository.GradleVersion
import com.android.ide.common.resources.AndroidManifestPackageNameUtils
import com.android.ide.common.util.PathString
import com.android.projectmodel.ExternalAndroidLibrary
import com.android.tools.idea.model.ClassJarProvider
import com.android.tools.idea.projectsystem.ProjectSystemBuildManager.BuildMode
import com.android.tools.idea.projectsystem.ProjectSystemBuildManager.BuildStatus
import com.android.tools.idea.projectsystem.ProjectSystemSyncManager.SyncReason
import com.android.tools.idea.projectsystem.ProjectSystemSyncManager.SyncResult
import com.android.tools.idea.rendering.StudioModuleDependencies
import com.android.tools.idea.run.ApkProvisionException
import com.android.tools.idea.run.ApplicationIdProvider
import com.android.tools.idea.util.androidFacet
import com.android.tools.idea.util.toIoFile
import com.android.tools.module.ModuleDependencies
import com.google.common.collect.HashMultimap
import com.google.common.util.concurrent.Futures
import com.google.common.util.concurrent.ListenableFuture
import com.intellij.execution.configurations.ModuleBasedConfiguration
import com.intellij.execution.configurations.RunConfiguration
import com.intellij.facet.ProjectFacetManager
import com.intellij.openapi.Disposable
import com.intellij.openapi.module.Module
import com.intellij.openapi.project.Project
import com.intellij.openapi.roots.ModuleRootManager
import com.intellij.openapi.util.Disposer
import com.intellij.openapi.vfs.VirtualFile
import com.intellij.psi.PsiClass
import com.intellij.psi.PsiElementFinder
import com.intellij.psi.PsiPackage
import com.intellij.psi.search.GlobalSearchScope
import com.intellij.ui.AppUIUtil
import org.jetbrains.android.facet.AndroidFacet
import java.io.File
import java.nio.file.Path
import java.util.concurrent.CountDownLatch

/**
 * This implementation of AndroidProjectSystem is used during integration tests and includes methods
 * to stub project system functionalities.
 */
@Deprecated("Recommended replacement: use AndroidProjectRule.withAndroidModels which gives a more realistic project structure and project system behaviors while still not requiring a 'real' synced project")
class TestProjectSystem @JvmOverloads constructor(
  override val project: Project,
  availableDependencies: List<GradleCoordinate> = listOf(),
  private var sourceProvidersFactoryStub: SourceProvidersFactory = SourceProvidersFactoryStub(),
  @Volatile private var lastSyncResult: SyncResult = SyncResult.SUCCESS,
  private val androidLibraryDependencies: Collection<ExternalAndroidLibrary> = emptySet()
) : AndroidProjectSystem {

  data class Dependency(val type: DependencyType, val coordinate: GradleCoordinate)

<<<<<<< HEAD
=======
  override fun isAndroidProject(): Boolean {
    return ProjectFacetManager.getInstance(project).hasFacets(AndroidFacet.ID)
  }

>>>>>>> 0d09370c
  override fun getBootClasspath(module: Module): Collection<String> {
    return emptyList()
  }

  /**
   * Injects this project system into the [project] it was created for.
   */
  @Deprecated("Recommended replacement: use AndroidProjectRule.withAndroidModels which gives a more realistic project structure and project system behaviors while still not requiring a 'real' synced project")
  fun useInTests() {
    ProjectSystemService.getInstance(project).replaceProjectSystemForTests(this)
    val provider = object : ApplicationProjectContextProvider, TestToken {
      override val expectedInstance: TestProjectSystem = this@TestProjectSystem

<<<<<<< HEAD
      override fun getApplicationProjectContextProvider(client: Client): ApplicationProjectContext {
=======
      override fun getApplicationProjectContext(client: Client): ApplicationProjectContext {
>>>>>>> 0d09370c
        return TestApplicationProjectContext(client.clientData.packageName ?: error("packagename must not be empty"))
      }
    }
    project.extensionArea.getExtensionPoint(ApplicationProjectContextProvider.Companion.EP_NAME)
      .registerExtension(provider, project)
  }

  private val dependenciesByModule: HashMultimap<Module, Dependency> = HashMultimap.create()
  private val availablePreviewDependencies: List<GradleCoordinate>
  private val availableStableDependencies: List<GradleCoordinate>
  private val incompatibleDependencyPairs: HashMap<GradleCoordinate, GradleCoordinate>
  private val coordinateToFakeRegisterDependencyError: HashMap<GradleCoordinate, String>
  var namespace: String? = null
  var manifestOverrides = ManifestOverrides()
  var useAndroidX: Boolean = false
  var usesCompose: Boolean = false

  init {
    val sortedHighToLowDeps = availableDependencies.sortedWith(GradleCoordinate.COMPARE_PLUS_HIGHER).reversed()
    val (previewDeps, stableDeps) = sortedHighToLowDeps.partition(GradleCoordinate::isPreview)
    availablePreviewDependencies = previewDeps
    availableStableDependencies = stableDeps
    incompatibleDependencyPairs = HashMap()
    coordinateToFakeRegisterDependencyError = HashMap()
  }

  /**
   * Adds the given artifact to the given module's list of dependencies.
   */
  fun addDependency(artifactId: GoogleMavenArtifactId, module: Module, mavenVersion: GradleVersion) {
    val coordinate = artifactId.getCoordinate(mavenVersion.toString())
    dependenciesByModule.put(module, Dependency(DependencyType.IMPLEMENTATION, coordinate))
  }

  /**
   * @return the set of dependencies added to the given module.
   */
  fun getAddedDependencies(module: Module): Set<Dependency> = dependenciesByModule.get(module)

  /**
   * Mark a pair of dependencies as incompatible so that [AndroidModuleSystem.analyzeDependencyCompatibility]
   * will return them as incompatible dependencies.
   */
  fun addIncompatibleDependencyPair(dep1: GradleCoordinate, dep2: GradleCoordinate) {
    incompatibleDependencyPairs[dep1] = dep2
  }

  /**
   * Add a fake error condition for [coordinate] such that calling [AndroidModuleSystem.registerDependency] on the
   * coordinate will throw a [DependencyManagementException] with error message set to [errorMessage].
   */
  fun addFakeErrorForRegisteringDependency(coordinate: GradleCoordinate, errorMessage: String) {
    coordinateToFakeRegisterDependencyError[coordinate] = errorMessage
  }

  override fun getModuleSystem(module: Module): AndroidModuleSystem {
    class TestAndroidModuleSystemImpl : AndroidModuleSystem {
      override val module = module

      override val moduleClassFileFinder: ClassFileFinder = object : ClassFileFinder {
        override fun findClassFile(fqcn: String): ClassContent? = null
      }

      override fun analyzeDependencyCompatibility(dependenciesToAdd: List<GradleCoordinate>)
        : Triple<List<GradleCoordinate>, List<GradleCoordinate>, String> {
        val found = mutableListOf<GradleCoordinate>()
        val missing = mutableListOf<GradleCoordinate>()
        var compatibilityWarningMessage = ""
        for (dependency in dependenciesToAdd) {
          val wildcardCoordinate = GradleCoordinate(dependency.groupId!!, dependency.artifactId!!, "+")
          val lookup = availableStableDependencies.firstOrNull { it.matches(wildcardCoordinate) }
                       ?: availablePreviewDependencies.firstOrNull { it.matches(wildcardCoordinate) }
          if (lookup != null) {
            found.add(lookup)
            if (incompatibleDependencyPairs[lookup]?.let { dependenciesToAdd.contains(it) } == true) {
              compatibilityWarningMessage += "$lookup is not compatible with ${incompatibleDependencyPairs[lookup]}\n"
            }
          }
          else {
            missing.add(dependency)
            compatibilityWarningMessage += "Can't find $dependency\n"
          }
        }
        return Triple(found, missing, compatibilityWarningMessage)
      }

      override fun getAndroidLibraryDependencies(scope: DependencyScopeType): Collection<ExternalAndroidLibrary> {
        return androidLibraryDependencies
      }

      override fun canRegisterDependency(type: DependencyType): CapabilityStatus {
        return CapabilitySupported()
      }

      override fun getResourceModuleDependencies() = emptyList<Module>()

      override fun getDirectResourceModuleDependents() = emptyList<Module>()

      override fun registerDependency(coordinate: GradleCoordinate) {
        registerDependency(coordinate, DependencyType.IMPLEMENTATION)
      }

      override fun registerDependency(coordinate: GradleCoordinate, type: DependencyType) {
        coordinateToFakeRegisterDependencyError[coordinate]?.let {
          throw DependencyManagementException(it, DependencyManagementException.ErrorCodes.INVALID_ARTIFACT)
        }
        dependenciesByModule.put(module, Dependency(type, coordinate))
      }

      override fun getRegisteredDependency(coordinate: GradleCoordinate): GradleCoordinate? =
        dependenciesByModule[module].map { it.coordinate }.firstOrNull { it.matches(coordinate) }

      override fun getResolvedDependency(coordinate: GradleCoordinate, scope: DependencyScopeType): GradleCoordinate? =
        dependenciesByModule[module].map { it.coordinate }.firstOrNull { it.matches(coordinate) }

      override fun getModuleTemplates(targetDirectory: VirtualFile?): List<NamedModuleTemplate> =
        listOfNotNull(
          NamedModuleTemplate(
            "main",
            AndroidModulePathsImpl(
              ModuleRootManager.getInstance(module).sourceRoots.first().parent.toIoFile(),
              null,
              ModuleRootManager.getInstance(module).sourceRoots.first().toIoFile(),
              null,
              null,
              null,
              emptyList(),
              emptyList()
            )
          ),
          // Fake an androidTest sourceSet
          module.getAndroidTestModule()?.let { testModule ->
            NamedModuleTemplate(
              "androidTest",
              AndroidModulePathsImpl(
                ModuleRootManager.getInstance(module).sourceRoots.first().parent.toIoFile(),
                null,
                null,
                null,
                ModuleRootManager.getInstance(testModule).sourceRoots.first().parent.toIoFile(),
                null,
                emptyList(),
                emptyList()
              )
            )
          }
        )

      override fun canGeneratePngFromVectorGraphics(): CapabilityStatus {
        return CapabilityNotSupported()
      }

      override fun getOrCreateSampleDataDirectory(): PathString? = null

      override fun getSampleDataDirectory(): PathString? = null

      override fun getPackageName(): String? {
        if (namespace != null) {
          return namespace
        }
        val facet = module.androidFacet ?: return null
        val primaryManifest = facet.sourceProviders.mainManifestFile ?: return null
        return AndroidManifestPackageNameUtils.getPackageNameFromManifestFile(PathString(primaryManifest.path))
      }

      override fun getManifestOverrides() = manifestOverrides

      override fun getResolveScope(scopeType: ScopeType): GlobalSearchScope {
        return module.getModuleWithDependenciesAndLibrariesScope(scopeType != ScopeType.MAIN)
      }

      override val useAndroidX: Boolean
        get() = this@TestProjectSystem.useAndroidX

      override val moduleDependencies: ModuleDependencies
        get() = StudioModuleDependencies(module)

      override val usesCompose: Boolean
        get() = this@TestProjectSystem.usesCompose
    }

    return TestAndroidModuleSystemImpl()
  }

  override fun getApplicationIdProvider(runConfiguration: RunConfiguration): ApplicationIdProvider {
    return object : ApplicationIdProvider {
      override fun getPackageName(): String = (runConfiguration as? ModuleBasedConfiguration<*, *>)?.configurationModule?.module?.let { module ->
        getModuleSystem(module).getPackageName()
      } ?: throw ApkProvisionException("Not supported run configuration")

      override fun getTestPackageName(): String? = null
    }
  }

  fun emulateSync(result: SyncResult) {
    val latch = CountDownLatch(1)

    AppUIUtil.invokeLaterIfProjectAlive(project) {
      lastSyncResult = result
      project.messageBus.syncPublisher(PROJECT_SYSTEM_SYNC_TOPIC).syncEnded(result)
      latch.countDown()
    }

    latch.await()
  }

  override fun getSyncManager(): ProjectSystemSyncManager = object : ProjectSystemSyncManager {
    override fun syncProject(reason: SyncReason): ListenableFuture<SyncResult> {
      emulateSync(SyncResult.SUCCESS)
      return Futures.immediateFuture(SyncResult.SUCCESS)
    }

    override fun isSyncInProgress() = false

    override fun isSyncNeeded() = !lastSyncResult.isSuccessful

    override fun getLastSyncResult() = lastSyncResult
  }

  override fun getBuildManager(): ProjectSystemBuildManager = buildManager

  private val buildManager = TestProjectSystemBuildManager(ensureClockAdvancesWhileBuilding = false)

  override fun getDefaultApkFile(): VirtualFile? {
    error("not supported for the test implementation")
  }

  override fun getPathToAapt(): Path {
    error("not supported for the test implementation")
  }

  override fun allowsFileCreation(): Boolean {
    error("not supported for the test implementation")
  }

  override fun supportsProfilingMode(): Boolean {
    error("not supported for the test implementation")
  }

  override fun getPsiElementFinders() = emptyList<PsiElementFinder>()

  override fun getLightResourceClassService(): LightResourceClassService {
    return object : LightResourceClassService {
      override fun getLightRClasses(qualifiedName: String, scope: GlobalSearchScope) = emptyList<PsiClass>()
      override fun getLightRClassesAccessibleFromModule(module: Module) = emptyList<PsiClass>()
      override fun getLightRClassesContainingModuleResources(module: Module) = emptyList<PsiClass>()
      override fun findRClassPackage(qualifiedName: String): PsiPackage? = null
      override fun getAllLightRClasses() = emptyList<PsiClass>()
      override fun getLightRClassesDefinedByModule(module: Module) = emptyList<PsiClass>()
    }
  }

  override fun getClassJarProvider(): ClassJarProvider {
    return object: ClassJarProvider {
      override fun getModuleExternalLibraries(module: Module): List<File> = emptyList()
    }
  }

  override fun getSourceProvidersFactory(): SourceProvidersFactory = sourceProvidersFactoryStub

  override fun getAndroidFacetsWithPackageName(project: Project, packageName: String): List<AndroidFacet> {
    return emptyList()
  }

  override fun isNamespaceOrParentPackage(packageName: String): Boolean {
    return false
  }

  override fun getKnownApplicationIds(): Set<String> {
    return emptySet()
  }

  override fun findModulesWithApplicationId(applicationId: String): Collection<Module> {
    return emptyList()
  }
}

class TestProjectSystemBuildManager(
  val ensureClockAdvancesWhileBuilding: Boolean
): ProjectSystemBuildManager {
  companion object {
    @JvmStatic
    fun get(project: Project): TestProjectSystemBuildManager = project.getProjectSystem().getBuildManager() as TestProjectSystemBuildManager
  }

  private val listeners = mutableListOf<ProjectSystemBuildManager.BuildListener>()
  private var lastBuildResult: ProjectSystemBuildManager.BuildResult = ProjectSystemBuildManager.BuildResult.createUnknownBuildResult()
  private var lastBuildMode = ProjectSystemBuildManager.BuildMode.UNKNOWN
  private var _isBuilding = false
  override fun getLastBuildResult(): ProjectSystemBuildManager.BuildResult = lastBuildResult

  override fun compileProject() {
    simulateBuild(BuildMode.ASSEMBLE)
  }

  override fun compileFilesAndDependencies(files: Collection<VirtualFile>) {
    simulateBuild(BuildMode.COMPILE)
  }

  override fun addBuildListener(parentDisposable: Disposable, buildListener: ProjectSystemBuildManager.BuildListener) {
    listeners.add(buildListener)
    Disposer.register(parentDisposable) {
      listeners.remove(buildListener)
    }
  }

  override val isBuilding: Boolean
    get() = _isBuilding

  fun buildStarted(mode: ProjectSystemBuildManager.BuildMode) {
    maybeEnsureClockAdvanced()
    _isBuilding = true
    lastBuildMode = mode
    listeners.forEach {
      it.buildStarted(mode)
    }
    maybeEnsureClockAdvanced()
  }

  fun buildCompleted(status: ProjectSystemBuildManager.BuildStatus) {
    lastBuildResult = ProjectSystemBuildManager.BuildResult(lastBuildMode, status, System.currentTimeMillis())
    maybeEnsureClockAdvanced()
    listeners.forEach {
      it.beforeBuildCompleted(lastBuildResult)
    }
    _isBuilding = false
    listeners.forEach {
      it.buildCompleted(lastBuildResult)
    }
    maybeEnsureClockAdvanced()
  }

  private fun maybeEnsureClockAdvanced() {
    if (ensureClockAdvancesWhileBuilding) {
      Thread.sleep(1)
    }
  }

  private fun simulateBuild(mode: BuildMode) {
    buildStarted(mode)
    buildCompleted(BuildStatus.SUCCESS)
  }
}

private class SourceProvidersFactoryStub : SourceProvidersFactory {
  override fun createSourceProvidersFor(facet: AndroidFacet): SourceProviders? = null
}

/**
 * An [ApplicationProjectContext] used with the [TestProjectSystem]
 */
data class TestApplicationProjectContext(override val applicationId: String) : ApplicationProjectContext

interface TestToken: ProjectSystemToken {
  override fun isApplicable(projectSystem: AndroidProjectSystem): Boolean = projectSystem == expectedInstance

  val expectedInstance: TestProjectSystem
}<|MERGE_RESOLUTION|>--- conflicted
+++ resolved
@@ -70,13 +70,10 @@
 
   data class Dependency(val type: DependencyType, val coordinate: GradleCoordinate)
 
-<<<<<<< HEAD
-=======
   override fun isAndroidProject(): Boolean {
     return ProjectFacetManager.getInstance(project).hasFacets(AndroidFacet.ID)
   }
 
->>>>>>> 0d09370c
   override fun getBootClasspath(module: Module): Collection<String> {
     return emptyList()
   }
@@ -90,11 +87,7 @@
     val provider = object : ApplicationProjectContextProvider, TestToken {
       override val expectedInstance: TestProjectSystem = this@TestProjectSystem
 
-<<<<<<< HEAD
-      override fun getApplicationProjectContextProvider(client: Client): ApplicationProjectContext {
-=======
       override fun getApplicationProjectContext(client: Client): ApplicationProjectContext {
->>>>>>> 0d09370c
         return TestApplicationProjectContext(client.clientData.packageName ?: error("packagename must not be empty"))
       }
     }
