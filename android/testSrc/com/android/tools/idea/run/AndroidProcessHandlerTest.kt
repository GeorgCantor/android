/*
 * Copyright (C) 2019 The Android Open Source Project
 *
 * Licensed under the Apache License, Version 2.0 (the "License");
 * you may not use this file except in compliance with the License.
 * You may obtain a copy of the License at
 *
 *      http://www.apache.org/licenses/LICENSE-2.0
 *
 * Unless required by applicable law or agreed to in writing, software
 * distributed under the License is distributed on an "AS IS" BASIS,
 * WITHOUT WARRANTIES OR CONDITIONS OF ANY KIND, either express or implied.
 * See the License for the specific language governing permissions and
 * limitations under the License.
 */
package com.android.tools.idea.run

import com.android.ddmlib.IDevice
import com.android.sdklib.AndroidVersion
import com.android.testutils.MockitoKt.eq
import com.android.tools.idea.run.deployable.SwappableProcessHandler
import com.android.tools.idea.run.deployment.AndroidExecutionTarget
import com.google.common.truth.Truth.assertThat
import com.intellij.execution.ExecutionTarget
import com.intellij.execution.ExecutionTargetManager
import com.intellij.execution.process.ProcessListener
import com.intellij.execution.process.ProcessOutputTypes
import com.intellij.openapi.project.Project
import org.junit.Before
import org.junit.Test
import org.junit.runner.RunWith
import org.junit.runners.JUnit4
import org.mockito.ArgumentMatchers.any
import org.mockito.ArgumentMatchers.anyBoolean
import org.mockito.ArgumentMatchers.argThat
import org.mockito.Mock
import org.mockito.Mockito.`when`
import org.mockito.Mockito.inOrder
import org.mockito.Mockito.mock
import org.mockito.Mockito.timeout
import org.mockito.Mockito.verify
import org.mockito.MockitoAnnotations.initMocks

/**
 * Unit test for [AndroidProcessHandler].
 */
@RunWith(JUnit4::class)
class AndroidProcessHandlerTest {
  companion object {
    const val TARGET_APP_NAME: String = "example.target.app"
  }

  @Mock lateinit var mockProject: Project
  @Mock lateinit var mockExecutionTargetManager: ExecutionTargetManager
  @Mock lateinit var mockExecutionTarget: AndroidExecutionTarget
  @Mock lateinit var mockDeploymentAppService: DeploymentApplicationService
  @Mock lateinit var mockMonitorManager: AndroidProcessMonitorManager
  @Mock lateinit var mockProcessListener: ProcessListener

  lateinit var handler: AndroidProcessHandler
  lateinit var textEmitter: TextEmitter
  lateinit var monitorManagerListener: AndroidProcessMonitorManagerListener

  @Before
  fun setUp() {
    initMocks(this)

<<<<<<< HEAD
    `when`(mockProject.getService(eq(ExecutionTargetManager::class.java), anyBoolean()))
=======
    `when`(mockProject.getService(eq(ExecutionTargetManager::class.java)))
>>>>>>> e624679c
      .thenReturn(mockExecutionTargetManager)
    `when`(mockExecutionTargetManager.activeTarget).thenReturn(mockExecutionTarget)

    handler = AndroidProcessHandler(
      mockProject,
      TARGET_APP_NAME,
      /*captureLogcat=*/true,
      mockDeploymentAppService
    ) { _, _, emitter, listener ->
      textEmitter = emitter
      monitorManagerListener = listener
      mockMonitorManager
    }.apply {
      addProcessListener(mockProcessListener)
      startNotify()
    }
  }

  @Test
  fun handlerIsRegisteredToCopyableUserData() {
    assertThat(handler.getCopyableUserData(SwappableProcessHandler.EXTENSION_KEY)).isSameAs(handler)
  }

  @Test
  fun runProcessOnOneDevice() {
    val inOrder = inOrder(mockProcessListener)
    inOrder.verify(mockProcessListener).startNotified(any())
    assertThat(handler.getUserData(AndroidSessionInfo.ANDROID_DEVICE_API_LEVEL)).isNull()

    val mockDevice = createMockDevice(28)
    handler.addTargetDevice(mockDevice)
    assertThat(handler.getUserData(AndroidSessionInfo.ANDROID_DEVICE_API_LEVEL)).isEqualTo(AndroidVersion(28))
    verify(mockMonitorManager).add(eq(mockDevice) ?: mockDevice)

    monitorManagerListener.onAllTargetProcessesTerminated()
    assertThat(handler.isProcessTerminating || handler.isProcessTerminated).isTrue()

    inOrder.verify(mockProcessListener).processWillTerminate(any(), /*willBeDestroyed=*/eq(true))
    inOrder.verify(mockProcessListener, timeout(1000)).processTerminated(any())
    inOrder.verifyNoMoreInteractions()

    assertThat(handler.isProcessTerminated).isTrue()
  }

  @Test
  fun runProcessOnMultipleDevices() {
    val inOrder = inOrder(mockProcessListener)
    inOrder.verify(mockProcessListener).startNotified(any())
    assertThat(handler.getUserData(AndroidSessionInfo.ANDROID_DEVICE_API_LEVEL)).isNull()

    handler.addTargetDevice(createMockDevice(28))
    assertThat(handler.getUserData(AndroidSessionInfo.ANDROID_DEVICE_API_LEVEL)).isEqualTo(AndroidVersion(28))

    handler.addTargetDevice(createMockDevice(27))
    // AndroidSessionInfo.ANDROID_DEVICE_API_LEVEL should return the lowest API level among all managed devices.
    assertThat(handler.getUserData(AndroidSessionInfo.ANDROID_DEVICE_API_LEVEL)).isEqualTo(AndroidVersion(27))

    handler.addTargetDevice(createMockDevice(29))
    assertThat(handler.getUserData(AndroidSessionInfo.ANDROID_DEVICE_API_LEVEL)).isEqualTo(AndroidVersion(27))

    monitorManagerListener.onAllTargetProcessesTerminated()
    assertThat(handler.isProcessTerminating || handler.isProcessTerminated).isTrue()

    inOrder.verify(mockProcessListener).processWillTerminate(any(), /*willBeDestroyed=*/eq(true))
    inOrder.verify(mockProcessListener, timeout(1000)).processTerminated(any())
    inOrder.verifyNoMoreInteractions()

    assertThat(handler.isProcessTerminated).isTrue()
  }

  @Test
  fun textEmitterShouldRedirectToNotifyText() {
    textEmitter.emit("test emit message", ProcessOutputTypes.STDOUT)
    verify(mockProcessListener).onTextAvailable(argThat { event -> event.text == "test emit message" }, eq(ProcessOutputTypes.STDOUT))
  }

  @Test
  fun destroyProcess() {
    val inOrder = inOrder(mockProcessListener)

    handler.destroyProcess()
    assertThat(handler.isProcessTerminating || handler.isProcessTerminated).isTrue()

    inOrder.verify(mockProcessListener).startNotified(any())
    inOrder.verify(mockProcessListener).processWillTerminate(any(), /*willBeDestroyed=*/eq(true))
    inOrder.verify(mockProcessListener, timeout(1000)).processTerminated(any())
    inOrder.verifyNoMoreInteractions()

    assertThat(handler.isProcessTerminated).isTrue()
  }

  @Test
  fun detachProcess() {
    val inOrder = inOrder(mockProcessListener)

    handler.detachProcess()
    assertThat(handler.isProcessTerminating || handler.isProcessTerminated).isTrue()

    inOrder.verify(mockProcessListener).startNotified(any())
    inOrder.verify(mockProcessListener).processWillTerminate(any(), /*willBeDestroyed=*/eq(false))
    inOrder.verify(mockProcessListener, timeout(1000)).processTerminated(any())
    inOrder.verifyNoMoreInteractions()

    assertThat(handler.isProcessTerminated).isTrue()
  }

  @Test
  fun canKillProcess_returnsFalseWhenNoAssociatedDevices() {
    assertThat(handler.canKillProcess()).isFalse()
  }

  @Test
  fun canKillProcess_returnsTrueWhenThereIsAnyAssociatedDevice() {
<<<<<<< HEAD
    val associatedDevice = mock(IDevice::class.java)

    `when`(mockExecutionTarget.iDevice).thenReturn(associatedDevice)
=======
    val nonAssociatedDevice = mock(IDevice::class.java)
    val associatedDevice = mock(IDevice::class.java)

    `when`(mockExecutionTarget.devices).thenReturn(listOf(nonAssociatedDevice, associatedDevice))
>>>>>>> e624679c
    `when`(mockMonitorManager.isAssociated(associatedDevice)).thenReturn(true)

    assertThat(handler.canKillProcess()).isTrue()
  }

  @Test
  fun canKillProcess_returnsFalseWhenThereAreNoAssociatedDevices() {
<<<<<<< HEAD
    val nonAssociatedDevice = mock(IDevice::class.java)

    `when`(mockExecutionTarget.iDevice).thenReturn(nonAssociatedDevice)
=======
    val nonAssociatedDevice1 = mock(IDevice::class.java)
    val nonAssociatedDevice2 = mock(IDevice::class.java)

    `when`(mockExecutionTarget.devices).thenReturn(listOf(nonAssociatedDevice1, nonAssociatedDevice2))
>>>>>>> e624679c

    assertThat(handler.canKillProcess()).isFalse()
  }

  @Test
  fun canKillProcess_returnsFalseWhenActiveTargetIsNotAndroidTarget() {
    `when`(mockExecutionTargetManager.activeTarget).thenReturn(mock(ExecutionTarget::class.java))

    assertThat(handler.canKillProcess()).isFalse()
  }

  private fun createMockDevice(apiVersion: Int): IDevice {
    val mockDevice = mock(IDevice::class.java)
    `when`(mockDevice.version).thenReturn(AndroidVersion(apiVersion))
    return mockDevice
  }
}<|MERGE_RESOLUTION|>--- conflicted
+++ resolved
@@ -31,7 +31,6 @@
 import org.junit.runner.RunWith
 import org.junit.runners.JUnit4
 import org.mockito.ArgumentMatchers.any
-import org.mockito.ArgumentMatchers.anyBoolean
 import org.mockito.ArgumentMatchers.argThat
 import org.mockito.Mock
 import org.mockito.Mockito.`when`
@@ -65,11 +64,7 @@
   fun setUp() {
     initMocks(this)
 
-<<<<<<< HEAD
-    `when`(mockProject.getService(eq(ExecutionTargetManager::class.java), anyBoolean()))
-=======
     `when`(mockProject.getService(eq(ExecutionTargetManager::class.java)))
->>>>>>> e624679c
       .thenReturn(mockExecutionTargetManager)
     `when`(mockExecutionTargetManager.activeTarget).thenReturn(mockExecutionTarget)
 
@@ -183,16 +178,10 @@
 
   @Test
   fun canKillProcess_returnsTrueWhenThereIsAnyAssociatedDevice() {
-<<<<<<< HEAD
-    val associatedDevice = mock(IDevice::class.java)
-
-    `when`(mockExecutionTarget.iDevice).thenReturn(associatedDevice)
-=======
     val nonAssociatedDevice = mock(IDevice::class.java)
     val associatedDevice = mock(IDevice::class.java)
 
     `when`(mockExecutionTarget.devices).thenReturn(listOf(nonAssociatedDevice, associatedDevice))
->>>>>>> e624679c
     `when`(mockMonitorManager.isAssociated(associatedDevice)).thenReturn(true)
 
     assertThat(handler.canKillProcess()).isTrue()
@@ -200,16 +189,10 @@
 
   @Test
   fun canKillProcess_returnsFalseWhenThereAreNoAssociatedDevices() {
-<<<<<<< HEAD
-    val nonAssociatedDevice = mock(IDevice::class.java)
-
-    `when`(mockExecutionTarget.iDevice).thenReturn(nonAssociatedDevice)
-=======
     val nonAssociatedDevice1 = mock(IDevice::class.java)
     val nonAssociatedDevice2 = mock(IDevice::class.java)
 
     `when`(mockExecutionTarget.devices).thenReturn(listOf(nonAssociatedDevice1, nonAssociatedDevice2))
->>>>>>> e624679c
 
     assertThat(handler.canKillProcess()).isFalse()
   }
