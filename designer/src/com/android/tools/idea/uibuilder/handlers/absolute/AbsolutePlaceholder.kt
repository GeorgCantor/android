--- conflicted
+++ resolved
@@ -34,11 +34,7 @@
       host.drawY,
       host.drawX + host.drawWidth,
       host.drawY + host.drawHeight,
-<<<<<<< HEAD
-      host.depth
-=======
       host.depth,
->>>>>>> 0d09370c
     )
 
   override fun snap(info: SnappingInfo, retPoint: Point): Boolean {
