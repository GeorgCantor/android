<<<<<<< HEAD
CompositeBuildMap             : IdeCompositeBuildMapImpl
    - builds                      : <ROOT> (IdeBuildImpl)
        buildName                     : :
    gradleSupportsDirectTaskInvocation      : true
MODULE                        : kotlinMultiPlatform
    externalProject               : kotlinMultiPlatform (DefaultExternalProject)
        name                          : kotlinMultiPlatform
        qName                         : kotlinMultiPlatform
        version                       : unspecified
        childProjects
            app                           : :app (DefaultExternalProject)
                name                          : app
                qName                         : :app
                group                         : kotlinMultiPlatform
                version                       : unspecified
                sourceCompatibility           : 11
                targetCompatibility           : 11
                projectDir                    : <ROOT>/app
                buildDir                      : <ROOT>/app/build [-]
                buildFile                     : <ROOT>/app/build.gradle
                tasks
                    testDebugUnitTest             : testDebugUnitTest (DefaultExternalTask)
                        qName                         : :app:testDebugUnitTest
                    testReleaseUnitTest           : testReleaseUnitTest (DefaultExternalTask)
                        qName                         : :app:testReleaseUnitTest
                externalSystemId              : GRADLE
                artifactsByConfiguration
                    androidApis                   : <empty>
                    androidJacocoAnt              : <empty>
                    androidJdkImage               : <empty>
                    androidTestAnnotationProcessor          : <empty>
                    androidTestApi                : <empty>
                    androidTestApiDependenciesMetadata      : <empty>
                    androidTestCompileOnly        : <empty>
                    androidTestCompileOnlyDependenciesMetadata        : <empty>
                    androidTestDebugAnnotationProcessor     : <empty>
                    androidTestDebugApi           : <empty>
                    androidTestDebugApiDependenciesMetadata : <empty>
                    androidTestDebugCompileOnly   : <empty>
                    androidTestDebugCompileOnlyDependenciesMetadata   : <empty>
                    androidTestDebugImplementation          : <empty>
                    androidTestDebugImplementationDependenciesMetadata          : <empty>
                    androidTestDebugIntransitiveDependenciesMetadata  : <empty>
                    androidTestDebugRuntimeOnly   : <empty>
                    androidTestDebugRuntimeOnlyDependenciesMetadata   : <empty>
                    androidTestDebugWearApp       : <empty>
                    androidTestImplementation     : <empty>
                    androidTestImplementationDependenciesMetadata     : <empty>
                    androidTestIntransitiveDependenciesMetadata       : <empty>
                    androidTestReleaseAnnotationProcessor   : <empty>
                    androidTestReleaseApi         : <empty>
                    androidTestReleaseApiDependenciesMetadata         : <empty>
                    androidTestReleaseCompileOnly : <empty>
                    androidTestReleaseCompileOnlyDependenciesMetadata : <empty>
                    androidTestReleaseImplementation        : <empty>
                    androidTestReleaseImplementationDependenciesMetadata        : <empty>
                    androidTestReleaseIntransitiveDependenciesMetadata          : <empty>
                    androidTestReleaseRuntimeOnly : <empty>
                    androidTestReleaseRuntimeOnlyDependenciesMetadata : <empty>
                    androidTestReleaseWearApp     : <empty>
                    androidTestRuntimeOnly        : <empty>
                    androidTestRuntimeOnlyDependenciesMetadata        : <empty>
                    androidTestUtil               : <empty>
                    androidTestWearApp            : <empty>
                    annotationProcessor           : <empty>
                    api                           : <empty>
                    apiDependenciesMetadata       : <empty>
                    archives                      : <empty>
                    compileOnly                   : <empty>
                    compileOnlyDependenciesMetadata         : <empty>
                    coreLibraryDesugaring         : <empty>
                    - debugAabPublication         : <ROOT>/app/build/outputs/bundle/debug/app-debug.aab [-]
                    debugAndroidTestAnnotationProcessorClasspath      : <empty>
                    debugAndroidTestApi           : <empty>
                    debugAndroidTestApiDependenciesMetadata : <empty>
                    debugAndroidTestCompileClasspath        : <empty>
                    debugAndroidTestCompileOnly   : <empty>
                    debugAndroidTestCompileOnlyDependenciesMetadata   : <empty>
                    debugAndroidTestImplementation          : <empty>
                    debugAndroidTestImplementationDependenciesMetadata          : <empty>
                    debugAndroidTestIntransitiveDependenciesMetadata  : <empty>
                    debugAndroidTestRuntimeClasspath        : <empty>
                    debugAndroidTestRuntimeOnly   : <empty>
                    debugAndroidTestRuntimeOnlyDependenciesMetadata   : <empty>
                    debugAnnotationProcessor      : <empty>
                    debugAnnotationProcessorClasspath       : <empty>
                    debugApi                      : <empty>
                    debugApiDependenciesMetadata  : <empty>
                    debugApiElements              : <empty>
                    - debugApkPublication         : <ROOT>/app/build/outputs/apk-zips/debug/apks.zip [-]
                    debugCompileClasspath         : <empty>
                    debugCompileOnly              : <empty>
                    debugCompileOnlyDependenciesMetadata    : <empty>
                    debugImplementation           : <empty>
                    debugImplementationDependenciesMetadata : <empty>
                    debugIntransitiveDependenciesMetadata   : <empty>
                    debugReverseMetadataValues    : <empty>
                    debugRuntimeClasspath         : <empty>
                    debugRuntimeElements          : <empty>
                    debugRuntimeOnly              : <empty>
                    debugRuntimeOnlyDependenciesMetadata    : <empty>
                    debugUnitTestAnnotationProcessorClasspath         : <empty>
                    debugUnitTestApi              : <empty>
                    debugUnitTestApiDependenciesMetadata    : <empty>
                    debugUnitTestCompileClasspath : <empty>
                    debugUnitTestCompileOnly      : <empty>
                    debugUnitTestCompileOnlyDependenciesMetadata      : <empty>
                    debugUnitTestImplementation   : <empty>
                    debugUnitTestImplementationDependenciesMetadata   : <empty>
                    debugUnitTestIntransitiveDependenciesMetadata     : <empty>
                    debugUnitTestRuntimeClasspath : <empty>
                    debugUnitTestRuntimeOnly      : <empty>
                    debugUnitTestRuntimeOnlyDependenciesMetadata      : <empty>
                    debugWearApp                  : <empty>
                    debugWearBundling             : <empty>
                    default                       : <empty>
                    implementation                : <empty>
                    implementationDependenciesMetadata      : <empty>
                    intransitiveDependenciesMetadata        : <empty>
                    kotlinCompilerClasspath       : <empty>
                    kotlinCompilerPluginClasspath : <empty>
                    kotlinCompilerPluginClasspathDebug      : <empty>
                    kotlinCompilerPluginClasspathDebugAndroidTest     : <empty>
                    kotlinCompilerPluginClasspathDebugUnitTest        : <empty>
                    kotlinCompilerPluginClasspathRelease    : <empty>
                    kotlinCompilerPluginClasspathReleaseUnitTest      : <empty>
                    kotlinKlibCommonizerClasspath : <empty>
                    kotlinNativeCompilerPluginClasspath     : <empty>
                    lintChecks                    : <empty>
                    lintPublish                   : <empty>
                    - releaseAabPublication       : <ROOT>/app/build/outputs/bundle/release/app-release.aab [-]
                    releaseAnnotationProcessor    : <empty>
                    releaseAnnotationProcessorClasspath     : <empty>
                    releaseApi                    : <empty>
                    releaseApiDependenciesMetadata          : <empty>
                    releaseApiElements            : <empty>
                    - releaseApkPublication       : <ROOT>/app/build/outputs/apk-zips/release/apks.zip [-]
                    releaseCompileClasspath       : <empty>
                    releaseCompileOnly            : <empty>
                    releaseCompileOnlyDependenciesMetadata  : <empty>
                    releaseImplementation         : <empty>
                    releaseImplementationDependenciesMetadata         : <empty>
                    releaseIntransitiveDependenciesMetadata : <empty>
                    releaseReverseMetadataValues  : <empty>
                    releaseRuntimeClasspath       : <empty>
                    releaseRuntimeElements        : <empty>
                    releaseRuntimeOnly            : <empty>
                    releaseRuntimeOnlyDependenciesMetadata  : <empty>
                    releaseUnitTestAnnotationProcessorClasspath       : <empty>
                    releaseUnitTestApi            : <empty>
                    releaseUnitTestApiDependenciesMetadata  : <empty>
                    releaseUnitTestCompileClasspath         : <empty>
                    releaseUnitTestCompileOnly    : <empty>
                    releaseUnitTestCompileOnlyDependenciesMetadata    : <empty>
                    releaseUnitTestImplementation : <empty>
                    releaseUnitTestImplementationDependenciesMetadata : <empty>
                    releaseUnitTestIntransitiveDependenciesMetadata   : <empty>
                    releaseUnitTestRuntimeClasspath         : <empty>
                    releaseUnitTestRuntimeOnly    : <empty>
                    releaseUnitTestRuntimeOnlyDependenciesMetadata    : <empty>
                    releaseWearApp                : <empty>
                    releaseWearBundling           : <empty>
                    runtimeOnly                   : <empty>
                    runtimeOnlyDependenciesMetadata         : <empty>
                    testAnnotationProcessor       : <empty>
                    testApi                       : <empty>
                    testApiDependenciesMetadata   : <empty>
                    testCompileOnly               : <empty>
                    testCompileOnlyDependenciesMetadata     : <empty>
                    testDebugAnnotationProcessor  : <empty>
                    testDebugApi                  : <empty>
                    testDebugApiDependenciesMetadata        : <empty>
                    testDebugCompileOnly          : <empty>
                    testDebugCompileOnlyDependenciesMetadata          : <empty>
                    testDebugImplementation       : <empty>
                    testDebugImplementationDependenciesMetadata       : <empty>
                    testDebugIntransitiveDependenciesMetadata         : <empty>
                    testDebugRuntimeOnly          : <empty>
                    testDebugRuntimeOnlyDependenciesMetadata          : <empty>
                    testDebugWearApp              : <empty>
                    testFixturesAnnotationProcessor         : <empty>
                    testFixturesApi               : <empty>
                    testFixturesApiDependenciesMetadata     : <empty>
                    testFixturesCompileOnly       : <empty>
                    testFixturesCompileOnlyDependenciesMetadata       : <empty>
                    testFixturesDebugAnnotationProcessor    : <empty>
                    testFixturesDebugApi          : <empty>
                    testFixturesDebugApiDependenciesMetadata          : <empty>
                    testFixturesDebugCompileOnly  : <empty>
                    testFixturesDebugCompileOnlyDependenciesMetadata  : <empty>
                    testFixturesDebugImplementation         : <empty>
                    testFixturesDebugImplementationDependenciesMetadata         : <empty>
                    testFixturesDebugIntransitiveDependenciesMetadata : <empty>
                    testFixturesDebugRuntimeOnly  : <empty>
                    testFixturesDebugRuntimeOnlyDependenciesMetadata  : <empty>
                    testFixturesDebugWearApp      : <empty>
                    testFixturesImplementation    : <empty>
                    testFixturesImplementationDependenciesMetadata    : <empty>
                    testFixturesIntransitiveDependenciesMetadata      : <empty>
                    testFixturesReleaseAnnotationProcessor  : <empty>
                    testFixturesReleaseApi        : <empty>
                    testFixturesReleaseApiDependenciesMetadata        : <empty>
                    testFixturesReleaseCompileOnly          : <empty>
                    testFixturesReleaseCompileOnlyDependenciesMetadata          : <empty>
                    testFixturesReleaseImplementation       : <empty>
                    testFixturesReleaseImplementationDependenciesMetadata       : <empty>
                    testFixturesReleaseIntransitiveDependenciesMetadata         : <empty>
                    testFixturesReleaseRuntimeOnly          : <empty>
                    testFixturesReleaseRuntimeOnlyDependenciesMetadata          : <empty>
                    testFixturesReleaseWearApp    : <empty>
                    testFixturesRuntimeOnly       : <empty>
                    testFixturesRuntimeOnlyDependenciesMetadata       : <empty>
                    testFixturesWearApp           : <empty>
                    testImplementation            : <empty>
                    testImplementationDependenciesMetadata  : <empty>
                    testIntransitiveDependenciesMetadata    : <empty>
                    testReleaseAnnotationProcessor          : <empty>
                    testReleaseApi                : <empty>
                    testReleaseApiDependenciesMetadata      : <empty>
                    testReleaseCompileOnly        : <empty>
                    testReleaseCompileOnlyDependenciesMetadata        : <empty>
                    testReleaseImplementation     : <empty>
                    testReleaseImplementationDependenciesMetadata     : <empty>
                    testReleaseIntransitiveDependenciesMetadata       : <empty>
                    testReleaseRuntimeOnly        : <empty>
                    testReleaseRuntimeOnlyDependenciesMetadata        : <empty>
                    testReleaseWearApp            : <empty>
                    testRuntimeOnly               : <empty>
                    testRuntimeOnlyDependenciesMetadata     : <empty>
                    testWearApp                   : <empty>
                    wearApp                       : <empty>
            jsModule                      : :jsModule (DefaultExternalProject)
                name                          : jsModule
                qName                         : :jsModule
                group                         : kotlinMultiPlatform
                version                       : unspecified
                sourceCompatibility           : 11
                targetCompatibility           : 11
                projectDir                    : <ROOT>/jsModule
                buildDir                      : <ROOT>/jsModule/build [-]
                buildFile                     : <ROOT>/jsModule/build.gradle
                tasks
                    browserTest                   : browserTest (DefaultExternalTask)
                        qName                         : :jsModule:browserTest
                externalSystemId              : GRADLE
                - artifacts                   : <ROOT>/jsModule/build/libs/jsModule.jar [-]
                artifactsByConfiguration
                    api                           : <empty>
                    apiDependenciesMetadata       : <empty>
                    - archives                    : <ROOT>/jsModule/build/libs/jsModule-js-sources.jar [-]
                    - archives                    : <ROOT>/jsModule/build/libs/jsModule.jar [-]
                    commonFakeApiElements         : <empty>
                    commonFakeApiElements-published         : <empty>
                    compileClasspath              : <empty>
                    compileOnly                   : <empty>
                    compileOnlyDependenciesMetadata         : <empty>
                    default                       : <empty>
                    implementation                : <empty>
                    implementationDependenciesMetadata      : <empty>
                    intransitiveDependenciesMetadata        : <empty>
                    - jsApiElements               : <ROOT>/jsModule/build/libs/jsModule.jar [-]
                    - jsApiElements-published     : <ROOT>/jsModule/build/libs/jsModule.jar [-]
                    - jsRuntimeElements           : <ROOT>/jsModule/build/libs/jsModule.jar [-]
                    - jsRuntimeElements-published : <ROOT>/jsModule/build/libs/jsModule.jar [-]
                    kotlinCompilerClasspath       : <empty>
                    kotlinCompilerPluginClasspath : <empty>
                    kotlinCompilerPluginClasspathMain       : <empty>
                    kotlinCompilerPluginClasspathTest       : <empty>
                    kotlinKlibCommonizerClasspath : <empty>
                    kotlinNativeCompilerPluginClasspath     : <empty>
                    runtimeClasspath              : <empty>
                    runtimeOnly                   : <empty>
                    runtimeOnlyDependenciesMetadata         : <empty>
                    - sourceArtifacts             : <ROOT>/jsModule/build/libs/jsModule-js-sources.jar [-]
                    testApi                       : <empty>
                    testApiDependenciesMetadata   : <empty>
                    testCompileClasspath          : <empty>
                    testCompileOnly               : <empty>
                    testCompileOnlyDependenciesMetadata     : <empty>
                    testImplementation            : <empty>
                    testImplementationDependenciesMetadata  : <empty>
                    testIntransitiveDependenciesMetadata    : <empty>
                    testRuntimeClasspath          : <empty>
                    testRuntimeOnly               : <empty>
                    testRuntimeOnlyDependenciesMetadata     : <empty>
            module2                       : :module2 (DefaultExternalProject)
                name                          : module2
                qName                         : :module2
                group                         : kotlinMultiPlatform
                version                       : unspecified
                sourceCompatibility           : 11
                targetCompatibility           : 11
                projectDir                    : <ROOT>/module2
                buildDir                      : <ROOT>/module2/build [-]
                buildFile                     : <ROOT>/module2/build.gradle
                tasks
                    testDebugUnitTest             : testDebugUnitTest (DefaultExternalTask)
                        qName                         : :module2:testDebugUnitTest
                    testReleaseUnitTest           : testReleaseUnitTest (DefaultExternalTask)
                        qName                         : :module2:testReleaseUnitTest
                externalSystemId              : GRADLE
                - artifacts                   : <ROOT>/module2/build/libs/module2-metadata.jar [-]
                artifactsByConfiguration
                    _internal-unified-test-platform-android-device-provider-ddmlib        : <empty>
                    _internal-unified-test-platform-android-device-provider-gradle        : <empty>
                    _internal-unified-test-platform-android-driver-instrumentation        : <empty>
                    _internal-unified-test-platform-android-test-plugin         : <empty>
                    _internal-unified-test-platform-android-test-plugin-host-additional-test-output : <empty>
                    _internal-unified-test-platform-android-test-plugin-host-coverage     : <empty>
                    _internal-unified-test-platform-android-test-plugin-host-device-info  : <empty>
                    _internal-unified-test-platform-android-test-plugin-host-logcat       : <empty>
                    _internal-unified-test-platform-android-test-plugin-host-retention    : <empty>
                    _internal-unified-test-platform-android-test-plugin-result-listener-gradle      : <empty>
                    _internal-unified-test-platform-core    : <empty>
                    _internal-unified-test-platform-launcher          : <empty>
                    allSourceSetsCompileDependenciesMetadata          : <empty>
                    allSourceSetsRuntimeDependenciesMetadata          : <empty>
                    androidAndroidTestApi         : <empty>
                    androidAndroidTestApiDependenciesMetadata         : <empty>
                    androidAndroidTestCompileOnly : <empty>
                    androidAndroidTestCompileOnlyDependenciesMetadata : <empty>
                    androidAndroidTestDebugApi    : <empty>
                    androidAndroidTestDebugApiDependenciesMetadata    : <empty>
                    androidAndroidTestDebugCompileOnly      : <empty>
                    androidAndroidTestDebugCompileOnlyDependenciesMetadata      : <empty>
                    androidAndroidTestDebugImplementation   : <empty>
                    androidAndroidTestDebugImplementationDependenciesMetadata   : <empty>
                    androidAndroidTestDebugIntransitiveDependenciesMetadata     : <empty>
                    androidAndroidTestDebugRuntimeOnly      : <empty>
                    androidAndroidTestDebugRuntimeOnlyDependenciesMetadata      : <empty>
                    androidAndroidTestImplementation        : <empty>
                    androidAndroidTestImplementationDependenciesMetadata        : <empty>
                    androidAndroidTestIntransitiveDependenciesMetadata          : <empty>
                    androidAndroidTestReleaseApi  : <empty>
                    androidAndroidTestReleaseApiDependenciesMetadata  : <empty>
                    androidAndroidTestReleaseCompileOnly    : <empty>
                    androidAndroidTestReleaseCompileOnlyDependenciesMetadata    : <empty>
                    androidAndroidTestReleaseImplementation : <empty>
                    androidAndroidTestReleaseImplementationDependenciesMetadata : <empty>
                    androidAndroidTestReleaseIntransitiveDependenciesMetadata   : <empty>
                    androidAndroidTestReleaseRuntimeOnly    : <empty>
                    androidAndroidTestReleaseRuntimeOnlyDependenciesMetadata    : <empty>
                    androidAndroidTestRuntimeOnly : <empty>
                    androidAndroidTestRuntimeOnlyDependenciesMetadata : <empty>
                    androidApis                   : <empty>
                    androidDebugAndroidTestApi    : <empty>
                    androidDebugAndroidTestApiDependenciesMetadata    : <empty>
                    androidDebugAndroidTestCompileClasspath : <empty>
                    androidDebugAndroidTestCompileOnly      : <empty>
                    androidDebugAndroidTestCompileOnlyDependenciesMetadata      : <empty>
                    androidDebugAndroidTestImplementation   : <empty>
                    androidDebugAndroidTestImplementationDependenciesMetadata   : <empty>
                    androidDebugAndroidTestIntransitiveDependenciesMetadata     : <empty>
                    androidDebugAndroidTestRuntimeClasspath : <empty>
                    androidDebugAndroidTestRuntimeOnly      : <empty>
                    androidDebugAndroidTestRuntimeOnlyDependenciesMetadata      : <empty>
                    androidDebugApi               : <empty>
                    androidDebugApiDependenciesMetadata     : <empty>
                    - androidDebugArchives        : <ROOT>/module2/build/outputs/aar/module2-debug.aar [-]
                    androidDebugCompileClasspath  : <empty>
                    androidDebugCompileOnly       : <empty>
                    androidDebugCompileOnlyDependenciesMetadata       : <empty>
                    androidDebugImplementation    : <empty>
                    androidDebugImplementationDependenciesMetadata    : <empty>
                    androidDebugIntransitiveDependenciesMetadata      : <empty>
                    androidDebugRuntimeClasspath  : <empty>
                    androidDebugRuntimeOnly       : <empty>
                    androidDebugRuntimeOnlyDependenciesMetadata       : <empty>
                    - androidDebugSourceArtifacts : <ROOT>/module2/build/libs/module2-android-debug-sources.jar [-]
                    androidDebugUnitTestApi       : <empty>
                    androidDebugUnitTestApiDependenciesMetadata       : <empty>
                    androidDebugUnitTestCompileClasspath    : <empty>
                    androidDebugUnitTestCompileOnly         : <empty>
                    androidDebugUnitTestCompileOnlyDependenciesMetadata         : <empty>
                    androidDebugUnitTestImplementation      : <empty>
                    androidDebugUnitTestImplementationDependenciesMetadata      : <empty>
                    androidDebugUnitTestIntransitiveDependenciesMetadata        : <empty>
                    androidDebugUnitTestRuntimeClasspath    : <empty>
                    androidDebugUnitTestRuntimeOnly         : <empty>
                    androidDebugUnitTestRuntimeOnlyDependenciesMetadata         : <empty>
                    androidJacocoAnt              : <empty>
                    androidJdkImage               : <empty>
                    androidMainApi                : <empty>
                    androidMainApiDependenciesMetadata      : <empty>
                    androidMainCompileOnly        : <empty>
                    androidMainCompileOnlyDependenciesMetadata        : <empty>
                    androidMainImplementation     : <empty>
                    androidMainImplementationDependenciesMetadata     : <empty>
                    androidMainIntransitiveDependenciesMetadata       : <empty>
                    androidMainRuntimeOnly        : <empty>
                    androidMainRuntimeOnlyDependenciesMetadata        : <empty>
                    androidReleaseApi             : <empty>
                    androidReleaseApiDependenciesMetadata   : <empty>
                    - androidReleaseArchives      : <ROOT>/module2/build/outputs/aar/module2-release.aar [-]
                    androidReleaseCompileClasspath          : <empty>
                    androidReleaseCompileOnly     : <empty>
                    androidReleaseCompileOnlyDependenciesMetadata     : <empty>
                    androidReleaseImplementation  : <empty>
                    androidReleaseImplementationDependenciesMetadata  : <empty>
                    androidReleaseIntransitiveDependenciesMetadata    : <empty>
                    androidReleaseRuntimeClasspath          : <empty>
                    androidReleaseRuntimeOnly     : <empty>
                    androidReleaseRuntimeOnlyDependenciesMetadata     : <empty>
                    - androidReleaseSourceArtifacts         : <ROOT>/module2/build/libs/module2-android-sources.jar [-]
                    androidReleaseUnitTestApi     : <empty>
                    androidReleaseUnitTestApiDependenciesMetadata     : <empty>
                    androidReleaseUnitTestCompileClasspath  : <empty>
                    androidReleaseUnitTestCompileOnly       : <empty>
                    androidReleaseUnitTestCompileOnlyDependenciesMetadata       : <empty>
                    androidReleaseUnitTestImplementation    : <empty>
                    androidReleaseUnitTestImplementationDependenciesMetadata    : <empty>
                    androidReleaseUnitTestIntransitiveDependenciesMetadata      : <empty>
                    androidReleaseUnitTestRuntimeClasspath  : <empty>
                    androidReleaseUnitTestRuntimeOnly       : <empty>
                    androidReleaseUnitTestRuntimeOnlyDependenciesMetadata       : <empty>
                    androidTestAnnotationProcessor          : <empty>
                    androidTestApi                : <empty>
                    androidTestApiDependenciesMetadata      : <empty>
                    androidTestCompileOnly        : <empty>
                    androidTestCompileOnlyDependenciesMetadata        : <empty>
                    androidTestDebugAnnotationProcessor     : <empty>
                    androidTestDebugApi           : <empty>
                    androidTestDebugApiDependenciesMetadata : <empty>
                    androidTestDebugCompileOnly   : <empty>
                    androidTestDebugCompileOnlyDependenciesMetadata   : <empty>
                    androidTestDebugImplementation          : <empty>
                    androidTestDebugImplementationDependenciesMetadata          : <empty>
                    androidTestDebugIntransitiveDependenciesMetadata  : <empty>
                    androidTestDebugRuntimeOnly   : <empty>
                    androidTestDebugRuntimeOnlyDependenciesMetadata   : <empty>
                    androidTestDebugWearApp       : <empty>
                    androidTestFixturesApi        : <empty>
                    androidTestFixturesApiDependenciesMetadata        : <empty>
                    androidTestFixturesCompileOnly          : <empty>
                    androidTestFixturesCompileOnlyDependenciesMetadata          : <empty>
                    androidTestFixturesDebugApi   : <empty>
                    androidTestFixturesDebugApiDependenciesMetadata   : <empty>
                    androidTestFixturesDebugCompileOnly     : <empty>
                    androidTestFixturesDebugCompileOnlyDependenciesMetadata     : <empty>
                    androidTestFixturesDebugImplementation  : <empty>
                    androidTestFixturesDebugImplementationDependenciesMetadata  : <empty>
                    androidTestFixturesDebugIntransitiveDependenciesMetadata    : <empty>
                    androidTestFixturesDebugRuntimeOnly     : <empty>
                    androidTestFixturesDebugRuntimeOnlyDependenciesMetadata     : <empty>
                    androidTestFixturesImplementation       : <empty>
                    androidTestFixturesImplementationDependenciesMetadata       : <empty>
                    androidTestFixturesIntransitiveDependenciesMetadata         : <empty>
                    androidTestFixturesReleaseApi : <empty>
                    androidTestFixturesReleaseApiDependenciesMetadata : <empty>
                    androidTestFixturesReleaseCompileOnly   : <empty>
                    androidTestFixturesReleaseCompileOnlyDependenciesMetadata   : <empty>
                    androidTestFixturesReleaseImplementation          : <empty>
                    androidTestFixturesReleaseImplementationDependenciesMetadata          : <empty>
                    androidTestFixturesReleaseIntransitiveDependenciesMetadata  : <empty>
                    androidTestFixturesReleaseRuntimeOnly   : <empty>
                    androidTestFixturesReleaseRuntimeOnlyDependenciesMetadata   : <empty>
                    androidTestFixturesRuntimeOnly          : <empty>
                    androidTestFixturesRuntimeOnlyDependenciesMetadata          : <empty>
                    androidTestImplementation     : <empty>
                    androidTestImplementationDependenciesMetadata     : <empty>
                    androidTestIntransitiveDependenciesMetadata       : <empty>
                    androidTestReleaseAnnotationProcessor   : <empty>
                    androidTestReleaseApi         : <empty>
                    androidTestReleaseApiDependenciesMetadata         : <empty>
                    androidTestReleaseCompileOnly : <empty>
                    androidTestReleaseCompileOnlyDependenciesMetadata : <empty>
                    androidTestReleaseImplementation        : <empty>
                    androidTestReleaseImplementationDependenciesMetadata        : <empty>
                    androidTestReleaseIntransitiveDependenciesMetadata          : <empty>
                    androidTestReleaseRuntimeOnly : <empty>
                    androidTestReleaseRuntimeOnlyDependenciesMetadata : <empty>
                    androidTestReleaseWearApp     : <empty>
                    androidTestRuntimeOnly        : <empty>
                    androidTestRuntimeOnlyDependenciesMetadata        : <empty>
                    androidTestUtil               : <empty>
                    androidTestWearApp            : <empty>
                    annotationProcessor           : <empty>
                    api                           : <empty>
                    - archives                    : <ROOT>/module2/build/libs/module2-metadata.jar [-]
                    - archives                    : <ROOT>/module2/build/outputs/aar/module2-debug.aar [-]
                    - archives                    : <ROOT>/module2/build/outputs/aar/module2-release.aar [-]
                    commonMainApi                 : <empty>
                    commonMainApiDependenciesMetadata       : <empty>
                    commonMainCompileOnly         : <empty>
                    commonMainCompileOnlyDependenciesMetadata         : <empty>
                    commonMainImplementation      : <empty>
                    commonMainImplementationDependenciesMetadata      : <empty>
                    commonMainIntransitiveDependenciesMetadata        : <empty>
                    commonMainRuntimeOnly         : <empty>
                    commonMainRuntimeOnlyDependenciesMetadata         : <empty>
                    commonTestApi                 : <empty>
                    commonTestApiDependenciesMetadata       : <empty>
                    commonTestCompileOnly         : <empty>
                    commonTestCompileOnlyDependenciesMetadata         : <empty>
                    commonTestImplementation      : <empty>
                    commonTestImplementationDependenciesMetadata      : <empty>
                    commonTestIntransitiveDependenciesMetadata        : <empty>
                    commonTestRuntimeOnly         : <empty>
                    commonTestRuntimeOnlyDependenciesMetadata         : <empty>
                    compileOnly                   : <empty>
                    coreLibraryDesugaring         : <empty>
                    debugAndroidTestAnnotationProcessorClasspath      : <empty>
                    debugAndroidTestCompileClasspath        : <empty>
                    debugAndroidTestRuntimeClasspath        : <empty>
                    debugAnnotationProcessor      : <empty>
                    debugAnnotationProcessorClasspath       : <empty>
                    debugApi                      : <empty>
                    debugApiElements              : <empty>
                    debugCompileClasspath         : <empty>
                    debugCompileOnly              : <empty>
                    debugImplementation           : <empty>
                    debugRuntimeClasspath         : <empty>
                    debugRuntimeElements          : <empty>
                    debugRuntimeOnly              : <empty>
                    debugUnitTestAnnotationProcessorClasspath         : <empty>
                    debugUnitTestCompileClasspath : <empty>
                    debugUnitTestRuntimeClasspath : <empty>
                    - debugVariantAllApiPublication         : <ROOT>/module2/build/outputs/aar/module2-debug.aar [-]
                    - debugVariantAllRuntimePublication     : <ROOT>/module2/build/outputs/aar/module2-debug.aar [-]
                    - debugVariantDebugApiPublication       : <ROOT>/module2/build/outputs/aar/module2-debug.aar [-]
                    - debugVariantDebugRuntimePublication   : <ROOT>/module2/build/outputs/aar/module2-debug.aar [-]
                    debugWearApp                  : <empty>
                    default                       : <empty>
                    implementation                : <empty>
                    kotlinCompilerClasspath       : <empty>
                    kotlinCompilerPluginClasspath : <empty>
                    kotlinCompilerPluginClasspathAndroidDebug         : <empty>
                    kotlinCompilerPluginClasspathAndroidDebugAndroidTest        : <empty>
                    kotlinCompilerPluginClasspathAndroidDebugUnitTest : <empty>
                    kotlinCompilerPluginClasspathAndroidRelease       : <empty>
                    kotlinCompilerPluginClasspathAndroidReleaseUnitTest         : <empty>
                    kotlinCompilerPluginClasspathMetadataCommonMain   : <empty>
                    kotlinCompilerPluginClasspathMetadataMain         : <empty>
                    kotlinKlibCommonizerClasspath : <empty>
                    kotlinNativeCompilerPluginClasspath     : <empty>
                    lintChecks                    : <empty>
                    lintPublish                   : <empty>
                    metadataApi                   : <empty>
                    - metadataApiElements         : <ROOT>/module2/build/libs/module2-metadata.jar [-]
                    metadataCommonMainApi         : <empty>
                    metadataCommonMainCompileClasspath      : <empty>
                    metadataCommonMainCompileOnly : <empty>
                    metadataCommonMainImplementation        : <empty>
                    metadataCompileClasspath      : <empty>
                    metadataCompileOnly           : <empty>
                    metadataImplementation        : <empty>
                    releaseAnnotationProcessor    : <empty>
                    releaseAnnotationProcessorClasspath     : <empty>
                    releaseApi                    : <empty>
                    releaseApiElements            : <empty>
                    releaseCompileClasspath       : <empty>
                    releaseCompileOnly            : <empty>
                    releaseImplementation         : <empty>
                    releaseRuntimeClasspath       : <empty>
                    releaseRuntimeElements        : <empty>
                    releaseRuntimeOnly            : <empty>
                    releaseUnitTestAnnotationProcessorClasspath       : <empty>
                    releaseUnitTestCompileClasspath         : <empty>
                    releaseUnitTestRuntimeClasspath         : <empty>
                    - releaseVariantAllApiPublication       : <ROOT>/module2/build/outputs/aar/module2-release.aar [-]
                    - releaseVariantAllRuntimePublication   : <ROOT>/module2/build/outputs/aar/module2-release.aar [-]
                    - releaseVariantReleaseApiPublication   : <ROOT>/module2/build/outputs/aar/module2-release.aar [-]
                    - releaseVariantReleaseRuntimePublication         : <ROOT>/module2/build/outputs/aar/module2-release.aar [-]
                    releaseWearApp                : <empty>
                    runtimeOnly                   : <empty>
                    testAnnotationProcessor       : <empty>
                    testCompileOnly               : <empty>
                    testDebugAnnotationProcessor  : <empty>
                    testDebugCompileOnly          : <empty>
                    testDebugImplementation       : <empty>
                    testDebugRuntimeOnly          : <empty>
                    testDebugWearApp              : <empty>
                    testFixturesAnnotationProcessor         : <empty>
                    testFixturesApi               : <empty>
                    testFixturesCompileOnly       : <empty>
                    testFixturesDebugAnnotationProcessor    : <empty>
                    testFixturesDebugApi          : <empty>
                    testFixturesDebugCompileOnly  : <empty>
                    testFixturesDebugImplementation         : <empty>
                    testFixturesDebugRuntimeOnly  : <empty>
                    testFixturesDebugWearApp      : <empty>
                    testFixturesImplementation    : <empty>
                    testFixturesReleaseAnnotationProcessor  : <empty>
                    testFixturesReleaseApi        : <empty>
                    testFixturesReleaseCompileOnly          : <empty>
                    testFixturesReleaseImplementation       : <empty>
                    testFixturesReleaseRuntimeOnly          : <empty>
                    testFixturesReleaseWearApp    : <empty>
                    testFixturesRuntimeOnly       : <empty>
                    testFixturesWearApp           : <empty>
                    testImplementation            : <empty>
                    testReleaseAnnotationProcessor          : <empty>
                    testReleaseCompileOnly        : <empty>
                    testReleaseImplementation     : <empty>
                    testReleaseRuntimeOnly        : <empty>
                    testReleaseWearApp            : <empty>
                    testRuntimeOnly               : <empty>
                    testWearApp                   : <empty>
                    wearApp                       : <empty>
        projectDir                    : <ROOT>
        buildDir                      : <ROOT>/build [-]
        buildFile                     : <ROOT>/build.gradle
        externalSystemId              : GRADLE
        artifactsByConfiguration
            archives                      : <empty>
            default                       : <empty>
MODULE                        : kotlinMultiPlatform.app
    GradleModuleModel
        agpVersion                    : <AGP_VERSION>
        gradlePath                    : :app
        gradleVersion                 : <GRADLE_VERSION>
        buildFile                     : <ROOT>/app/build.gradle
        buildFilePath                 : <ROOT>/app/build.gradle
        rootFolderPath                : <ROOT>
        - gradlePlugins               : com.android.ide.gradle.model.builder.AndroidStudioToolingPlugin
        - gradlePlugins               : org.gradle.api.plugins.HelpTasksPlugin
        - gradlePlugins               : org.gradle.buildinit.plugins.BuildInitPlugin
        - gradlePlugins               : org.gradle.buildinit.plugins.WrapperPlugin
        - gradlePlugins               : com.android.build.gradle.internal.plugins.VersionCheckPlugin
        - gradlePlugins               : org.gradle.language.base.plugins.LifecycleBasePlugin
        - gradlePlugins               : org.gradle.api.plugins.BasePlugin
        - gradlePlugins               : org.gradle.api.plugins.JvmEcosystemPlugin
        - gradlePlugins               : org.gradle.api.plugins.ReportingBasePlugin
        - gradlePlugins               : org.gradle.api.plugins.JavaBasePlugin$Inject
        - gradlePlugins               : com.android.build.gradle.api.AndroidBasePlugin
        - gradlePlugins               : com.android.build.gradle.internal.plugins.AppPlugin
        - gradlePlugins               : com.android.build.gradle.AppPlugin
        - gradlePlugins               : org.jetbrains.kotlin.gradle.plugin.KotlinAndroidPluginWrapper
    CurrentVariantReportedVersions
        minSdk
            ApiLevel                      : 16
            ApiString                     : 16
        runtimeMinSdk
            ApiLevel                      : 16
            ApiString                     : 16
        targetSdk
            ApiLevel                      : <SDK_VERSION>
            ApiString                     : <SDK_VERSION>
    RootBuildId                   : <ROOT>
    BuildId                       : <ROOT>
    BuildName                     : :
    ProjectPath                   : :app
    ModelVersion                  : <AGP_VERSION>
    ProjectType                   : PROJECT_TYPE_APP
    CompileTarget                 : android-<SDK_VERSION>
    BuildFolder                   : <ROOT>/app/build [-]
    buildToolsVersion             : <CURRENT_BUILD_TOOLS_VERSION>
    IsBaseSplit                   : true
    GroupId                       : kotlinMultiPlatform
    Namespace                     : com.example.android.kotlin
    TestNamespace                 : com.example.android.kotlin.test
    AaptOptions
        NameSpacing                   : DISABLED
    LintOptions
        IsCheckTestSources            : false
        IsCheckDependencies           : false
        IsAbortOnError                : true
        IsAbsolutePaths               : true
        IsNoLines                     : false
        IsQuiet                       : false
        IsCheckAllWarnings            : false
        IsIgnoreWarnings              : false
        IsWarningsAsErrors            : false
        IsIgnoreTestSources           : false
        IsIgnoreTestFixturesSources   : false
        IsCheckGeneratedSources       : false
        IsCheckReleaseBuilds          : true
        IsExplainIssues               : true
        IsShowAll                     : false
        TextReport                    : false
        HtmlReport                    : true
        XmlReport                     : true
        SarifReport                   : false
    JavaCompileOptions
        Encoding                      : UTF-8
        SourceCompatibility           : 1.8
        TargetCompatibility           : 1.8
        IsCoreLibraryDesugaringEnabled          : false
    AgpFlags
        ApplicationRClassConstantIds  : true
        AestRClassConstantIds         : true
        TransitiveRClasses            : true
        UsesCompose                   : false
        MlModelBindingEnabled         : false
    - basicVariant:               : debug
        applicationId                 : com.example.android.kotlin
        testApplicationId             : com.example.android.kotlin.test
    - basicVariant:               : release
        applicationId                 : com.example.android.kotlin
    BootClassPath                 : <ANDROID_SDK>/platforms/android-<SDK_VERSION>/android.jar
    ViewBindingOptions
        Enabled                       : false
    DependenciesInfo
        IncludeInApk                  : true
        IncludeInBundle               : true
    DefaultConfig
        ProductFlavor
            Name                          : main
            ApplicationId                 : com.example.android.kotlin
            VersionCode                   : 1
            VersionName                   : 1.0
            TestInstrumentationRunner     : android.support.test.runner.AndroidJUnitRunner
            MinSdkVersion
=======
    CompositeBuildMap             : IdeCompositeBuildMapImpl
        - builds                      : <ROOT> (IdeBuildImpl)
            buildName                     : :
        gradleSupportsDirectTaskInvocation      : true
    LIBRARY_TABLE
        - library                     : com.android.support:appcompat-v7:28.0.0@aar (IdeAndroidLibraryImpl)
            aidlFolder                    : <GRADLE>/caches/transforms-3/xxxxxxxxxxxxxxxxxxxxxxxxxxxxxxxx/transformed/appcompat-v7-28.0.0/aidl [-]
            artifact                      : <M2>/com/android/support/appcompat-v7/28.0.0/appcompat-v7-28.0.0.aar
            artifactAddress               : com.android.support:appcompat-v7:28.0.0@aar
            assetsFolder                  : <GRADLE>/caches/transforms-3/xxxxxxxxxxxxxxxxxxxxxxxxxxxxxxxx/transformed/appcompat-v7-28.0.0/assets [-]
            - compileJarFiles             : <GRADLE>/caches/transforms-3/xxxxxxxxxxxxxxxxxxxxxxxxxxxxxxxx/transformed/appcompat-v7-28.0.0/jars/classes.jar
            externalAnnotations           : <GRADLE>/caches/transforms-3/xxxxxxxxxxxxxxxxxxxxxxxxxxxxxxxx/transformed/appcompat-v7-28.0.0/annotations.zip
            folder                        : <GRADLE>/caches/transforms-3/xxxxxxxxxxxxxxxxxxxxxxxxxxxxxxxx/transformed/appcompat-v7-28.0.0
            jniFolder                     : <GRADLE>/caches/transforms-3/xxxxxxxxxxxxxxxxxxxxxxxxxxxxxxxx/transformed/appcompat-v7-28.0.0/jni [-]
            manifest                      : <GRADLE>/caches/transforms-3/xxxxxxxxxxxxxxxxxxxxxxxxxxxxxxxx/transformed/appcompat-v7-28.0.0/AndroidManifest.xml
            proguardRules                 : <GRADLE>/caches/transforms-3/xxxxxxxxxxxxxxxxxxxxxxxxxxxxxxxx/transformed/appcompat-v7-28.0.0/proguard.txt
            publicResources               : <GRADLE>/caches/transforms-3/xxxxxxxxxxxxxxxxxxxxxxxxxxxxxxxx/transformed/appcompat-v7-28.0.0/public.txt
            renderscriptFolder            : <GRADLE>/caches/transforms-3/xxxxxxxxxxxxxxxxxxxxxxxxxxxxxxxx/transformed/appcompat-v7-28.0.0/rs [-]
            resFolder                     : <GRADLE>/caches/transforms-3/xxxxxxxxxxxxxxxxxxxxxxxxxxxxxxxx/transformed/appcompat-v7-28.0.0/res
            resStaticLibrary              : <GRADLE>/caches/transforms-3/xxxxxxxxxxxxxxxxxxxxxxxxxxxxxxxx/transformed/appcompat-v7-28.0.0/res.apk [-]
            - runtimeJarFiles             : <GRADLE>/caches/transforms-3/xxxxxxxxxxxxxxxxxxxxxxxxxxxxxxxx/transformed/appcompat-v7-28.0.0/jars/classes.jar
            symbolFile                    : <GRADLE>/caches/transforms-3/xxxxxxxxxxxxxxxxxxxxxxxxxxxxxxxx/transformed/appcompat-v7-28.0.0/R.txt
        - library                     : com.android.support:support-compat:28.0.0@aar (IdeAndroidLibraryImpl)
            aidlFolder                    : <GRADLE>/caches/transforms-3/xxxxxxxxxxxxxxxxxxxxxxxxxxxxxxxx/transformed/support-compat-28.0.0/aidl
            artifact                      : <M2>/com/android/support/support-compat/28.0.0/support-compat-28.0.0.aar
            artifactAddress               : com.android.support:support-compat:28.0.0@aar
            assetsFolder                  : <GRADLE>/caches/transforms-3/xxxxxxxxxxxxxxxxxxxxxxxxxxxxxxxx/transformed/support-compat-28.0.0/assets [-]
            - compileJarFiles             : <GRADLE>/caches/transforms-3/xxxxxxxxxxxxxxxxxxxxxxxxxxxxxxxx/transformed/support-compat-28.0.0/jars/classes.jar
            externalAnnotations           : <GRADLE>/caches/transforms-3/xxxxxxxxxxxxxxxxxxxxxxxxxxxxxxxx/transformed/support-compat-28.0.0/annotations.zip
            folder                        : <GRADLE>/caches/transforms-3/xxxxxxxxxxxxxxxxxxxxxxxxxxxxxxxx/transformed/support-compat-28.0.0
            jniFolder                     : <GRADLE>/caches/transforms-3/xxxxxxxxxxxxxxxxxxxxxxxxxxxxxxxx/transformed/support-compat-28.0.0/jni [-]
            manifest                      : <GRADLE>/caches/transforms-3/xxxxxxxxxxxxxxxxxxxxxxxxxxxxxxxx/transformed/support-compat-28.0.0/AndroidManifest.xml
            proguardRules                 : <GRADLE>/caches/transforms-3/xxxxxxxxxxxxxxxxxxxxxxxxxxxxxxxx/transformed/support-compat-28.0.0/proguard.txt
            publicResources               : <GRADLE>/caches/transforms-3/xxxxxxxxxxxxxxxxxxxxxxxxxxxxxxxx/transformed/support-compat-28.0.0/public.txt
            renderscriptFolder            : <GRADLE>/caches/transforms-3/xxxxxxxxxxxxxxxxxxxxxxxxxxxxxxxx/transformed/support-compat-28.0.0/rs [-]
            resFolder                     : <GRADLE>/caches/transforms-3/xxxxxxxxxxxxxxxxxxxxxxxxxxxxxxxx/transformed/support-compat-28.0.0/res
            resStaticLibrary              : <GRADLE>/caches/transforms-3/xxxxxxxxxxxxxxxxxxxxxxxxxxxxxxxx/transformed/support-compat-28.0.0/res.apk [-]
            - runtimeJarFiles             : <GRADLE>/caches/transforms-3/xxxxxxxxxxxxxxxxxxxxxxxxxxxxxxxx/transformed/support-compat-28.0.0/jars/classes.jar
            symbolFile                    : <GRADLE>/caches/transforms-3/xxxxxxxxxxxxxxxxxxxxxxxxxxxxxxxx/transformed/support-compat-28.0.0/R.txt
        - library                     : android.arch.lifecycle:runtime:1.1.1@aar (IdeAndroidLibraryImpl)
            aidlFolder                    : <GRADLE>/caches/transforms-3/xxxxxxxxxxxxxxxxxxxxxxxxxxxxxxxx/transformed/runtime-1.1.1/aidl [-]
            artifact                      : <M2>/android/arch/lifecycle/runtime/1.1.1/runtime-1.1.1.aar
            artifactAddress               : android.arch.lifecycle:runtime:1.1.1@aar
            assetsFolder                  : <GRADLE>/caches/transforms-3/xxxxxxxxxxxxxxxxxxxxxxxxxxxxxxxx/transformed/runtime-1.1.1/assets [-]
            - compileJarFiles             : <GRADLE>/caches/transforms-3/xxxxxxxxxxxxxxxxxxxxxxxxxxxxxxxx/transformed/runtime-1.1.1/jars/classes.jar
            externalAnnotations           : <GRADLE>/caches/transforms-3/xxxxxxxxxxxxxxxxxxxxxxxxxxxxxxxx/transformed/runtime-1.1.1/annotations.zip [-]
            folder                        : <GRADLE>/caches/transforms-3/xxxxxxxxxxxxxxxxxxxxxxxxxxxxxxxx/transformed/runtime-1.1.1
            jniFolder                     : <GRADLE>/caches/transforms-3/xxxxxxxxxxxxxxxxxxxxxxxxxxxxxxxx/transformed/runtime-1.1.1/jni [-]
            manifest                      : <GRADLE>/caches/transforms-3/xxxxxxxxxxxxxxxxxxxxxxxxxxxxxxxx/transformed/runtime-1.1.1/AndroidManifest.xml
            proguardRules                 : <GRADLE>/caches/transforms-3/xxxxxxxxxxxxxxxxxxxxxxxxxxxxxxxx/transformed/runtime-1.1.1/proguard.txt
            publicResources               : <GRADLE>/caches/transforms-3/xxxxxxxxxxxxxxxxxxxxxxxxxxxxxxxx/transformed/runtime-1.1.1/public.txt [-]
            renderscriptFolder            : <GRADLE>/caches/transforms-3/xxxxxxxxxxxxxxxxxxxxxxxxxxxxxxxx/transformed/runtime-1.1.1/rs [-]
            resFolder                     : <GRADLE>/caches/transforms-3/xxxxxxxxxxxxxxxxxxxxxxxxxxxxxxxx/transformed/runtime-1.1.1/res [-]
            resStaticLibrary              : <GRADLE>/caches/transforms-3/xxxxxxxxxxxxxxxxxxxxxxxxxxxxxxxx/transformed/runtime-1.1.1/res.apk [-]
            - runtimeJarFiles             : <GRADLE>/caches/transforms-3/xxxxxxxxxxxxxxxxxxxxxxxxxxxxxxxx/transformed/runtime-1.1.1/jars/classes.jar
            symbolFile                    : <GRADLE>/caches/transforms-3/xxxxxxxxxxxxxxxxxxxxxxxxxxxxxxxx/transformed/runtime-1.1.1/R.txt
        - library                     : com.android.support:versionedparcelable:28.0.0@aar (IdeAndroidLibraryImpl)
            aidlFolder                    : <GRADLE>/caches/transforms-3/xxxxxxxxxxxxxxxxxxxxxxxxxxxxxxxx/transformed/versionedparcelable-28.0.0/aidl
            artifact                      : <M2>/com/android/support/versionedparcelable/28.0.0/versionedparcelable-28.0.0.aar
            artifactAddress               : com.android.support:versionedparcelable:28.0.0@aar
            assetsFolder                  : <GRADLE>/caches/transforms-3/xxxxxxxxxxxxxxxxxxxxxxxxxxxxxxxx/transformed/versionedparcelable-28.0.0/assets [-]
            - compileJarFiles             : <GRADLE>/caches/transforms-3/xxxxxxxxxxxxxxxxxxxxxxxxxxxxxxxx/transformed/versionedparcelable-28.0.0/jars/classes.jar
            externalAnnotations           : <GRADLE>/caches/transforms-3/xxxxxxxxxxxxxxxxxxxxxxxxxxxxxxxx/transformed/versionedparcelable-28.0.0/annotations.zip [-]
            folder                        : <GRADLE>/caches/transforms-3/xxxxxxxxxxxxxxxxxxxxxxxxxxxxxxxx/transformed/versionedparcelable-28.0.0
            jniFolder                     : <GRADLE>/caches/transforms-3/xxxxxxxxxxxxxxxxxxxxxxxxxxxxxxxx/transformed/versionedparcelable-28.0.0/jni [-]
            manifest                      : <GRADLE>/caches/transforms-3/xxxxxxxxxxxxxxxxxxxxxxxxxxxxxxxx/transformed/versionedparcelable-28.0.0/AndroidManifest.xml
            proguardRules                 : <GRADLE>/caches/transforms-3/xxxxxxxxxxxxxxxxxxxxxxxxxxxxxxxx/transformed/versionedparcelable-28.0.0/proguard.txt
            publicResources               : <GRADLE>/caches/transforms-3/xxxxxxxxxxxxxxxxxxxxxxxxxxxxxxxx/transformed/versionedparcelable-28.0.0/public.txt [-]
            renderscriptFolder            : <GRADLE>/caches/transforms-3/xxxxxxxxxxxxxxxxxxxxxxxxxxxxxxxx/transformed/versionedparcelable-28.0.0/rs [-]
            resFolder                     : <GRADLE>/caches/transforms-3/xxxxxxxxxxxxxxxxxxxxxxxxxxxxxxxx/transformed/versionedparcelable-28.0.0/res [-]
            resStaticLibrary              : <GRADLE>/caches/transforms-3/xxxxxxxxxxxxxxxxxxxxxxxxxxxxxxxx/transformed/versionedparcelable-28.0.0/res.apk [-]
            - runtimeJarFiles             : <GRADLE>/caches/transforms-3/xxxxxxxxxxxxxxxxxxxxxxxxxxxxxxxx/transformed/versionedparcelable-28.0.0/jars/classes.jar
            symbolFile                    : <GRADLE>/caches/transforms-3/xxxxxxxxxxxxxxxxxxxxxxxxxxxxxxxx/transformed/versionedparcelable-28.0.0/R.txt
        - library                     : com.android.support:cursoradapter:28.0.0@aar (IdeAndroidLibraryImpl)
            aidlFolder                    : <GRADLE>/caches/transforms-3/xxxxxxxxxxxxxxxxxxxxxxxxxxxxxxxx/transformed/cursoradapter-28.0.0/aidl [-]
            artifact                      : <M2>/com/android/support/cursoradapter/28.0.0/cursoradapter-28.0.0.aar
            artifactAddress               : com.android.support:cursoradapter:28.0.0@aar
            assetsFolder                  : <GRADLE>/caches/transforms-3/xxxxxxxxxxxxxxxxxxxxxxxxxxxxxxxx/transformed/cursoradapter-28.0.0/assets [-]
            - compileJarFiles             : <GRADLE>/caches/transforms-3/xxxxxxxxxxxxxxxxxxxxxxxxxxxxxxxx/transformed/cursoradapter-28.0.0/jars/classes.jar
            externalAnnotations           : <GRADLE>/caches/transforms-3/xxxxxxxxxxxxxxxxxxxxxxxxxxxxxxxx/transformed/cursoradapter-28.0.0/annotations.zip [-]
            folder                        : <GRADLE>/caches/transforms-3/xxxxxxxxxxxxxxxxxxxxxxxxxxxxxxxx/transformed/cursoradapter-28.0.0
            jniFolder                     : <GRADLE>/caches/transforms-3/xxxxxxxxxxxxxxxxxxxxxxxxxxxxxxxx/transformed/cursoradapter-28.0.0/jni [-]
            manifest                      : <GRADLE>/caches/transforms-3/xxxxxxxxxxxxxxxxxxxxxxxxxxxxxxxx/transformed/cursoradapter-28.0.0/AndroidManifest.xml
            proguardRules                 : <GRADLE>/caches/transforms-3/xxxxxxxxxxxxxxxxxxxxxxxxxxxxxxxx/transformed/cursoradapter-28.0.0/proguard.txt [-]
            publicResources               : <GRADLE>/caches/transforms-3/xxxxxxxxxxxxxxxxxxxxxxxxxxxxxxxx/transformed/cursoradapter-28.0.0/public.txt [-]
            renderscriptFolder            : <GRADLE>/caches/transforms-3/xxxxxxxxxxxxxxxxxxxxxxxxxxxxxxxx/transformed/cursoradapter-28.0.0/rs [-]
            resFolder                     : <GRADLE>/caches/transforms-3/xxxxxxxxxxxxxxxxxxxxxxxxxxxxxxxx/transformed/cursoradapter-28.0.0/res [-]
            resStaticLibrary              : <GRADLE>/caches/transforms-3/xxxxxxxxxxxxxxxxxxxxxxxxxxxxxxxx/transformed/cursoradapter-28.0.0/res.apk [-]
            - runtimeJarFiles             : <GRADLE>/caches/transforms-3/xxxxxxxxxxxxxxxxxxxxxxxxxxxxxxxx/transformed/cursoradapter-28.0.0/jars/classes.jar
            symbolFile                    : <GRADLE>/caches/transforms-3/xxxxxxxxxxxxxxxxxxxxxxxxxxxxxxxx/transformed/cursoradapter-28.0.0/R.txt
        - library                     : com.android.support:support-core-utils:28.0.0@aar (IdeAndroidLibraryImpl)
            aidlFolder                    : <GRADLE>/caches/transforms-3/xxxxxxxxxxxxxxxxxxxxxxxxxxxxxxxx/transformed/support-core-utils-28.0.0/aidl [-]
            artifact                      : <M2>/com/android/support/support-core-utils/28.0.0/support-core-utils-28.0.0.aar
            artifactAddress               : com.android.support:support-core-utils:28.0.0@aar
            assetsFolder                  : <GRADLE>/caches/transforms-3/xxxxxxxxxxxxxxxxxxxxxxxxxxxxxxxx/transformed/support-core-utils-28.0.0/assets [-]
            - compileJarFiles             : <GRADLE>/caches/transforms-3/xxxxxxxxxxxxxxxxxxxxxxxxxxxxxxxx/transformed/support-core-utils-28.0.0/jars/classes.jar
            externalAnnotations           : <GRADLE>/caches/transforms-3/xxxxxxxxxxxxxxxxxxxxxxxxxxxxxxxx/transformed/support-core-utils-28.0.0/annotations.zip [-]
            folder                        : <GRADLE>/caches/transforms-3/xxxxxxxxxxxxxxxxxxxxxxxxxxxxxxxx/transformed/support-core-utils-28.0.0
            jniFolder                     : <GRADLE>/caches/transforms-3/xxxxxxxxxxxxxxxxxxxxxxxxxxxxxxxx/transformed/support-core-utils-28.0.0/jni [-]
            manifest                      : <GRADLE>/caches/transforms-3/xxxxxxxxxxxxxxxxxxxxxxxxxxxxxxxx/transformed/support-core-utils-28.0.0/AndroidManifest.xml
            proguardRules                 : <GRADLE>/caches/transforms-3/xxxxxxxxxxxxxxxxxxxxxxxxxxxxxxxx/transformed/support-core-utils-28.0.0/proguard.txt [-]
            publicResources               : <GRADLE>/caches/transforms-3/xxxxxxxxxxxxxxxxxxxxxxxxxxxxxxxx/transformed/support-core-utils-28.0.0/public.txt [-]
            renderscriptFolder            : <GRADLE>/caches/transforms-3/xxxxxxxxxxxxxxxxxxxxxxxxxxxxxxxx/transformed/support-core-utils-28.0.0/rs [-]
            resFolder                     : <GRADLE>/caches/transforms-3/xxxxxxxxxxxxxxxxxxxxxxxxxxxxxxxx/transformed/support-core-utils-28.0.0/res [-]
            resStaticLibrary              : <GRADLE>/caches/transforms-3/xxxxxxxxxxxxxxxxxxxxxxxxxxxxxxxx/transformed/support-core-utils-28.0.0/res.apk [-]
            - runtimeJarFiles             : <GRADLE>/caches/transforms-3/xxxxxxxxxxxxxxxxxxxxxxxxxxxxxxxx/transformed/support-core-utils-28.0.0/jars/classes.jar
            symbolFile                    : <GRADLE>/caches/transforms-3/xxxxxxxxxxxxxxxxxxxxxxxxxxxxxxxx/transformed/support-core-utils-28.0.0/R.txt
        - library                     : com.android.support:documentfile:28.0.0@aar (IdeAndroidLibraryImpl)
            aidlFolder                    : <GRADLE>/caches/transforms-3/xxxxxxxxxxxxxxxxxxxxxxxxxxxxxxxx/transformed/documentfile-28.0.0/aidl [-]
            artifact                      : <M2>/com/android/support/documentfile/28.0.0/documentfile-28.0.0.aar
            artifactAddress               : com.android.support:documentfile:28.0.0@aar
            assetsFolder                  : <GRADLE>/caches/transforms-3/xxxxxxxxxxxxxxxxxxxxxxxxxxxxxxxx/transformed/documentfile-28.0.0/assets [-]
            - compileJarFiles             : <GRADLE>/caches/transforms-3/xxxxxxxxxxxxxxxxxxxxxxxxxxxxxxxx/transformed/documentfile-28.0.0/jars/classes.jar
            externalAnnotations           : <GRADLE>/caches/transforms-3/xxxxxxxxxxxxxxxxxxxxxxxxxxxxxxxx/transformed/documentfile-28.0.0/annotations.zip [-]
            folder                        : <GRADLE>/caches/transforms-3/xxxxxxxxxxxxxxxxxxxxxxxxxxxxxxxx/transformed/documentfile-28.0.0
            jniFolder                     : <GRADLE>/caches/transforms-3/xxxxxxxxxxxxxxxxxxxxxxxxxxxxxxxx/transformed/documentfile-28.0.0/jni [-]
            manifest                      : <GRADLE>/caches/transforms-3/xxxxxxxxxxxxxxxxxxxxxxxxxxxxxxxx/transformed/documentfile-28.0.0/AndroidManifest.xml
            proguardRules                 : <GRADLE>/caches/transforms-3/xxxxxxxxxxxxxxxxxxxxxxxxxxxxxxxx/transformed/documentfile-28.0.0/proguard.txt [-]
            publicResources               : <GRADLE>/caches/transforms-3/xxxxxxxxxxxxxxxxxxxxxxxxxxxxxxxx/transformed/documentfile-28.0.0/public.txt [-]
            renderscriptFolder            : <GRADLE>/caches/transforms-3/xxxxxxxxxxxxxxxxxxxxxxxxxxxxxxxx/transformed/documentfile-28.0.0/rs [-]
            resFolder                     : <GRADLE>/caches/transforms-3/xxxxxxxxxxxxxxxxxxxxxxxxxxxxxxxx/transformed/documentfile-28.0.0/res [-]
            resStaticLibrary              : <GRADLE>/caches/transforms-3/xxxxxxxxxxxxxxxxxxxxxxxxxxxxxxxx/transformed/documentfile-28.0.0/res.apk [-]
            - runtimeJarFiles             : <GRADLE>/caches/transforms-3/xxxxxxxxxxxxxxxxxxxxxxxxxxxxxxxx/transformed/documentfile-28.0.0/jars/classes.jar
            symbolFile                    : <GRADLE>/caches/transforms-3/xxxxxxxxxxxxxxxxxxxxxxxxxxxxxxxx/transformed/documentfile-28.0.0/R.txt
        - library                     : com.android.support:loader:28.0.0@aar (IdeAndroidLibraryImpl)
            aidlFolder                    : <GRADLE>/caches/transforms-3/xxxxxxxxxxxxxxxxxxxxxxxxxxxxxxxx/transformed/loader-28.0.0/aidl [-]
            artifact                      : <M2>/com/android/support/loader/28.0.0/loader-28.0.0.aar
            artifactAddress               : com.android.support:loader:28.0.0@aar
            assetsFolder                  : <GRADLE>/caches/transforms-3/xxxxxxxxxxxxxxxxxxxxxxxxxxxxxxxx/transformed/loader-28.0.0/assets [-]
            - compileJarFiles             : <GRADLE>/caches/transforms-3/xxxxxxxxxxxxxxxxxxxxxxxxxxxxxxxx/transformed/loader-28.0.0/jars/classes.jar
            externalAnnotations           : <GRADLE>/caches/transforms-3/xxxxxxxxxxxxxxxxxxxxxxxxxxxxxxxx/transformed/loader-28.0.0/annotations.zip [-]
            folder                        : <GRADLE>/caches/transforms-3/xxxxxxxxxxxxxxxxxxxxxxxxxxxxxxxx/transformed/loader-28.0.0
            jniFolder                     : <GRADLE>/caches/transforms-3/xxxxxxxxxxxxxxxxxxxxxxxxxxxxxxxx/transformed/loader-28.0.0/jni [-]
            manifest                      : <GRADLE>/caches/transforms-3/xxxxxxxxxxxxxxxxxxxxxxxxxxxxxxxx/transformed/loader-28.0.0/AndroidManifest.xml
            proguardRules                 : <GRADLE>/caches/transforms-3/xxxxxxxxxxxxxxxxxxxxxxxxxxxxxxxx/transformed/loader-28.0.0/proguard.txt [-]
            publicResources               : <GRADLE>/caches/transforms-3/xxxxxxxxxxxxxxxxxxxxxxxxxxxxxxxx/transformed/loader-28.0.0/public.txt [-]
            renderscriptFolder            : <GRADLE>/caches/transforms-3/xxxxxxxxxxxxxxxxxxxxxxxxxxxxxxxx/transformed/loader-28.0.0/rs [-]
            resFolder                     : <GRADLE>/caches/transforms-3/xxxxxxxxxxxxxxxxxxxxxxxxxxxxxxxx/transformed/loader-28.0.0/res [-]
            resStaticLibrary              : <GRADLE>/caches/transforms-3/xxxxxxxxxxxxxxxxxxxxxxxxxxxxxxxx/transformed/loader-28.0.0/res.apk [-]
            - runtimeJarFiles             : <GRADLE>/caches/transforms-3/xxxxxxxxxxxxxxxxxxxxxxxxxxxxxxxx/transformed/loader-28.0.0/jars/classes.jar
            symbolFile                    : <GRADLE>/caches/transforms-3/xxxxxxxxxxxxxxxxxxxxxxxxxxxxxxxx/transformed/loader-28.0.0/R.txt
        - library                     : android.arch.lifecycle:livedata:1.1.1@aar (IdeAndroidLibraryImpl)
            aidlFolder                    : <GRADLE>/caches/transforms-3/xxxxxxxxxxxxxxxxxxxxxxxxxxxxxxxx/transformed/livedata-1.1.1/aidl [-]
            artifact                      : <M2>/android/arch/lifecycle/livedata/1.1.1/livedata-1.1.1.aar
            artifactAddress               : android.arch.lifecycle:livedata:1.1.1@aar
            assetsFolder                  : <GRADLE>/caches/transforms-3/xxxxxxxxxxxxxxxxxxxxxxxxxxxxxxxx/transformed/livedata-1.1.1/assets [-]
            - compileJarFiles             : <GRADLE>/caches/transforms-3/xxxxxxxxxxxxxxxxxxxxxxxxxxxxxxxx/transformed/livedata-1.1.1/jars/classes.jar
            externalAnnotations           : <GRADLE>/caches/transforms-3/xxxxxxxxxxxxxxxxxxxxxxxxxxxxxxxx/transformed/livedata-1.1.1/annotations.zip [-]
            folder                        : <GRADLE>/caches/transforms-3/xxxxxxxxxxxxxxxxxxxxxxxxxxxxxxxx/transformed/livedata-1.1.1
            jniFolder                     : <GRADLE>/caches/transforms-3/xxxxxxxxxxxxxxxxxxxxxxxxxxxxxxxx/transformed/livedata-1.1.1/jni [-]
            manifest                      : <GRADLE>/caches/transforms-3/xxxxxxxxxxxxxxxxxxxxxxxxxxxxxxxx/transformed/livedata-1.1.1/AndroidManifest.xml
            proguardRules                 : <GRADLE>/caches/transforms-3/xxxxxxxxxxxxxxxxxxxxxxxxxxxxxxxx/transformed/livedata-1.1.1/proguard.txt [-]
            publicResources               : <GRADLE>/caches/transforms-3/xxxxxxxxxxxxxxxxxxxxxxxxxxxxxxxx/transformed/livedata-1.1.1/public.txt [-]
            renderscriptFolder            : <GRADLE>/caches/transforms-3/xxxxxxxxxxxxxxxxxxxxxxxxxxxxxxxx/transformed/livedata-1.1.1/rs [-]
            resFolder                     : <GRADLE>/caches/transforms-3/xxxxxxxxxxxxxxxxxxxxxxxxxxxxxxxx/transformed/livedata-1.1.1/res [-]
            resStaticLibrary              : <GRADLE>/caches/transforms-3/xxxxxxxxxxxxxxxxxxxxxxxxxxxxxxxx/transformed/livedata-1.1.1/res.apk [-]
            - runtimeJarFiles             : <GRADLE>/caches/transforms-3/xxxxxxxxxxxxxxxxxxxxxxxxxxxxxxxx/transformed/livedata-1.1.1/jars/classes.jar
            symbolFile                    : <GRADLE>/caches/transforms-3/xxxxxxxxxxxxxxxxxxxxxxxxxxxxxxxx/transformed/livedata-1.1.1/R.txt
        - library                     : android.arch.core:runtime:1.1.1@aar (IdeAndroidLibraryImpl)
            aidlFolder                    : <GRADLE>/caches/transforms-3/xxxxxxxxxxxxxxxxxxxxxxxxxxxxxxxx/transformed/runtime-1.1.1/aidl [-]
            artifact                      : <M2>/android/arch/core/runtime/1.1.1/runtime-1.1.1.aar
            artifactAddress               : android.arch.core:runtime:1.1.1@aar
            assetsFolder                  : <GRADLE>/caches/transforms-3/xxxxxxxxxxxxxxxxxxxxxxxxxxxxxxxx/transformed/runtime-1.1.1/assets [-]
            - compileJarFiles             : <GRADLE>/caches/transforms-3/xxxxxxxxxxxxxxxxxxxxxxxxxxxxxxxx/transformed/runtime-1.1.1/jars/classes.jar
            externalAnnotations           : <GRADLE>/caches/transforms-3/xxxxxxxxxxxxxxxxxxxxxxxxxxxxxxxx/transformed/runtime-1.1.1/annotations.zip [-]
            folder                        : <GRADLE>/caches/transforms-3/xxxxxxxxxxxxxxxxxxxxxxxxxxxxxxxx/transformed/runtime-1.1.1
            jniFolder                     : <GRADLE>/caches/transforms-3/xxxxxxxxxxxxxxxxxxxxxxxxxxxxxxxx/transformed/runtime-1.1.1/jni [-]
            manifest                      : <GRADLE>/caches/transforms-3/xxxxxxxxxxxxxxxxxxxxxxxxxxxxxxxx/transformed/runtime-1.1.1/AndroidManifest.xml
            proguardRules                 : <GRADLE>/caches/transforms-3/xxxxxxxxxxxxxxxxxxxxxxxxxxxxxxxx/transformed/runtime-1.1.1/proguard.txt [-]
            publicResources               : <GRADLE>/caches/transforms-3/xxxxxxxxxxxxxxxxxxxxxxxxxxxxxxxx/transformed/runtime-1.1.1/public.txt [-]
            renderscriptFolder            : <GRADLE>/caches/transforms-3/xxxxxxxxxxxxxxxxxxxxxxxxxxxxxxxx/transformed/runtime-1.1.1/rs [-]
            resFolder                     : <GRADLE>/caches/transforms-3/xxxxxxxxxxxxxxxxxxxxxxxxxxxxxxxx/transformed/runtime-1.1.1/res [-]
            resStaticLibrary              : <GRADLE>/caches/transforms-3/xxxxxxxxxxxxxxxxxxxxxxxxxxxxxxxx/transformed/runtime-1.1.1/res.apk [-]
            - runtimeJarFiles             : <GRADLE>/caches/transforms-3/xxxxxxxxxxxxxxxxxxxxxxxxxxxxxxxx/transformed/runtime-1.1.1/jars/classes.jar
            symbolFile                    : <GRADLE>/caches/transforms-3/xxxxxxxxxxxxxxxxxxxxxxxxxxxxxxxx/transformed/runtime-1.1.1/R.txt
        - library                     : android.arch.lifecycle:livedata-core:1.1.1@aar (IdeAndroidLibraryImpl)
            aidlFolder                    : <GRADLE>/caches/transforms-3/xxxxxxxxxxxxxxxxxxxxxxxxxxxxxxxx/transformed/livedata-core-1.1.1/aidl [-]
            artifact                      : <M2>/android/arch/lifecycle/livedata-core/1.1.1/livedata-core-1.1.1.aar
            artifactAddress               : android.arch.lifecycle:livedata-core:1.1.1@aar
            assetsFolder                  : <GRADLE>/caches/transforms-3/xxxxxxxxxxxxxxxxxxxxxxxxxxxxxxxx/transformed/livedata-core-1.1.1/assets [-]
            - compileJarFiles             : <GRADLE>/caches/transforms-3/xxxxxxxxxxxxxxxxxxxxxxxxxxxxxxxx/transformed/livedata-core-1.1.1/jars/classes.jar
            externalAnnotations           : <GRADLE>/caches/transforms-3/xxxxxxxxxxxxxxxxxxxxxxxxxxxxxxxx/transformed/livedata-core-1.1.1/annotations.zip [-]
            folder                        : <GRADLE>/caches/transforms-3/xxxxxxxxxxxxxxxxxxxxxxxxxxxxxxxx/transformed/livedata-core-1.1.1
            jniFolder                     : <GRADLE>/caches/transforms-3/xxxxxxxxxxxxxxxxxxxxxxxxxxxxxxxx/transformed/livedata-core-1.1.1/jni [-]
            manifest                      : <GRADLE>/caches/transforms-3/xxxxxxxxxxxxxxxxxxxxxxxxxxxxxxxx/transformed/livedata-core-1.1.1/AndroidManifest.xml
            proguardRules                 : <GRADLE>/caches/transforms-3/xxxxxxxxxxxxxxxxxxxxxxxxxxxxxxxx/transformed/livedata-core-1.1.1/proguard.txt [-]
            publicResources               : <GRADLE>/caches/transforms-3/xxxxxxxxxxxxxxxxxxxxxxxxxxxxxxxx/transformed/livedata-core-1.1.1/public.txt [-]
            renderscriptFolder            : <GRADLE>/caches/transforms-3/xxxxxxxxxxxxxxxxxxxxxxxxxxxxxxxx/transformed/livedata-core-1.1.1/rs [-]
            resFolder                     : <GRADLE>/caches/transforms-3/xxxxxxxxxxxxxxxxxxxxxxxxxxxxxxxx/transformed/livedata-core-1.1.1/res [-]
            resStaticLibrary              : <GRADLE>/caches/transforms-3/xxxxxxxxxxxxxxxxxxxxxxxxxxxxxxxx/transformed/livedata-core-1.1.1/res.apk [-]
            - runtimeJarFiles             : <GRADLE>/caches/transforms-3/xxxxxxxxxxxxxxxxxxxxxxxxxxxxxxxx/transformed/livedata-core-1.1.1/jars/classes.jar
            symbolFile                    : <GRADLE>/caches/transforms-3/xxxxxxxxxxxxxxxxxxxxxxxxxxxxxxxx/transformed/livedata-core-1.1.1/R.txt
        - library                     : android.arch.lifecycle:viewmodel:1.1.1@aar (IdeAndroidLibraryImpl)
            aidlFolder                    : <GRADLE>/caches/transforms-3/xxxxxxxxxxxxxxxxxxxxxxxxxxxxxxxx/transformed/viewmodel-1.1.1/aidl [-]
            artifact                      : <M2>/android/arch/lifecycle/viewmodel/1.1.1/viewmodel-1.1.1.aar
            artifactAddress               : android.arch.lifecycle:viewmodel:1.1.1@aar
            assetsFolder                  : <GRADLE>/caches/transforms-3/xxxxxxxxxxxxxxxxxxxxxxxxxxxxxxxx/transformed/viewmodel-1.1.1/assets [-]
            - compileJarFiles             : <GRADLE>/caches/transforms-3/xxxxxxxxxxxxxxxxxxxxxxxxxxxxxxxx/transformed/viewmodel-1.1.1/jars/classes.jar
            externalAnnotations           : <GRADLE>/caches/transforms-3/xxxxxxxxxxxxxxxxxxxxxxxxxxxxxxxx/transformed/viewmodel-1.1.1/annotations.zip [-]
            folder                        : <GRADLE>/caches/transforms-3/xxxxxxxxxxxxxxxxxxxxxxxxxxxxxxxx/transformed/viewmodel-1.1.1
            jniFolder                     : <GRADLE>/caches/transforms-3/xxxxxxxxxxxxxxxxxxxxxxxxxxxxxxxx/transformed/viewmodel-1.1.1/jni [-]
            manifest                      : <GRADLE>/caches/transforms-3/xxxxxxxxxxxxxxxxxxxxxxxxxxxxxxxx/transformed/viewmodel-1.1.1/AndroidManifest.xml
            proguardRules                 : <GRADLE>/caches/transforms-3/xxxxxxxxxxxxxxxxxxxxxxxxxxxxxxxx/transformed/viewmodel-1.1.1/proguard.txt
            publicResources               : <GRADLE>/caches/transforms-3/xxxxxxxxxxxxxxxxxxxxxxxxxxxxxxxx/transformed/viewmodel-1.1.1/public.txt [-]
            renderscriptFolder            : <GRADLE>/caches/transforms-3/xxxxxxxxxxxxxxxxxxxxxxxxxxxxxxxx/transformed/viewmodel-1.1.1/rs [-]
            resFolder                     : <GRADLE>/caches/transforms-3/xxxxxxxxxxxxxxxxxxxxxxxxxxxxxxxx/transformed/viewmodel-1.1.1/res [-]
            resStaticLibrary              : <GRADLE>/caches/transforms-3/xxxxxxxxxxxxxxxxxxxxxxxxxxxxxxxx/transformed/viewmodel-1.1.1/res.apk [-]
            - runtimeJarFiles             : <GRADLE>/caches/transforms-3/xxxxxxxxxxxxxxxxxxxxxxxxxxxxxxxx/transformed/viewmodel-1.1.1/jars/classes.jar
            symbolFile                    : <GRADLE>/caches/transforms-3/xxxxxxxxxxxxxxxxxxxxxxxxxxxxxxxx/transformed/viewmodel-1.1.1/R.txt
        - library                     : com.android.support:localbroadcastmanager:28.0.0@aar (IdeAndroidLibraryImpl)
            aidlFolder                    : <GRADLE>/caches/transforms-3/xxxxxxxxxxxxxxxxxxxxxxxxxxxxxxxx/transformed/localbroadcastmanager-28.0.0/aidl [-]
            artifact                      : <M2>/com/android/support/localbroadcastmanager/28.0.0/localbroadcastmanager-28.0.0.aar
            artifactAddress               : com.android.support:localbroadcastmanager:28.0.0@aar
            assetsFolder                  : <GRADLE>/caches/transforms-3/xxxxxxxxxxxxxxxxxxxxxxxxxxxxxxxx/transformed/localbroadcastmanager-28.0.0/assets [-]
            - compileJarFiles             : <GRADLE>/caches/transforms-3/xxxxxxxxxxxxxxxxxxxxxxxxxxxxxxxx/transformed/localbroadcastmanager-28.0.0/jars/classes.jar
            externalAnnotations           : <GRADLE>/caches/transforms-3/xxxxxxxxxxxxxxxxxxxxxxxxxxxxxxxx/transformed/localbroadcastmanager-28.0.0/annotations.zip [-]
            folder                        : <GRADLE>/caches/transforms-3/xxxxxxxxxxxxxxxxxxxxxxxxxxxxxxxx/transformed/localbroadcastmanager-28.0.0
            jniFolder                     : <GRADLE>/caches/transforms-3/xxxxxxxxxxxxxxxxxxxxxxxxxxxxxxxx/transformed/localbroadcastmanager-28.0.0/jni [-]
            manifest                      : <GRADLE>/caches/transforms-3/xxxxxxxxxxxxxxxxxxxxxxxxxxxxxxxx/transformed/localbroadcastmanager-28.0.0/AndroidManifest.xml
            proguardRules                 : <GRADLE>/caches/transforms-3/xxxxxxxxxxxxxxxxxxxxxxxxxxxxxxxx/transformed/localbroadcastmanager-28.0.0/proguard.txt [-]
            publicResources               : <GRADLE>/caches/transforms-3/xxxxxxxxxxxxxxxxxxxxxxxxxxxxxxxx/transformed/localbroadcastmanager-28.0.0/public.txt [-]
            renderscriptFolder            : <GRADLE>/caches/transforms-3/xxxxxxxxxxxxxxxxxxxxxxxxxxxxxxxx/transformed/localbroadcastmanager-28.0.0/rs [-]
            resFolder                     : <GRADLE>/caches/transforms-3/xxxxxxxxxxxxxxxxxxxxxxxxxxxxxxxx/transformed/localbroadcastmanager-28.0.0/res [-]
            resStaticLibrary              : <GRADLE>/caches/transforms-3/xxxxxxxxxxxxxxxxxxxxxxxxxxxxxxxx/transformed/localbroadcastmanager-28.0.0/res.apk [-]
            - runtimeJarFiles             : <GRADLE>/caches/transforms-3/xxxxxxxxxxxxxxxxxxxxxxxxxxxxxxxx/transformed/localbroadcastmanager-28.0.0/jars/classes.jar
            symbolFile                    : <GRADLE>/caches/transforms-3/xxxxxxxxxxxxxxxxxxxxxxxxxxxxxxxx/transformed/localbroadcastmanager-28.0.0/R.txt
        - library                     : com.android.support:print:28.0.0@aar (IdeAndroidLibraryImpl)
            aidlFolder                    : <GRADLE>/caches/transforms-3/xxxxxxxxxxxxxxxxxxxxxxxxxxxxxxxx/transformed/print-28.0.0/aidl [-]
            artifact                      : <M2>/com/android/support/print/28.0.0/print-28.0.0.aar
            artifactAddress               : com.android.support:print:28.0.0@aar
            assetsFolder                  : <GRADLE>/caches/transforms-3/xxxxxxxxxxxxxxxxxxxxxxxxxxxxxxxx/transformed/print-28.0.0/assets [-]
            - compileJarFiles             : <GRADLE>/caches/transforms-3/xxxxxxxxxxxxxxxxxxxxxxxxxxxxxxxx/transformed/print-28.0.0/jars/classes.jar
            externalAnnotations           : <GRADLE>/caches/transforms-3/xxxxxxxxxxxxxxxxxxxxxxxxxxxxxxxx/transformed/print-28.0.0/annotations.zip
            folder                        : <GRADLE>/caches/transforms-3/xxxxxxxxxxxxxxxxxxxxxxxxxxxxxxxx/transformed/print-28.0.0
            jniFolder                     : <GRADLE>/caches/transforms-3/xxxxxxxxxxxxxxxxxxxxxxxxxxxxxxxx/transformed/print-28.0.0/jni [-]
            manifest                      : <GRADLE>/caches/transforms-3/xxxxxxxxxxxxxxxxxxxxxxxxxxxxxxxx/transformed/print-28.0.0/AndroidManifest.xml
            proguardRules                 : <GRADLE>/caches/transforms-3/xxxxxxxxxxxxxxxxxxxxxxxxxxxxxxxx/transformed/print-28.0.0/proguard.txt [-]
            publicResources               : <GRADLE>/caches/transforms-3/xxxxxxxxxxxxxxxxxxxxxxxxxxxxxxxx/transformed/print-28.0.0/public.txt [-]
            renderscriptFolder            : <GRADLE>/caches/transforms-3/xxxxxxxxxxxxxxxxxxxxxxxxxxxxxxxx/transformed/print-28.0.0/rs [-]
            resFolder                     : <GRADLE>/caches/transforms-3/xxxxxxxxxxxxxxxxxxxxxxxxxxxxxxxx/transformed/print-28.0.0/res [-]
            resStaticLibrary              : <GRADLE>/caches/transforms-3/xxxxxxxxxxxxxxxxxxxxxxxxxxxxxxxx/transformed/print-28.0.0/res.apk [-]
            - runtimeJarFiles             : <GRADLE>/caches/transforms-3/xxxxxxxxxxxxxxxxxxxxxxxxxxxxxxxx/transformed/print-28.0.0/jars/classes.jar
            symbolFile                    : <GRADLE>/caches/transforms-3/xxxxxxxxxxxxxxxxxxxxxxxxxxxxxxxx/transformed/print-28.0.0/R.txt
        - library                     : com.android.support:support-fragment:28.0.0@aar (IdeAndroidLibraryImpl)
            aidlFolder                    : <GRADLE>/caches/transforms-3/xxxxxxxxxxxxxxxxxxxxxxxxxxxxxxxx/transformed/support-fragment-28.0.0/aidl [-]
            artifact                      : <M2>/com/android/support/support-fragment/28.0.0/support-fragment-28.0.0.aar
            artifactAddress               : com.android.support:support-fragment:28.0.0@aar
            assetsFolder                  : <GRADLE>/caches/transforms-3/xxxxxxxxxxxxxxxxxxxxxxxxxxxxxxxx/transformed/support-fragment-28.0.0/assets [-]
            - compileJarFiles             : <GRADLE>/caches/transforms-3/xxxxxxxxxxxxxxxxxxxxxxxxxxxxxxxx/transformed/support-fragment-28.0.0/jars/classes.jar
            externalAnnotations           : <GRADLE>/caches/transforms-3/xxxxxxxxxxxxxxxxxxxxxxxxxxxxxxxx/transformed/support-fragment-28.0.0/annotations.zip
            folder                        : <GRADLE>/caches/transforms-3/xxxxxxxxxxxxxxxxxxxxxxxxxxxxxxxx/transformed/support-fragment-28.0.0
            jniFolder                     : <GRADLE>/caches/transforms-3/xxxxxxxxxxxxxxxxxxxxxxxxxxxxxxxx/transformed/support-fragment-28.0.0/jni [-]
            manifest                      : <GRADLE>/caches/transforms-3/xxxxxxxxxxxxxxxxxxxxxxxxxxxxxxxx/transformed/support-fragment-28.0.0/AndroidManifest.xml
            proguardRules                 : <GRADLE>/caches/transforms-3/xxxxxxxxxxxxxxxxxxxxxxxxxxxxxxxx/transformed/support-fragment-28.0.0/proguard.txt [-]
            publicResources               : <GRADLE>/caches/transforms-3/xxxxxxxxxxxxxxxxxxxxxxxxxxxxxxxx/transformed/support-fragment-28.0.0/public.txt [-]
            renderscriptFolder            : <GRADLE>/caches/transforms-3/xxxxxxxxxxxxxxxxxxxxxxxxxxxxxxxx/transformed/support-fragment-28.0.0/rs [-]
            resFolder                     : <GRADLE>/caches/transforms-3/xxxxxxxxxxxxxxxxxxxxxxxxxxxxxxxx/transformed/support-fragment-28.0.0/res [-]
            resStaticLibrary              : <GRADLE>/caches/transforms-3/xxxxxxxxxxxxxxxxxxxxxxxxxxxxxxxx/transformed/support-fragment-28.0.0/res.apk [-]
            - runtimeJarFiles             : <GRADLE>/caches/transforms-3/xxxxxxxxxxxxxxxxxxxxxxxxxxxxxxxx/transformed/support-fragment-28.0.0/jars/classes.jar
            symbolFile                    : <GRADLE>/caches/transforms-3/xxxxxxxxxxxxxxxxxxxxxxxxxxxxxxxx/transformed/support-fragment-28.0.0/R.txt
        - library                     : com.android.support:support-core-ui:28.0.0@aar (IdeAndroidLibraryImpl)
            aidlFolder                    : <GRADLE>/caches/transforms-3/xxxxxxxxxxxxxxxxxxxxxxxxxxxxxxxx/transformed/support-core-ui-28.0.0/aidl [-]
            artifact                      : <M2>/com/android/support/support-core-ui/28.0.0/support-core-ui-28.0.0.aar
            artifactAddress               : com.android.support:support-core-ui:28.0.0@aar
            assetsFolder                  : <GRADLE>/caches/transforms-3/xxxxxxxxxxxxxxxxxxxxxxxxxxxxxxxx/transformed/support-core-ui-28.0.0/assets [-]
            - compileJarFiles             : <GRADLE>/caches/transforms-3/xxxxxxxxxxxxxxxxxxxxxxxxxxxxxxxx/transformed/support-core-ui-28.0.0/jars/classes.jar
            externalAnnotations           : <GRADLE>/caches/transforms-3/xxxxxxxxxxxxxxxxxxxxxxxxxxxxxxxx/transformed/support-core-ui-28.0.0/annotations.zip [-]
            folder                        : <GRADLE>/caches/transforms-3/xxxxxxxxxxxxxxxxxxxxxxxxxxxxxxxx/transformed/support-core-ui-28.0.0
            jniFolder                     : <GRADLE>/caches/transforms-3/xxxxxxxxxxxxxxxxxxxxxxxxxxxxxxxx/transformed/support-core-ui-28.0.0/jni [-]
            manifest                      : <GRADLE>/caches/transforms-3/xxxxxxxxxxxxxxxxxxxxxxxxxxxxxxxx/transformed/support-core-ui-28.0.0/AndroidManifest.xml
            proguardRules                 : <GRADLE>/caches/transforms-3/xxxxxxxxxxxxxxxxxxxxxxxxxxxxxxxx/transformed/support-core-ui-28.0.0/proguard.txt [-]
            publicResources               : <GRADLE>/caches/transforms-3/xxxxxxxxxxxxxxxxxxxxxxxxxxxxxxxx/transformed/support-core-ui-28.0.0/public.txt [-]
            renderscriptFolder            : <GRADLE>/caches/transforms-3/xxxxxxxxxxxxxxxxxxxxxxxxxxxxxxxx/transformed/support-core-ui-28.0.0/rs [-]
            resFolder                     : <GRADLE>/caches/transforms-3/xxxxxxxxxxxxxxxxxxxxxxxxxxxxxxxx/transformed/support-core-ui-28.0.0/res [-]
            resStaticLibrary              : <GRADLE>/caches/transforms-3/xxxxxxxxxxxxxxxxxxxxxxxxxxxxxxxx/transformed/support-core-ui-28.0.0/res.apk [-]
            - runtimeJarFiles             : <GRADLE>/caches/transforms-3/xxxxxxxxxxxxxxxxxxxxxxxxxxxxxxxx/transformed/support-core-ui-28.0.0/jars/classes.jar
            symbolFile                    : <GRADLE>/caches/transforms-3/xxxxxxxxxxxxxxxxxxxxxxxxxxxxxxxx/transformed/support-core-ui-28.0.0/R.txt
        - library                     : com.android.support:customview:28.0.0@aar (IdeAndroidLibraryImpl)
            aidlFolder                    : <GRADLE>/caches/transforms-3/xxxxxxxxxxxxxxxxxxxxxxxxxxxxxxxx/transformed/customview-28.0.0/aidl [-]
            artifact                      : <M2>/com/android/support/customview/28.0.0/customview-28.0.0.aar
            artifactAddress               : com.android.support:customview:28.0.0@aar
            assetsFolder                  : <GRADLE>/caches/transforms-3/xxxxxxxxxxxxxxxxxxxxxxxxxxxxxxxx/transformed/customview-28.0.0/assets [-]
            - compileJarFiles             : <GRADLE>/caches/transforms-3/xxxxxxxxxxxxxxxxxxxxxxxxxxxxxxxx/transformed/customview-28.0.0/jars/classes.jar
            externalAnnotations           : <GRADLE>/caches/transforms-3/xxxxxxxxxxxxxxxxxxxxxxxxxxxxxxxx/transformed/customview-28.0.0/annotations.zip [-]
            folder                        : <GRADLE>/caches/transforms-3/xxxxxxxxxxxxxxxxxxxxxxxxxxxxxxxx/transformed/customview-28.0.0
            jniFolder                     : <GRADLE>/caches/transforms-3/xxxxxxxxxxxxxxxxxxxxxxxxxxxxxxxx/transformed/customview-28.0.0/jni [-]
            manifest                      : <GRADLE>/caches/transforms-3/xxxxxxxxxxxxxxxxxxxxxxxxxxxxxxxx/transformed/customview-28.0.0/AndroidManifest.xml
            proguardRules                 : <GRADLE>/caches/transforms-3/xxxxxxxxxxxxxxxxxxxxxxxxxxxxxxxx/transformed/customview-28.0.0/proguard.txt [-]
            publicResources               : <GRADLE>/caches/transforms-3/xxxxxxxxxxxxxxxxxxxxxxxxxxxxxxxx/transformed/customview-28.0.0/public.txt [-]
            renderscriptFolder            : <GRADLE>/caches/transforms-3/xxxxxxxxxxxxxxxxxxxxxxxxxxxxxxxx/transformed/customview-28.0.0/rs [-]
            resFolder                     : <GRADLE>/caches/transforms-3/xxxxxxxxxxxxxxxxxxxxxxxxxxxxxxxx/transformed/customview-28.0.0/res [-]
            resStaticLibrary              : <GRADLE>/caches/transforms-3/xxxxxxxxxxxxxxxxxxxxxxxxxxxxxxxx/transformed/customview-28.0.0/res.apk [-]
            - runtimeJarFiles             : <GRADLE>/caches/transforms-3/xxxxxxxxxxxxxxxxxxxxxxxxxxxxxxxx/transformed/customview-28.0.0/jars/classes.jar
            symbolFile                    : <GRADLE>/caches/transforms-3/xxxxxxxxxxxxxxxxxxxxxxxxxxxxxxxx/transformed/customview-28.0.0/R.txt
        - library                     : com.android.support:viewpager:28.0.0@aar (IdeAndroidLibraryImpl)
            aidlFolder                    : <GRADLE>/caches/transforms-3/xxxxxxxxxxxxxxxxxxxxxxxxxxxxxxxx/transformed/viewpager-28.0.0/aidl [-]
            artifact                      : <M2>/com/android/support/viewpager/28.0.0/viewpager-28.0.0.aar
            artifactAddress               : com.android.support:viewpager:28.0.0@aar
            assetsFolder                  : <GRADLE>/caches/transforms-3/xxxxxxxxxxxxxxxxxxxxxxxxxxxxxxxx/transformed/viewpager-28.0.0/assets [-]
            - compileJarFiles             : <GRADLE>/caches/transforms-3/xxxxxxxxxxxxxxxxxxxxxxxxxxxxxxxx/transformed/viewpager-28.0.0/jars/classes.jar
            externalAnnotations           : <GRADLE>/caches/transforms-3/xxxxxxxxxxxxxxxxxxxxxxxxxxxxxxxx/transformed/viewpager-28.0.0/annotations.zip [-]
            folder                        : <GRADLE>/caches/transforms-3/xxxxxxxxxxxxxxxxxxxxxxxxxxxxxxxx/transformed/viewpager-28.0.0
            jniFolder                     : <GRADLE>/caches/transforms-3/xxxxxxxxxxxxxxxxxxxxxxxxxxxxxxxx/transformed/viewpager-28.0.0/jni [-]
            manifest                      : <GRADLE>/caches/transforms-3/xxxxxxxxxxxxxxxxxxxxxxxxxxxxxxxx/transformed/viewpager-28.0.0/AndroidManifest.xml
            proguardRules                 : <GRADLE>/caches/transforms-3/xxxxxxxxxxxxxxxxxxxxxxxxxxxxxxxx/transformed/viewpager-28.0.0/proguard.txt [-]
            publicResources               : <GRADLE>/caches/transforms-3/xxxxxxxxxxxxxxxxxxxxxxxxxxxxxxxx/transformed/viewpager-28.0.0/public.txt [-]
            renderscriptFolder            : <GRADLE>/caches/transforms-3/xxxxxxxxxxxxxxxxxxxxxxxxxxxxxxxx/transformed/viewpager-28.0.0/rs [-]
            resFolder                     : <GRADLE>/caches/transforms-3/xxxxxxxxxxxxxxxxxxxxxxxxxxxxxxxx/transformed/viewpager-28.0.0/res [-]
            resStaticLibrary              : <GRADLE>/caches/transforms-3/xxxxxxxxxxxxxxxxxxxxxxxxxxxxxxxx/transformed/viewpager-28.0.0/res.apk [-]
            - runtimeJarFiles             : <GRADLE>/caches/transforms-3/xxxxxxxxxxxxxxxxxxxxxxxxxxxxxxxx/transformed/viewpager-28.0.0/jars/classes.jar
            symbolFile                    : <GRADLE>/caches/transforms-3/xxxxxxxxxxxxxxxxxxxxxxxxxxxxxxxx/transformed/viewpager-28.0.0/R.txt
        - library                     : com.android.support:coordinatorlayout:28.0.0@aar (IdeAndroidLibraryImpl)
            aidlFolder                    : <GRADLE>/caches/transforms-3/xxxxxxxxxxxxxxxxxxxxxxxxxxxxxxxx/transformed/coordinatorlayout-28.0.0/aidl [-]
            artifact                      : <M2>/com/android/support/coordinatorlayout/28.0.0/coordinatorlayout-28.0.0.aar
            artifactAddress               : com.android.support:coordinatorlayout:28.0.0@aar
            assetsFolder                  : <GRADLE>/caches/transforms-3/xxxxxxxxxxxxxxxxxxxxxxxxxxxxxxxx/transformed/coordinatorlayout-28.0.0/assets [-]
            - compileJarFiles             : <GRADLE>/caches/transforms-3/xxxxxxxxxxxxxxxxxxxxxxxxxxxxxxxx/transformed/coordinatorlayout-28.0.0/jars/classes.jar
            externalAnnotations           : <GRADLE>/caches/transforms-3/xxxxxxxxxxxxxxxxxxxxxxxxxxxxxxxx/transformed/coordinatorlayout-28.0.0/annotations.zip
            folder                        : <GRADLE>/caches/transforms-3/xxxxxxxxxxxxxxxxxxxxxxxxxxxxxxxx/transformed/coordinatorlayout-28.0.0
            jniFolder                     : <GRADLE>/caches/transforms-3/xxxxxxxxxxxxxxxxxxxxxxxxxxxxxxxx/transformed/coordinatorlayout-28.0.0/jni [-]
            manifest                      : <GRADLE>/caches/transforms-3/xxxxxxxxxxxxxxxxxxxxxxxxxxxxxxxx/transformed/coordinatorlayout-28.0.0/AndroidManifest.xml
            proguardRules                 : <GRADLE>/caches/transforms-3/xxxxxxxxxxxxxxxxxxxxxxxxxxxxxxxx/transformed/coordinatorlayout-28.0.0/proguard.txt
            publicResources               : <GRADLE>/caches/transforms-3/xxxxxxxxxxxxxxxxxxxxxxxxxxxxxxxx/transformed/coordinatorlayout-28.0.0/public.txt
            renderscriptFolder            : <GRADLE>/caches/transforms-3/xxxxxxxxxxxxxxxxxxxxxxxxxxxxxxxx/transformed/coordinatorlayout-28.0.0/rs [-]
            resFolder                     : <GRADLE>/caches/transforms-3/xxxxxxxxxxxxxxxxxxxxxxxxxxxxxxxx/transformed/coordinatorlayout-28.0.0/res
            resStaticLibrary              : <GRADLE>/caches/transforms-3/xxxxxxxxxxxxxxxxxxxxxxxxxxxxxxxx/transformed/coordinatorlayout-28.0.0/res.apk [-]
            - runtimeJarFiles             : <GRADLE>/caches/transforms-3/xxxxxxxxxxxxxxxxxxxxxxxxxxxxxxxx/transformed/coordinatorlayout-28.0.0/jars/classes.jar
            symbolFile                    : <GRADLE>/caches/transforms-3/xxxxxxxxxxxxxxxxxxxxxxxxxxxxxxxx/transformed/coordinatorlayout-28.0.0/R.txt
        - library                     : com.android.support:drawerlayout:28.0.0@aar (IdeAndroidLibraryImpl)
            aidlFolder                    : <GRADLE>/caches/transforms-3/xxxxxxxxxxxxxxxxxxxxxxxxxxxxxxxx/transformed/drawerlayout-28.0.0/aidl [-]
            artifact                      : <M2>/com/android/support/drawerlayout/28.0.0/drawerlayout-28.0.0.aar
            artifactAddress               : com.android.support:drawerlayout:28.0.0@aar
            assetsFolder                  : <GRADLE>/caches/transforms-3/xxxxxxxxxxxxxxxxxxxxxxxxxxxxxxxx/transformed/drawerlayout-28.0.0/assets [-]
            - compileJarFiles             : <GRADLE>/caches/transforms-3/xxxxxxxxxxxxxxxxxxxxxxxxxxxxxxxx/transformed/drawerlayout-28.0.0/jars/classes.jar
            externalAnnotations           : <GRADLE>/caches/transforms-3/xxxxxxxxxxxxxxxxxxxxxxxxxxxxxxxx/transformed/drawerlayout-28.0.0/annotations.zip
            folder                        : <GRADLE>/caches/transforms-3/xxxxxxxxxxxxxxxxxxxxxxxxxxxxxxxx/transformed/drawerlayout-28.0.0
            jniFolder                     : <GRADLE>/caches/transforms-3/xxxxxxxxxxxxxxxxxxxxxxxxxxxxxxxx/transformed/drawerlayout-28.0.0/jni [-]
            manifest                      : <GRADLE>/caches/transforms-3/xxxxxxxxxxxxxxxxxxxxxxxxxxxxxxxx/transformed/drawerlayout-28.0.0/AndroidManifest.xml
            proguardRules                 : <GRADLE>/caches/transforms-3/xxxxxxxxxxxxxxxxxxxxxxxxxxxxxxxx/transformed/drawerlayout-28.0.0/proguard.txt [-]
            publicResources               : <GRADLE>/caches/transforms-3/xxxxxxxxxxxxxxxxxxxxxxxxxxxxxxxx/transformed/drawerlayout-28.0.0/public.txt [-]
            renderscriptFolder            : <GRADLE>/caches/transforms-3/xxxxxxxxxxxxxxxxxxxxxxxxxxxxxxxx/transformed/drawerlayout-28.0.0/rs [-]
            resFolder                     : <GRADLE>/caches/transforms-3/xxxxxxxxxxxxxxxxxxxxxxxxxxxxxxxx/transformed/drawerlayout-28.0.0/res [-]
            resStaticLibrary              : <GRADLE>/caches/transforms-3/xxxxxxxxxxxxxxxxxxxxxxxxxxxxxxxx/transformed/drawerlayout-28.0.0/res.apk [-]
            - runtimeJarFiles             : <GRADLE>/caches/transforms-3/xxxxxxxxxxxxxxxxxxxxxxxxxxxxxxxx/transformed/drawerlayout-28.0.0/jars/classes.jar
            symbolFile                    : <GRADLE>/caches/transforms-3/xxxxxxxxxxxxxxxxxxxxxxxxxxxxxxxx/transformed/drawerlayout-28.0.0/R.txt
        - library                     : com.android.support:slidingpanelayout:28.0.0@aar (IdeAndroidLibraryImpl)
            aidlFolder                    : <GRADLE>/caches/transforms-3/xxxxxxxxxxxxxxxxxxxxxxxxxxxxxxxx/transformed/slidingpanelayout-28.0.0/aidl [-]
            artifact                      : <M2>/com/android/support/slidingpanelayout/28.0.0/slidingpanelayout-28.0.0.aar
            artifactAddress               : com.android.support:slidingpanelayout:28.0.0@aar
            assetsFolder                  : <GRADLE>/caches/transforms-3/xxxxxxxxxxxxxxxxxxxxxxxxxxxxxxxx/transformed/slidingpanelayout-28.0.0/assets [-]
            - compileJarFiles             : <GRADLE>/caches/transforms-3/xxxxxxxxxxxxxxxxxxxxxxxxxxxxxxxx/transformed/slidingpanelayout-28.0.0/jars/classes.jar
            externalAnnotations           : <GRADLE>/caches/transforms-3/xxxxxxxxxxxxxxxxxxxxxxxxxxxxxxxx/transformed/slidingpanelayout-28.0.0/annotations.zip [-]
            folder                        : <GRADLE>/caches/transforms-3/xxxxxxxxxxxxxxxxxxxxxxxxxxxxxxxx/transformed/slidingpanelayout-28.0.0
            jniFolder                     : <GRADLE>/caches/transforms-3/xxxxxxxxxxxxxxxxxxxxxxxxxxxxxxxx/transformed/slidingpanelayout-28.0.0/jni [-]
            manifest                      : <GRADLE>/caches/transforms-3/xxxxxxxxxxxxxxxxxxxxxxxxxxxxxxxx/transformed/slidingpanelayout-28.0.0/AndroidManifest.xml
            proguardRules                 : <GRADLE>/caches/transforms-3/xxxxxxxxxxxxxxxxxxxxxxxxxxxxxxxx/transformed/slidingpanelayout-28.0.0/proguard.txt [-]
            publicResources               : <GRADLE>/caches/transforms-3/xxxxxxxxxxxxxxxxxxxxxxxxxxxxxxxx/transformed/slidingpanelayout-28.0.0/public.txt [-]
            renderscriptFolder            : <GRADLE>/caches/transforms-3/xxxxxxxxxxxxxxxxxxxxxxxxxxxxxxxx/transformed/slidingpanelayout-28.0.0/rs [-]
            resFolder                     : <GRADLE>/caches/transforms-3/xxxxxxxxxxxxxxxxxxxxxxxxxxxxxxxx/transformed/slidingpanelayout-28.0.0/res [-]
            resStaticLibrary              : <GRADLE>/caches/transforms-3/xxxxxxxxxxxxxxxxxxxxxxxxxxxxxxxx/transformed/slidingpanelayout-28.0.0/res.apk [-]
            - runtimeJarFiles             : <GRADLE>/caches/transforms-3/xxxxxxxxxxxxxxxxxxxxxxxxxxxxxxxx/transformed/slidingpanelayout-28.0.0/jars/classes.jar
            symbolFile                    : <GRADLE>/caches/transforms-3/xxxxxxxxxxxxxxxxxxxxxxxxxxxxxxxx/transformed/slidingpanelayout-28.0.0/R.txt
        - library                     : com.android.support:interpolator:28.0.0@aar (IdeAndroidLibraryImpl)
            aidlFolder                    : <GRADLE>/caches/transforms-3/xxxxxxxxxxxxxxxxxxxxxxxxxxxxxxxx/transformed/interpolator-28.0.0/aidl [-]
            artifact                      : <M2>/com/android/support/interpolator/28.0.0/interpolator-28.0.0.aar
            artifactAddress               : com.android.support:interpolator:28.0.0@aar
            assetsFolder                  : <GRADLE>/caches/transforms-3/xxxxxxxxxxxxxxxxxxxxxxxxxxxxxxxx/transformed/interpolator-28.0.0/assets [-]
            - compileJarFiles             : <GRADLE>/caches/transforms-3/xxxxxxxxxxxxxxxxxxxxxxxxxxxxxxxx/transformed/interpolator-28.0.0/jars/classes.jar
            externalAnnotations           : <GRADLE>/caches/transforms-3/xxxxxxxxxxxxxxxxxxxxxxxxxxxxxxxx/transformed/interpolator-28.0.0/annotations.zip [-]
            folder                        : <GRADLE>/caches/transforms-3/xxxxxxxxxxxxxxxxxxxxxxxxxxxxxxxx/transformed/interpolator-28.0.0
            jniFolder                     : <GRADLE>/caches/transforms-3/xxxxxxxxxxxxxxxxxxxxxxxxxxxxxxxx/transformed/interpolator-28.0.0/jni [-]
            manifest                      : <GRADLE>/caches/transforms-3/xxxxxxxxxxxxxxxxxxxxxxxxxxxxxxxx/transformed/interpolator-28.0.0/AndroidManifest.xml
            proguardRules                 : <GRADLE>/caches/transforms-3/xxxxxxxxxxxxxxxxxxxxxxxxxxxxxxxx/transformed/interpolator-28.0.0/proguard.txt [-]
            publicResources               : <GRADLE>/caches/transforms-3/xxxxxxxxxxxxxxxxxxxxxxxxxxxxxxxx/transformed/interpolator-28.0.0/public.txt [-]
            renderscriptFolder            : <GRADLE>/caches/transforms-3/xxxxxxxxxxxxxxxxxxxxxxxxxxxxxxxx/transformed/interpolator-28.0.0/rs [-]
            resFolder                     : <GRADLE>/caches/transforms-3/xxxxxxxxxxxxxxxxxxxxxxxxxxxxxxxx/transformed/interpolator-28.0.0/res [-]
            resStaticLibrary              : <GRADLE>/caches/transforms-3/xxxxxxxxxxxxxxxxxxxxxxxxxxxxxxxx/transformed/interpolator-28.0.0/res.apk [-]
            - runtimeJarFiles             : <GRADLE>/caches/transforms-3/xxxxxxxxxxxxxxxxxxxxxxxxxxxxxxxx/transformed/interpolator-28.0.0/jars/classes.jar
            symbolFile                    : <GRADLE>/caches/transforms-3/xxxxxxxxxxxxxxxxxxxxxxxxxxxxxxxx/transformed/interpolator-28.0.0/R.txt
        - library                     : com.android.support:swiperefreshlayout:28.0.0@aar (IdeAndroidLibraryImpl)
            aidlFolder                    : <GRADLE>/caches/transforms-3/xxxxxxxxxxxxxxxxxxxxxxxxxxxxxxxx/transformed/swiperefreshlayout-28.0.0/aidl [-]
            artifact                      : <M2>/com/android/support/swiperefreshlayout/28.0.0/swiperefreshlayout-28.0.0.aar
            artifactAddress               : com.android.support:swiperefreshlayout:28.0.0@aar
            assetsFolder                  : <GRADLE>/caches/transforms-3/xxxxxxxxxxxxxxxxxxxxxxxxxxxxxxxx/transformed/swiperefreshlayout-28.0.0/assets [-]
            - compileJarFiles             : <GRADLE>/caches/transforms-3/xxxxxxxxxxxxxxxxxxxxxxxxxxxxxxxx/transformed/swiperefreshlayout-28.0.0/jars/classes.jar
            externalAnnotations           : <GRADLE>/caches/transforms-3/xxxxxxxxxxxxxxxxxxxxxxxxxxxxxxxx/transformed/swiperefreshlayout-28.0.0/annotations.zip
            folder                        : <GRADLE>/caches/transforms-3/xxxxxxxxxxxxxxxxxxxxxxxxxxxxxxxx/transformed/swiperefreshlayout-28.0.0
            jniFolder                     : <GRADLE>/caches/transforms-3/xxxxxxxxxxxxxxxxxxxxxxxxxxxxxxxx/transformed/swiperefreshlayout-28.0.0/jni [-]
            manifest                      : <GRADLE>/caches/transforms-3/xxxxxxxxxxxxxxxxxxxxxxxxxxxxxxxx/transformed/swiperefreshlayout-28.0.0/AndroidManifest.xml
            proguardRules                 : <GRADLE>/caches/transforms-3/xxxxxxxxxxxxxxxxxxxxxxxxxxxxxxxx/transformed/swiperefreshlayout-28.0.0/proguard.txt [-]
            publicResources               : <GRADLE>/caches/transforms-3/xxxxxxxxxxxxxxxxxxxxxxxxxxxxxxxx/transformed/swiperefreshlayout-28.0.0/public.txt [-]
            renderscriptFolder            : <GRADLE>/caches/transforms-3/xxxxxxxxxxxxxxxxxxxxxxxxxxxxxxxx/transformed/swiperefreshlayout-28.0.0/rs [-]
            resFolder                     : <GRADLE>/caches/transforms-3/xxxxxxxxxxxxxxxxxxxxxxxxxxxxxxxx/transformed/swiperefreshlayout-28.0.0/res [-]
            resStaticLibrary              : <GRADLE>/caches/transforms-3/xxxxxxxxxxxxxxxxxxxxxxxxxxxxxxxx/transformed/swiperefreshlayout-28.0.0/res.apk [-]
            - runtimeJarFiles             : <GRADLE>/caches/transforms-3/xxxxxxxxxxxxxxxxxxxxxxxxxxxxxxxx/transformed/swiperefreshlayout-28.0.0/jars/classes.jar
            symbolFile                    : <GRADLE>/caches/transforms-3/xxxxxxxxxxxxxxxxxxxxxxxxxxxxxxxx/transformed/swiperefreshlayout-28.0.0/R.txt
        - library                     : com.android.support:asynclayoutinflater:28.0.0@aar (IdeAndroidLibraryImpl)
            aidlFolder                    : <GRADLE>/caches/transforms-3/xxxxxxxxxxxxxxxxxxxxxxxxxxxxxxxx/transformed/asynclayoutinflater-28.0.0/aidl [-]
            artifact                      : <M2>/com/android/support/asynclayoutinflater/28.0.0/asynclayoutinflater-28.0.0.aar
            artifactAddress               : com.android.support:asynclayoutinflater:28.0.0@aar
            assetsFolder                  : <GRADLE>/caches/transforms-3/xxxxxxxxxxxxxxxxxxxxxxxxxxxxxxxx/transformed/asynclayoutinflater-28.0.0/assets [-]
            - compileJarFiles             : <GRADLE>/caches/transforms-3/xxxxxxxxxxxxxxxxxxxxxxxxxxxxxxxx/transformed/asynclayoutinflater-28.0.0/jars/classes.jar
            externalAnnotations           : <GRADLE>/caches/transforms-3/xxxxxxxxxxxxxxxxxxxxxxxxxxxxxxxx/transformed/asynclayoutinflater-28.0.0/annotations.zip [-]
            folder                        : <GRADLE>/caches/transforms-3/xxxxxxxxxxxxxxxxxxxxxxxxxxxxxxxx/transformed/asynclayoutinflater-28.0.0
            jniFolder                     : <GRADLE>/caches/transforms-3/xxxxxxxxxxxxxxxxxxxxxxxxxxxxxxxx/transformed/asynclayoutinflater-28.0.0/jni [-]
            manifest                      : <GRADLE>/caches/transforms-3/xxxxxxxxxxxxxxxxxxxxxxxxxxxxxxxx/transformed/asynclayoutinflater-28.0.0/AndroidManifest.xml
            proguardRules                 : <GRADLE>/caches/transforms-3/xxxxxxxxxxxxxxxxxxxxxxxxxxxxxxxx/transformed/asynclayoutinflater-28.0.0/proguard.txt [-]
            publicResources               : <GRADLE>/caches/transforms-3/xxxxxxxxxxxxxxxxxxxxxxxxxxxxxxxx/transformed/asynclayoutinflater-28.0.0/public.txt [-]
            renderscriptFolder            : <GRADLE>/caches/transforms-3/xxxxxxxxxxxxxxxxxxxxxxxxxxxxxxxx/transformed/asynclayoutinflater-28.0.0/rs [-]
            resFolder                     : <GRADLE>/caches/transforms-3/xxxxxxxxxxxxxxxxxxxxxxxxxxxxxxxx/transformed/asynclayoutinflater-28.0.0/res [-]
            resStaticLibrary              : <GRADLE>/caches/transforms-3/xxxxxxxxxxxxxxxxxxxxxxxxxxxxxxxx/transformed/asynclayoutinflater-28.0.0/res.apk [-]
            - runtimeJarFiles             : <GRADLE>/caches/transforms-3/xxxxxxxxxxxxxxxxxxxxxxxxxxxxxxxx/transformed/asynclayoutinflater-28.0.0/jars/classes.jar
            symbolFile                    : <GRADLE>/caches/transforms-3/xxxxxxxxxxxxxxxxxxxxxxxxxxxxxxxx/transformed/asynclayoutinflater-28.0.0/R.txt
        - library                     : com.android.support:support-vector-drawable:28.0.0@aar (IdeAndroidLibraryImpl)
            aidlFolder                    : <GRADLE>/caches/transforms-3/xxxxxxxxxxxxxxxxxxxxxxxxxxxxxxxx/transformed/support-vector-drawable-28.0.0/aidl [-]
            artifact                      : <M2>/com/android/support/support-vector-drawable/28.0.0/support-vector-drawable-28.0.0.aar
            artifactAddress               : com.android.support:support-vector-drawable:28.0.0@aar
            assetsFolder                  : <GRADLE>/caches/transforms-3/xxxxxxxxxxxxxxxxxxxxxxxxxxxxxxxx/transformed/support-vector-drawable-28.0.0/assets [-]
            - compileJarFiles             : <GRADLE>/caches/transforms-3/xxxxxxxxxxxxxxxxxxxxxxxxxxxxxxxx/transformed/support-vector-drawable-28.0.0/jars/classes.jar
            externalAnnotations           : <GRADLE>/caches/transforms-3/xxxxxxxxxxxxxxxxxxxxxxxxxxxxxxxx/transformed/support-vector-drawable-28.0.0/annotations.zip [-]
            folder                        : <GRADLE>/caches/transforms-3/xxxxxxxxxxxxxxxxxxxxxxxxxxxxxxxx/transformed/support-vector-drawable-28.0.0
            jniFolder                     : <GRADLE>/caches/transforms-3/xxxxxxxxxxxxxxxxxxxxxxxxxxxxxxxx/transformed/support-vector-drawable-28.0.0/jni [-]
            manifest                      : <GRADLE>/caches/transforms-3/xxxxxxxxxxxxxxxxxxxxxxxxxxxxxxxx/transformed/support-vector-drawable-28.0.0/AndroidManifest.xml
            proguardRules                 : <GRADLE>/caches/transforms-3/xxxxxxxxxxxxxxxxxxxxxxxxxxxxxxxx/transformed/support-vector-drawable-28.0.0/proguard.txt [-]
            publicResources               : <GRADLE>/caches/transforms-3/xxxxxxxxxxxxxxxxxxxxxxxxxxxxxxxx/transformed/support-vector-drawable-28.0.0/public.txt [-]
            renderscriptFolder            : <GRADLE>/caches/transforms-3/xxxxxxxxxxxxxxxxxxxxxxxxxxxxxxxx/transformed/support-vector-drawable-28.0.0/rs [-]
            resFolder                     : <GRADLE>/caches/transforms-3/xxxxxxxxxxxxxxxxxxxxxxxxxxxxxxxx/transformed/support-vector-drawable-28.0.0/res [-]
            resStaticLibrary              : <GRADLE>/caches/transforms-3/xxxxxxxxxxxxxxxxxxxxxxxxxxxxxxxx/transformed/support-vector-drawable-28.0.0/res.apk [-]
            - runtimeJarFiles             : <GRADLE>/caches/transforms-3/xxxxxxxxxxxxxxxxxxxxxxxxxxxxxxxx/transformed/support-vector-drawable-28.0.0/jars/classes.jar
            symbolFile                    : <GRADLE>/caches/transforms-3/xxxxxxxxxxxxxxxxxxxxxxxxxxxxxxxx/transformed/support-vector-drawable-28.0.0/R.txt
        - library                     : com.android.support:animated-vector-drawable:28.0.0@aar (IdeAndroidLibraryImpl)
            aidlFolder                    : <GRADLE>/caches/transforms-3/xxxxxxxxxxxxxxxxxxxxxxxxxxxxxxxx/transformed/animated-vector-drawable-28.0.0/aidl [-]
            artifact                      : <M2>/com/android/support/animated-vector-drawable/28.0.0/animated-vector-drawable-28.0.0.aar
            artifactAddress               : com.android.support:animated-vector-drawable:28.0.0@aar
            assetsFolder                  : <GRADLE>/caches/transforms-3/xxxxxxxxxxxxxxxxxxxxxxxxxxxxxxxx/transformed/animated-vector-drawable-28.0.0/assets [-]
            - compileJarFiles             : <GRADLE>/caches/transforms-3/xxxxxxxxxxxxxxxxxxxxxxxxxxxxxxxx/transformed/animated-vector-drawable-28.0.0/jars/classes.jar
            externalAnnotations           : <GRADLE>/caches/transforms-3/xxxxxxxxxxxxxxxxxxxxxxxxxxxxxxxx/transformed/animated-vector-drawable-28.0.0/annotations.zip [-]
            folder                        : <GRADLE>/caches/transforms-3/xxxxxxxxxxxxxxxxxxxxxxxxxxxxxxxx/transformed/animated-vector-drawable-28.0.0
            jniFolder                     : <GRADLE>/caches/transforms-3/xxxxxxxxxxxxxxxxxxxxxxxxxxxxxxxx/transformed/animated-vector-drawable-28.0.0/jni [-]
            manifest                      : <GRADLE>/caches/transforms-3/xxxxxxxxxxxxxxxxxxxxxxxxxxxxxxxx/transformed/animated-vector-drawable-28.0.0/AndroidManifest.xml
            proguardRules                 : <GRADLE>/caches/transforms-3/xxxxxxxxxxxxxxxxxxxxxxxxxxxxxxxx/transformed/animated-vector-drawable-28.0.0/proguard.txt
            publicResources               : <GRADLE>/caches/transforms-3/xxxxxxxxxxxxxxxxxxxxxxxxxxxxxxxx/transformed/animated-vector-drawable-28.0.0/public.txt [-]
            renderscriptFolder            : <GRADLE>/caches/transforms-3/xxxxxxxxxxxxxxxxxxxxxxxxxxxxxxxx/transformed/animated-vector-drawable-28.0.0/rs [-]
            resFolder                     : <GRADLE>/caches/transforms-3/xxxxxxxxxxxxxxxxxxxxxxxxxxxxxxxx/transformed/animated-vector-drawable-28.0.0/res [-]
            resStaticLibrary              : <GRADLE>/caches/transforms-3/xxxxxxxxxxxxxxxxxxxxxxxxxxxxxxxx/transformed/animated-vector-drawable-28.0.0/res.apk [-]
            - runtimeJarFiles             : <GRADLE>/caches/transforms-3/xxxxxxxxxxxxxxxxxxxxxxxxxxxxxxxx/transformed/animated-vector-drawable-28.0.0/jars/classes.jar
            symbolFile                    : <GRADLE>/caches/transforms-3/xxxxxxxxxxxxxxxxxxxxxxxxxxxxxxxx/transformed/animated-vector-drawable-28.0.0/R.txt
        - library                     : org.jetbrains.kotlin:kotlin-stdlib-jdk8:<KOTLIN_VERSION> (IdeJavaLibraryImpl)
            artifact                      : <M2>/org/jetbrains/kotlin/kotlin-stdlib-jdk8/<KOTLIN_VERSION>/kotlin-stdlib-jdk8-<KOTLIN_VERSION>.jar
            artifactAddress               : org.jetbrains.kotlin:kotlin-stdlib-jdk8:<KOTLIN_VERSION>@jar
        - library                     : org.jetbrains.kotlin:kotlin-stdlib:<KOTLIN_VERSION> (IdeJavaLibraryImpl)
            artifact                      : <M2>/org/jetbrains/kotlin/kotlin-stdlib/<KOTLIN_VERSION>/kotlin-stdlib-<KOTLIN_VERSION>.jar
            artifactAddress               : org.jetbrains.kotlin:kotlin-stdlib:<KOTLIN_VERSION>@jar
        - library                     : org.jetbrains.kotlin:kotlin-stdlib-common:<KOTLIN_VERSION> (IdeJavaLibraryImpl)
            artifact                      : <M2>/org/jetbrains/kotlin/kotlin-stdlib-common/<KOTLIN_VERSION>/kotlin-stdlib-common-<KOTLIN_VERSION>.jar
            artifactAddress               : org.jetbrains.kotlin:kotlin-stdlib-common:<KOTLIN_VERSION>@jar
        - library                     : org.jetbrains:annotations:13.0 (IdeJavaLibraryImpl)
            artifact                      : <M2>/org/jetbrains/annotations/13.0/annotations-13.0.jar
            artifactAddress               : org.jetbrains:annotations:13.0@jar
        - library                     : org.jetbrains.kotlin:kotlin-stdlib-jdk7:<KOTLIN_VERSION> (IdeJavaLibraryImpl)
            artifact                      : <M2>/org/jetbrains/kotlin/kotlin-stdlib-jdk7/<KOTLIN_VERSION>/kotlin-stdlib-jdk7-<KOTLIN_VERSION>.jar
            artifactAddress               : org.jetbrains.kotlin:kotlin-stdlib-jdk7:<KOTLIN_VERSION>@jar
        - library                     : com.android.support:support-annotations:28.0.0 (IdeJavaLibraryImpl)
            artifact                      : <M2>/com/android/support/support-annotations/<VERSION>/support-annotations-<VERSION>.jar
            artifactAddress               : com.android.support:support-annotations:28.0.0@jar
        - library                     : com.android.support:collections:28.0.0 (IdeJavaLibraryImpl)
            artifact                      : <M2>/com/android/support/collections/<VERSION>/collections-<VERSION>.jar
            artifactAddress               : com.android.support:collections:28.0.0@jar
        - library                     : android.arch.lifecycle:common:1.1.1 (IdeJavaLibraryImpl)
            artifact                      : <M2>/android/arch/lifecycle/common/1.1.1/common-1.1.1.jar
            artifactAddress               : android.arch.lifecycle:common:1.1.1@jar
        - library                     : android.arch.core:common:1.1.1 (IdeJavaLibraryImpl)
            artifact                      : <M2>/android/arch/core/common/1.1.1/common-1.1.1.jar
            artifactAddress               : android.arch.core:common:1.1.1@jar
        - library                     : <ROOT>::module2@debug (IdeModuleLibraryImpl)
            buildId                       : <ROOT>
            lintJar                       : <ROOT>/module2/build/intermediates/lint_publish_jar/global/lint.jar [-]
            projectPath                   : :module2
            sourceSet                     : MAIN
            variant                       : debug
        - library                     : junit:junit:4.12 (IdeJavaLibraryImpl)
            artifact                      : <M2>/junit/junit/4.12/junit-4.12.jar
            artifactAddress               : junit:junit:4.12@jar
        - library                     : org.hamcrest:hamcrest-core:1.3 (IdeJavaLibraryImpl)
            artifact                      : <M2>/org/hamcrest/hamcrest-core/1.3/hamcrest-core-1.3.jar
            artifactAddress               : org.hamcrest:hamcrest-core:1.3@jar
        - library                     : <ROOT>::app@debug (IdeModuleLibraryImpl)
            buildId                       : <ROOT>
            projectPath                   : :app
            sourceSet                     : MAIN
            variant                       : debug
        - library                     : com.android.support.test:runner:1.0.2@aar (IdeAndroidLibraryImpl)
            aidlFolder                    : <GRADLE>/caches/transforms-3/xxxxxxxxxxxxxxxxxxxxxxxxxxxxxxxx/transformed/runner-1.0.2/aidl [-]
            artifact                      : <M2>/com/android/support/test/runner/1.0.2/runner-1.0.2.aar
            artifactAddress               : com.android.support.test:runner:1.0.2@aar
            assetsFolder                  : <GRADLE>/caches/transforms-3/xxxxxxxxxxxxxxxxxxxxxxxxxxxxxxxx/transformed/runner-1.0.2/assets [-]
            - compileJarFiles             : <GRADLE>/caches/transforms-3/xxxxxxxxxxxxxxxxxxxxxxxxxxxxxxxx/transformed/runner-1.0.2/jars/classes.jar
            externalAnnotations           : <GRADLE>/caches/transforms-3/xxxxxxxxxxxxxxxxxxxxxxxxxxxxxxxx/transformed/runner-1.0.2/annotations.zip [-]
            folder                        : <GRADLE>/caches/transforms-3/xxxxxxxxxxxxxxxxxxxxxxxxxxxxxxxx/transformed/runner-1.0.2
            jniFolder                     : <GRADLE>/caches/transforms-3/xxxxxxxxxxxxxxxxxxxxxxxxxxxxxxxx/transformed/runner-1.0.2/jni [-]
            manifest                      : <GRADLE>/caches/transforms-3/xxxxxxxxxxxxxxxxxxxxxxxxxxxxxxxx/transformed/runner-1.0.2/AndroidManifest.xml
            proguardRules                 : <GRADLE>/caches/transforms-3/xxxxxxxxxxxxxxxxxxxxxxxxxxxxxxxx/transformed/runner-1.0.2/proguard.txt
            publicResources               : <GRADLE>/caches/transforms-3/xxxxxxxxxxxxxxxxxxxxxxxxxxxxxxxx/transformed/runner-1.0.2/public.txt [-]
            renderscriptFolder            : <GRADLE>/caches/transforms-3/xxxxxxxxxxxxxxxxxxxxxxxxxxxxxxxx/transformed/runner-1.0.2/rs [-]
            resFolder                     : <GRADLE>/caches/transforms-3/xxxxxxxxxxxxxxxxxxxxxxxxxxxxxxxx/transformed/runner-1.0.2/res [-]
            resStaticLibrary              : <GRADLE>/caches/transforms-3/xxxxxxxxxxxxxxxxxxxxxxxxxxxxxxxx/transformed/runner-1.0.2/res.apk [-]
            - runtimeJarFiles             : <GRADLE>/caches/transforms-3/xxxxxxxxxxxxxxxxxxxxxxxxxxxxxxxx/transformed/runner-1.0.2/jars/classes.jar
            symbolFile                    : <GRADLE>/caches/transforms-3/xxxxxxxxxxxxxxxxxxxxxxxxxxxxxxxx/transformed/runner-1.0.2/R.txt
        - library                     : com.android.support.test:monitor:1.0.2@aar (IdeAndroidLibraryImpl)
            aidlFolder                    : <GRADLE>/caches/transforms-3/xxxxxxxxxxxxxxxxxxxxxxxxxxxxxxxx/transformed/monitor-1.0.2/aidl [-]
            artifact                      : <M2>/com/android/support/test/monitor/1.0.2/monitor-1.0.2.aar
            artifactAddress               : com.android.support.test:monitor:1.0.2@aar
            assetsFolder                  : <GRADLE>/caches/transforms-3/xxxxxxxxxxxxxxxxxxxxxxxxxxxxxxxx/transformed/monitor-1.0.2/assets [-]
            - compileJarFiles             : <GRADLE>/caches/transforms-3/xxxxxxxxxxxxxxxxxxxxxxxxxxxxxxxx/transformed/monitor-1.0.2/jars/classes.jar
            externalAnnotations           : <GRADLE>/caches/transforms-3/xxxxxxxxxxxxxxxxxxxxxxxxxxxxxxxx/transformed/monitor-1.0.2/annotations.zip [-]
            folder                        : <GRADLE>/caches/transforms-3/xxxxxxxxxxxxxxxxxxxxxxxxxxxxxxxx/transformed/monitor-1.0.2
            jniFolder                     : <GRADLE>/caches/transforms-3/xxxxxxxxxxxxxxxxxxxxxxxxxxxxxxxx/transformed/monitor-1.0.2/jni [-]
            manifest                      : <GRADLE>/caches/transforms-3/xxxxxxxxxxxxxxxxxxxxxxxxxxxxxxxx/transformed/monitor-1.0.2/AndroidManifest.xml
            proguardRules                 : <GRADLE>/caches/transforms-3/xxxxxxxxxxxxxxxxxxxxxxxxxxxxxxxx/transformed/monitor-1.0.2/proguard.txt
            publicResources               : <GRADLE>/caches/transforms-3/xxxxxxxxxxxxxxxxxxxxxxxxxxxxxxxx/transformed/monitor-1.0.2/public.txt [-]
            renderscriptFolder            : <GRADLE>/caches/transforms-3/xxxxxxxxxxxxxxxxxxxxxxxxxxxxxxxx/transformed/monitor-1.0.2/rs [-]
            resFolder                     : <GRADLE>/caches/transforms-3/xxxxxxxxxxxxxxxxxxxxxxxxxxxxxxxx/transformed/monitor-1.0.2/res [-]
            resStaticLibrary              : <GRADLE>/caches/transforms-3/xxxxxxxxxxxxxxxxxxxxxxxxxxxxxxxx/transformed/monitor-1.0.2/res.apk [-]
            - runtimeJarFiles             : <GRADLE>/caches/transforms-3/xxxxxxxxxxxxxxxxxxxxxxxxxxxxxxxx/transformed/monitor-1.0.2/jars/classes.jar
            symbolFile                    : <GRADLE>/caches/transforms-3/xxxxxxxxxxxxxxxxxxxxxxxxxxxxxxxx/transformed/monitor-1.0.2/R.txt
        - library                     : net.sf.kxml:kxml2:2.3.0 (IdeJavaLibraryImpl)
            artifact                      : <M2>/net/sf/kxml/kxml2/2.3.0/kxml2-2.3.0.jar
            artifactAddress               : net.sf.kxml:kxml2:2.3.0@jar
        - library                     : com.android.support:support-annotations:27.1.1 (IdeJavaLibraryImpl)
            artifact                      : <M2>/com/android/support/support-annotations/<VERSION>/support-annotations-<VERSION>.jar
            artifactAddress               : com.android.support:support-annotations:27.1.1@jar
    MODULE                        : kotlinMultiPlatform
        externalProject               : kotlinMultiPlatform (DefaultExternalProject)
            name                          : kotlinMultiPlatform
            qName                         : kotlinMultiPlatform
            version                       : unspecified
            childProjects
                app                           : :app (DefaultExternalProject)
                    name                          : app
                    qName                         : :app
                    group                         : kotlinMultiPlatform
                    version                       : unspecified
                    sourceCompatibility           : <PROJECT_JDK_FEATURE_LEVEL>
                    targetCompatibility           : <PROJECT_JDK_FEATURE_LEVEL>
                    projectDir                    : <ROOT>/app
                    buildDir                      : <ROOT>/app/build [-]
                    buildFile                     : <ROOT>/app/build.gradle
                    tasks
                        testDebugUnitTest             : testDebugUnitTest (DefaultExternalTask)
                            qName                         : :app:testDebugUnitTest
                        testReleaseUnitTest           : testReleaseUnitTest (DefaultExternalTask)
                            qName                         : :app:testReleaseUnitTest
                    externalSystemId              : GRADLE
                    artifactsByConfiguration
                        androidApis                   : <empty>
                        androidJdkImage               : <empty>
                        androidTestAnnotationProcessor          : <empty>
                        androidTestApi                : <empty>
                        androidTestApiDependenciesMetadata      : <empty>
                        androidTestCompileOnly        : <empty>
                        androidTestCompileOnlyDependenciesMetadata        : <empty>
                        androidTestDebugAnnotationProcessor     : <empty>
                        androidTestDebugApi           : <empty>
                        androidTestDebugApiDependenciesMetadata : <empty>
                        androidTestDebugCompileOnly   : <empty>
                        androidTestDebugCompileOnlyDependenciesMetadata   : <empty>
                        androidTestDebugImplementation          : <empty>
                        androidTestDebugImplementationDependenciesMetadata          : <empty>
                        androidTestDebugIntransitiveDependenciesMetadata  : <empty>
                        androidTestDebugRuntimeOnly   : <empty>
                        androidTestDebugWearApp       : <empty>
                        androidTestImplementation     : <empty>
                        androidTestImplementationDependenciesMetadata     : <empty>
                        androidTestIntransitiveDependenciesMetadata       : <empty>
                        androidTestReleaseAnnotationProcessor   : <empty>
                        androidTestReleaseApi         : <empty>
                        androidTestReleaseApiDependenciesMetadata         : <empty>
                        androidTestReleaseCompileOnly : <empty>
                        androidTestReleaseCompileOnlyDependenciesMetadata : <empty>
                        androidTestReleaseImplementation        : <empty>
                        androidTestReleaseImplementationDependenciesMetadata        : <empty>
                        androidTestReleaseIntransitiveDependenciesMetadata          : <empty>
                        androidTestReleaseRuntimeOnly : <empty>
                        androidTestReleaseWearApp     : <empty>
                        androidTestRuntimeOnly        : <empty>
                        androidTestUtil               : <empty>
                        androidTestWearApp            : <empty>
                        annotationProcessor           : <empty>
                        api                           : <empty>
                        apiDependenciesMetadata       : <empty>
                        archives                      : <empty>
                        compileOnly                   : <empty>
                        compileOnlyDependenciesMetadata         : <empty>
                        coreLibraryDesugaring         : <empty>
                        debugAndroidTestAnnotationProcessorClasspath      : <empty>
                        debugAndroidTestApi           : <empty>
                        debugAndroidTestApiDependenciesMetadata : <empty>
                        debugAndroidTestCompilationApi          : <empty>
                        debugAndroidTestCompilationCompileOnly  : <empty>
                        debugAndroidTestCompilationImplementation         : <empty>
                        debugAndroidTestCompilationRuntimeOnly  : <empty>
                        debugAndroidTestCompileClasspath        : <empty>
                        debugAndroidTestCompileOnly   : <empty>
                        debugAndroidTestCompileOnlyDependenciesMetadata   : <empty>
                        debugAndroidTestImplementation          : <empty>
                        debugAndroidTestImplementationDependenciesMetadata          : <empty>
                        debugAndroidTestIntransitiveDependenciesMetadata  : <empty>
                        debugAndroidTestRuntimeClasspath        : <empty>
                        debugAndroidTestRuntimeOnly   : <empty>
                        debugAnnotationProcessor      : <empty>
                        debugAnnotationProcessorClasspath       : <empty>
                        debugApi                      : <empty>
                        debugApiDependenciesMetadata  : <empty>
                        debugApiElements              : <empty>
                        debugCompilationApi           : <empty>
                        debugCompilationCompileOnly   : <empty>
                        debugCompilationImplementation          : <empty>
                        debugCompilationRuntimeOnly   : <empty>
                        debugCompileClasspath         : <empty>
                        debugCompileOnly              : <empty>
                        debugCompileOnlyDependenciesMetadata    : <empty>
                        debugImplementation           : <empty>
                        debugImplementationDependenciesMetadata : <empty>
                        debugIntransitiveDependenciesMetadata   : <empty>
                        debugReverseMetadataValues    : <empty>
                        debugRuntimeClasspath         : <empty>
                        debugRuntimeElements          : <empty>
                        debugRuntimeOnly              : <empty>
                        debugUnitTestAnnotationProcessorClasspath         : <empty>
                        debugUnitTestApi              : <empty>
                        debugUnitTestApiDependenciesMetadata    : <empty>
                        debugUnitTestCompilationApi   : <empty>
                        debugUnitTestCompilationCompileOnly     : <empty>
                        debugUnitTestCompilationImplementation  : <empty>
                        debugUnitTestCompilationRuntimeOnly     : <empty>
                        debugUnitTestCompileClasspath : <empty>
                        debugUnitTestCompileOnly      : <empty>
                        debugUnitTestCompileOnlyDependenciesMetadata      : <empty>
                        debugUnitTestImplementation   : <empty>
                        debugUnitTestImplementationDependenciesMetadata   : <empty>
                        debugUnitTestIntransitiveDependenciesMetadata     : <empty>
                        debugUnitTestRuntimeClasspath : <empty>
                        debugUnitTestRuntimeOnly      : <empty>
                        debugWearApp                  : <empty>
                        debugWearBundling             : <empty>
                        default                       : <empty>
                        implementation                : <empty>
                        implementationDependenciesMetadata      : <empty>
                        intransitiveDependenciesMetadata        : <empty>
                        kotlinCompilerClasspath       : <empty>
                        kotlinCompilerPluginClasspath : <empty>
                        kotlinCompilerPluginClasspathDebug      : <empty>
                        kotlinCompilerPluginClasspathDebugAndroidTest     : <empty>
                        kotlinCompilerPluginClasspathDebugUnitTest        : <empty>
                        kotlinCompilerPluginClasspathRelease    : <empty>
                        kotlinCompilerPluginClasspathReleaseUnitTest      : <empty>
                        kotlinKlibCommonizerClasspath : <empty>
                        kotlinNativeCompilerPluginClasspath     : <empty>
                        lintChecks                    : <empty>
                        lintPublish                   : <empty>
                        releaseAnnotationProcessor    : <empty>
                        releaseAnnotationProcessorClasspath     : <empty>
                        releaseApi                    : <empty>
                        releaseApiDependenciesMetadata          : <empty>
                        releaseApiElements            : <empty>
                        releaseCompilationApi         : <empty>
                        releaseCompilationCompileOnly : <empty>
                        releaseCompilationImplementation        : <empty>
                        releaseCompilationRuntimeOnly : <empty>
                        releaseCompileClasspath       : <empty>
                        releaseCompileOnly            : <empty>
                        releaseCompileOnlyDependenciesMetadata  : <empty>
                        releaseImplementation         : <empty>
                        releaseImplementationDependenciesMetadata         : <empty>
                        releaseIntransitiveDependenciesMetadata : <empty>
                        releaseReverseMetadataValues  : <empty>
                        releaseRuntimeClasspath       : <empty>
                        releaseRuntimeElements        : <empty>
                        releaseRuntimeOnly            : <empty>
                        releaseUnitTestAnnotationProcessorClasspath       : <empty>
                        releaseUnitTestApi            : <empty>
                        releaseUnitTestApiDependenciesMetadata  : <empty>
                        releaseUnitTestCompilationApi : <empty>
                        releaseUnitTestCompilationCompileOnly   : <empty>
                        releaseUnitTestCompilationImplementation          : <empty>
                        releaseUnitTestCompilationRuntimeOnly   : <empty>
                        releaseUnitTestCompileClasspath         : <empty>
                        releaseUnitTestCompileOnly    : <empty>
                        releaseUnitTestCompileOnlyDependenciesMetadata    : <empty>
                        releaseUnitTestImplementation : <empty>
                        releaseUnitTestImplementationDependenciesMetadata : <empty>
                        releaseUnitTestIntransitiveDependenciesMetadata   : <empty>
                        releaseUnitTestRuntimeClasspath         : <empty>
                        releaseUnitTestRuntimeOnly    : <empty>
                        releaseWearApp                : <empty>
                        releaseWearBundling           : <empty>
                        runtimeOnly                   : <empty>
                        testAnnotationProcessor       : <empty>
                        testApi                       : <empty>
                        testApiDependenciesMetadata   : <empty>
                        testCompileOnly               : <empty>
                        testCompileOnlyDependenciesMetadata     : <empty>
                        testDebugAnnotationProcessor  : <empty>
                        testDebugApi                  : <empty>
                        testDebugApiDependenciesMetadata        : <empty>
                        testDebugCompileOnly          : <empty>
                        testDebugCompileOnlyDependenciesMetadata          : <empty>
                        testDebugImplementation       : <empty>
                        testDebugImplementationDependenciesMetadata       : <empty>
                        testDebugIntransitiveDependenciesMetadata         : <empty>
                        testDebugRuntimeOnly          : <empty>
                        testDebugWearApp              : <empty>
                        testFixturesAnnotationProcessor         : <empty>
                        testFixturesApi               : <empty>
                        testFixturesApiDependenciesMetadata     : <empty>
                        testFixturesCompileOnly       : <empty>
                        testFixturesCompileOnlyDependenciesMetadata       : <empty>
                        testFixturesDebugAnnotationProcessor    : <empty>
                        testFixturesDebugApi          : <empty>
                        testFixturesDebugApiDependenciesMetadata          : <empty>
                        testFixturesDebugCompileOnly  : <empty>
                        testFixturesDebugCompileOnlyDependenciesMetadata  : <empty>
                        testFixturesDebugImplementation         : <empty>
                        testFixturesDebugImplementationDependenciesMetadata         : <empty>
                        testFixturesDebugIntransitiveDependenciesMetadata : <empty>
                        testFixturesDebugRuntimeOnly  : <empty>
                        testFixturesDebugWearApp      : <empty>
                        testFixturesImplementation    : <empty>
                        testFixturesImplementationDependenciesMetadata    : <empty>
                        testFixturesIntransitiveDependenciesMetadata      : <empty>
                        testFixturesReleaseAnnotationProcessor  : <empty>
                        testFixturesReleaseApi        : <empty>
                        testFixturesReleaseApiDependenciesMetadata        : <empty>
                        testFixturesReleaseCompileOnly          : <empty>
                        testFixturesReleaseCompileOnlyDependenciesMetadata          : <empty>
                        testFixturesReleaseImplementation       : <empty>
                        testFixturesReleaseImplementationDependenciesMetadata       : <empty>
                        testFixturesReleaseIntransitiveDependenciesMetadata         : <empty>
                        testFixturesReleaseRuntimeOnly          : <empty>
                        testFixturesReleaseWearApp    : <empty>
                        testFixturesRuntimeOnly       : <empty>
                        testFixturesWearApp           : <empty>
                        testImplementation            : <empty>
                        testImplementationDependenciesMetadata  : <empty>
                        testIntransitiveDependenciesMetadata    : <empty>
                        testReleaseAnnotationProcessor          : <empty>
                        testReleaseApi                : <empty>
                        testReleaseApiDependenciesMetadata      : <empty>
                        testReleaseCompileOnly        : <empty>
                        testReleaseCompileOnlyDependenciesMetadata        : <empty>
                        testReleaseImplementation     : <empty>
                        testReleaseImplementationDependenciesMetadata     : <empty>
                        testReleaseIntransitiveDependenciesMetadata       : <empty>
                        testReleaseRuntimeOnly        : <empty>
                        testReleaseWearApp            : <empty>
                        testRuntimeOnly               : <empty>
                        testWearApp                   : <empty>
                        wearApp                       : <empty>
                jsModule                      : :jsModule (DefaultExternalProject)
                    name                          : jsModule
                    qName                         : :jsModule
                    group                         : kotlinMultiPlatform
                    version                       : unspecified
                    sourceCompatibility           : <PROJECT_JDK_FEATURE_LEVEL>
                    targetCompatibility           : <PROJECT_JDK_FEATURE_LEVEL>
                    projectDir                    : <ROOT>/jsModule
                    buildDir                      : <ROOT>/jsModule/build [-]
                    buildFile                     : <ROOT>/jsModule/build.gradle
                    tasks
                        browserTest                   : browserTest (DefaultExternalTask)
                            qName                         : :jsModule:browserTest
                    externalSystemId              : GRADLE
                    artifactsByConfiguration
                        api                           : <empty>
                        apiDependenciesMetadata       : <empty>
                        - archives                    : <ROOT>/jsModule/build/libs/jsModule.klib [-]
                        commonFakeApiElements         : <empty>
                        commonFakeApiElements-published         : <empty>
                        compilationApi                : <empty>
                        compilationCompileOnly        : <empty>
                        compilationImplementation     : <empty>
                        compilationRuntimeOnly        : <empty>
                        compileClasspath              : <empty>
                        compileOnly                   : <empty>
                        compileOnlyDependenciesMetadata         : <empty>
                        default                       : <empty>
                        implementation                : <empty>
                        implementationDependenciesMetadata      : <empty>
                        intransitiveDependenciesMetadata        : <empty>
                        - jsApiElements               : <ROOT>/jsModule/build/libs/jsModule.klib [-]
                        - jsApiElements-published     : <ROOT>/jsModule/build/libs/jsModule.klib [-]
                        - jsRuntimeElements           : <ROOT>/jsModule/build/libs/jsModule.klib [-]
                        - jsRuntimeElements-published : <ROOT>/jsModule/build/libs/jsModule.klib [-]
                        - jsSourcesElements           : <ROOT>/jsModule/build/libs/jsModule-js-sources.jar [-]
                        - jsSourcesElements-published : <ROOT>/jsModule/build/libs/jsModule-js-sources.jar [-]
                        kotlinCompilerClasspath       : <empty>
                        kotlinCompilerPluginClasspath : <empty>
                        kotlinCompilerPluginClasspathMain       : <empty>
                        kotlinCompilerPluginClasspathTest       : <empty>
                        kotlinKlibCommonizerClasspath : <empty>
                        kotlinNativeCompilerPluginClasspath     : <empty>
                        runtimeClasspath              : <empty>
                        runtimeOnly                   : <empty>
                        testApi                       : <empty>
                        testApiDependenciesMetadata   : <empty>
                        testCompilationApi            : <empty>
                        testCompilationCompileOnly    : <empty>
                        testCompilationImplementation : <empty>
                        testCompilationRuntimeOnly    : <empty>
                        testCompileClasspath          : <empty>
                        testCompileOnly               : <empty>
                        testCompileOnlyDependenciesMetadata     : <empty>
                        testImplementation            : <empty>
                        testImplementationDependenciesMetadata  : <empty>
                        testIntransitiveDependenciesMetadata    : <empty>
                        testRuntimeClasspath          : <empty>
                        testRuntimeOnly               : <empty>
                module2                       : :module2 (DefaultExternalProject)
                    name                          : module2
                    qName                         : :module2
                    group                         : kotlinMultiPlatform
                    version                       : unspecified
                    sourceCompatibility           : <PROJECT_JDK_FEATURE_LEVEL>
                    targetCompatibility           : <PROJECT_JDK_FEATURE_LEVEL>
                    projectDir                    : <ROOT>/module2
                    buildDir                      : <ROOT>/module2/build [-]
                    buildFile                     : <ROOT>/module2/build.gradle
                    tasks
                        testDebugUnitTest             : testDebugUnitTest (DefaultExternalTask)
                            qName                         : :module2:testDebugUnitTest
                        testReleaseUnitTest           : testReleaseUnitTest (DefaultExternalTask)
                            qName                         : :module2:testReleaseUnitTest
                    externalSystemId              : GRADLE
                    - artifacts                   : <ROOT>/module2/build/libs/module2-metadata.jar [-]
                    artifactsByConfiguration
                        _internal-unified-test-platform-android-device-provider-ddmlib        : <empty>
                        _internal-unified-test-platform-android-device-provider-gradle        : <empty>
                        _internal-unified-test-platform-android-driver-instrumentation        : <empty>
                        _internal-unified-test-platform-android-test-plugin         : <empty>
                        _internal-unified-test-platform-android-test-plugin-host-additional-test-output : <empty>
                        _internal-unified-test-platform-android-test-plugin-host-apk-installer          : <empty>
                        _internal-unified-test-platform-android-test-plugin-host-coverage     : <empty>
                        _internal-unified-test-platform-android-test-plugin-host-device-info  : <empty>
                        _internal-unified-test-platform-android-test-plugin-host-emulator-control       : <empty>
                        _internal-unified-test-platform-android-test-plugin-host-logcat       : <empty>
                        _internal-unified-test-platform-android-test-plugin-host-retention    : <empty>
                        _internal-unified-test-platform-android-test-plugin-result-listener-gradle      : <empty>
                        _internal-unified-test-platform-core    : <empty>
                        _internal-unified-test-platform-launcher          : <empty>
                        allSourceSetsCompileDependenciesMetadata          : <empty>
                        androidAndroidTestApi         : <empty>
                        androidAndroidTestApiDependenciesMetadata         : <empty>
                        androidAndroidTestCompileOnly : <empty>
                        androidAndroidTestCompileOnlyDependenciesMetadata : <empty>
                        androidAndroidTestDebugApi    : <empty>
                        androidAndroidTestDebugApiDependenciesMetadata    : <empty>
                        androidAndroidTestDebugCompileOnly      : <empty>
                        androidAndroidTestDebugCompileOnlyDependenciesMetadata      : <empty>
                        androidAndroidTestDebugImplementation   : <empty>
                        androidAndroidTestDebugImplementationDependenciesMetadata   : <empty>
                        androidAndroidTestDebugIntransitiveDependenciesMetadata     : <empty>
                        androidAndroidTestDebugResolvableDependenciesMetadata       : <empty>
                        androidAndroidTestDebugRuntimeOnly      : <empty>
                        androidAndroidTestImplementation        : <empty>
                        androidAndroidTestImplementationDependenciesMetadata        : <empty>
                        androidAndroidTestIntransitiveDependenciesMetadata          : <empty>
                        androidAndroidTestReleaseApi  : <empty>
                        androidAndroidTestReleaseApiDependenciesMetadata  : <empty>
                        androidAndroidTestReleaseCompileOnly    : <empty>
                        androidAndroidTestReleaseCompileOnlyDependenciesMetadata    : <empty>
                        androidAndroidTestReleaseImplementation : <empty>
                        androidAndroidTestReleaseImplementationDependenciesMetadata : <empty>
                        androidAndroidTestReleaseIntransitiveDependenciesMetadata   : <empty>
                        androidAndroidTestReleaseResolvableDependenciesMetadata     : <empty>
                        androidAndroidTestReleaseRuntimeOnly    : <empty>
                        androidAndroidTestResolvableDependenciesMetadata  : <empty>
                        androidAndroidTestRuntimeOnly : <empty>
                        androidApis                   : <empty>
                        androidDebugAndroidTestApi    : <empty>
                        androidDebugAndroidTestApiDependenciesMetadata    : <empty>
                        androidDebugAndroidTestCompilationApi   : <empty>
                        androidDebugAndroidTestCompilationCompileOnly     : <empty>
                        androidDebugAndroidTestCompilationImplementation  : <empty>
                        androidDebugAndroidTestCompilationRuntimeOnly     : <empty>
                        androidDebugAndroidTestCompileClasspath : <empty>
                        androidDebugAndroidTestCompileOnly      : <empty>
                        androidDebugAndroidTestCompileOnlyDependenciesMetadata      : <empty>
                        androidDebugAndroidTestImplementation   : <empty>
                        androidDebugAndroidTestImplementationDependenciesMetadata   : <empty>
                        androidDebugAndroidTestIntransitiveDependenciesMetadata     : <empty>
                        androidDebugAndroidTestResolvableDependenciesMetadata       : <empty>
                        androidDebugAndroidTestRuntimeClasspath : <empty>
                        androidDebugAndroidTestRuntimeOnly      : <empty>
                        androidDebugApi               : <empty>
                        androidDebugApiDependenciesMetadata     : <empty>
                        - androidDebugArchives        : <ROOT>/module2/build/outputs/aar/module2-debug.aar [-]
                        androidDebugCompilationApi    : <empty>
                        androidDebugCompilationCompileOnly      : <empty>
                        androidDebugCompilationImplementation   : <empty>
                        androidDebugCompilationRuntimeOnly      : <empty>
                        androidDebugCompileClasspath  : <empty>
                        androidDebugCompileOnly       : <empty>
                        androidDebugCompileOnlyDependenciesMetadata       : <empty>
                        androidDebugImplementation    : <empty>
                        androidDebugImplementationDependenciesMetadata    : <empty>
                        androidDebugIntransitiveDependenciesMetadata      : <empty>
                        androidDebugResolvableDependenciesMetadata        : <empty>
                        androidDebugRuntimeClasspath  : <empty>
                        androidDebugRuntimeOnly       : <empty>
                        androidDebugUnitTestApi       : <empty>
                        androidDebugUnitTestApiDependenciesMetadata       : <empty>
                        androidDebugUnitTestCompilationApi      : <empty>
                        androidDebugUnitTestCompilationCompileOnly        : <empty>
                        androidDebugUnitTestCompilationImplementation     : <empty>
                        androidDebugUnitTestCompilationRuntimeOnly        : <empty>
                        androidDebugUnitTestCompileClasspath    : <empty>
                        androidDebugUnitTestCompileOnly         : <empty>
                        androidDebugUnitTestCompileOnlyDependenciesMetadata         : <empty>
                        androidDebugUnitTestImplementation      : <empty>
                        androidDebugUnitTestImplementationDependenciesMetadata      : <empty>
                        androidDebugUnitTestIntransitiveDependenciesMetadata        : <empty>
                        androidDebugUnitTestResolvableDependenciesMetadata          : <empty>
                        androidDebugUnitTestRuntimeClasspath    : <empty>
                        androidDebugUnitTestRuntimeOnly         : <empty>
                        androidJdkImage               : <empty>
                        androidMainApi                : <empty>
                        androidMainApiDependenciesMetadata      : <empty>
                        androidMainCompileOnly        : <empty>
                        androidMainCompileOnlyDependenciesMetadata        : <empty>
                        androidMainImplementation     : <empty>
                        androidMainImplementationDependenciesMetadata     : <empty>
                        androidMainIntransitiveDependenciesMetadata       : <empty>
                        androidMainResolvableDependenciesMetadata         : <empty>
                        androidMainRuntimeOnly        : <empty>
                        androidReleaseApi             : <empty>
                        androidReleaseApiDependenciesMetadata   : <empty>
                        - androidReleaseArchives      : <ROOT>/module2/build/outputs/aar/module2-release.aar [-]
                        androidReleaseCompilationApi  : <empty>
                        androidReleaseCompilationCompileOnly    : <empty>
                        androidReleaseCompilationImplementation : <empty>
                        androidReleaseCompilationRuntimeOnly    : <empty>
                        androidReleaseCompileClasspath          : <empty>
                        androidReleaseCompileOnly     : <empty>
                        androidReleaseCompileOnlyDependenciesMetadata     : <empty>
                        androidReleaseImplementation  : <empty>
                        androidReleaseImplementationDependenciesMetadata  : <empty>
                        androidReleaseIntransitiveDependenciesMetadata    : <empty>
                        androidReleaseResolvableDependenciesMetadata      : <empty>
                        androidReleaseRuntimeClasspath          : <empty>
                        androidReleaseRuntimeOnly     : <empty>
                        androidReleaseUnitTestApi     : <empty>
                        androidReleaseUnitTestApiDependenciesMetadata     : <empty>
                        androidReleaseUnitTestCompilationApi    : <empty>
                        androidReleaseUnitTestCompilationCompileOnly      : <empty>
                        androidReleaseUnitTestCompilationImplementation   : <empty>
                        androidReleaseUnitTestCompilationRuntimeOnly      : <empty>
                        androidReleaseUnitTestCompileClasspath  : <empty>
                        androidReleaseUnitTestCompileOnly       : <empty>
                        androidReleaseUnitTestCompileOnlyDependenciesMetadata       : <empty>
                        androidReleaseUnitTestImplementation    : <empty>
                        androidReleaseUnitTestImplementationDependenciesMetadata    : <empty>
                        androidReleaseUnitTestIntransitiveDependenciesMetadata      : <empty>
                        androidReleaseUnitTestResolvableDependenciesMetadata        : <empty>
                        androidReleaseUnitTestRuntimeClasspath  : <empty>
                        androidReleaseUnitTestRuntimeOnly       : <empty>
                        androidTestAnnotationProcessor          : <empty>
                        androidTestApi                : <empty>
                        androidTestApiDependenciesMetadata      : <empty>
                        androidTestCompileOnly        : <empty>
                        androidTestCompileOnlyDependenciesMetadata        : <empty>
                        androidTestDebugAnnotationProcessor     : <empty>
                        androidTestDebugApi           : <empty>
                        androidTestDebugApiDependenciesMetadata : <empty>
                        androidTestDebugCompileOnly   : <empty>
                        androidTestDebugCompileOnlyDependenciesMetadata   : <empty>
                        androidTestDebugImplementation          : <empty>
                        androidTestDebugImplementationDependenciesMetadata          : <empty>
                        androidTestDebugIntransitiveDependenciesMetadata  : <empty>
                        androidTestDebugResolvableDependenciesMetadata    : <empty>
                        androidTestDebugRuntimeOnly   : <empty>
                        androidTestDebugWearApp       : <empty>
                        androidTestFixturesApi        : <empty>
                        androidTestFixturesApiDependenciesMetadata        : <empty>
                        androidTestFixturesCompileOnly          : <empty>
                        androidTestFixturesCompileOnlyDependenciesMetadata          : <empty>
                        androidTestFixturesDebugApi   : <empty>
                        androidTestFixturesDebugApiDependenciesMetadata   : <empty>
                        androidTestFixturesDebugCompileOnly     : <empty>
                        androidTestFixturesDebugCompileOnlyDependenciesMetadata     : <empty>
                        androidTestFixturesDebugImplementation  : <empty>
                        androidTestFixturesDebugImplementationDependenciesMetadata  : <empty>
                        androidTestFixturesDebugIntransitiveDependenciesMetadata    : <empty>
                        androidTestFixturesDebugResolvableDependenciesMetadata      : <empty>
                        androidTestFixturesDebugRuntimeOnly     : <empty>
                        androidTestFixturesImplementation       : <empty>
                        androidTestFixturesImplementationDependenciesMetadata       : <empty>
                        androidTestFixturesIntransitiveDependenciesMetadata         : <empty>
                        androidTestFixturesReleaseApi : <empty>
                        androidTestFixturesReleaseApiDependenciesMetadata : <empty>
                        androidTestFixturesReleaseCompileOnly   : <empty>
                        androidTestFixturesReleaseCompileOnlyDependenciesMetadata   : <empty>
                        androidTestFixturesReleaseImplementation          : <empty>
                        androidTestFixturesReleaseImplementationDependenciesMetadata          : <empty>
                        androidTestFixturesReleaseIntransitiveDependenciesMetadata  : <empty>
                        androidTestFixturesReleaseResolvableDependenciesMetadata    : <empty>
                        androidTestFixturesReleaseRuntimeOnly   : <empty>
                        androidTestFixturesResolvableDependenciesMetadata : <empty>
                        androidTestFixturesRuntimeOnly          : <empty>
                        androidTestImplementation     : <empty>
                        androidTestImplementationDependenciesMetadata     : <empty>
                        androidTestIntransitiveDependenciesMetadata       : <empty>
                        androidTestReleaseAnnotationProcessor   : <empty>
                        androidTestReleaseApi         : <empty>
                        androidTestReleaseApiDependenciesMetadata         : <empty>
                        androidTestReleaseCompileOnly : <empty>
                        androidTestReleaseCompileOnlyDependenciesMetadata : <empty>
                        androidTestReleaseImplementation        : <empty>
                        androidTestReleaseImplementationDependenciesMetadata        : <empty>
                        androidTestReleaseIntransitiveDependenciesMetadata          : <empty>
                        androidTestReleaseResolvableDependenciesMetadata  : <empty>
                        androidTestReleaseRuntimeOnly : <empty>
                        androidTestReleaseWearApp     : <empty>
                        androidTestResolvableDependenciesMetadata         : <empty>
                        androidTestRuntimeOnly        : <empty>
                        androidTestUtil               : <empty>
                        androidTestWearApp            : <empty>
                        annotationProcessor           : <empty>
                        api                           : <empty>
                        - archives                    : <ROOT>/module2/build/libs/module2-metadata.jar [-]
                        - archives                    : <ROOT>/module2/build/outputs/aar/module2-debug.aar [-]
                        - archives                    : <ROOT>/module2/build/outputs/aar/module2-release.aar [-]
                        commonMainApi                 : <empty>
                        commonMainApiDependenciesMetadata       : <empty>
                        commonMainCompileOnly         : <empty>
                        commonMainCompileOnlyDependenciesMetadata         : <empty>
                        commonMainImplementation      : <empty>
                        commonMainImplementationDependenciesMetadata      : <empty>
                        commonMainIntransitiveDependenciesMetadata        : <empty>
                        commonMainResolvableDependenciesMetadata          : <empty>
                        commonMainRuntimeOnly         : <empty>
                        commonTestApi                 : <empty>
                        commonTestApiDependenciesMetadata       : <empty>
                        commonTestCompileOnly         : <empty>
                        commonTestCompileOnlyDependenciesMetadata         : <empty>
                        commonTestImplementation      : <empty>
                        commonTestImplementationDependenciesMetadata      : <empty>
                        commonTestIntransitiveDependenciesMetadata        : <empty>
                        commonTestResolvableDependenciesMetadata          : <empty>
                        commonTestRuntimeOnly         : <empty>
                        compileOnly                   : <empty>
                        coreLibraryDesugaring         : <empty>
                        debugAndroidTestAnnotationProcessorClasspath      : <empty>
                        debugAndroidTestCompileClasspath        : <empty>
                        debugAndroidTestRuntimeClasspath        : <empty>
                        debugAnnotationProcessor      : <empty>
                        debugAnnotationProcessorClasspath       : <empty>
                        debugApi                      : <empty>
                        debugApiElements              : <empty>
                        debugCompileClasspath         : <empty>
                        debugCompileOnly              : <empty>
                        debugImplementation           : <empty>
                        debugRuntimeClasspath         : <empty>
                        debugRuntimeElements          : <empty>
                        debugRuntimeOnly              : <empty>
                        - debugSourcesElements        : <ROOT>/module2/build/libs/module2-android-debug-sources.jar [-]
                        debugUnitTestAnnotationProcessorClasspath         : <empty>
                        debugUnitTestCompileClasspath : <empty>
                        debugUnitTestRuntimeClasspath : <empty>
                        debugWearApp                  : <empty>
                        default                       : <empty>
                        implementation                : <empty>
                        kotlinCompilerClasspath       : <empty>
                        kotlinCompilerPluginClasspath : <empty>
                        kotlinCompilerPluginClasspathAndroidDebug         : <empty>
                        kotlinCompilerPluginClasspathAndroidDebugAndroidTest        : <empty>
                        kotlinCompilerPluginClasspathAndroidDebugUnitTest : <empty>
                        kotlinCompilerPluginClasspathAndroidRelease       : <empty>
                        kotlinCompilerPluginClasspathAndroidReleaseUnitTest         : <empty>
                        kotlinCompilerPluginClasspathMetadataCommonMain   : <empty>
                        kotlinCompilerPluginClasspathMetadataMain         : <empty>
                        kotlinKlibCommonizerClasspath : <empty>
                        kotlinNativeCompilerPluginClasspath     : <empty>
                        lintChecks                    : <empty>
                        lintPublish                   : <empty>
                        - metadataApiElements         : <ROOT>/module2/build/libs/module2-metadata.jar [-]
                        metadataCommonMainCompilationApi        : <empty>
                        metadataCommonMainCompilationCompileOnly          : <empty>
                        metadataCommonMainCompilationImplementation       : <empty>
                        metadataCommonMainCompilationRuntimeOnly          : <empty>
                        metadataCommonMainCompileClasspath      : <empty>
                        metadataCompilationApi        : <empty>
                        metadataCompilationCompileOnly          : <empty>
                        metadataCompilationImplementation       : <empty>
                        metadataCompilationRuntimeOnly          : <empty>
                        metadataCompileClasspath      : <empty>
                        metadataSourcesElements       : <empty>
                        releaseAnnotationProcessor    : <empty>
                        releaseAnnotationProcessorClasspath     : <empty>
                        releaseApi                    : <empty>
                        releaseApiElements            : <empty>
                        releaseCompileClasspath       : <empty>
                        releaseCompileOnly            : <empty>
                        releaseImplementation         : <empty>
                        releaseRuntimeClasspath       : <empty>
                        releaseRuntimeElements        : <empty>
                        releaseRuntimeOnly            : <empty>
                        - releaseSourcesElements      : <ROOT>/module2/build/libs/module2-android-sources.jar [-]
                        releaseUnitTestAnnotationProcessorClasspath       : <empty>
                        releaseUnitTestCompileClasspath         : <empty>
                        releaseUnitTestRuntimeClasspath         : <empty>
                        releaseWearApp                : <empty>
                        runtimeOnly                   : <empty>
                        testAnnotationProcessor       : <empty>
                        testCompileOnly               : <empty>
                        testDebugAnnotationProcessor  : <empty>
                        testDebugCompileOnly          : <empty>
                        testDebugImplementation       : <empty>
                        testDebugRuntimeOnly          : <empty>
                        testDebugWearApp              : <empty>
                        testFixturesAnnotationProcessor         : <empty>
                        testFixturesApi               : <empty>
                        testFixturesCompileOnly       : <empty>
                        testFixturesDebugAnnotationProcessor    : <empty>
                        testFixturesDebugApi          : <empty>
                        testFixturesDebugCompileOnly  : <empty>
                        testFixturesDebugImplementation         : <empty>
                        testFixturesDebugRuntimeOnly  : <empty>
                        testFixturesDebugWearApp      : <empty>
                        testFixturesImplementation    : <empty>
                        testFixturesReleaseAnnotationProcessor  : <empty>
                        testFixturesReleaseApi        : <empty>
                        testFixturesReleaseCompileOnly          : <empty>
                        testFixturesReleaseImplementation       : <empty>
                        testFixturesReleaseRuntimeOnly          : <empty>
                        testFixturesReleaseWearApp    : <empty>
                        testFixturesRuntimeOnly       : <empty>
                        testFixturesWearApp           : <empty>
                        testImplementation            : <empty>
                        testReleaseAnnotationProcessor          : <empty>
                        testReleaseCompileOnly        : <empty>
                        testReleaseImplementation     : <empty>
                        testReleaseRuntimeOnly        : <empty>
                        testReleaseWearApp            : <empty>
                        testRuntimeOnly               : <empty>
                        testWearApp                   : <empty>
                        wearApp                       : <empty>
            projectDir                    : <ROOT>
            buildDir                      : <ROOT>/build [-]
            buildFile                     : <ROOT>/build.gradle
            externalSystemId              : GRADLE
            artifactsByConfiguration
                archives                      : <empty>
                default                       : <empty>
    MODULE                        : kotlinMultiPlatform.app
        GradleModuleModel
            agpVersion                    : <AGP_VERSION>
            gradlePath                    : :app
            gradleVersion                 : <GRADLE_VERSION>
            buildFile                     : <ROOT>/app/build.gradle
            buildFilePath                 : <ROOT>/app/build.gradle
            rootFolderPath                : <ROOT>
            hasSafeArgsJava               : false
            hasSafeArgsKotlin             : false
        CurrentVariantReportedVersions
            minSdk
>>>>>>> de127946
                ApiLevel                      : 16
                ApiString                     : 16
            runtimeMinSdk
                ApiLevel                      : 16
                ApiString                     : 16
            targetSdk
                ApiLevel                      : <SDK_VERSION>
                ApiString                     : <SDK_VERSION>
        RootBuildId                   : <ROOT>
        BuildId                       : <ROOT>
        BuildName                     : :
        ProjectPath                   : :app
        ModelVersion                  : <AGP_VERSION>
        ProjectType                   : PROJECT_TYPE_APP
        CompileTarget                 : android-<SDK_VERSION>
        BuildFolder                   : <ROOT>/app/build [-]
        buildToolsVersion             : <CURRENT_BUILD_TOOLS_VERSION>
        IsBaseSplit                   : true
        GroupId                       : kotlinMultiPlatform
        Namespace                     : com.example.android.kotlin
        TestNamespace                 : com.example.android.kotlin.test
        AaptOptions
            NameSpacing                   : DISABLED
        LintOptions
            IsCheckTestSources            : false
            IsCheckDependencies           : false
            IsAbortOnError                : true
            IsAbsolutePaths               : true
            IsNoLines                     : false
            IsQuiet                       : false
            IsCheckAllWarnings            : false
            IsIgnoreWarnings              : false
            IsWarningsAsErrors            : false
            IsIgnoreTestSources           : false
            IsIgnoreTestFixturesSources   : false
            IsCheckGeneratedSources       : false
            IsCheckReleaseBuilds          : true
            IsExplainIssues               : true
            IsShowAll                     : false
            TextReport                    : false
            HtmlReport                    : true
            XmlReport                     : true
            SarifReport                   : false
        JavaCompileOptions
            Encoding                      : UTF-8
            SourceCompatibility           : 1.8
            TargetCompatibility           : 1.8
            IsCoreLibraryDesugaringEnabled          : false
        AgpFlags
            ApplicationRClassConstantIds  : false
            AestRClassConstantIds         : false
            TransitiveRClasses            : false
            UseAndroidX                   : false
            UsesCompose                   : false
            MlModelBindingEnabled         : false
        - basicVariant:               : debug
            applicationId                 : com.example.android.kotlin
            testApplicationId             : com.example.android.kotlin.test
        - basicVariant:               : release
            applicationId                 : com.example.android.kotlin
        BootClassPath                 : <ANDROID_SDK>/platforms/android-<SDK_VERSION>/android.jar
        ViewBindingOptions
            Enabled                       : false
        DependenciesInfo
            IncludeInApk                  : true
            IncludeInBundle               : true
        DefaultConfig
            ProductFlavor
                Name                          : main
                ApplicationId                 : com.example.android.kotlin
                VersionCode                   : 1
                VersionName                   : 1.0
                TestInstrumentationRunner     : android.support.test.runner.AndroidJUnitRunner
                MinSdkVersion
                    ApiLevel                      : 16
                    ApiString                     : 16
                TargetSdkVersion
                    ApiLevel                      : <SDK_VERSION>
                    ApiString                     : <SDK_VERSION>
                VectorDrawables
                    UseSupportLibrary             : false
            SourceProvider
                Name                          : main
                Manifest                      : <ROOT>/app/src/main/AndroidManifest.xml
                JavaDirectories               : <ROOT>/app/src/main/java
                KotlinDirectories             : <ROOT>/app/src/main/kotlin [-]
                KotlinDirectories             : <ROOT>/app/src/main/java
                ResourcesDirectories          : <ROOT>/app/src/main/resources [-]
                ResDirectories                : <ROOT>/app/src/main/res [-]
                AssetsDirectories             : <ROOT>/app/src/main/assets [-]
                JniLibsDirectories            : <ROOT>/app/src/main/jniLibs [-]
                ShadersDirectories            : <ROOT>/app/src/main/shaders [-]
                BaselineProfileDirectories    : <ROOT>/app/src/main/baselineProfiles [-]
            ExtraSourceProviders
                ExtraSourceProvider
                    ArtifactName                  : _android_test_
                    SourceProvider
                        Name                          : androidTest
                        Manifest                      : <ROOT>/app/src/androidTest/AndroidManifest.xml [-]
                        JavaDirectories               : <ROOT>/app/src/androidTest/java
                        KotlinDirectories             : <ROOT>/app/src/androidTest/kotlin [-]
                        KotlinDirectories             : <ROOT>/app/src/androidTest/java
                        ResourcesDirectories          : <ROOT>/app/src/androidTest/resources [-]
                        ResDirectories                : <ROOT>/app/src/androidTest/res [-]
                        AssetsDirectories             : <ROOT>/app/src/androidTest/assets [-]
                        JniLibsDirectories            : <ROOT>/app/src/androidTest/jniLibs [-]
                        ShadersDirectories            : <ROOT>/app/src/androidTest/shaders [-]
                        BaselineProfileDirectories    : <ROOT>/app/src/androidTest/baselineProfiles [-]
                ExtraSourceProvider
                    ArtifactName                  : _unit_test_
                    SourceProvider
                        Name                          : test
                        Manifest                      : <ROOT>/app/src/test/AndroidManifest.xml [-]
                        JavaDirectories               : <ROOT>/app/src/test/java
                        KotlinDirectories             : <ROOT>/app/src/test/kotlin [-]
                        KotlinDirectories             : <ROOT>/app/src/test/java
                        ResourcesDirectories          : <ROOT>/app/src/test/resources [-]
                        ResDirectories                : <ROOT>/app/src/test/res [-]
                        AssetsDirectories             : <ROOT>/app/src/test/assets [-]
                        JniLibsDirectories            : <ROOT>/app/src/test/jniLibs [-]
                        ShadersDirectories            : <ROOT>/app/src/test/shaders [-]
                        BaselineProfileDirectories    : <ROOT>/app/src/test/baselineProfiles [-]
        BuildTypes
            BuildType
                Name                          : debug
                IsDebuggable                  : true
                IsJniDebuggable               : false
                IsRenderscriptDebuggable      : false
                RenderscriptOptimLevel        : 3
                IsMinifyEnabled               : false
                IsZipAlignEnabled             : true
            SourceProvider
                Name                          : debug
                Manifest                      : <ROOT>/app/src/debug/AndroidManifest.xml [-]
                JavaDirectories               : <ROOT>/app/src/debug/java [-]
                KotlinDirectories             : <ROOT>/app/src/debug/kotlin [-]
                KotlinDirectories             : <ROOT>/app/src/debug/java [-]
                ResourcesDirectories          : <ROOT>/app/src/debug/resources [-]
                ResDirectories                : <ROOT>/app/src/debug/res [-]
                AssetsDirectories             : <ROOT>/app/src/debug/assets [-]
                JniLibsDirectories            : <ROOT>/app/src/debug/jniLibs [-]
                ShadersDirectories            : <ROOT>/app/src/debug/shaders [-]
                BaselineProfileDirectories    : <ROOT>/app/src/debug/baselineProfiles [-]
            ExtraSourceProviders
                ExtraSourceProvider
                    ArtifactName                  : _android_test_
                    SourceProvider
                        Name                          : androidTestDebug
                        Manifest                      : <ROOT>/app/src/androidTestDebug/AndroidManifest.xml [-]
                        JavaDirectories               : <ROOT>/app/src/androidTestDebug/java [-]
                        KotlinDirectories             : <ROOT>/app/src/androidTestDebug/kotlin [-]
                        KotlinDirectories             : <ROOT>/app/src/androidTestDebug/java [-]
                        ResourcesDirectories          : <ROOT>/app/src/androidTestDebug/resources [-]
                        ResDirectories                : <ROOT>/app/src/androidTestDebug/res [-]
                        AssetsDirectories             : <ROOT>/app/src/androidTestDebug/assets [-]
                        JniLibsDirectories            : <ROOT>/app/src/androidTestDebug/jniLibs [-]
                        ShadersDirectories            : <ROOT>/app/src/androidTestDebug/shaders [-]
                        BaselineProfileDirectories    : <ROOT>/app/src/androidTestDebug/baselineProfiles [-]
            ExtraSourceProviders
                ExtraSourceProvider
                    ArtifactName                  : _unit_test_
                    SourceProvider
                        Name                          : testDebug
                        Manifest                      : <ROOT>/app/src/testDebug/AndroidManifest.xml [-]
                        JavaDirectories               : <ROOT>/app/src/testDebug/java [-]
                        KotlinDirectories             : <ROOT>/app/src/testDebug/kotlin [-]
                        KotlinDirectories             : <ROOT>/app/src/testDebug/java [-]
                        ResourcesDirectories          : <ROOT>/app/src/testDebug/resources [-]
                        ResDirectories                : <ROOT>/app/src/testDebug/res [-]
                        AssetsDirectories             : <ROOT>/app/src/testDebug/assets [-]
                        JniLibsDirectories            : <ROOT>/app/src/testDebug/jniLibs [-]
                        ShadersDirectories            : <ROOT>/app/src/testDebug/shaders [-]
                        BaselineProfileDirectories    : <ROOT>/app/src/testDebug/baselineProfiles [-]
            BuildType
                Name                          : release
                IsDebuggable                  : false
                IsJniDebuggable               : false
                IsRenderscriptDebuggable      : false
                RenderscriptOptimLevel        : 3
                IsMinifyEnabled               : false
                IsZipAlignEnabled             : true
            SourceProvider
                Name                          : release
                Manifest                      : <ROOT>/app/src/release/AndroidManifest.xml [-]
                JavaDirectories               : <ROOT>/app/src/release/java [-]
                KotlinDirectories             : <ROOT>/app/src/release/kotlin [-]
                KotlinDirectories             : <ROOT>/app/src/release/java [-]
                ResourcesDirectories          : <ROOT>/app/src/release/resources [-]
                ResDirectories                : <ROOT>/app/src/release/res [-]
                AssetsDirectories             : <ROOT>/app/src/release/assets [-]
                JniLibsDirectories            : <ROOT>/app/src/release/jniLibs [-]
                ShadersDirectories            : <ROOT>/app/src/release/shaders [-]
                BaselineProfileDirectories    : <ROOT>/app/src/release/baselineProfiles [-]
            ExtraSourceProviders
                ExtraSourceProvider
                    ArtifactName                  : _unit_test_
                    SourceProvider
                        Name                          : testRelease
                        Manifest                      : <ROOT>/app/src/testRelease/AndroidManifest.xml [-]
                        JavaDirectories               : <ROOT>/app/src/testRelease/java [-]
                        KotlinDirectories             : <ROOT>/app/src/testRelease/kotlin [-]
                        KotlinDirectories             : <ROOT>/app/src/testRelease/java [-]
                        ResourcesDirectories          : <ROOT>/app/src/testRelease/resources [-]
                        ResDirectories                : <ROOT>/app/src/testRelease/res [-]
                        AssetsDirectories             : <ROOT>/app/src/testRelease/assets [-]
                        JniLibsDirectories            : <ROOT>/app/src/testRelease/jniLibs [-]
                        ShadersDirectories            : <ROOT>/app/src/testRelease/shaders [-]
                        BaselineProfileDirectories    : <ROOT>/app/src/testRelease/baselineProfiles [-]
        SigningConfigs
            SigningConfig
                Name                          : debug
                StoreFile                     : debug.keystore
                StorePassword                 : android
                KeyAlias                      : AndroidDebugKey
        VariantBuildInformation
            VariantBuildInformation
                VariantName                   : debug
                BuildTasksAndOutputInformation
                    AssembleTaskName              : assembleDebug
                    AssembleTaskOutputListingFile : <ROOT>/app/build/intermediates/apk_ide_redirect_file/debug/redirect.txt [-]
                    BundleTaskName                : bundleDebug
                    BundleTaskOutputListingFile   : <ROOT>/app/build/intermediates/bundle_ide_redirect_file/debug/redirect.txt [-]
                    ApkFromBundleTaskName         : extractApksForDebug
                    ApkFromBundleTaskOutputListingFile      : <ROOT>/app/build/intermediates/apk_from_bundle_ide_redirect_file/debug/redirect.txt [-]
            VariantBuildInformation
                VariantName                   : release
                BuildTasksAndOutputInformation
                    AssembleTaskName              : assembleRelease
                    AssembleTaskOutputListingFile : <ROOT>/app/build/intermediates/apk_ide_redirect_file/release/redirect.txt [-]
                    BundleTaskName                : bundleRelease
                    BundleTaskOutputListingFile   : <ROOT>/app/build/intermediates/bundle_ide_redirect_file/release/redirect.txt [-]
                    ApkFromBundleTaskName         : extractApksForRelease
                    ApkFromBundleTaskOutputListingFile      : <ROOT>/app/build/intermediates/apk_from_bundle_ide_redirect_file/release/redirect.txt [-]
        IdeVariants
            IdeVariant
                Name                          : debug
                BuildType                     : debug
                DisplayName                   : debug
                InstantAppCompatible          : false
                MinSdkVersion
                    ApiLevel                      : 16
                    ApiString                     : 16
                TargetSdkVersion
                    ApiLevel                      : <SDK_VERSION>
                    ApiString                     : <SDK_VERSION>
                VersionCode                   : 1
                VersionNameWithSuffix         : 1.0
                TestInstrumentationRunner     : android.support.test.runner.AndroidJUnitRunner
                MainArtifact
                    Name                          : MAIN
                    CompileTaskName               : compileDebugSources
                    AssembleTaskName              : assembleDebug
                    IsTestArtifact                : false
                    IdeSetupTaskNames             : generateDebugSources
                    GeneratedSourceFolders        : <ROOT>/app/build/generated/ap_generated_sources/debug/out [-]
                    ClassesFolder                 : <ROOT>/app/build/intermediates/compile_and_runtime_not_namespaced_r_class_jar/debug/R.jar [-]
                    ClassesFolder                 : <ROOT>/app/build/intermediates/javac/debug/classes [-]
                    ClassesFolder                 : <ROOT>/app/build/tmp/kotlin-classes/debug [-]
                    Dependencies
                        compileClasspath
                            androidLibrary                : com.android.support:appcompat-v7:28.0.0@aar
                                javaLibrary                   : com.android.support:support-annotations:28.0.0@jar
                                androidLibrary                : com.android.support:support-compat:28.0.0@aar
                                javaLibrary                   : com.android.support:collections:28.0.0@jar
                                androidLibrary                : com.android.support:cursoradapter:28.0.0@aar
                                androidLibrary                : com.android.support:support-core-utils:28.0.0@aar
                                androidLibrary                : com.android.support:support-fragment:28.0.0@aar
                                androidLibrary                : com.android.support:support-vector-drawable:28.0.0@aar
                                androidLibrary                : com.android.support:animated-vector-drawable:28.0.0@aar
                            androidLibrary                : com.android.support:support-compat:28.0.0@aar
                                javaLibrary                   : com.android.support:support-annotations:28.0.0@jar
                                javaLibrary                   : com.android.support:collections:28.0.0@jar
                                androidLibrary                : android.arch.lifecycle:runtime:1.1.1@aar
                                androidLibrary                : com.android.support:versionedparcelable:28.0.0@aar
                            androidLibrary                : android.arch.lifecycle:runtime:1.1.1@aar
                                javaLibrary                   : android.arch.lifecycle:common:1.1.1@jar
                                javaLibrary                   : android.arch.core:common:1.1.1@jar
                                javaLibrary                   : com.android.support:support-annotations:28.0.0@jar
                            androidLibrary                : com.android.support:versionedparcelable:28.0.0@aar
                                javaLibrary                   : com.android.support:support-annotations:28.0.0@jar
                                javaLibrary                   : com.android.support:collections:28.0.0@jar
                            androidLibrary                : com.android.support:cursoradapter:28.0.0@aar
                                javaLibrary                   : com.android.support:support-annotations:28.0.0@jar
                            androidLibrary                : com.android.support:support-core-utils:28.0.0@aar
                                javaLibrary                   : com.android.support:support-annotations:28.0.0@jar
                                androidLibrary                : com.android.support:support-compat:28.0.0@aar
                                androidLibrary                : com.android.support:documentfile:28.0.0@aar
                                androidLibrary                : com.android.support:loader:28.0.0@aar
                                androidLibrary                : com.android.support:localbroadcastmanager:28.0.0@aar
                                androidLibrary                : com.android.support:print:28.0.0@aar
                            androidLibrary                : com.android.support:documentfile:28.0.0@aar
                                javaLibrary                   : com.android.support:support-annotations:28.0.0@jar
                            androidLibrary                : com.android.support:loader:28.0.0@aar
                                javaLibrary                   : com.android.support:support-annotations:28.0.0@jar
                                androidLibrary                : com.android.support:support-compat:28.0.0@aar
                                androidLibrary                : android.arch.lifecycle:livedata:1.1.1@aar
                                androidLibrary                : android.arch.lifecycle:viewmodel:1.1.1@aar
                            androidLibrary                : android.arch.lifecycle:livedata:1.1.1@aar
                                androidLibrary                : android.arch.core:runtime:1.1.1@aar
                                androidLibrary                : android.arch.lifecycle:livedata-core:1.1.1@aar
                                javaLibrary                   : android.arch.core:common:1.1.1@jar
                            androidLibrary                : android.arch.core:runtime:1.1.1@aar
                                javaLibrary                   : com.android.support:support-annotations:28.0.0@jar
                                javaLibrary                   : android.arch.core:common:1.1.1@jar
                            androidLibrary                : android.arch.lifecycle:livedata-core:1.1.1@aar
                                javaLibrary                   : android.arch.lifecycle:common:1.1.1@jar
                                javaLibrary                   : android.arch.core:common:1.1.1@jar
                                androidLibrary                : android.arch.core:runtime:1.1.1@aar
                            androidLibrary                : android.arch.lifecycle:viewmodel:1.1.1@aar
                                javaLibrary                   : com.android.support:support-annotations:28.0.0@jar
                            androidLibrary                : com.android.support:localbroadcastmanager:28.0.0@aar
                                javaLibrary                   : com.android.support:support-annotations:28.0.0@jar
                            androidLibrary                : com.android.support:print:28.0.0@aar
                                javaLibrary                   : com.android.support:support-annotations:28.0.0@jar
                            androidLibrary                : com.android.support:support-fragment:28.0.0@aar
                                androidLibrary                : com.android.support:support-compat:28.0.0@aar
                                androidLibrary                : com.android.support:support-core-ui:28.0.0@aar
                                androidLibrary                : com.android.support:support-core-utils:28.0.0@aar
                                javaLibrary                   : com.android.support:support-annotations:28.0.0@jar
                                androidLibrary                : com.android.support:loader:28.0.0@aar
                                androidLibrary                : android.arch.lifecycle:viewmodel:1.1.1@aar
                            androidLibrary                : com.android.support:support-core-ui:28.0.0@aar
                                javaLibrary                   : com.android.support:support-annotations:28.0.0@jar
                                androidLibrary                : com.android.support:support-compat:28.0.0@aar
                                androidLibrary                : com.android.support:support-core-utils:28.0.0@aar
                                androidLibrary                : com.android.support:customview:28.0.0@aar
                                androidLibrary                : com.android.support:viewpager:28.0.0@aar
                                androidLibrary                : com.android.support:coordinatorlayout:28.0.0@aar
                                androidLibrary                : com.android.support:drawerlayout:28.0.0@aar
                                androidLibrary                : com.android.support:slidingpanelayout:28.0.0@aar
                                androidLibrary                : com.android.support:interpolator:28.0.0@aar
                                androidLibrary                : com.android.support:swiperefreshlayout:28.0.0@aar
                                androidLibrary                : com.android.support:asynclayoutinflater:28.0.0@aar
                                androidLibrary                : com.android.support:cursoradapter:28.0.0@aar
                            androidLibrary                : com.android.support:customview:28.0.0@aar
                                javaLibrary                   : com.android.support:support-annotations:28.0.0@jar
                                androidLibrary                : com.android.support:support-compat:28.0.0@aar
                            androidLibrary                : com.android.support:viewpager:28.0.0@aar
                                javaLibrary                   : com.android.support:support-annotations:28.0.0@jar
                                androidLibrary                : com.android.support:support-compat:28.0.0@aar
                                androidLibrary                : com.android.support:customview:28.0.0@aar
                            androidLibrary                : com.android.support:coordinatorlayout:28.0.0@aar
                                javaLibrary                   : com.android.support:support-annotations:28.0.0@jar
                                androidLibrary                : com.android.support:support-compat:28.0.0@aar
                                androidLibrary                : com.android.support:customview:28.0.0@aar
                            androidLibrary                : com.android.support:drawerlayout:28.0.0@aar
                                javaLibrary                   : com.android.support:support-annotations:28.0.0@jar
                                androidLibrary                : com.android.support:support-compat:28.0.0@aar
                                androidLibrary                : com.android.support:customview:28.0.0@aar
                            androidLibrary                : com.android.support:slidingpanelayout:28.0.0@aar
                                javaLibrary                   : com.android.support:support-annotations:28.0.0@jar
                                androidLibrary                : com.android.support:support-compat:28.0.0@aar
                                androidLibrary                : com.android.support:customview:28.0.0@aar
                            androidLibrary                : com.android.support:interpolator:28.0.0@aar
                                javaLibrary                   : com.android.support:support-annotations:28.0.0@jar
                            androidLibrary                : com.android.support:swiperefreshlayout:28.0.0@aar
                                javaLibrary                   : com.android.support:support-annotations:28.0.0@jar
                                androidLibrary                : com.android.support:support-compat:28.0.0@aar
                                androidLibrary                : com.android.support:interpolator:28.0.0@aar
                            androidLibrary                : com.android.support:asynclayoutinflater:28.0.0@aar
                                javaLibrary                   : com.android.support:support-annotations:28.0.0@jar
                                androidLibrary                : com.android.support:support-compat:28.0.0@aar
                            androidLibrary                : com.android.support:support-vector-drawable:28.0.0@aar
                                javaLibrary                   : com.android.support:support-annotations:28.0.0@jar
                                androidLibrary                : com.android.support:support-compat:28.0.0@aar
                            androidLibrary                : com.android.support:animated-vector-drawable:28.0.0@aar
                                androidLibrary                : com.android.support:support-vector-drawable:28.0.0@aar
                                androidLibrary                : com.android.support:support-core-ui:28.0.0@aar
                            javaLibrary                   : org.jetbrains.kotlin:kotlin-stdlib-jdk8:<KOTLIN_VERSION>@jar
                                javaLibrary                   : org.jetbrains.kotlin:kotlin-stdlib:<KOTLIN_VERSION>@jar
                                javaLibrary                   : org.jetbrains.kotlin:kotlin-stdlib-jdk7:<KOTLIN_VERSION>@jar
                            javaLibrary                   : org.jetbrains.kotlin:kotlin-stdlib:<KOTLIN_VERSION>@jar
                                javaLibrary                   : org.jetbrains.kotlin:kotlin-stdlib-common:<KOTLIN_VERSION>@jar
                                javaLibrary                   : org.jetbrains:annotations:13.0@jar
                            javaLibrary                   : org.jetbrains.kotlin:kotlin-stdlib-common:<KOTLIN_VERSION>@jar
                            javaLibrary                   : org.jetbrains:annotations:13.0@jar
                            javaLibrary                   : org.jetbrains.kotlin:kotlin-stdlib-jdk7:<KOTLIN_VERSION>@jar
                                javaLibrary                   : org.jetbrains.kotlin:kotlin-stdlib:<KOTLIN_VERSION>@jar
                            javaLibrary                   : com.android.support:support-annotations:28.0.0@jar
                            javaLibrary                   : com.android.support:collections:28.0.0@jar
                                javaLibrary                   : com.android.support:support-annotations:28.0.0@jar
                            javaLibrary                   : android.arch.lifecycle:common:1.1.1@jar
                                javaLibrary                   : com.android.support:support-annotations:28.0.0@jar
                            javaLibrary                   : android.arch.core:common:1.1.1@jar
                                javaLibrary                   : com.android.support:support-annotations:28.0.0@jar
                            module                        : <ROOT>-:module2-MAIN
                                javaLibrary                   : org.jetbrains.kotlin:kotlin-stdlib-jdk8:<KOTLIN_VERSION>@jar
                                javaLibrary                   : org.jetbrains.kotlin:kotlin-stdlib-common:<KOTLIN_VERSION>@jar
                        runtimeClasspath
                            androidLibrary                : com.android.support:appcompat-v7:28.0.0@aar
                                javaLibrary                   : com.android.support:support-annotations:28.0.0@jar
                                androidLibrary                : com.android.support:support-compat:28.0.0@aar
                                javaLibrary                   : com.android.support:collections:28.0.0@jar
                                androidLibrary                : com.android.support:cursoradapter:28.0.0@aar
                                androidLibrary                : com.android.support:support-core-utils:28.0.0@aar
                                androidLibrary                : com.android.support:support-fragment:28.0.0@aar
                                androidLibrary                : com.android.support:support-vector-drawable:28.0.0@aar
                                androidLibrary                : com.android.support:animated-vector-drawable:28.0.0@aar
                            androidLibrary                : com.android.support:support-compat:28.0.0@aar
                                javaLibrary                   : com.android.support:support-annotations:28.0.0@jar
                                javaLibrary                   : com.android.support:collections:28.0.0@jar
                                androidLibrary                : android.arch.lifecycle:runtime:1.1.1@aar
                                androidLibrary                : com.android.support:versionedparcelable:28.0.0@aar
                            androidLibrary                : android.arch.lifecycle:runtime:1.1.1@aar
                                javaLibrary                   : android.arch.lifecycle:common:1.1.1@jar
                                javaLibrary                   : android.arch.core:common:1.1.1@jar
                                javaLibrary                   : com.android.support:support-annotations:28.0.0@jar
                            androidLibrary                : com.android.support:versionedparcelable:28.0.0@aar
                                javaLibrary                   : com.android.support:support-annotations:28.0.0@jar
                                javaLibrary                   : com.android.support:collections:28.0.0@jar
                            androidLibrary                : com.android.support:cursoradapter:28.0.0@aar
                                javaLibrary                   : com.android.support:support-annotations:28.0.0@jar
                            androidLibrary                : com.android.support:support-core-utils:28.0.0@aar
                                javaLibrary                   : com.android.support:support-annotations:28.0.0@jar
                                androidLibrary                : com.android.support:support-compat:28.0.0@aar
                                androidLibrary                : com.android.support:documentfile:28.0.0@aar
                                androidLibrary                : com.android.support:loader:28.0.0@aar
                                androidLibrary                : com.android.support:localbroadcastmanager:28.0.0@aar
                                androidLibrary                : com.android.support:print:28.0.0@aar
                            androidLibrary                : com.android.support:documentfile:28.0.0@aar
                                javaLibrary                   : com.android.support:support-annotations:28.0.0@jar
                            androidLibrary                : com.android.support:loader:28.0.0@aar
                                javaLibrary                   : com.android.support:support-annotations:28.0.0@jar
                                androidLibrary                : com.android.support:support-compat:28.0.0@aar
                                androidLibrary                : android.arch.lifecycle:livedata:1.1.1@aar
                                androidLibrary                : android.arch.lifecycle:viewmodel:1.1.1@aar
                            androidLibrary                : android.arch.lifecycle:livedata:1.1.1@aar
                                androidLibrary                : android.arch.core:runtime:1.1.1@aar
                                androidLibrary                : android.arch.lifecycle:livedata-core:1.1.1@aar
                                javaLibrary                   : android.arch.core:common:1.1.1@jar
                            androidLibrary                : android.arch.core:runtime:1.1.1@aar
                                javaLibrary                   : com.android.support:support-annotations:28.0.0@jar
                                javaLibrary                   : android.arch.core:common:1.1.1@jar
                            androidLibrary                : android.arch.lifecycle:livedata-core:1.1.1@aar
                                javaLibrary                   : android.arch.lifecycle:common:1.1.1@jar
                                javaLibrary                   : android.arch.core:common:1.1.1@jar
                                androidLibrary                : android.arch.core:runtime:1.1.1@aar
                            androidLibrary                : android.arch.lifecycle:viewmodel:1.1.1@aar
                                javaLibrary                   : com.android.support:support-annotations:28.0.0@jar
                            androidLibrary                : com.android.support:localbroadcastmanager:28.0.0@aar
                                javaLibrary                   : com.android.support:support-annotations:28.0.0@jar
                            androidLibrary                : com.android.support:print:28.0.0@aar
                                javaLibrary                   : com.android.support:support-annotations:28.0.0@jar
                            androidLibrary                : com.android.support:support-fragment:28.0.0@aar
                                androidLibrary                : com.android.support:support-compat:28.0.0@aar
                                androidLibrary                : com.android.support:support-core-ui:28.0.0@aar
                                androidLibrary                : com.android.support:support-core-utils:28.0.0@aar
                                javaLibrary                   : com.android.support:support-annotations:28.0.0@jar
                                androidLibrary                : com.android.support:loader:28.0.0@aar
                                androidLibrary                : android.arch.lifecycle:viewmodel:1.1.1@aar
                            androidLibrary                : com.android.support:support-core-ui:28.0.0@aar
                                javaLibrary                   : com.android.support:support-annotations:28.0.0@jar
                                androidLibrary                : com.android.support:support-compat:28.0.0@aar
                                androidLibrary                : com.android.support:support-core-utils:28.0.0@aar
                                androidLibrary                : com.android.support:customview:28.0.0@aar
                                androidLibrary                : com.android.support:viewpager:28.0.0@aar
                                androidLibrary                : com.android.support:coordinatorlayout:28.0.0@aar
                                androidLibrary                : com.android.support:drawerlayout:28.0.0@aar
                                androidLibrary                : com.android.support:slidingpanelayout:28.0.0@aar
                                androidLibrary                : com.android.support:interpolator:28.0.0@aar
                                androidLibrary                : com.android.support:swiperefreshlayout:28.0.0@aar
                                androidLibrary                : com.android.support:asynclayoutinflater:28.0.0@aar
                                androidLibrary                : com.android.support:cursoradapter:28.0.0@aar
                            androidLibrary                : com.android.support:customview:28.0.0@aar
                                javaLibrary                   : com.android.support:support-annotations:28.0.0@jar
                                androidLibrary                : com.android.support:support-compat:28.0.0@aar
                            androidLibrary                : com.android.support:viewpager:28.0.0@aar
                                javaLibrary                   : com.android.support:support-annotations:28.0.0@jar
                                androidLibrary                : com.android.support:support-compat:28.0.0@aar
                                androidLibrary                : com.android.support:customview:28.0.0@aar
                            androidLibrary                : com.android.support:coordinatorlayout:28.0.0@aar
                                javaLibrary                   : com.android.support:support-annotations:28.0.0@jar
                                androidLibrary                : com.android.support:support-compat:28.0.0@aar
                                androidLibrary                : com.android.support:customview:28.0.0@aar
                            androidLibrary                : com.android.support:drawerlayout:28.0.0@aar
                                javaLibrary                   : com.android.support:support-annotations:28.0.0@jar
                                androidLibrary                : com.android.support:support-compat:28.0.0@aar
                                androidLibrary                : com.android.support:customview:28.0.0@aar
                            androidLibrary                : com.android.support:slidingpanelayout:28.0.0@aar
                                javaLibrary                   : com.android.support:support-annotations:28.0.0@jar
                                androidLibrary                : com.android.support:support-compat:28.0.0@aar
                                androidLibrary                : com.android.support:customview:28.0.0@aar
                            androidLibrary                : com.android.support:interpolator:28.0.0@aar
                                javaLibrary                   : com.android.support:support-annotations:28.0.0@jar
                            androidLibrary                : com.android.support:swiperefreshlayout:28.0.0@aar
                                javaLibrary                   : com.android.support:support-annotations:28.0.0@jar
                                androidLibrary                : com.android.support:support-compat:28.0.0@aar
                                androidLibrary                : com.android.support:interpolator:28.0.0@aar
                            androidLibrary                : com.android.support:asynclayoutinflater:28.0.0@aar
                                javaLibrary                   : com.android.support:support-annotations:28.0.0@jar
                                androidLibrary                : com.android.support:support-compat:28.0.0@aar
                            androidLibrary                : com.android.support:support-vector-drawable:28.0.0@aar
                                javaLibrary                   : com.android.support:support-annotations:28.0.0@jar
                                androidLibrary                : com.android.support:support-compat:28.0.0@aar
                            androidLibrary                : com.android.support:animated-vector-drawable:28.0.0@aar
                                androidLibrary                : com.android.support:support-vector-drawable:28.0.0@aar
                                androidLibrary                : com.android.support:support-core-ui:28.0.0@aar
                            javaLibrary                   : org.jetbrains.kotlin:kotlin-stdlib-jdk8:<KOTLIN_VERSION>@jar
                                javaLibrary                   : org.jetbrains.kotlin:kotlin-stdlib:<KOTLIN_VERSION>@jar
                                javaLibrary                   : org.jetbrains.kotlin:kotlin-stdlib-jdk7:<KOTLIN_VERSION>@jar
                            javaLibrary                   : org.jetbrains.kotlin:kotlin-stdlib:<KOTLIN_VERSION>@jar
                                javaLibrary                   : org.jetbrains.kotlin:kotlin-stdlib-common:<KOTLIN_VERSION>@jar
                                javaLibrary                   : org.jetbrains:annotations:13.0@jar
                            javaLibrary                   : org.jetbrains.kotlin:kotlin-stdlib-common:<KOTLIN_VERSION>@jar
                            javaLibrary                   : org.jetbrains:annotations:13.0@jar
                            javaLibrary                   : org.jetbrains.kotlin:kotlin-stdlib-jdk7:<KOTLIN_VERSION>@jar
                                javaLibrary                   : org.jetbrains.kotlin:kotlin-stdlib:<KOTLIN_VERSION>@jar
                            javaLibrary                   : com.android.support:support-annotations:28.0.0@jar
                            javaLibrary                   : com.android.support:collections:28.0.0@jar
                                javaLibrary                   : com.android.support:support-annotations:28.0.0@jar
                            javaLibrary                   : android.arch.lifecycle:common:1.1.1@jar
                                javaLibrary                   : com.android.support:support-annotations:28.0.0@jar
                            javaLibrary                   : android.arch.core:common:1.1.1@jar
                                javaLibrary                   : com.android.support:support-annotations:28.0.0@jar
                            module                        : <ROOT>-:module2-MAIN
                                javaLibrary                   : org.jetbrains.kotlin:kotlin-stdlib-jdk8:<KOTLIN_VERSION>@jar
                    ApplicationId                 : com.example.android.kotlin
                    SigningConfigName             : debug
                    IsSigned                      : true
                    CodeShrinker                  : null
                    BuildTasksAndOutputInformation
                        AssembleTaskName              : assembleDebug
                        AssembleTaskOutputListingFile : <ROOT>/app/build/intermediates/apk_ide_redirect_file/debug/redirect.txt [-]
                        BundleTaskName                : bundleDebug
                        BundleTaskOutputListingFile   : <ROOT>/app/build/intermediates/bundle_ide_redirect_file/debug/redirect.txt [-]
                        ApkFromBundleTaskName         : extractApksForDebug
                        ApkFromBundleTaskOutputListingFile      : <ROOT>/app/build/intermediates/apk_from_bundle_ide_redirect_file/debug/redirect.txt [-]
                    GeneratedResourceFolders      : <ROOT>/app/build/generated/res/resValues/debug [-]
                    DesugaredMethodFiles          : <GRADLE>/caches/transforms-3/xxxxxxxxxxxxxxxxxxxxxxxxxxxxxxxx/transformed/D8BackportedDesugaredMethods.txt
                    ModelSyncFile
                        Type                          : BASIC
                        TaskName                      : createDebugVariantModel
                        File                          : <ROOT>/app/build/intermediates/variant_model/debug/variant_model.json [-]
                AndroidTestArtifact
                    Name                          : ANDROID_TEST
                    CompileTaskName               : compileDebugAndroidTestSources
                    AssembleTaskName              : assembleDebugAndroidTest
                    IsTestArtifact                : true
                    IdeSetupTaskNames             : generateDebugAndroidTestSources
                    GeneratedSourceFolders        : <ROOT>/app/build/generated/ap_generated_sources/debugAndroidTest/out [-]
                    ClassesFolder                 : <ROOT>/app/build/intermediates/compile_and_runtime_not_namespaced_r_class_jar/debugAndroidTest/R.jar [-]
                    ClassesFolder                 : <ROOT>/app/build/intermediates/javac/debugAndroidTest/classes [-]
                    ClassesFolder                 : <ROOT>/app/build/tmp/kotlin-classes/debugAndroidTest [-]
                    Dependencies
                        compileClasspath
                            androidLibrary                : com.android.support.test:runner:1.0.2@aar
                                javaLibrary                   : com.android.support:support-annotations:28.0.0@jar
                                androidLibrary                : com.android.support.test:monitor:1.0.2@aar
                                javaLibrary                   : junit:junit:4.12@jar
                                javaLibrary                   : net.sf.kxml:kxml2:2.3.0@jar
                            androidLibrary                : com.android.support.test:monitor:1.0.2@aar
                                javaLibrary                   : com.android.support:support-annotations:28.0.0@jar
                            androidLibrary                : com.android.support:appcompat-v7:28.0.0@aar
                                javaLibrary                   : com.android.support:support-annotations:28.0.0@jar
                                androidLibrary                : com.android.support:support-compat:28.0.0@aar
                                javaLibrary                   : com.android.support:collections:28.0.0@jar
                                androidLibrary                : com.android.support:cursoradapter:28.0.0@aar
                                androidLibrary                : com.android.support:support-core-utils:28.0.0@aar
                                androidLibrary                : com.android.support:support-fragment:28.0.0@aar
                                androidLibrary                : com.android.support:support-vector-drawable:28.0.0@aar
                                androidLibrary                : com.android.support:animated-vector-drawable:28.0.0@aar
                            androidLibrary                : com.android.support:support-compat:28.0.0@aar
                                javaLibrary                   : com.android.support:support-annotations:28.0.0@jar
                                javaLibrary                   : com.android.support:collections:28.0.0@jar
                                androidLibrary                : android.arch.lifecycle:runtime:1.1.1@aar
                                androidLibrary                : com.android.support:versionedparcelable:28.0.0@aar
                            androidLibrary                : android.arch.lifecycle:runtime:1.1.1@aar
                                javaLibrary                   : android.arch.lifecycle:common:1.1.1@jar
                                javaLibrary                   : android.arch.core:common:1.1.1@jar
                                javaLibrary                   : com.android.support:support-annotations:28.0.0@jar
                            androidLibrary                : com.android.support:versionedparcelable:28.0.0@aar
                                javaLibrary                   : com.android.support:support-annotations:28.0.0@jar
                                javaLibrary                   : com.android.support:collections:28.0.0@jar
                            androidLibrary                : com.android.support:cursoradapter:28.0.0@aar
                                javaLibrary                   : com.android.support:support-annotations:28.0.0@jar
                            androidLibrary                : com.android.support:support-core-utils:28.0.0@aar
                                javaLibrary                   : com.android.support:support-annotations:28.0.0@jar
                                androidLibrary                : com.android.support:support-compat:28.0.0@aar
                                androidLibrary                : com.android.support:documentfile:28.0.0@aar
                                androidLibrary                : com.android.support:loader:28.0.0@aar
                                androidLibrary                : com.android.support:localbroadcastmanager:28.0.0@aar
                                androidLibrary                : com.android.support:print:28.0.0@aar
                            androidLibrary                : com.android.support:documentfile:28.0.0@aar
                                javaLibrary                   : com.android.support:support-annotations:28.0.0@jar
                            androidLibrary                : com.android.support:loader:28.0.0@aar
                                javaLibrary                   : com.android.support:support-annotations:28.0.0@jar
                                androidLibrary                : com.android.support:support-compat:28.0.0@aar
                                androidLibrary                : android.arch.lifecycle:livedata:1.1.1@aar
                                androidLibrary                : android.arch.lifecycle:viewmodel:1.1.1@aar
                            androidLibrary                : android.arch.lifecycle:livedata:1.1.1@aar
                                androidLibrary                : android.arch.core:runtime:1.1.1@aar
                                androidLibrary                : android.arch.lifecycle:livedata-core:1.1.1@aar
                                javaLibrary                   : android.arch.core:common:1.1.1@jar
                            androidLibrary                : android.arch.core:runtime:1.1.1@aar
                                javaLibrary                   : com.android.support:support-annotations:28.0.0@jar
                                javaLibrary                   : android.arch.core:common:1.1.1@jar
                            androidLibrary                : android.arch.lifecycle:livedata-core:1.1.1@aar
                                javaLibrary                   : android.arch.lifecycle:common:1.1.1@jar
                                javaLibrary                   : android.arch.core:common:1.1.1@jar
                                androidLibrary                : android.arch.core:runtime:1.1.1@aar
                            androidLibrary                : android.arch.lifecycle:viewmodel:1.1.1@aar
                                javaLibrary                   : com.android.support:support-annotations:28.0.0@jar
                            androidLibrary                : com.android.support:localbroadcastmanager:28.0.0@aar
                                javaLibrary                   : com.android.support:support-annotations:28.0.0@jar
                            androidLibrary                : com.android.support:print:28.0.0@aar
                                javaLibrary                   : com.android.support:support-annotations:28.0.0@jar
                            androidLibrary                : com.android.support:support-fragment:28.0.0@aar
                                androidLibrary                : com.android.support:support-compat:28.0.0@aar
                                androidLibrary                : com.android.support:support-core-ui:28.0.0@aar
                                androidLibrary                : com.android.support:support-core-utils:28.0.0@aar
                                javaLibrary                   : com.android.support:support-annotations:28.0.0@jar
                                androidLibrary                : com.android.support:loader:28.0.0@aar
                                androidLibrary                : android.arch.lifecycle:viewmodel:1.1.1@aar
                            androidLibrary                : com.android.support:support-core-ui:28.0.0@aar
                                javaLibrary                   : com.android.support:support-annotations:28.0.0@jar
                                androidLibrary                : com.android.support:support-compat:28.0.0@aar
                                androidLibrary                : com.android.support:support-core-utils:28.0.0@aar
                                androidLibrary                : com.android.support:customview:28.0.0@aar
                                androidLibrary                : com.android.support:viewpager:28.0.0@aar
                                androidLibrary                : com.android.support:coordinatorlayout:28.0.0@aar
                                androidLibrary                : com.android.support:drawerlayout:28.0.0@aar
                                androidLibrary                : com.android.support:slidingpanelayout:28.0.0@aar
                                androidLibrary                : com.android.support:interpolator:28.0.0@aar
                                androidLibrary                : com.android.support:swiperefreshlayout:28.0.0@aar
                                androidLibrary                : com.android.support:asynclayoutinflater:28.0.0@aar
                                androidLibrary                : com.android.support:cursoradapter:28.0.0@aar
                            androidLibrary                : com.android.support:customview:28.0.0@aar
                                javaLibrary                   : com.android.support:support-annotations:28.0.0@jar
                                androidLibrary                : com.android.support:support-compat:28.0.0@aar
                            androidLibrary                : com.android.support:viewpager:28.0.0@aar
                                javaLibrary                   : com.android.support:support-annotations:28.0.0@jar
                                androidLibrary                : com.android.support:support-compat:28.0.0@aar
                                androidLibrary                : com.android.support:customview:28.0.0@aar
                            androidLibrary                : com.android.support:coordinatorlayout:28.0.0@aar
                                javaLibrary                   : com.android.support:support-annotations:28.0.0@jar
                                androidLibrary                : com.android.support:support-compat:28.0.0@aar
                                androidLibrary                : com.android.support:customview:28.0.0@aar
                            androidLibrary                : com.android.support:drawerlayout:28.0.0@aar
                                javaLibrary                   : com.android.support:support-annotations:28.0.0@jar
                                androidLibrary                : com.android.support:support-compat:28.0.0@aar
                                androidLibrary                : com.android.support:customview:28.0.0@aar
                            androidLibrary                : com.android.support:slidingpanelayout:28.0.0@aar
                                javaLibrary                   : com.android.support:support-annotations:28.0.0@jar
                                androidLibrary                : com.android.support:support-compat:28.0.0@aar
                                androidLibrary                : com.android.support:customview:28.0.0@aar
                            androidLibrary                : com.android.support:interpolator:28.0.0@aar
                                javaLibrary                   : com.android.support:support-annotations:28.0.0@jar
                            androidLibrary                : com.android.support:swiperefreshlayout:28.0.0@aar
                                javaLibrary                   : com.android.support:support-annotations:28.0.0@jar
                                androidLibrary                : com.android.support:support-compat:28.0.0@aar
                                androidLibrary                : com.android.support:interpolator:28.0.0@aar
                            androidLibrary                : com.android.support:asynclayoutinflater:28.0.0@aar
                                javaLibrary                   : com.android.support:support-annotations:28.0.0@jar
                                androidLibrary                : com.android.support:support-compat:28.0.0@aar
                            androidLibrary                : com.android.support:support-vector-drawable:28.0.0@aar
                                javaLibrary                   : com.android.support:support-annotations:28.0.0@jar
                                androidLibrary                : com.android.support:support-compat:28.0.0@aar
                            androidLibrary                : com.android.support:animated-vector-drawable:28.0.0@aar
                                androidLibrary                : com.android.support:support-vector-drawable:28.0.0@aar
                                androidLibrary                : com.android.support:support-core-ui:28.0.0@aar
                            javaLibrary                   : com.android.support:support-annotations:28.0.0@jar
                            javaLibrary                   : junit:junit:4.12@jar
                                javaLibrary                   : org.hamcrest:hamcrest-core:1.3@jar
                            javaLibrary                   : org.hamcrest:hamcrest-core:1.3@jar
                            javaLibrary                   : net.sf.kxml:kxml2:2.3.0@jar
                            javaLibrary                   : org.jetbrains.kotlin:kotlin-stdlib-jdk8:<KOTLIN_VERSION>@jar
                                javaLibrary                   : org.jetbrains.kotlin:kotlin-stdlib:<KOTLIN_VERSION>@jar
                                javaLibrary                   : org.jetbrains.kotlin:kotlin-stdlib-jdk7:<KOTLIN_VERSION>@jar
                            javaLibrary                   : org.jetbrains.kotlin:kotlin-stdlib:<KOTLIN_VERSION>@jar
                                javaLibrary                   : org.jetbrains.kotlin:kotlin-stdlib-common:<KOTLIN_VERSION>@jar
                                javaLibrary                   : org.jetbrains:annotations:13.0@jar
                            javaLibrary                   : org.jetbrains.kotlin:kotlin-stdlib-common:<KOTLIN_VERSION>@jar
                            javaLibrary                   : org.jetbrains:annotations:13.0@jar
                            javaLibrary                   : org.jetbrains.kotlin:kotlin-stdlib-jdk7:<KOTLIN_VERSION>@jar
                                javaLibrary                   : org.jetbrains.kotlin:kotlin-stdlib:<KOTLIN_VERSION>@jar
                            javaLibrary                   : com.android.support:collections:28.0.0@jar
                                javaLibrary                   : com.android.support:support-annotations:28.0.0@jar
                            javaLibrary                   : android.arch.lifecycle:common:1.1.1@jar
                                javaLibrary                   : com.android.support:support-annotations:28.0.0@jar
                            javaLibrary                   : android.arch.core:common:1.1.1@jar
                                javaLibrary                   : com.android.support:support-annotations:28.0.0@jar
                            module                        : <ROOT>-:app-MAIN
                            module                        : <ROOT>-:module2-MAIN
                                javaLibrary                   : org.jetbrains.kotlin:kotlin-stdlib-jdk8:<KOTLIN_VERSION>@jar
                                javaLibrary                   : org.jetbrains.kotlin:kotlin-stdlib-common:<KOTLIN_VERSION>@jar
                        runtimeClasspath
                            androidLibrary                : com.android.support.test:runner:1.0.2@aar
                                javaLibrary                   : com.android.support:support-annotations:28.0.0@jar
                                androidLibrary                : com.android.support.test:monitor:1.0.2@aar
                                javaLibrary                   : junit:junit:4.12@jar
                                javaLibrary                   : net.sf.kxml:kxml2:2.3.0@jar
                            androidLibrary                : com.android.support.test:monitor:1.0.2@aar
                                javaLibrary                   : com.android.support:support-annotations:28.0.0@jar
                            javaLibrary                   : com.android.support:support-annotations:28.0.0@jar
                            javaLibrary                   : junit:junit:4.12@jar
                                javaLibrary                   : org.hamcrest:hamcrest-core:1.3@jar
                            javaLibrary                   : org.hamcrest:hamcrest-core:1.3@jar
                            javaLibrary                   : net.sf.kxml:kxml2:2.3.0@jar
                    ProvidedDependencies
                        - provided                    : android.arch.core:common:1.1.1
                        - provided                    : android.arch.core:runtime:1.1.1@aar
                        - provided                    : android.arch.lifecycle:common:1.1.1
                        - provided                    : android.arch.lifecycle:livedata-core:1.1.1@aar
                        - provided                    : android.arch.lifecycle:livedata:1.1.1@aar
                        - provided                    : android.arch.lifecycle:runtime:1.1.1@aar
                        - provided                    : android.arch.lifecycle:viewmodel:1.1.1@aar
                        - provided                    : com.android.support:animated-vector-drawable:28.0.0@aar
                        - provided                    : com.android.support:appcompat-v7:28.0.0@aar
                        - provided                    : com.android.support:asynclayoutinflater:28.0.0@aar
                        - provided                    : com.android.support:collections:28.0.0
                        - provided                    : com.android.support:coordinatorlayout:28.0.0@aar
                        - provided                    : com.android.support:cursoradapter:28.0.0@aar
                        - provided                    : com.android.support:customview:28.0.0@aar
                        - provided                    : com.android.support:documentfile:28.0.0@aar
                        - provided                    : com.android.support:drawerlayout:28.0.0@aar
                        - provided                    : com.android.support:interpolator:28.0.0@aar
                        - provided                    : com.android.support:loader:28.0.0@aar
                        - provided                    : com.android.support:localbroadcastmanager:28.0.0@aar
                        - provided                    : com.android.support:print:28.0.0@aar
                        - provided                    : com.android.support:slidingpanelayout:28.0.0@aar
                        - provided                    : com.android.support:support-compat:28.0.0@aar
                        - provided                    : com.android.support:support-core-ui:28.0.0@aar
                        - provided                    : com.android.support:support-core-utils:28.0.0@aar
                        - provided                    : com.android.support:support-fragment:28.0.0@aar
                        - provided                    : com.android.support:support-vector-drawable:28.0.0@aar
                        - provided                    : com.android.support:swiperefreshlayout:28.0.0@aar
                        - provided                    : com.android.support:versionedparcelable:28.0.0@aar
                        - provided                    : com.android.support:viewpager:28.0.0@aar
                        - provided                    : org.jetbrains.kotlin:kotlin-stdlib-common:<KOTLIN_VERSION>
                        - provided                    : org.jetbrains.kotlin:kotlin-stdlib-jdk7:<KOTLIN_VERSION>
                        - provided                    : org.jetbrains.kotlin:kotlin-stdlib-jdk8:<KOTLIN_VERSION>
                        - provided                    : org.jetbrains.kotlin:kotlin-stdlib:<KOTLIN_VERSION>
                        - provided                    : org.jetbrains:annotations:13.0
                    ApplicationId                 : com.example.android.kotlin.test
                    SigningConfigName             : debug
                    IsSigned                      : true
                    CodeShrinker                  : null
                    BuildTasksAndOutputInformation
                        AssembleTaskName              : assembleDebugAndroidTest
                        AssembleTaskOutputListingFile : <ROOT>/app/build/intermediates/apk_ide_redirect_file/debugAndroidTest/redirect.txt [-]
                    GeneratedResourceFolders      : <ROOT>/app/build/generated/res/resValues/androidTest/debug [-]
                    DesugaredMethodFiles          : <GRADLE>/caches/transforms-3/xxxxxxxxxxxxxxxxxxxxxxxxxxxxxxxx/transformed/D8BackportedDesugaredMethods.txt
                    TestOptions
                        AnimationsDisabled            : false
                        Execution                     : HOST
                UnitTestArtifact
                    Name                          : UNIT_TEST
                    CompileTaskName               : compileDebugUnitTestSources
                    AssembleTaskName              : assembleDebugUnitTest
                    IsTestArtifact                : true
                    IdeSetupTaskNames             : createMockableJar
                    GeneratedSourceFolders        : <ROOT>/app/build/generated/ap_generated_sources/debugUnitTest/out [-]
                    ClassesFolder                 : <ROOT>/app/build/intermediates/compile_and_runtime_not_namespaced_r_class_jar/debug/R.jar [-]
                    ClassesFolder                 : <ROOT>/app/build/intermediates/javac/debugUnitTest/classes [-]
                    ClassesFolder                 : <ROOT>/app/build/tmp/kotlin-classes/debugUnitTest [-]
                    Dependencies
                        compileClasspath
                            androidLibrary                : com.android.support:appcompat-v7:28.0.0@aar
                                javaLibrary                   : com.android.support:support-annotations:28.0.0@jar
                                androidLibrary                : com.android.support:support-compat:28.0.0@aar
                                javaLibrary                   : com.android.support:collections:28.0.0@jar
                                androidLibrary                : com.android.support:cursoradapter:28.0.0@aar
                                androidLibrary                : com.android.support:support-core-utils:28.0.0@aar
                                androidLibrary                : com.android.support:support-fragment:28.0.0@aar
                                androidLibrary                : com.android.support:support-vector-drawable:28.0.0@aar
                                androidLibrary                : com.android.support:animated-vector-drawable:28.0.0@aar
                            androidLibrary                : com.android.support:support-compat:28.0.0@aar
                                javaLibrary                   : com.android.support:support-annotations:28.0.0@jar
                                javaLibrary                   : com.android.support:collections:28.0.0@jar
                                androidLibrary                : android.arch.lifecycle:runtime:1.1.1@aar
                                androidLibrary                : com.android.support:versionedparcelable:28.0.0@aar
                            androidLibrary                : android.arch.lifecycle:runtime:1.1.1@aar
                                javaLibrary                   : android.arch.lifecycle:common:1.1.1@jar
                                javaLibrary                   : android.arch.core:common:1.1.1@jar
                                javaLibrary                   : com.android.support:support-annotations:28.0.0@jar
                            androidLibrary                : com.android.support:versionedparcelable:28.0.0@aar
                                javaLibrary                   : com.android.support:support-annotations:28.0.0@jar
                                javaLibrary                   : com.android.support:collections:28.0.0@jar
                            androidLibrary                : com.android.support:cursoradapter:28.0.0@aar
                                javaLibrary                   : com.android.support:support-annotations:28.0.0@jar
                            androidLibrary                : com.android.support:support-core-utils:28.0.0@aar
                                javaLibrary                   : com.android.support:support-annotations:28.0.0@jar
                                androidLibrary                : com.android.support:support-compat:28.0.0@aar
                                androidLibrary                : com.android.support:documentfile:28.0.0@aar
                                androidLibrary                : com.android.support:loader:28.0.0@aar
                                androidLibrary                : com.android.support:localbroadcastmanager:28.0.0@aar
                                androidLibrary                : com.android.support:print:28.0.0@aar
                            androidLibrary                : com.android.support:documentfile:28.0.0@aar
                                javaLibrary                   : com.android.support:support-annotations:28.0.0@jar
                            androidLibrary                : com.android.support:loader:28.0.0@aar
                                javaLibrary                   : com.android.support:support-annotations:28.0.0@jar
                                androidLibrary                : com.android.support:support-compat:28.0.0@aar
                                androidLibrary                : android.arch.lifecycle:livedata:1.1.1@aar
                                androidLibrary                : android.arch.lifecycle:viewmodel:1.1.1@aar
                            androidLibrary                : android.arch.lifecycle:livedata:1.1.1@aar
                                androidLibrary                : android.arch.core:runtime:1.1.1@aar
                                androidLibrary                : android.arch.lifecycle:livedata-core:1.1.1@aar
                                javaLibrary                   : android.arch.core:common:1.1.1@jar
                            androidLibrary                : android.arch.core:runtime:1.1.1@aar
                                javaLibrary                   : com.android.support:support-annotations:28.0.0@jar
                                javaLibrary                   : android.arch.core:common:1.1.1@jar
                            androidLibrary                : android.arch.lifecycle:livedata-core:1.1.1@aar
                                javaLibrary                   : android.arch.lifecycle:common:1.1.1@jar
                                javaLibrary                   : android.arch.core:common:1.1.1@jar
                                androidLibrary                : android.arch.core:runtime:1.1.1@aar
                            androidLibrary                : android.arch.lifecycle:viewmodel:1.1.1@aar
                                javaLibrary                   : com.android.support:support-annotations:28.0.0@jar
                            androidLibrary                : com.android.support:localbroadcastmanager:28.0.0@aar
                                javaLibrary                   : com.android.support:support-annotations:28.0.0@jar
                            androidLibrary                : com.android.support:print:28.0.0@aar
                                javaLibrary                   : com.android.support:support-annotations:28.0.0@jar
                            androidLibrary                : com.android.support:support-fragment:28.0.0@aar
                                androidLibrary                : com.android.support:support-compat:28.0.0@aar
                                androidLibrary                : com.android.support:support-core-ui:28.0.0@aar
                                androidLibrary                : com.android.support:support-core-utils:28.0.0@aar
                                javaLibrary                   : com.android.support:support-annotations:28.0.0@jar
                                androidLibrary                : com.android.support:loader:28.0.0@aar
                                androidLibrary                : android.arch.lifecycle:viewmodel:1.1.1@aar
                            androidLibrary                : com.android.support:support-core-ui:28.0.0@aar
                                javaLibrary                   : com.android.support:support-annotations:28.0.0@jar
                                androidLibrary                : com.android.support:support-compat:28.0.0@aar
                                androidLibrary                : com.android.support:support-core-utils:28.0.0@aar
                                androidLibrary                : com.android.support:customview:28.0.0@aar
                                androidLibrary                : com.android.support:viewpager:28.0.0@aar
                                androidLibrary                : com.android.support:coordinatorlayout:28.0.0@aar
                                androidLibrary                : com.android.support:drawerlayout:28.0.0@aar
                                androidLibrary                : com.android.support:slidingpanelayout:28.0.0@aar
                                androidLibrary                : com.android.support:interpolator:28.0.0@aar
                                androidLibrary                : com.android.support:swiperefreshlayout:28.0.0@aar
                                androidLibrary                : com.android.support:asynclayoutinflater:28.0.0@aar
                                androidLibrary                : com.android.support:cursoradapter:28.0.0@aar
                            androidLibrary                : com.android.support:customview:28.0.0@aar
                                javaLibrary                   : com.android.support:support-annotations:28.0.0@jar
                                androidLibrary                : com.android.support:support-compat:28.0.0@aar
                            androidLibrary                : com.android.support:viewpager:28.0.0@aar
                                javaLibrary                   : com.android.support:support-annotations:28.0.0@jar
                                androidLibrary                : com.android.support:support-compat:28.0.0@aar
                                androidLibrary                : com.android.support:customview:28.0.0@aar
                            androidLibrary                : com.android.support:coordinatorlayout:28.0.0@aar
                                javaLibrary                   : com.android.support:support-annotations:28.0.0@jar
                                androidLibrary                : com.android.support:support-compat:28.0.0@aar
                                androidLibrary                : com.android.support:customview:28.0.0@aar
                            androidLibrary                : com.android.support:drawerlayout:28.0.0@aar
                                javaLibrary                   : com.android.support:support-annotations:28.0.0@jar
                                androidLibrary                : com.android.support:support-compat:28.0.0@aar
                                androidLibrary                : com.android.support:customview:28.0.0@aar
                            androidLibrary                : com.android.support:slidingpanelayout:28.0.0@aar
                                javaLibrary                   : com.android.support:support-annotations:28.0.0@jar
                                androidLibrary                : com.android.support:support-compat:28.0.0@aar
                                androidLibrary                : com.android.support:customview:28.0.0@aar
                            androidLibrary                : com.android.support:interpolator:28.0.0@aar
                                javaLibrary                   : com.android.support:support-annotations:28.0.0@jar
                            androidLibrary                : com.android.support:swiperefreshlayout:28.0.0@aar
                                javaLibrary                   : com.android.support:support-annotations:28.0.0@jar
                                androidLibrary                : com.android.support:support-compat:28.0.0@aar
                                androidLibrary                : com.android.support:interpolator:28.0.0@aar
                            androidLibrary                : com.android.support:asynclayoutinflater:28.0.0@aar
                                javaLibrary                   : com.android.support:support-annotations:28.0.0@jar
                                androidLibrary                : com.android.support:support-compat:28.0.0@aar
                            androidLibrary                : com.android.support:support-vector-drawable:28.0.0@aar
                                javaLibrary                   : com.android.support:support-annotations:28.0.0@jar
                                androidLibrary                : com.android.support:support-compat:28.0.0@aar
                            androidLibrary                : com.android.support:animated-vector-drawable:28.0.0@aar
                                androidLibrary                : com.android.support:support-vector-drawable:28.0.0@aar
                                androidLibrary                : com.android.support:support-core-ui:28.0.0@aar
                            javaLibrary                   : org.jetbrains.kotlin:kotlin-stdlib-jdk8:<KOTLIN_VERSION>@jar
                                javaLibrary                   : org.jetbrains.kotlin:kotlin-stdlib:<KOTLIN_VERSION>@jar
                                javaLibrary                   : org.jetbrains.kotlin:kotlin-stdlib-jdk7:<KOTLIN_VERSION>@jar
                            javaLibrary                   : org.jetbrains.kotlin:kotlin-stdlib:<KOTLIN_VERSION>@jar
                                javaLibrary                   : org.jetbrains.kotlin:kotlin-stdlib-common:<KOTLIN_VERSION>@jar
                                javaLibrary                   : org.jetbrains:annotations:13.0@jar
                            javaLibrary                   : org.jetbrains.kotlin:kotlin-stdlib-common:<KOTLIN_VERSION>@jar
                            javaLibrary                   : org.jetbrains:annotations:13.0@jar
                            javaLibrary                   : org.jetbrains.kotlin:kotlin-stdlib-jdk7:<KOTLIN_VERSION>@jar
                                javaLibrary                   : org.jetbrains.kotlin:kotlin-stdlib:<KOTLIN_VERSION>@jar
                            javaLibrary                   : com.android.support:support-annotations:28.0.0@jar
                            javaLibrary                   : com.android.support:collections:28.0.0@jar
                                javaLibrary                   : com.android.support:support-annotations:28.0.0@jar
                            javaLibrary                   : android.arch.lifecycle:common:1.1.1@jar
                                javaLibrary                   : com.android.support:support-annotations:28.0.0@jar
                            javaLibrary                   : android.arch.core:common:1.1.1@jar
                                javaLibrary                   : com.android.support:support-annotations:28.0.0@jar
                            javaLibrary                   : junit:junit:4.12@jar
                                javaLibrary                   : org.hamcrest:hamcrest-core:1.3@jar
                            javaLibrary                   : org.hamcrest:hamcrest-core:1.3@jar
                            module                        : <ROOT>-:app-MAIN
                            module                        : <ROOT>-:module2-MAIN
                                javaLibrary                   : org.jetbrains.kotlin:kotlin-stdlib-jdk8:<KOTLIN_VERSION>@jar
                                javaLibrary                   : org.jetbrains.kotlin:kotlin-stdlib-common:<KOTLIN_VERSION>@jar
                        runtimeClasspath
                            androidLibrary                : com.android.support:appcompat-v7:28.0.0@aar
                                javaLibrary                   : com.android.support:support-annotations:28.0.0@jar
                                androidLibrary                : com.android.support:support-compat:28.0.0@aar
                                javaLibrary                   : com.android.support:collections:28.0.0@jar
                                androidLibrary                : com.android.support:cursoradapter:28.0.0@aar
                                androidLibrary                : com.android.support:support-core-utils:28.0.0@aar
                                androidLibrary                : com.android.support:support-fragment:28.0.0@aar
                                androidLibrary                : com.android.support:support-vector-drawable:28.0.0@aar
                                androidLibrary                : com.android.support:animated-vector-drawable:28.0.0@aar
                            androidLibrary                : com.android.support:support-compat:28.0.0@aar
                                javaLibrary                   : com.android.support:support-annotations:28.0.0@jar
                                javaLibrary                   : com.android.support:collections:28.0.0@jar
                                androidLibrary                : android.arch.lifecycle:runtime:1.1.1@aar
                                androidLibrary                : com.android.support:versionedparcelable:28.0.0@aar
                            androidLibrary                : android.arch.lifecycle:runtime:1.1.1@aar
                                javaLibrary                   : android.arch.lifecycle:common:1.1.1@jar
                                javaLibrary                   : android.arch.core:common:1.1.1@jar
                                javaLibrary                   : com.android.support:support-annotations:28.0.0@jar
                            androidLibrary                : com.android.support:versionedparcelable:28.0.0@aar
                                javaLibrary                   : com.android.support:support-annotations:28.0.0@jar
                                javaLibrary                   : com.android.support:collections:28.0.0@jar
                            androidLibrary                : com.android.support:cursoradapter:28.0.0@aar
                                javaLibrary                   : com.android.support:support-annotations:28.0.0@jar
                            androidLibrary                : com.android.support:support-core-utils:28.0.0@aar
                                javaLibrary                   : com.android.support:support-annotations:28.0.0@jar
                                androidLibrary                : com.android.support:support-compat:28.0.0@aar
                                androidLibrary                : com.android.support:documentfile:28.0.0@aar
                                androidLibrary                : com.android.support:loader:28.0.0@aar
                                androidLibrary                : com.android.support:localbroadcastmanager:28.0.0@aar
                                androidLibrary                : com.android.support:print:28.0.0@aar
                            androidLibrary                : com.android.support:documentfile:28.0.0@aar
                                javaLibrary                   : com.android.support:support-annotations:28.0.0@jar
                            androidLibrary                : com.android.support:loader:28.0.0@aar
                                javaLibrary                   : com.android.support:support-annotations:28.0.0@jar
                                androidLibrary                : com.android.support:support-compat:28.0.0@aar
                                androidLibrary                : android.arch.lifecycle:livedata:1.1.1@aar
                                androidLibrary                : android.arch.lifecycle:viewmodel:1.1.1@aar
                            androidLibrary                : android.arch.lifecycle:livedata:1.1.1@aar
                                androidLibrary                : android.arch.core:runtime:1.1.1@aar
                                androidLibrary                : android.arch.lifecycle:livedata-core:1.1.1@aar
                                javaLibrary                   : android.arch.core:common:1.1.1@jar
                            androidLibrary                : android.arch.core:runtime:1.1.1@aar
                                javaLibrary                   : com.android.support:support-annotations:28.0.0@jar
                                javaLibrary                   : android.arch.core:common:1.1.1@jar
                            androidLibrary                : android.arch.lifecycle:livedata-core:1.1.1@aar
                                javaLibrary                   : android.arch.lifecycle:common:1.1.1@jar
                                javaLibrary                   : android.arch.core:common:1.1.1@jar
                                androidLibrary                : android.arch.core:runtime:1.1.1@aar
                            androidLibrary                : android.arch.lifecycle:viewmodel:1.1.1@aar
                                javaLibrary                   : com.android.support:support-annotations:28.0.0@jar
                            androidLibrary                : com.android.support:localbroadcastmanager:28.0.0@aar
                                javaLibrary                   : com.android.support:support-annotations:28.0.0@jar
                            androidLibrary                : com.android.support:print:28.0.0@aar
                                javaLibrary                   : com.android.support:support-annotations:28.0.0@jar
                            androidLibrary                : com.android.support:support-fragment:28.0.0@aar
                                androidLibrary                : com.android.support:support-compat:28.0.0@aar
                                androidLibrary                : com.android.support:support-core-ui:28.0.0@aar
                                androidLibrary                : com.android.support:support-core-utils:28.0.0@aar
                                javaLibrary                   : com.android.support:support-annotations:28.0.0@jar
                                androidLibrary                : com.android.support:loader:28.0.0@aar
                                androidLibrary                : android.arch.lifecycle:viewmodel:1.1.1@aar
                            androidLibrary                : com.android.support:support-core-ui:28.0.0@aar
                                javaLibrary                   : com.android.support:support-annotations:28.0.0@jar
                                androidLibrary                : com.android.support:support-compat:28.0.0@aar
                                androidLibrary                : com.android.support:support-core-utils:28.0.0@aar
                                androidLibrary                : com.android.support:customview:28.0.0@aar
                                androidLibrary                : com.android.support:viewpager:28.0.0@aar
                                androidLibrary                : com.android.support:coordinatorlayout:28.0.0@aar
                                androidLibrary                : com.android.support:drawerlayout:28.0.0@aar
                                androidLibrary                : com.android.support:slidingpanelayout:28.0.0@aar
                                androidLibrary                : com.android.support:interpolator:28.0.0@aar
                                androidLibrary                : com.android.support:swiperefreshlayout:28.0.0@aar
                                androidLibrary                : com.android.support:asynclayoutinflater:28.0.0@aar
                                androidLibrary                : com.android.support:cursoradapter:28.0.0@aar
                            androidLibrary                : com.android.support:customview:28.0.0@aar
                                javaLibrary                   : com.android.support:support-annotations:28.0.0@jar
                                androidLibrary                : com.android.support:support-compat:28.0.0@aar
                            androidLibrary                : com.android.support:viewpager:28.0.0@aar
                                javaLibrary                   : com.android.support:support-annotations:28.0.0@jar
                                androidLibrary                : com.android.support:support-compat:28.0.0@aar
                                androidLibrary                : com.android.support:customview:28.0.0@aar
                            androidLibrary                : com.android.support:coordinatorlayout:28.0.0@aar
                                javaLibrary                   : com.android.support:support-annotations:28.0.0@jar
                                androidLibrary                : com.android.support:support-compat:28.0.0@aar
                                androidLibrary                : com.android.support:customview:28.0.0@aar
                            androidLibrary                : com.android.support:drawerlayout:28.0.0@aar
                                javaLibrary                   : com.android.support:support-annotations:28.0.0@jar
                                androidLibrary                : com.android.support:support-compat:28.0.0@aar
                                androidLibrary                : com.android.support:customview:28.0.0@aar
                            androidLibrary                : com.android.support:slidingpanelayout:28.0.0@aar
                                javaLibrary                   : com.android.support:support-annotations:28.0.0@jar
                                androidLibrary                : com.android.support:support-compat:28.0.0@aar
                                androidLibrary                : com.android.support:customview:28.0.0@aar
                            androidLibrary                : com.android.support:interpolator:28.0.0@aar
                                javaLibrary                   : com.android.support:support-annotations:28.0.0@jar
                            androidLibrary                : com.android.support:swiperefreshlayout:28.0.0@aar
                                javaLibrary                   : com.android.support:support-annotations:28.0.0@jar
                                androidLibrary                : com.android.support:support-compat:28.0.0@aar
                                androidLibrary                : com.android.support:interpolator:28.0.0@aar
                            androidLibrary                : com.android.support:asynclayoutinflater:28.0.0@aar
                                javaLibrary                   : com.android.support:support-annotations:28.0.0@jar
                                androidLibrary                : com.android.support:support-compat:28.0.0@aar
                            androidLibrary                : com.android.support:support-vector-drawable:28.0.0@aar
                                javaLibrary                   : com.android.support:support-annotations:28.0.0@jar
                                androidLibrary                : com.android.support:support-compat:28.0.0@aar
                            androidLibrary                : com.android.support:animated-vector-drawable:28.0.0@aar
                                androidLibrary                : com.android.support:support-vector-drawable:28.0.0@aar
                                androidLibrary                : com.android.support:support-core-ui:28.0.0@aar
                            javaLibrary                   : org.jetbrains.kotlin:kotlin-stdlib-jdk8:<KOTLIN_VERSION>@jar
                                javaLibrary                   : org.jetbrains.kotlin:kotlin-stdlib:<KOTLIN_VERSION>@jar
                                javaLibrary                   : org.jetbrains.kotlin:kotlin-stdlib-jdk7:<KOTLIN_VERSION>@jar
                            javaLibrary                   : org.jetbrains.kotlin:kotlin-stdlib:<KOTLIN_VERSION>@jar
                                javaLibrary                   : org.jetbrains.kotlin:kotlin-stdlib-common:<KOTLIN_VERSION>@jar
                                javaLibrary                   : org.jetbrains:annotations:13.0@jar
                            javaLibrary                   : org.jetbrains.kotlin:kotlin-stdlib-common:<KOTLIN_VERSION>@jar
                            javaLibrary                   : org.jetbrains:annotations:13.0@jar
                            javaLibrary                   : org.jetbrains.kotlin:kotlin-stdlib-jdk7:<KOTLIN_VERSION>@jar
                                javaLibrary                   : org.jetbrains.kotlin:kotlin-stdlib:<KOTLIN_VERSION>@jar
                            javaLibrary                   : com.android.support:support-annotations:28.0.0@jar
                            javaLibrary                   : com.android.support:collections:28.0.0@jar
                                javaLibrary                   : com.android.support:support-annotations:28.0.0@jar
                            javaLibrary                   : android.arch.lifecycle:common:1.1.1@jar
                                javaLibrary                   : com.android.support:support-annotations:28.0.0@jar
                            javaLibrary                   : android.arch.core:common:1.1.1@jar
                                javaLibrary                   : com.android.support:support-annotations:28.0.0@jar
                            javaLibrary                   : junit:junit:4.12@jar
                                javaLibrary                   : org.hamcrest:hamcrest-core:1.3@jar
                            javaLibrary                   : org.hamcrest:hamcrest-core:1.3@jar
                            module                        : <ROOT>-:app-MAIN
                                module                        : <ROOT>-:module2-MAIN
                                javaLibrary                   : org.jetbrains.kotlin:kotlin-stdlib-jdk7:<KOTLIN_VERSION>@jar
                                androidLibrary                : com.android.support:appcompat-v7:28.0.0@aar
                            module                        : <ROOT>-:module2-MAIN
                                javaLibrary                   : org.jetbrains.kotlin:kotlin-stdlib-jdk8:<KOTLIN_VERSION>@jar
                    MockablePlatformJar           : <GRADLE>/caches/transforms-3/xxxxxxxxxxxxxxxxxxxxxxxxxxxxxxxx/transformed/android.jar
        kotlinGradleModel             : KotlinGradleModelImpl
            additionalVisibleSourceSets
                debug                         : <empty>
                - debugAndroidTest            : debug
                - debugAndroidTest            : main
                - debugUnitTest               : debug
                - debugUnitTest               : main
            cachedCompilerArgumentsBySourceSet
                debug
                    compilerArguments             : K2JVMCompilerArguments
                        allowNoSourceFiles            : true
                        assertionsMode                : legacy
                        backendThreads                : 1
                        - classpath                   : <M2>/org/jetbrains/kotlin/kotlin-stdlib-jdk8/<KOTLIN_VERSION>/kotlin-stdlib-jdk8-<KOTLIN_VERSION>.jar
                        - classpath                   : <M2>/org/jetbrains/kotlin/kotlin-stdlib-jdk7/<KOTLIN_VERSION>/kotlin-stdlib-jdk7-<KOTLIN_VERSION>.jar
                        - classpath                   : <M2>/org/jetbrains/kotlin/kotlin-stdlib/<KOTLIN_VERSION>/kotlin-stdlib-<KOTLIN_VERSION>.jar
                        - classpath                   : <M2>/org/jetbrains/kotlin/kotlin-stdlib-common/<KOTLIN_VERSION>/kotlin-stdlib-common-<KOTLIN_VERSION>.jar
                        - classpath                   : <M2>/org/jetbrains/annotations/13.0/annotations-13.0.jar
                        - classpath                   : <GRADLE>/caches/transforms-3/xxxxxxxxxxxxxxxxxxxxxxxxxxxxxxxx/transformed/appcompat-v7-28.0.0-api.jar
                        - classpath                   : <GRADLE>/caches/transforms-3/xxxxxxxxxxxxxxxxxxxxxxxxxxxxxxxx/transformed/support-fragment-28.0.0-api.jar
                        - classpath                   : <GRADLE>/caches/transforms-3/xxxxxxxxxxxxxxxxxxxxxxxxxxxxxxxx/transformed/animated-vector-drawable-28.0.0-api.jar
                        - classpath                   : <GRADLE>/caches/transforms-3/xxxxxxxxxxxxxxxxxxxxxxxxxxxxxxxx/transformed/support-core-ui-28.0.0-api.jar
                        - classpath                   : <GRADLE>/caches/transforms-3/xxxxxxxxxxxxxxxxxxxxxxxxxxxxxxxx/transformed/support-core-utils-28.0.0-api.jar
                        - classpath                   : <GRADLE>/caches/transforms-3/xxxxxxxxxxxxxxxxxxxxxxxxxxxxxxxx/transformed/support-vector-drawable-28.0.0-api.jar
                        - classpath                   : <GRADLE>/caches/transforms-3/xxxxxxxxxxxxxxxxxxxxxxxxxxxxxxxx/transformed/loader-28.0.0-api.jar
                        - classpath                   : <GRADLE>/caches/transforms-3/xxxxxxxxxxxxxxxxxxxxxxxxxxxxxxxx/transformed/viewpager-28.0.0-api.jar
                        - classpath                   : <GRADLE>/caches/transforms-3/xxxxxxxxxxxxxxxxxxxxxxxxxxxxxxxx/transformed/coordinatorlayout-28.0.0-api.jar
                        - classpath                   : <GRADLE>/caches/transforms-3/xxxxxxxxxxxxxxxxxxxxxxxxxxxxxxxx/transformed/drawerlayout-28.0.0-api.jar
                        - classpath                   : <GRADLE>/caches/transforms-3/xxxxxxxxxxxxxxxxxxxxxxxxxxxxxxxx/transformed/slidingpanelayout-28.0.0-api.jar
                        - classpath                   : <GRADLE>/caches/transforms-3/xxxxxxxxxxxxxxxxxxxxxxxxxxxxxxxx/transformed/customview-28.0.0-api.jar
                        - classpath                   : <GRADLE>/caches/transforms-3/xxxxxxxxxxxxxxxxxxxxxxxxxxxxxxxx/transformed/swiperefreshlayout-28.0.0-api.jar
                        - classpath                   : <GRADLE>/caches/transforms-3/xxxxxxxxxxxxxxxxxxxxxxxxxxxxxxxx/transformed/asynclayoutinflater-28.0.0-api.jar
                        - classpath                   : <GRADLE>/caches/transforms-3/xxxxxxxxxxxxxxxxxxxxxxxxxxxxxxxx/transformed/support-compat-28.0.0-api.jar
                        - classpath                   : <GRADLE>/caches/transforms-3/xxxxxxxxxxxxxxxxxxxxxxxxxxxxxxxx/transformed/versionedparcelable-28.0.0-api.jar
                        - classpath                   : <M2>/com/android/support/collections/<VERSION>/collections-<VERSION>.jar
                        - classpath                   : <GRADLE>/caches/transforms-3/xxxxxxxxxxxxxxxxxxxxxxxxxxxxxxxx/transformed/cursoradapter-28.0.0-api.jar
                        - classpath                   : <GRADLE>/caches/transforms-3/xxxxxxxxxxxxxxxxxxxxxxxxxxxxxxxx/transformed/runtime-1.1.1-api.jar
                        - classpath                   : <GRADLE>/caches/transforms-3/xxxxxxxxxxxxxxxxxxxxxxxxxxxxxxxx/transformed/documentfile-28.0.0-api.jar
                        - classpath                   : <GRADLE>/caches/transforms-3/xxxxxxxxxxxxxxxxxxxxxxxxxxxxxxxx/transformed/localbroadcastmanager-28.0.0-api.jar
                        - classpath                   : <GRADLE>/caches/transforms-3/xxxxxxxxxxxxxxxxxxxxxxxxxxxxxxxx/transformed/print-28.0.0-api.jar
                        - classpath                   : <GRADLE>/caches/transforms-3/xxxxxxxxxxxxxxxxxxxxxxxxxxxxxxxx/transformed/viewmodel-1.1.1-api.jar
                        - classpath                   : <GRADLE>/caches/transforms-3/xxxxxxxxxxxxxxxxxxxxxxxxxxxxxxxx/transformed/livedata-1.1.1-api.jar
                        - classpath                   : <GRADLE>/caches/transforms-3/xxxxxxxxxxxxxxxxxxxxxxxxxxxxxxxx/transformed/livedata-core-1.1.1-api.jar
                        - classpath                   : <M2>/android/arch/lifecycle/common/1.1.1/common-1.1.1.jar
                        - classpath                   : <GRADLE>/caches/transforms-3/xxxxxxxxxxxxxxxxxxxxxxxxxxxxxxxx/transformed/runtime-1.1.1-api.jar
                        - classpath                   : <M2>/android/arch/core/common/1.1.1/common-1.1.1.jar
                        - classpath                   : <GRADLE>/caches/transforms-3/xxxxxxxxxxxxxxxxxxxxxxxxxxxxxxxx/transformed/interpolator-28.0.0-api.jar
                        - classpath                   : <M2>/com/android/support/support-annotations/<VERSION>/support-annotations-<VERSION>.jar
                        - classpath                   : <ANDROID_SDK>/platforms/android-<SDK_VERSION>/android.jar
                        - classpath                   : <ANDROID_SDK>/build-tools/<BUILD_TOOLS_VERSION>/core-lambda-stubs.jar
                        destination                   : <ROOT>/app/build/tmp/kotlin-classes/debug
                        jvmDefault                    : disable
                        jvmTarget                     : 17
                        moduleName                    : app_debug
                        noJdk                         : true
                        noReflect                     : true
                        noStdlib                      : true
                        serializeIr                   : none
                        autoAdvanceApiVersion         : true
                        autoAdvanceLanguageVersion    : true
                        enableSignatureClashChecks    : true
                        errors                        : ArgumentParseErrors
                        explicitApi                   : disable
                        useFirLT                      : true
                debugAndroidTest
                    compilerArguments             : K2JVMCompilerArguments
                        allowNoSourceFiles            : true
                        assertionsMode                : legacy
                        backendThreads                : 1
                        - classpath                   : <GRADLE>/caches/transforms-3/xxxxxxxxxxxxxxxxxxxxxxxxxxxxxxxx/transformed/runner-1.0.2-api.jar
                        - classpath                   : <M2>/org/jetbrains/kotlin/kotlin-stdlib-jdk8/<KOTLIN_VERSION>/kotlin-stdlib-jdk8-<KOTLIN_VERSION>.jar
                        - classpath                   : <M2>/org/jetbrains/kotlin/kotlin-stdlib-jdk7/<KOTLIN_VERSION>/kotlin-stdlib-jdk7-<KOTLIN_VERSION>.jar
                        - classpath                   : <GRADLE>/caches/transforms-3/xxxxxxxxxxxxxxxxxxxxxxxxxxxxxxxx/transformed/appcompat-v7-28.0.0-api.jar
                        - classpath                   : <GRADLE>/caches/transforms-3/xxxxxxxxxxxxxxxxxxxxxxxxxxxxxxxx/transformed/monitor-1.0.2-api.jar
                        - classpath                   : <GRADLE>/caches/transforms-3/xxxxxxxxxxxxxxxxxxxxxxxxxxxxxxxx/transformed/support-fragment-28.0.0-api.jar
                        - classpath                   : <GRADLE>/caches/transforms-3/xxxxxxxxxxxxxxxxxxxxxxxxxxxxxxxx/transformed/animated-vector-drawable-28.0.0-api.jar
                        - classpath                   : <GRADLE>/caches/transforms-3/xxxxxxxxxxxxxxxxxxxxxxxxxxxxxxxx/transformed/support-core-ui-28.0.0-api.jar
                        - classpath                   : <GRADLE>/caches/transforms-3/xxxxxxxxxxxxxxxxxxxxxxxxxxxxxxxx/transformed/support-core-utils-28.0.0-api.jar
                        - classpath                   : <GRADLE>/caches/transforms-3/xxxxxxxxxxxxxxxxxxxxxxxxxxxxxxxx/transformed/support-vector-drawable-28.0.0-api.jar
                        - classpath                   : <GRADLE>/caches/transforms-3/xxxxxxxxxxxxxxxxxxxxxxxxxxxxxxxx/transformed/loader-28.0.0-api.jar
                        - classpath                   : <GRADLE>/caches/transforms-3/xxxxxxxxxxxxxxxxxxxxxxxxxxxxxxxx/transformed/viewpager-28.0.0-api.jar
                        - classpath                   : <GRADLE>/caches/transforms-3/xxxxxxxxxxxxxxxxxxxxxxxxxxxxxxxx/transformed/coordinatorlayout-28.0.0-api.jar
                        - classpath                   : <GRADLE>/caches/transforms-3/xxxxxxxxxxxxxxxxxxxxxxxxxxxxxxxx/transformed/drawerlayout-28.0.0-api.jar
                        - classpath                   : <GRADLE>/caches/transforms-3/xxxxxxxxxxxxxxxxxxxxxxxxxxxxxxxx/transformed/slidingpanelayout-28.0.0-api.jar
                        - classpath                   : <GRADLE>/caches/transforms-3/xxxxxxxxxxxxxxxxxxxxxxxxxxxxxxxx/transformed/customview-28.0.0-api.jar
                        - classpath                   : <GRADLE>/caches/transforms-3/xxxxxxxxxxxxxxxxxxxxxxxxxxxxxxxx/transformed/swiperefreshlayout-28.0.0-api.jar
                        - classpath                   : <GRADLE>/caches/transforms-3/xxxxxxxxxxxxxxxxxxxxxxxxxxxxxxxx/transformed/asynclayoutinflater-28.0.0-api.jar
                        - classpath                   : <GRADLE>/caches/transforms-3/xxxxxxxxxxxxxxxxxxxxxxxxxxxxxxxx/transformed/support-compat-28.0.0-api.jar
                        - classpath                   : <GRADLE>/caches/transforms-3/xxxxxxxxxxxxxxxxxxxxxxxxxxxxxxxx/transformed/versionedparcelable-28.0.0-api.jar
                        - classpath                   : <M2>/com/android/support/collections/<VERSION>/collections-<VERSION>.jar
                        - classpath                   : <GRADLE>/caches/transforms-3/xxxxxxxxxxxxxxxxxxxxxxxxxxxxxxxx/transformed/cursoradapter-28.0.0-api.jar
                        - classpath                   : <GRADLE>/caches/transforms-3/xxxxxxxxxxxxxxxxxxxxxxxxxxxxxxxx/transformed/runtime-1.1.1-api.jar
                        - classpath                   : <GRADLE>/caches/transforms-3/xxxxxxxxxxxxxxxxxxxxxxxxxxxxxxxx/transformed/documentfile-28.0.0-api.jar
                        - classpath                   : <GRADLE>/caches/transforms-3/xxxxxxxxxxxxxxxxxxxxxxxxxxxxxxxx/transformed/localbroadcastmanager-28.0.0-api.jar
                        - classpath                   : <GRADLE>/caches/transforms-3/xxxxxxxxxxxxxxxxxxxxxxxxxxxxxxxx/transformed/print-28.0.0-api.jar
                        - classpath                   : <GRADLE>/caches/transforms-3/xxxxxxxxxxxxxxxxxxxxxxxxxxxxxxxx/transformed/viewmodel-1.1.1-api.jar
                        - classpath                   : <GRADLE>/caches/transforms-3/xxxxxxxxxxxxxxxxxxxxxxxxxxxxxxxx/transformed/livedata-1.1.1-api.jar
                        - classpath                   : <GRADLE>/caches/transforms-3/xxxxxxxxxxxxxxxxxxxxxxxxxxxxxxxx/transformed/livedata-core-1.1.1-api.jar
                        - classpath                   : <M2>/android/arch/lifecycle/common/1.1.1/common-1.1.1.jar
                        - classpath                   : <GRADLE>/caches/transforms-3/xxxxxxxxxxxxxxxxxxxxxxxxxxxxxxxx/transformed/runtime-1.1.1-api.jar
                        - classpath                   : <M2>/android/arch/core/common/1.1.1/common-1.1.1.jar
                        - classpath                   : <GRADLE>/caches/transforms-3/xxxxxxxxxxxxxxxxxxxxxxxxxxxxxxxx/transformed/interpolator-28.0.0-api.jar
                        - classpath                   : <M2>/com/android/support/support-annotations/<VERSION>/support-annotations-<VERSION>.jar
                        - classpath                   : <M2>/junit/junit/4.12/junit-4.12.jar
                        - classpath                   : <M2>/org/hamcrest/hamcrest-core/1.3/hamcrest-core-1.3.jar
                        - classpath                   : <M2>/net/sf/kxml/kxml2/2.3.0/kxml2-2.3.0.jar
                        - classpath                   : <M2>/org/jetbrains/kotlin/kotlin-stdlib/<KOTLIN_VERSION>/kotlin-stdlib-<KOTLIN_VERSION>.jar
                        - classpath                   : <M2>/org/jetbrains/kotlin/kotlin-stdlib-common/<KOTLIN_VERSION>/kotlin-stdlib-common-<KOTLIN_VERSION>.jar
                        - classpath                   : <M2>/org/jetbrains/annotations/13.0/annotations-13.0.jar
                        - classpath                   : <ANDROID_SDK>/platforms/android-<SDK_VERSION>/android.jar
                        - classpath                   : <ANDROID_SDK>/build-tools/<BUILD_TOOLS_VERSION>/core-lambda-stubs.jar
                        destination                   : <ROOT>/app/build/tmp/kotlin-classes/debugAndroidTest
                        - friendPaths                 : <ROOT>/app/build/tmp/kotlin-classes/debug [-]
                        - friendPaths                 : <ROOT>/app/build/intermediates/javac/debug/classes [-]
                        - friendPaths                 : <ROOT>/app/build/intermediates/compile_app_classes_jar/debug/classes.jar [-]
                        jvmDefault                    : disable
                        jvmTarget                     : 17
                        moduleName                    : app_debugAndroidTest
                        noJdk                         : true
                        noReflect                     : true
                        noStdlib                      : true
                        serializeIr                   : none
                        autoAdvanceApiVersion         : true
                        autoAdvanceLanguageVersion    : true
                        enableSignatureClashChecks    : true
                        errors                        : ArgumentParseErrors
                        explicitApi                   : disable
                        useFirLT                      : true
                debugUnitTest
                    compilerArguments             : K2JVMCompilerArguments
                        allowNoSourceFiles            : true
                        assertionsMode                : legacy
                        backendThreads                : 1
                        - classpath                   : <M2>/org/jetbrains/kotlin/kotlin-stdlib-jdk8/<KOTLIN_VERSION>/kotlin-stdlib-jdk8-<KOTLIN_VERSION>.jar
                        - classpath                   : <M2>/org/jetbrains/kotlin/kotlin-stdlib-jdk7/<KOTLIN_VERSION>/kotlin-stdlib-jdk7-<KOTLIN_VERSION>.jar
                        - classpath                   : <GRADLE>/caches/transforms-3/xxxxxxxxxxxxxxxxxxxxxxxxxxxxxxxx/transformed/appcompat-v7-28.0.0-api.jar
                        - classpath                   : <M2>/junit/junit/4.12/junit-4.12.jar
                        - classpath                   : <M2>/org/hamcrest/hamcrest-core/1.3/hamcrest-core-1.3.jar
                        - classpath                   : <M2>/org/jetbrains/kotlin/kotlin-stdlib/<KOTLIN_VERSION>/kotlin-stdlib-<KOTLIN_VERSION>.jar
                        - classpath                   : <M2>/org/jetbrains/kotlin/kotlin-stdlib-common/<KOTLIN_VERSION>/kotlin-stdlib-common-<KOTLIN_VERSION>.jar
                        - classpath                   : <M2>/org/jetbrains/annotations/13.0/annotations-13.0.jar
                        - classpath                   : <GRADLE>/caches/transforms-3/xxxxxxxxxxxxxxxxxxxxxxxxxxxxxxxx/transformed/support-fragment-28.0.0-api.jar
                        - classpath                   : <GRADLE>/caches/transforms-3/xxxxxxxxxxxxxxxxxxxxxxxxxxxxxxxx/transformed/animated-vector-drawable-28.0.0-api.jar
                        - classpath                   : <GRADLE>/caches/transforms-3/xxxxxxxxxxxxxxxxxxxxxxxxxxxxxxxx/transformed/support-core-ui-28.0.0-api.jar
                        - classpath                   : <GRADLE>/caches/transforms-3/xxxxxxxxxxxxxxxxxxxxxxxxxxxxxxxx/transformed/support-core-utils-28.0.0-api.jar
                        - classpath                   : <GRADLE>/caches/transforms-3/xxxxxxxxxxxxxxxxxxxxxxxxxxxxxxxx/transformed/support-vector-drawable-28.0.0-api.jar
                        - classpath                   : <GRADLE>/caches/transforms-3/xxxxxxxxxxxxxxxxxxxxxxxxxxxxxxxx/transformed/loader-28.0.0-api.jar
                        - classpath                   : <GRADLE>/caches/transforms-3/xxxxxxxxxxxxxxxxxxxxxxxxxxxxxxxx/transformed/viewpager-28.0.0-api.jar
                        - classpath                   : <GRADLE>/caches/transforms-3/xxxxxxxxxxxxxxxxxxxxxxxxxxxxxxxx/transformed/coordinatorlayout-28.0.0-api.jar
                        - classpath                   : <GRADLE>/caches/transforms-3/xxxxxxxxxxxxxxxxxxxxxxxxxxxxxxxx/transformed/drawerlayout-28.0.0-api.jar
                        - classpath                   : <GRADLE>/caches/transforms-3/xxxxxxxxxxxxxxxxxxxxxxxxxxxxxxxx/transformed/slidingpanelayout-28.0.0-api.jar
                        - classpath                   : <GRADLE>/caches/transforms-3/xxxxxxxxxxxxxxxxxxxxxxxxxxxxxxxx/transformed/customview-28.0.0-api.jar
                        - classpath                   : <GRADLE>/caches/transforms-3/xxxxxxxxxxxxxxxxxxxxxxxxxxxxxxxx/transformed/swiperefreshlayout-28.0.0-api.jar
                        - classpath                   : <GRADLE>/caches/transforms-3/xxxxxxxxxxxxxxxxxxxxxxxxxxxxxxxx/transformed/asynclayoutinflater-28.0.0-api.jar
                        - classpath                   : <GRADLE>/caches/transforms-3/xxxxxxxxxxxxxxxxxxxxxxxxxxxxxxxx/transformed/support-compat-28.0.0-api.jar
                        - classpath                   : <GRADLE>/caches/transforms-3/xxxxxxxxxxxxxxxxxxxxxxxxxxxxxxxx/transformed/versionedparcelable-28.0.0-api.jar
                        - classpath                   : <M2>/com/android/support/collections/<VERSION>/collections-<VERSION>.jar
                        - classpath                   : <GRADLE>/caches/transforms-3/xxxxxxxxxxxxxxxxxxxxxxxxxxxxxxxx/transformed/cursoradapter-28.0.0-api.jar
                        - classpath                   : <GRADLE>/caches/transforms-3/xxxxxxxxxxxxxxxxxxxxxxxxxxxxxxxx/transformed/runtime-1.1.1-api.jar
                        - classpath                   : <GRADLE>/caches/transforms-3/xxxxxxxxxxxxxxxxxxxxxxxxxxxxxxxx/transformed/documentfile-28.0.0-api.jar
                        - classpath                   : <GRADLE>/caches/transforms-3/xxxxxxxxxxxxxxxxxxxxxxxxxxxxxxxx/transformed/localbroadcastmanager-28.0.0-api.jar
                        - classpath                   : <GRADLE>/caches/transforms-3/xxxxxxxxxxxxxxxxxxxxxxxxxxxxxxxx/transformed/print-28.0.0-api.jar
                        - classpath                   : <GRADLE>/caches/transforms-3/xxxxxxxxxxxxxxxxxxxxxxxxxxxxxxxx/transformed/viewmodel-1.1.1-api.jar
                        - classpath                   : <GRADLE>/caches/transforms-3/xxxxxxxxxxxxxxxxxxxxxxxxxxxxxxxx/transformed/livedata-1.1.1-api.jar
                        - classpath                   : <GRADLE>/caches/transforms-3/xxxxxxxxxxxxxxxxxxxxxxxxxxxxxxxx/transformed/livedata-core-1.1.1-api.jar
                        - classpath                   : <M2>/android/arch/lifecycle/common/1.1.1/common-1.1.1.jar
                        - classpath                   : <GRADLE>/caches/transforms-3/xxxxxxxxxxxxxxxxxxxxxxxxxxxxxxxx/transformed/runtime-1.1.1-api.jar
                        - classpath                   : <M2>/android/arch/core/common/1.1.1/common-1.1.1.jar
                        - classpath                   : <GRADLE>/caches/transforms-3/xxxxxxxxxxxxxxxxxxxxxxxxxxxxxxxx/transformed/interpolator-28.0.0-api.jar
                        - classpath                   : <M2>/com/android/support/support-annotations/<VERSION>/support-annotations-<VERSION>.jar
                        - classpath                   : <ANDROID_SDK>/platforms/android-<SDK_VERSION>/android.jar
                        - classpath                   : <ANDROID_SDK>/build-tools/<BUILD_TOOLS_VERSION>/core-lambda-stubs.jar
                        destination                   : <ROOT>/app/build/tmp/kotlin-classes/debugUnitTest
                        - friendPaths                 : <ROOT>/app/build/tmp/kotlin-classes/debug [-]
                        - friendPaths                 : <ROOT>/app/build/intermediates/javac/debug/classes [-]
                        - friendPaths                 : <ROOT>/app/build/intermediates/compile_app_classes_jar/debug/classes.jar [-]
                        jvmDefault                    : disable
                        jvmTarget                     : 17
                        moduleName                    : app_debugUnitTest
                        noJdk                         : true
                        noReflect                     : true
                        noStdlib                      : true
                        serializeIr                   : none
                        autoAdvanceApiVersion         : true
                        autoAdvanceLanguageVersion    : true
                        enableSignatureClashChecks    : true
                        errors                        : ArgumentParseErrors
                        explicitApi                   : disable
                        useFirLT                      : true
            gradleUserHome                : <GRADLE>
            hasKotlinPlugin               : true
            kotlinTarget                  : kotlin-android
            kotlinTaskProperties
                debug                         : KotlinTaskPropertiesImpl
                    incremental                   : true
                    pluginVersion                 : <CUT>
                    - pureKotlinSourceFolders     : <ROOT>/app/src/debug/kotlin [-]
                    - pureKotlinSourceFolders     : <ROOT>/app/src/debug/java [-]
                debugAndroidTest              : KotlinTaskPropertiesImpl
                    incremental                   : true
                    pluginVersion                 : <CUT>
                    - pureKotlinSourceFolders     : <ROOT>/app/src/debugAndroidTest/kotlin [-]
                debugUnitTest                 : KotlinTaskPropertiesImpl
                    incremental                   : true
                    pluginVersion                 : <CUT>
                    - pureKotlinSourceFolders     : <ROOT>/app/src/debugUnitTest/kotlin [-]
        externalProject               : :app (DefaultExternalProject) (*seen*)
    MODULE                        : kotlinMultiPlatform.app.androidTest
    MODULE                        : kotlinMultiPlatform.app.main
    MODULE                        : kotlinMultiPlatform.app.unitTest
    MODULE                        : kotlinMultiPlatform.jsModule
        GradleModuleModel
            gradlePath                    : :jsModule
            gradleVersion                 : <GRADLE_VERSION>
            buildFile                     : <ROOT>/jsModule/build.gradle
            buildFilePath                 : <ROOT>/jsModule/build.gradle
            rootFolderPath                : <ROOT>
            hasSafeArgsJava               : false
            hasSafeArgsKotlin             : false
        kotlinMppGradleModel          : {main=main, test=test} (KotlinMPPGradleModelImpl)
            dependencyMap
                1                             : DefaultUnresolvedExternalDependency
                    failureMessage                : Could not find org.jetbrains.kotlin:kotlin-stdlib-js:<KOTLIN_VERSION>.
Searched in the following locations:
  - file:<M2>/org/jetbrains/kotlin/kotlin-stdlib-js/<KOTLIN_VERSION>/kotlin-stdlib-js-<KOTLIN_VERSION>.pom
  - file:<M2>/org/jetbrains/kotlin/kotlin-stdlib-js/<KOTLIN_VERSION>/kotlin-stdlib-js-<KOTLIN_VERSION>.jar
  - file:<DEV>/tools/adt/idea/android/testData/projects/psdSampleRepo/org/jetbrains/kotlin/kotlin-stdlib-js/<KOTLIN_VERSION>/kotlin-stdlib-js-<KOTLIN_VERSION>.pom
  - file:<DEV>/tools/adt/idea/android/testData/projects/psdSampleRepo/org/jetbrains/kotlin/kotlin-stdlib-js/<KOTLIN_VERSION>/kotlin-stdlib-js-<KOTLIN_VERSION>.jar
Required by:
    project :jsModule
                2                             : DefaultUnresolvedExternalDependency
                    failureMessage                : Could not find org.jetbrains.kotlin:kotlin-stdlib-js:<KOTLIN_VERSION>.
Required by:
    project :jsModule
                3                             : DefaultUnresolvedExternalDependency
                    failureMessage                : Could not find org.jetbrains.kotlin:kotlin-stdlib-js:<KOTLIN_VERSION>.
Required by:
    project :jsModule
                4                             : DefaultFileCollectionDependency
                    - files                       : <ROOT>/jsModule/build/classes/kotlin/main [-]
                5                             : DefaultUnresolvedExternalDependency
                    failureMessage                : Could not find org.jetbrains.kotlin:kotlin-stdlib-js:<KOTLIN_VERSION>.
Required by:
    project :jsModule
                6                             : DefaultFileCollectionDependency
                    - files                       : <ROOT>/jsModule/build/classes/kotlin/main [-]
                7                             : DefaultFileCollectionDependency
                    - files                       : <ROOT>/jsModule/build/processedResources/js/main [-]
                8                             : DefaultUnresolvedExternalDependency
                    failureMessage                : Could not find org.jetbrains.kotlin:kotlin-stdlib-js:<KOTLIN_VERSION>.
Required by:
    project :jsModule
            extraFeatures                 : ExtraFeaturesImpl
                isHMPPEnabled                 : true
            kotlinGradlePluginVersion     : KotlinGradlePluginVersionImpl
                major                         : 1
                minor                         : 8
                patch                         : 20
                versionString                 : 1.8.20-Beta
            - targets                     : js (KotlinTargetImpl)
                - compilations                : main (KotlinCompilationImpl)
                    - allSourceSets               : main (KotlinSourceSetImpl)
                        actualPlatforms               : KotlinPlatformContainerImpl
                            arePlatformsInitialized       : true
                            - platforms                   : JS
                        - dependencies                : 1
                        languageSettings              : KotlinLanguageSettingsImpl
                        - regularDependencies         : 1
                        - resourceDirs                : <ROOT>/jsModule/src/main/resources [-]
                        - sourceDirs                  : <ROOT>/jsModule/src/main/kotlin [-]
                        platform                      : JS
                    arguments                     : KotlinCompilationArgumentsImpl
                    cachedArgsInfo
                        compilerArguments             : K2JSCompilerArguments
                            generatePolyfills             : true
                            irModuleName                  : kotlinMultiPlatform:jsModule
                            irNewIr2Js                    : true
                            irOnly                        : true
                            irPerModuleOutputName         : kotlinMultiPlatform-jsModule
                            irProduceKlibDir              : true
                            irPropertyLazyInitialization  : true
                            main                          : call
                            metaInfo                      : true
                            moduleKind                    : umd
                            moduleName                    : jsModule
                            noStdlib                      : true
                            outputDir                     : <ROOT>/jsModule/build/classes/kotlin/main [-]
                            sourceMap                     : true
                            sourceMapEmbedSources         : never
                            target                        : v5
                            typedArrays                   : true
                            wasmDebug                     : true
                            autoAdvanceApiVersion         : true
                            autoAdvanceLanguageVersion    : true
                            enableSignatureClashChecks    : true
                            errors                        : ArgumentParseErrors
                            explicitApi                   : disable
                            useFirLT                      : true
                    - declaredSourceSets          : main (KotlinSourceSetImpl) (*seen*)
                    - dependencies                : 2
                    - dependencies                : 3
                    kotlinTaskProperties          : KotlinTaskPropertiesImpl
                        incremental                   : true
                        pluginVersion                 : <CUT>
                        - pureKotlinSourceFolders     : <ROOT>/jsModule/src/main/kotlin [-]
                    output                        : KotlinCompilationOutputImpl
                        - classesDirs                 : <ROOT>/jsModule/build/classes/kotlin/main [-]
                        effectiveClassesDir           : <ROOT>/jsModule/build/classes/kotlin/main [-]
                        resourcesDir                  : <ROOT>/jsModule/build/processedResources/js/main [-]
                    platform                      : JS
                    - sourceSets                  : main (KotlinSourceSetImpl) (*seen*)
                - compilations                : test (KotlinCompilationImpl)
                    - allSourceSets               : test (KotlinSourceSetImpl)
                        actualPlatforms               : KotlinPlatformContainerImpl
                            arePlatformsInitialized       : true
                            - platforms                   : JS
                        - additionalVisibleSourceSets : main
                        - dependencies                : 2
                        isTestComponent               : true
                        languageSettings              : KotlinLanguageSettingsImpl
                        - regularDependencies         : 2
                        - resourceDirs                : <ROOT>/jsModule/src/test/resources [-]
                        - sourceDirs                  : <ROOT>/jsModule/src/test/kotlin [-]
                        platform                      : JS
                    arguments                     : KotlinCompilationArgumentsImpl
                    - associateCompilations       : KotlinCompilationCoordinatesImpl
                        compilationName               : main
                        targetName                    : js
                    cachedArgsInfo
                        compilerArguments             : K2JSCompilerArguments
                            generatePolyfills             : true
                            irModuleName                  : kotlinMultiPlatform:jsModule_test
                            irNewIr2Js                    : true
                            irOnly                        : true
                            irPerModuleOutputName         : kotlinMultiPlatform-jsModule-test
                            irProduceKlibDir              : true
                            irPropertyLazyInitialization  : true
                            main                          : call
                            metaInfo                      : true
                            moduleKind                    : umd
                            moduleName                    : jsModule_test
                            noStdlib                      : true
                            outputDir                     : <ROOT>/jsModule/build/classes/kotlin/test [-]
                            sourceMap                     : true
                            sourceMapEmbedSources         : never
                            target                        : v5
                            typedArrays                   : true
                            wasmDebug                     : true
                            autoAdvanceApiVersion         : true
                            autoAdvanceLanguageVersion    : true
                            enableSignatureClashChecks    : true
                            errors                        : ArgumentParseErrors
                            explicitApi                   : disable
                            useFirLT                      : true
                    - declaredSourceSets          : test (KotlinSourceSetImpl) (*seen*)
                    - dependencies                : 4
                    - dependencies                : 5
                    - dependencies                : 6
                    - dependencies                : 7
                    - dependencies                : 8
                    isTestComponent               : true
                    kotlinTaskProperties          : KotlinTaskPropertiesImpl
                        incremental                   : true
                        pluginVersion                 : <CUT>
                        - pureKotlinSourceFolders     : <ROOT>/jsModule/src/test/kotlin [-]
                    output                        : KotlinCompilationOutputImpl
                        - classesDirs                 : <ROOT>/jsModule/build/classes/kotlin/test [-]
                        effectiveClassesDir           : <ROOT>/jsModule/build/classes/kotlin/test [-]
                        resourcesDir                  : <ROOT>/jsModule/build/processedResources/js/test [-]
                    platform                      : JS
                    - sourceSets                  : test (KotlinSourceSetImpl) (*seen*)
                jar                           : KotlinTargetJarImpl
                    archiveFile                   : <ROOT>/jsModule/build/libs/jsModule.klib [-]
                platform                      : JS
                presetName                    : jsIr
                - testRunTasks                : KotlinTestRunTaskImpl
                    compilationName               : test
                    taskName                      : browserTest
            sourceSets
                main                          : main (KotlinSourceSetImpl) (*seen*)
                test                          : test (KotlinSourceSetImpl) (*seen*)
        externalProject               : :jsModule (DefaultExternalProject) (*seen*)
    MODULE                        : kotlinMultiPlatform.jsModule.main
    MODULE                        : kotlinMultiPlatform.jsModule.test
    MODULE                        : kotlinMultiPlatform.module2
        GradleModuleModel
            agpVersion                    : <AGP_VERSION>
            gradlePath                    : :module2
            gradleVersion                 : <GRADLE_VERSION>
            buildFile                     : <ROOT>/module2/build.gradle
            buildFilePath                 : <ROOT>/module2/build.gradle
            rootFolderPath                : <ROOT>
            hasSafeArgsJava               : false
            hasSafeArgsKotlin             : false
        CurrentVariantReportedVersions
            minSdk
                ApiLevel                      : 16
                ApiString                     : 16
            runtimeMinSdk
                ApiLevel                      : 16
                ApiString                     : 16
            targetSdk
                ApiLevel                      : <SDK_VERSION>
                ApiString                     : <SDK_VERSION>
        RootBuildId                   : <ROOT>
        BuildId                       : <ROOT>
        BuildName                     : :
        ProjectPath                   : :module2
        ModelVersion                  : <AGP_VERSION>
        ProjectType                   : PROJECT_TYPE_LIBRARY
        CompileTarget                 : android-<SDK_VERSION>
        BuildFolder                   : <ROOT>/module2/build [-]
        buildToolsVersion             : <CURRENT_BUILD_TOOLS_VERSION>
        IsBaseSplit                   : false
        GroupId                       : kotlinMultiPlatform
        Namespace                     : com.example.test.multiproject.module2
        TestNamespace                 : com.example.test.multiproject.module2.test
        AaptOptions
            NameSpacing                   : DISABLED
        LintOptions
            IsCheckTestSources            : false
            IsCheckDependencies           : false
            IsAbortOnError                : true
            IsAbsolutePaths               : true
            IsNoLines                     : false
            IsQuiet                       : false
            IsCheckAllWarnings            : false
            IsIgnoreWarnings              : false
            IsWarningsAsErrors            : false
            IsIgnoreTestSources           : false
            IsIgnoreTestFixturesSources   : false
            IsCheckGeneratedSources       : false
            IsCheckReleaseBuilds          : true
            IsExplainIssues               : true
            IsShowAll                     : false
            TextReport                    : false
            HtmlReport                    : true
            XmlReport                     : true
            SarifReport                   : false
        JavaCompileOptions
            Encoding                      : UTF-8
            SourceCompatibility           : 1.8
            TargetCompatibility           : 1.8
            IsCoreLibraryDesugaringEnabled          : false
        AgpFlags
            ApplicationRClassConstantIds  : false
            AestRClassConstantIds         : false
            TransitiveRClasses            : false
            UseAndroidX                   : false
            UsesCompose                   : false
            MlModelBindingEnabled         : false
        - basicVariant:               : debug
            testApplicationId             : com.example.test.multiproject.module2.test
        - basicVariant:               : release
        BootClassPath                 : <ANDROID_SDK>/platforms/android-<SDK_VERSION>/android.jar
        ViewBindingOptions
            Enabled                       : false
        DefaultConfig
            ProductFlavor
                Name                          : main
                MinSdkVersion
                    ApiLevel                      : 16
                    ApiString                     : 16
                TargetSdkVersion
                    ApiLevel                      : <SDK_VERSION>
                    ApiString                     : <SDK_VERSION>
                VectorDrawables
                    UseSupportLibrary             : false
            SourceProvider
                Name                          : main
                Manifest                      : <ROOT>/module2/src/main/AndroidManifest.xml
                JavaDirectories               : <ROOT>/module2/src/main/java [-]
                KotlinDirectories             : <ROOT>/module2/src/androidMain/kotlin [-]
                KotlinDirectories             : <ROOT>/module2/src/main/kotlin
                KotlinDirectories             : <ROOT>/module2/src/main/java [-]
                ResourcesDirectories          : <ROOT>/module2/src/main/resources [-]
                ResourcesDirectories          : <ROOT>/module2/src/androidMain/resources [-]
                ResDirectories                : <ROOT>/module2/src/main/res [-]
                ResDirectories                : <ROOT>/module2/src/androidMain/res [-]
                AssetsDirectories             : <ROOT>/module2/src/main/assets [-]
                AssetsDirectories             : <ROOT>/module2/src/androidMain/assets [-]
                JniLibsDirectories            : <ROOT>/module2/src/main/jniLibs [-]
                JniLibsDirectories            : <ROOT>/module2/src/androidMain/jniLibs [-]
                ShadersDirectories            : <ROOT>/module2/src/main/shaders [-]
                ShadersDirectories            : <ROOT>/module2/src/androidMain/shaders [-]
                BaselineProfileDirectories    : <ROOT>/module2/src/main/baselineProfiles [-]
            ExtraSourceProviders
                ExtraSourceProvider
                    ArtifactName                  : _android_test_
                    SourceProvider
                        Name                          : androidTest
                        Manifest                      : <ROOT>/module2/src/androidTest/AndroidManifest.xml [-]
                        JavaDirectories               : <ROOT>/module2/src/androidTest/java [-]
                        KotlinDirectories             : <ROOT>/module2/src/androidAndroidTest/kotlin
                        KotlinDirectories             : <ROOT>/module2/src/androidTest/java [-]
                        ResourcesDirectories          : <ROOT>/module2/src/androidTest/resources [-]
                        ResourcesDirectories          : <ROOT>/module2/src/androidAndroidTest/resources [-]
                        ResDirectories                : <ROOT>/module2/src/androidTest/res [-]
                        ResDirectories                : <ROOT>/module2/src/androidAndroidTest/res [-]
                        AssetsDirectories             : <ROOT>/module2/src/androidTest/assets [-]
                        AssetsDirectories             : <ROOT>/module2/src/androidAndroidTest/assets [-]
                        JniLibsDirectories            : <ROOT>/module2/src/androidTest/jniLibs [-]
                        JniLibsDirectories            : <ROOT>/module2/src/androidAndroidTest/jniLibs [-]
                        ShadersDirectories            : <ROOT>/module2/src/androidTest/shaders [-]
                        ShadersDirectories            : <ROOT>/module2/src/androidAndroidTest/shaders [-]
                        BaselineProfileDirectories    : <ROOT>/module2/src/androidTest/baselineProfiles [-]
                ExtraSourceProvider
                    ArtifactName                  : _unit_test_
                    SourceProvider
                        Name                          : test
                        Manifest                      : <ROOT>/module2/src/test/AndroidManifest.xml [-]
                        JavaDirectories               : <ROOT>/module2/src/test/java [-]
                        KotlinDirectories             : <ROOT>/module2/src/androidTest/kotlin
                        KotlinDirectories             : <ROOT>/module2/src/test/kotlin [-]
                        KotlinDirectories             : <ROOT>/module2/src/test/java [-]
                        ResourcesDirectories          : <ROOT>/module2/src/test/resources [-]
                        ResourcesDirectories          : <ROOT>/module2/src/androidTest/resources [-]
                        ResDirectories                : <ROOT>/module2/src/test/res [-]
                        ResDirectories                : <ROOT>/module2/src/androidTest/res [-]
                        AssetsDirectories             : <ROOT>/module2/src/test/assets [-]
                        AssetsDirectories             : <ROOT>/module2/src/androidTest/assets [-]
                        JniLibsDirectories            : <ROOT>/module2/src/test/jniLibs [-]
                        JniLibsDirectories            : <ROOT>/module2/src/androidTest/jniLibs [-]
                        ShadersDirectories            : <ROOT>/module2/src/test/shaders [-]
                        ShadersDirectories            : <ROOT>/module2/src/androidTest/shaders [-]
                        BaselineProfileDirectories    : <ROOT>/module2/src/test/baselineProfiles [-]
        BuildTypes
            BuildType
                Name                          : debug
                IsDebuggable                  : true
                IsJniDebuggable               : false
                IsRenderscriptDebuggable      : false
                RenderscriptOptimLevel        : 3
                IsMinifyEnabled               : false
                IsZipAlignEnabled             : true
            SourceProvider
                Name                          : debug
                Manifest                      : <ROOT>/module2/src/debug/AndroidManifest.xml [-]
                JavaDirectories               : <ROOT>/module2/src/debug/java [-]
                KotlinDirectories             : <ROOT>/module2/src/androidDebug/kotlin [-]
                KotlinDirectories             : <ROOT>/module2/src/debug/kotlin [-]
                KotlinDirectories             : <ROOT>/module2/src/debug/java [-]
                ResourcesDirectories          : <ROOT>/module2/src/debug/resources [-]
                ResourcesDirectories          : <ROOT>/module2/src/androidDebug/resources [-]
                ResDirectories                : <ROOT>/module2/src/debug/res [-]
                ResDirectories                : <ROOT>/module2/src/androidDebug/res [-]
                AssetsDirectories             : <ROOT>/module2/src/debug/assets [-]
                AssetsDirectories             : <ROOT>/module2/src/androidDebug/assets [-]
                JniLibsDirectories            : <ROOT>/module2/src/debug/jniLibs [-]
                JniLibsDirectories            : <ROOT>/module2/src/androidDebug/jniLibs [-]
                ShadersDirectories            : <ROOT>/module2/src/debug/shaders [-]
                ShadersDirectories            : <ROOT>/module2/src/androidDebug/shaders [-]
                BaselineProfileDirectories    : <ROOT>/module2/src/debug/baselineProfiles [-]
            ExtraSourceProviders
                ExtraSourceProvider
                    ArtifactName                  : _android_test_
                    SourceProvider
                        Name                          : androidTestDebug
                        Manifest                      : <ROOT>/module2/src/androidTestDebug/AndroidManifest.xml [-]
                        JavaDirectories               : <ROOT>/module2/src/androidTestDebug/java [-]
                        KotlinDirectories             : <ROOT>/module2/src/androidAndroidTestDebug/kotlin [-]
                        KotlinDirectories             : <ROOT>/module2/src/androidTestDebug/java [-]
                        ResourcesDirectories          : <ROOT>/module2/src/androidTestDebug/resources [-]
                        ResourcesDirectories          : <ROOT>/module2/src/androidAndroidTestDebug/resources [-]
                        ResDirectories                : <ROOT>/module2/src/androidTestDebug/res [-]
                        ResDirectories                : <ROOT>/module2/src/androidAndroidTestDebug/res [-]
                        AssetsDirectories             : <ROOT>/module2/src/androidTestDebug/assets [-]
                        AssetsDirectories             : <ROOT>/module2/src/androidAndroidTestDebug/assets [-]
                        JniLibsDirectories            : <ROOT>/module2/src/androidTestDebug/jniLibs [-]
                        JniLibsDirectories            : <ROOT>/module2/src/androidAndroidTestDebug/jniLibs [-]
                        ShadersDirectories            : <ROOT>/module2/src/androidTestDebug/shaders [-]
                        ShadersDirectories            : <ROOT>/module2/src/androidAndroidTestDebug/shaders [-]
                        BaselineProfileDirectories    : <ROOT>/module2/src/androidTestDebug/baselineProfiles [-]
            ExtraSourceProviders
                ExtraSourceProvider
                    ArtifactName                  : _unit_test_
                    SourceProvider
                        Name                          : testDebug
                        Manifest                      : <ROOT>/module2/src/testDebug/AndroidManifest.xml [-]
                        JavaDirectories               : <ROOT>/module2/src/testDebug/java [-]
                        KotlinDirectories             : <ROOT>/module2/src/androidTestDebug/kotlin [-]
                        KotlinDirectories             : <ROOT>/module2/src/testDebug/kotlin [-]
                        KotlinDirectories             : <ROOT>/module2/src/testDebug/java [-]
                        ResourcesDirectories          : <ROOT>/module2/src/testDebug/resources [-]
                        ResourcesDirectories          : <ROOT>/module2/src/androidTestDebug/resources [-]
                        ResDirectories                : <ROOT>/module2/src/testDebug/res [-]
                        ResDirectories                : <ROOT>/module2/src/androidTestDebug/res [-]
                        AssetsDirectories             : <ROOT>/module2/src/testDebug/assets [-]
                        AssetsDirectories             : <ROOT>/module2/src/androidTestDebug/assets [-]
                        JniLibsDirectories            : <ROOT>/module2/src/testDebug/jniLibs [-]
                        JniLibsDirectories            : <ROOT>/module2/src/androidTestDebug/jniLibs [-]
                        ShadersDirectories            : <ROOT>/module2/src/testDebug/shaders [-]
                        ShadersDirectories            : <ROOT>/module2/src/androidTestDebug/shaders [-]
                        BaselineProfileDirectories    : <ROOT>/module2/src/testDebug/baselineProfiles [-]
            BuildType
                Name                          : release
                IsDebuggable                  : false
                IsJniDebuggable               : false
                IsRenderscriptDebuggable      : false
                RenderscriptOptimLevel        : 3
                IsMinifyEnabled               : false
                IsZipAlignEnabled             : true
            SourceProvider
                Name                          : release
                Manifest                      : <ROOT>/module2/src/release/AndroidManifest.xml [-]
                JavaDirectories               : <ROOT>/module2/src/release/java [-]
                KotlinDirectories             : <ROOT>/module2/src/androidRelease/kotlin [-]
                KotlinDirectories             : <ROOT>/module2/src/release/kotlin [-]
                KotlinDirectories             : <ROOT>/module2/src/release/java [-]
                ResourcesDirectories          : <ROOT>/module2/src/release/resources [-]
                ResourcesDirectories          : <ROOT>/module2/src/androidRelease/resources [-]
                ResDirectories                : <ROOT>/module2/src/release/res [-]
                ResDirectories                : <ROOT>/module2/src/androidRelease/res [-]
                AssetsDirectories             : <ROOT>/module2/src/release/assets [-]
                AssetsDirectories             : <ROOT>/module2/src/androidRelease/assets [-]
                JniLibsDirectories            : <ROOT>/module2/src/release/jniLibs [-]
                JniLibsDirectories            : <ROOT>/module2/src/androidRelease/jniLibs [-]
                ShadersDirectories            : <ROOT>/module2/src/release/shaders [-]
                ShadersDirectories            : <ROOT>/module2/src/androidRelease/shaders [-]
                BaselineProfileDirectories    : <ROOT>/module2/src/release/baselineProfiles [-]
            ExtraSourceProviders
                ExtraSourceProvider
                    ArtifactName                  : _unit_test_
                    SourceProvider
                        Name                          : testRelease
                        Manifest                      : <ROOT>/module2/src/testRelease/AndroidManifest.xml [-]
                        JavaDirectories               : <ROOT>/module2/src/testRelease/java [-]
                        KotlinDirectories             : <ROOT>/module2/src/androidTestRelease/kotlin [-]
                        KotlinDirectories             : <ROOT>/module2/src/testRelease/kotlin [-]
                        KotlinDirectories             : <ROOT>/module2/src/testRelease/java [-]
                        ResourcesDirectories          : <ROOT>/module2/src/testRelease/resources [-]
                        ResourcesDirectories          : <ROOT>/module2/src/androidTestRelease/resources [-]
                        ResDirectories                : <ROOT>/module2/src/testRelease/res [-]
                        ResDirectories                : <ROOT>/module2/src/androidTestRelease/res [-]
                        AssetsDirectories             : <ROOT>/module2/src/testRelease/assets [-]
                        AssetsDirectories             : <ROOT>/module2/src/androidTestRelease/assets [-]
                        JniLibsDirectories            : <ROOT>/module2/src/testRelease/jniLibs [-]
                        JniLibsDirectories            : <ROOT>/module2/src/androidTestRelease/jniLibs [-]
                        ShadersDirectories            : <ROOT>/module2/src/testRelease/shaders [-]
                        ShadersDirectories            : <ROOT>/module2/src/androidTestRelease/shaders [-]
                        BaselineProfileDirectories    : <ROOT>/module2/src/testRelease/baselineProfiles [-]
        SigningConfigs
            SigningConfig
                Name                          : debug
                StoreFile                     : debug.keystore
                StorePassword                 : android
                KeyAlias                      : AndroidDebugKey
        VariantBuildInformation
            VariantBuildInformation
                VariantName                   : debug
                BuildTasksAndOutputInformation
                    AssembleTaskName              : assembleDebug
            VariantBuildInformation
                VariantName                   : release
                BuildTasksAndOutputInformation
                    AssembleTaskName              : assembleRelease
        IdeVariants
            IdeVariant
                Name                          : debug
                BuildType                     : debug
                DisplayName                   : debug
                InstantAppCompatible          : false
                MinSdkVersion
                    ApiLevel                      : 16
                    ApiString                     : 16
                TargetSdkVersion
                    ApiLevel                      : <SDK_VERSION>
                    ApiString                     : <SDK_VERSION>
                MainArtifact
                    Name                          : MAIN
                    CompileTaskName               : compileDebugSources
                    AssembleTaskName              : assembleDebug
                    IsTestArtifact                : false
                    IdeSetupTaskNames             : generateDebugSources
                    GeneratedSourceFolders        : <ROOT>/module2/build/generated/ap_generated_sources/debug/out [-]
                    ClassesFolder                 : <ROOT>/module2/build/intermediates/compile_r_class_jar/debug/R.jar [-]
                    ClassesFolder                 : <ROOT>/module2/build/intermediates/javac/debug/classes [-]
                    ClassesFolder                 : <ROOT>/module2/build/tmp/kotlin-classes/debug [-]
                    VariantSourceProvider
                        Name                          : debug_KotlinMPP
                        Manifest                      : <ROOT>/module2/src/main/__KotlinMPP__/AndroidManifest.xml [-]
                        JavaDirectories               : <ROOT>/module2/src/commonMain/kotlin [-]
                        ResourcesDirectories          : <ROOT>/module2/src/commonMain/resources [-]
                    Dependencies
                        compileClasspath
                            javaLibrary                   : org.jetbrains.kotlin:kotlin-stdlib-jdk8:<KOTLIN_VERSION>@jar
                                javaLibrary                   : org.jetbrains.kotlin:kotlin-stdlib:<KOTLIN_VERSION>@jar
                                javaLibrary                   : org.jetbrains.kotlin:kotlin-stdlib-jdk7:<KOTLIN_VERSION>@jar
                            javaLibrary                   : org.jetbrains.kotlin:kotlin-stdlib:<KOTLIN_VERSION>@jar
                                javaLibrary                   : org.jetbrains:annotations:13.0@jar
                            javaLibrary                   : org.jetbrains:annotations:13.0@jar
                            javaLibrary                   : org.jetbrains.kotlin:kotlin-stdlib-jdk7:<KOTLIN_VERSION>@jar
                                javaLibrary                   : org.jetbrains.kotlin:kotlin-stdlib:<KOTLIN_VERSION>@jar
                        runtimeClasspath
                            javaLibrary                   : org.jetbrains.kotlin:kotlin-stdlib-jdk8:<KOTLIN_VERSION>@jar
                                javaLibrary                   : org.jetbrains.kotlin:kotlin-stdlib:<KOTLIN_VERSION>@jar
                                javaLibrary                   : org.jetbrains.kotlin:kotlin-stdlib-jdk7:<KOTLIN_VERSION>@jar
                            javaLibrary                   : org.jetbrains.kotlin:kotlin-stdlib:<KOTLIN_VERSION>@jar
                                javaLibrary                   : org.jetbrains:annotations:13.0@jar
                            javaLibrary                   : org.jetbrains:annotations:13.0@jar
                            javaLibrary                   : org.jetbrains.kotlin:kotlin-stdlib-jdk7:<KOTLIN_VERSION>@jar
                                javaLibrary                   : org.jetbrains.kotlin:kotlin-stdlib:<KOTLIN_VERSION>@jar
                    IsSigned                      : false
                    CodeShrinker                  : null
                    BuildTasksAndOutputInformation
                        AssembleTaskName              : assembleDebug
                    GeneratedResourceFolders      : <ROOT>/module2/build/generated/res/resValues/debug [-]
                    DesugaredMethodFiles          : <GRADLE>/caches/transforms-3/xxxxxxxxxxxxxxxxxxxxxxxxxxxxxxxx/transformed/D8BackportedDesugaredMethods.txt
                    ModelSyncFile
                        Type                          : BASIC
                        TaskName                      : createDebugVariantModel
                        File                          : <ROOT>/module2/build/intermediates/variant_model/debug/variant_model.json [-]
                AndroidTestArtifact
                    Name                          : ANDROID_TEST
                    CompileTaskName               : compileDebugAndroidTestSources
                    AssembleTaskName              : assembleDebugAndroidTest
                    IsTestArtifact                : true
                    IdeSetupTaskNames             : generateDebugAndroidTestSources
                    GeneratedSourceFolders        : <ROOT>/module2/build/generated/ap_generated_sources/debugAndroidTest/out [-]
                    ClassesFolder                 : <ROOT>/module2/build/intermediates/compile_and_runtime_not_namespaced_r_class_jar/debugAndroidTest/R.jar [-]
                    ClassesFolder                 : <ROOT>/module2/build/intermediates/javac/debugAndroidTest/classes [-]
                    ClassesFolder                 : <ROOT>/module2/build/tmp/kotlin-classes/debugAndroidTest [-]
                    VariantSourceProvider
                        Name                          : debug_KotlinMPP
                        Manifest                      : <ROOT>/module2/src/androidTest/__KotlinMPP__/AndroidManifest.xml [-]
                        JavaDirectories               : <ROOT>/module2/src/commonTest/kotlin [-]
                        JavaDirectories               : <ROOT>/module2/src/androidDebugAndroidTest/kotlin [-]
                        ResourcesDirectories          : <ROOT>/module2/src/commonTest/resources [-]
                        ResourcesDirectories          : <ROOT>/module2/src/androidDebugAndroidTest/resources [-]
                    Dependencies
                        compileClasspath
                            androidLibrary                : com.android.support.test:runner:1.0.2@aar
                                javaLibrary                   : com.android.support:support-annotations:27.1.1@jar
                                androidLibrary                : com.android.support.test:monitor:1.0.2@aar
                                javaLibrary                   : junit:junit:4.12@jar
                                javaLibrary                   : net.sf.kxml:kxml2:2.3.0@jar
                            androidLibrary                : com.android.support.test:monitor:1.0.2@aar
                                javaLibrary                   : com.android.support:support-annotations:27.1.1@jar
                            javaLibrary                   : com.android.support:support-annotations:27.1.1@jar
                            javaLibrary                   : junit:junit:4.12@jar
                                javaLibrary                   : org.hamcrest:hamcrest-core:1.3@jar
                            javaLibrary                   : org.hamcrest:hamcrest-core:1.3@jar
                            javaLibrary                   : net.sf.kxml:kxml2:2.3.0@jar
                            javaLibrary                   : org.jetbrains.kotlin:kotlin-stdlib-jdk8:<KOTLIN_VERSION>@jar
                                javaLibrary                   : org.jetbrains.kotlin:kotlin-stdlib:<KOTLIN_VERSION>@jar
                                javaLibrary                   : org.jetbrains.kotlin:kotlin-stdlib-jdk7:<KOTLIN_VERSION>@jar
                            javaLibrary                   : org.jetbrains.kotlin:kotlin-stdlib:<KOTLIN_VERSION>@jar
                                javaLibrary                   : org.jetbrains:annotations:13.0@jar
                            javaLibrary                   : org.jetbrains:annotations:13.0@jar
                            javaLibrary                   : org.jetbrains.kotlin:kotlin-stdlib-jdk7:<KOTLIN_VERSION>@jar
                                javaLibrary                   : org.jetbrains.kotlin:kotlin-stdlib:<KOTLIN_VERSION>@jar
                            module                        : <ROOT>-:module2-MAIN
                                javaLibrary                   : org.jetbrains.kotlin:kotlin-stdlib-jdk8:<KOTLIN_VERSION>@jar
                        runtimeClasspath
                            androidLibrary                : com.android.support.test:runner:1.0.2@aar
                                javaLibrary                   : com.android.support:support-annotations:27.1.1@jar
                                androidLibrary                : com.android.support.test:monitor:1.0.2@aar
                                javaLibrary                   : junit:junit:4.12@jar
                                javaLibrary                   : net.sf.kxml:kxml2:2.3.0@jar
                            androidLibrary                : com.android.support.test:monitor:1.0.2@aar
                                javaLibrary                   : com.android.support:support-annotations:27.1.1@jar
                            javaLibrary                   : com.android.support:support-annotations:27.1.1@jar
                            javaLibrary                   : junit:junit:4.12@jar
                                javaLibrary                   : org.hamcrest:hamcrest-core:1.3@jar
                            javaLibrary                   : org.hamcrest:hamcrest-core:1.3@jar
                            javaLibrary                   : net.sf.kxml:kxml2:2.3.0@jar
                            javaLibrary                   : org.jetbrains.kotlin:kotlin-stdlib-jdk8:<KOTLIN_VERSION>@jar
                                javaLibrary                   : org.jetbrains.kotlin:kotlin-stdlib:<KOTLIN_VERSION>@jar
                                javaLibrary                   : org.jetbrains.kotlin:kotlin-stdlib-jdk7:<KOTLIN_VERSION>@jar
                            javaLibrary                   : org.jetbrains.kotlin:kotlin-stdlib:<KOTLIN_VERSION>@jar
                                javaLibrary                   : org.jetbrains:annotations:13.0@jar
                            javaLibrary                   : org.jetbrains:annotations:13.0@jar
                            javaLibrary                   : org.jetbrains.kotlin:kotlin-stdlib-jdk7:<KOTLIN_VERSION>@jar
                                javaLibrary                   : org.jetbrains.kotlin:kotlin-stdlib:<KOTLIN_VERSION>@jar
                            module                        : <ROOT>-:module2-MAIN
                                javaLibrary                   : org.jetbrains.kotlin:kotlin-stdlib-jdk8:<KOTLIN_VERSION>@jar
                    ApplicationId                 : com.example.test.multiproject.module2.test
                    SigningConfigName             : debug
                    IsSigned                      : true
                    CodeShrinker                  : null
                    BuildTasksAndOutputInformation
                        AssembleTaskName              : assembleDebugAndroidTest
                        AssembleTaskOutputListingFile : <ROOT>/module2/build/intermediates/apk_ide_redirect_file/debugAndroidTest/redirect.txt [-]
                    GeneratedResourceFolders      : <ROOT>/module2/build/generated/res/resValues/androidTest/debug [-]
                    DesugaredMethodFiles          : <GRADLE>/caches/transforms-3/xxxxxxxxxxxxxxxxxxxxxxxxxxxxxxxx/transformed/D8BackportedDesugaredMethods.txt
                    TestOptions
                        AnimationsDisabled            : false
                        Execution                     : HOST
                UnitTestArtifact
                    Name                          : UNIT_TEST
                    CompileTaskName               : compileDebugUnitTestSources
                    AssembleTaskName              : assembleDebugUnitTest
                    IsTestArtifact                : true
                    IdeSetupTaskNames             : createMockableJar
                    GeneratedSourceFolders        : <ROOT>/module2/build/generated/ap_generated_sources/debugUnitTest/out [-]
                    ClassesFolder                 : <ROOT>/module2/build/intermediates/compile_and_runtime_not_namespaced_r_class_jar/debugUnitTest/R.jar [-]
                    ClassesFolder                 : <ROOT>/module2/build/intermediates/javac/debugUnitTest/classes [-]
                    ClassesFolder                 : <ROOT>/module2/build/tmp/kotlin-classes/debugUnitTest [-]
                    VariantSourceProvider
                        Name                          : debug_KotlinMPP
                        Manifest                      : <ROOT>/module2/src/test/__KotlinMPP__/AndroidManifest.xml [-]
                        JavaDirectories               : <ROOT>/module2/src/commonTest/kotlin [-]
                        JavaDirectories               : <ROOT>/module2/src/androidDebugUnitTest/kotlin [-]
                        ResourcesDirectories          : <ROOT>/module2/src/commonTest/resources [-]
                        ResourcesDirectories          : <ROOT>/module2/src/androidDebugUnitTest/resources [-]
                    Dependencies
                        compileClasspath
                            androidLibrary                : com.android.support.test:runner:1.0.2@aar
                                javaLibrary                   : com.android.support:support-annotations:27.1.1@jar
                                androidLibrary                : com.android.support.test:monitor:1.0.2@aar
                                javaLibrary                   : junit:junit:4.12@jar
                                javaLibrary                   : net.sf.kxml:kxml2:2.3.0@jar
                            androidLibrary                : com.android.support.test:monitor:1.0.2@aar
                                javaLibrary                   : com.android.support:support-annotations:27.1.1@jar
                            javaLibrary                   : com.android.support:support-annotations:27.1.1@jar
                            javaLibrary                   : junit:junit:4.12@jar
                                javaLibrary                   : org.hamcrest:hamcrest-core:1.3@jar
                            javaLibrary                   : org.hamcrest:hamcrest-core:1.3@jar
                            javaLibrary                   : net.sf.kxml:kxml2:2.3.0@jar
                            javaLibrary                   : org.jetbrains.kotlin:kotlin-stdlib-jdk8:<KOTLIN_VERSION>@jar
                                javaLibrary                   : org.jetbrains.kotlin:kotlin-stdlib:<KOTLIN_VERSION>@jar
                                javaLibrary                   : org.jetbrains.kotlin:kotlin-stdlib-jdk7:<KOTLIN_VERSION>@jar
                            javaLibrary                   : org.jetbrains.kotlin:kotlin-stdlib:<KOTLIN_VERSION>@jar
                                javaLibrary                   : org.jetbrains:annotations:13.0@jar
                            javaLibrary                   : org.jetbrains:annotations:13.0@jar
                            javaLibrary                   : org.jetbrains.kotlin:kotlin-stdlib-jdk7:<KOTLIN_VERSION>@jar
                                javaLibrary                   : org.jetbrains.kotlin:kotlin-stdlib:<KOTLIN_VERSION>@jar
                            module                        : <ROOT>-:module2-MAIN
                                javaLibrary                   : org.jetbrains.kotlin:kotlin-stdlib-jdk8:<KOTLIN_VERSION>@jar
                        runtimeClasspath
                            androidLibrary                : com.android.support.test:runner:1.0.2@aar
                                javaLibrary                   : com.android.support:support-annotations:27.1.1@jar
                                androidLibrary                : com.android.support.test:monitor:1.0.2@aar
                                javaLibrary                   : junit:junit:4.12@jar
                                javaLibrary                   : net.sf.kxml:kxml2:2.3.0@jar
                            androidLibrary                : com.android.support.test:monitor:1.0.2@aar
                                javaLibrary                   : com.android.support:support-annotations:27.1.1@jar
                            javaLibrary                   : com.android.support:support-annotations:27.1.1@jar
                            javaLibrary                   : junit:junit:4.12@jar
                                javaLibrary                   : org.hamcrest:hamcrest-core:1.3@jar
                            javaLibrary                   : org.hamcrest:hamcrest-core:1.3@jar
                            javaLibrary                   : net.sf.kxml:kxml2:2.3.0@jar
                            javaLibrary                   : org.jetbrains.kotlin:kotlin-stdlib-jdk8:<KOTLIN_VERSION>@jar
                                javaLibrary                   : org.jetbrains.kotlin:kotlin-stdlib:<KOTLIN_VERSION>@jar
                                javaLibrary                   : org.jetbrains.kotlin:kotlin-stdlib-jdk7:<KOTLIN_VERSION>@jar
                            javaLibrary                   : org.jetbrains.kotlin:kotlin-stdlib:<KOTLIN_VERSION>@jar
                                javaLibrary                   : org.jetbrains:annotations:13.0@jar
                            javaLibrary                   : org.jetbrains:annotations:13.0@jar
                            javaLibrary                   : org.jetbrains.kotlin:kotlin-stdlib-jdk7:<KOTLIN_VERSION>@jar
                                javaLibrary                   : org.jetbrains.kotlin:kotlin-stdlib:<KOTLIN_VERSION>@jar
                            module                        : <ROOT>-:module2-MAIN
                                javaLibrary                   : org.jetbrains.kotlin:kotlin-stdlib-jdk8:<KOTLIN_VERSION>@jar
                    MockablePlatformJar           : <GRADLE>/caches/transforms-3/xxxxxxxxxxxxxxxxxxxxxxxxxxxxxxxx/transformed/android.jar
        kotlinMppGradleModel          : {androidAndroidTest=androidAndroidTest, androidMain=androidMain, androidTest=androidTest} (KotlinMPPGradleModelImpl)
            dependencyMap
                1                             : DefaultExternalLibraryDependency
                    file                          : <M2>/org/jetbrains/kotlin/kotlin-stdlib-common/<KOTLIN_VERSION>/kotlin-stdlib-common-<KOTLIN_VERSION>.jar
                2                             : DefaultExternalLibraryDependency
                    file                          : <M2>/org/jetbrains/kotlin/kotlin-stdlib-jdk8/<KOTLIN_VERSION>/kotlin-stdlib-jdk8-<KOTLIN_VERSION>.jar
                3                             : DefaultExternalLibraryDependency
                    file                          : <M2>/org/jetbrains/kotlin/kotlin-stdlib-jdk7/<KOTLIN_VERSION>/kotlin-stdlib-jdk7-<KOTLIN_VERSION>.jar
                4                             : DefaultExternalLibraryDependency
                    file                          : <M2>/org/jetbrains/kotlin/kotlin-stdlib/<KOTLIN_VERSION>/kotlin-stdlib-<KOTLIN_VERSION>.jar
                5                             : DefaultExternalLibraryDependency
                    file                          : <M2>/org/jetbrains/annotations/13.0/annotations-13.0.jar
                    source                        : <M2>/org/jetbrains/annotations/13.0/annotations-13.0-sources.jar
                6                             : DefaultExternalLibraryDependency
                    file                          : <M2>/org/jetbrains/kotlin/kotlin-stdlib-jdk8/<KOTLIN_VERSION>/kotlin-stdlib-jdk8-<KOTLIN_VERSION>.jar
                7                             : DefaultExternalLibraryDependency
                    file                          : <M2>/org/jetbrains/kotlin/kotlin-stdlib-jdk7/<KOTLIN_VERSION>/kotlin-stdlib-jdk7-<KOTLIN_VERSION>.jar
                8                             : DefaultExternalLibraryDependency
                    file                          : <M2>/org/jetbrains/kotlin/kotlin-stdlib/<KOTLIN_VERSION>/kotlin-stdlib-<KOTLIN_VERSION>.jar
                9                             : DefaultExternalLibraryDependency
                    file                          : <M2>/org/jetbrains/annotations/13.0/annotations-13.0.jar
                    source                        : <M2>/org/jetbrains/annotations/13.0/annotations-13.0-sources.jar
                10                            : DefaultExternalLibraryDependency
                    file                          : <M2>/com/android/support/test/runner/1.0.2/runner-1.0.2.aar
                11                            : DefaultExternalLibraryDependency
                    file                          : <M2>/org/jetbrains/kotlin/kotlin-stdlib-jdk8/<KOTLIN_VERSION>/kotlin-stdlib-jdk8-<KOTLIN_VERSION>.jar
                12                            : DefaultExternalLibraryDependency
                    file                          : <M2>/com/android/support/test/monitor/1.0.2/monitor-1.0.2.aar
                13                            : DefaultExternalLibraryDependency
                    file                          : <M2>/com/android/support/support-annotations/<VERSION>/support-annotations-<VERSION>.jar
                14                            : DefaultExternalLibraryDependency
                    file                          : <M2>/junit/junit/4.12/junit-4.12.jar
                    source                        : <M2>/junit/junit/4.12/junit-4.12-sources.jar
                15                            : DefaultExternalLibraryDependency
                    file                          : <M2>/net/sf/kxml/kxml2/2.3.0/kxml2-2.3.0.jar
                    source                        : <M2>/net/sf/kxml/kxml2/2.3.0/kxml2-2.3.0-sources.jar
                16                            : DefaultExternalLibraryDependency
                    file                          : <M2>/org/jetbrains/kotlin/kotlin-stdlib-jdk7/<KOTLIN_VERSION>/kotlin-stdlib-jdk7-<KOTLIN_VERSION>.jar
                17                            : DefaultExternalLibraryDependency
                    file                          : <M2>/org/jetbrains/kotlin/kotlin-stdlib/<KOTLIN_VERSION>/kotlin-stdlib-<KOTLIN_VERSION>.jar
                18                            : DefaultExternalLibraryDependency
                    file                          : <M2>/org/hamcrest/hamcrest-core/1.3/hamcrest-core-1.3.jar
                    source                        : <M2>/org/hamcrest/hamcrest-core/1.3/hamcrest-core-1.3-sources.jar
                19                            : DefaultExternalLibraryDependency
                    file                          : <M2>/org/jetbrains/annotations/13.0/annotations-13.0.jar
                    source                        : <M2>/org/jetbrains/annotations/13.0/annotations-13.0-sources.jar
                20                            : DefaultExternalLibraryDependency
                    file                          : <M2>/com/android/support/test/runner/1.0.2/runner-1.0.2.aar
                21                            : DefaultExternalLibraryDependency
                    file                          : <M2>/com/android/support/test/monitor/1.0.2/monitor-1.0.2.aar
                22                            : DefaultExternalLibraryDependency
                    file                          : <M2>/com/android/support/support-annotations/<VERSION>/support-annotations-<VERSION>.jar
                23                            : DefaultExternalLibraryDependency
                    file                          : <M2>/junit/junit/4.12/junit-4.12.jar
                    source                        : <M2>/junit/junit/4.12/junit-4.12-sources.jar
                24                            : DefaultExternalLibraryDependency
                    file                          : <M2>/net/sf/kxml/kxml2/2.3.0/kxml2-2.3.0.jar
                    source                        : <M2>/net/sf/kxml/kxml2/2.3.0/kxml2-2.3.0-sources.jar
                25                            : DefaultExternalLibraryDependency
                    file                          : <M2>/org/hamcrest/hamcrest-core/1.3/hamcrest-core-1.3.jar
                    source                        : <M2>/org/hamcrest/hamcrest-core/1.3/hamcrest-core-1.3-sources.jar
                26                            : DefaultExternalLibraryDependency
                    file                          : <M2>/junit/junit/4.12/junit-4.12.jar
                    source                        : <M2>/junit/junit/4.12/junit-4.12-sources.jar
                27                            : DefaultExternalLibraryDependency
                    file                          : <M2>/com/android/support/test/monitor/1.0.2/monitor-1.0.2.aar
                28                            : DefaultExternalLibraryDependency
                    file                          : <M2>/com/android/support/support-annotations/<VERSION>/support-annotations-<VERSION>.jar
                29                            : DefaultExternalLibraryDependency
                    file                          : <M2>/junit/junit/4.12/junit-4.12.jar
                    source                        : <M2>/junit/junit/4.12/junit-4.12-sources.jar
                30                            : DefaultExternalLibraryDependency
                    file                          : <M2>/com/android/support/test/monitor/1.0.2/monitor-1.0.2.aar
                31                            : DefaultExternalLibraryDependency
                    file                          : <M2>/com/android/support/support-annotations/<VERSION>/support-annotations-<VERSION>.jar
            extraFeatures                 : ExtraFeaturesImpl
                isHMPPEnabled                 : true
            kotlinGradlePluginVersion     : KotlinGradlePluginVersionImpl
                major                         : 1
                minor                         : 8
                patch                         : 20
                versionString                 : 1.8.20-Beta
            - kotlinImportingDiagnostics  : OrphanSourceSetsImportingDiagnostic
                kotlinSourceSet               : androidAndroidTestRelease (KotlinSourceSetImpl)
                    actualPlatforms               : KotlinPlatformContainerImpl
                        arePlatformsInitialized       : true
                        - platforms                   : ANDROID
                    androidSourceSetInfo          : KotlinAndroidSourceSetInfoImpl
                        androidSourceSetName          : androidTestRelease
                        kotlinSourceSetName           : androidAndroidTestRelease
                    languageSettings              : KotlinLanguageSettingsImpl
                        - compilerPluginClasspath     : <M2>/org/jetbrains/kotlin/kotlin-scripting-compiler-embeddable/<KOTLIN_VERSION>/kotlin-scripting-compiler-embeddable-<KOTLIN_VERSION>.jar
                        - compilerPluginClasspath     : <M2>/org/jetbrains/kotlin/kotlin-scripting-compiler-impl-embeddable/<KOTLIN_VERSION>/kotlin-scripting-compiler-impl-embeddable-<KOTLIN_VERSION>.jar
                        - compilerPluginClasspath     : <M2>/org/jetbrains/kotlin/kotlin-scripting-jvm/<KOTLIN_VERSION>/kotlin-scripting-jvm-<KOTLIN_VERSION>.jar
                        - compilerPluginClasspath     : <M2>/org/jetbrains/kotlin/kotlin-scripting-common/<KOTLIN_VERSION>/kotlin-scripting-common-<KOTLIN_VERSION>.jar
                        - compilerPluginClasspath     : <M2>/org/jetbrains/kotlin/kotlin-stdlib/<KOTLIN_VERSION>/kotlin-stdlib-<KOTLIN_VERSION>.jar
                        - compilerPluginClasspath     : <M2>/org/jetbrains/kotlin/kotlin-stdlib-common/<KOTLIN_VERSION>/kotlin-stdlib-common-<KOTLIN_VERSION>.jar
                        - compilerPluginClasspath     : <M2>/org/jetbrains/annotations/13.0/annotations-13.0.jar
                        - compilerPluginClasspath     : <M2>/org/jetbrains/kotlin/kotlin-script-runtime/<KOTLIN_VERSION>/kotlin-script-runtime-<KOTLIN_VERSION>.jar
                    - resourceDirs                : <ROOT>/module2/src/androidAndroidTestRelease/resources [-]
                    - resourceDirs                : <ROOT>/module2/src/androidTestRelease/resources [-]
                    - sourceDirs                  : <ROOT>/module2/src/androidAndroidTestRelease/kotlin [-]
                    - sourceDirs                  : <ROOT>/module2/src/androidTestRelease/java [-]
                    platform                      : ANDROID
            - kotlinImportingDiagnostics  : OrphanSourceSetsImportingDiagnostic
                kotlinSourceSet               : androidTestFixtures (KotlinSourceSetImpl)
                    actualPlatforms               : KotlinPlatformContainerImpl
                        arePlatformsInitialized       : true
                        - platforms                   : ANDROID
                    androidSourceSetInfo          : KotlinAndroidSourceSetInfoImpl
                        androidSourceSetName          : testFixtures
                        kotlinSourceSetName           : androidTestFixtures
                    languageSettings              : KotlinLanguageSettingsImpl
                        - compilerPluginClasspath     : <M2>/org/jetbrains/kotlin/kotlin-scripting-compiler-embeddable/<KOTLIN_VERSION>/kotlin-scripting-compiler-embeddable-<KOTLIN_VERSION>.jar
                        - compilerPluginClasspath     : <M2>/org/jetbrains/kotlin/kotlin-scripting-compiler-impl-embeddable/<KOTLIN_VERSION>/kotlin-scripting-compiler-impl-embeddable-<KOTLIN_VERSION>.jar
                        - compilerPluginClasspath     : <M2>/org/jetbrains/kotlin/kotlin-scripting-jvm/<KOTLIN_VERSION>/kotlin-scripting-jvm-<KOTLIN_VERSION>.jar
                        - compilerPluginClasspath     : <M2>/org/jetbrains/kotlin/kotlin-scripting-common/<KOTLIN_VERSION>/kotlin-scripting-common-<KOTLIN_VERSION>.jar
                        - compilerPluginClasspath     : <M2>/org/jetbrains/kotlin/kotlin-stdlib/<KOTLIN_VERSION>/kotlin-stdlib-<KOTLIN_VERSION>.jar
                        - compilerPluginClasspath     : <M2>/org/jetbrains/kotlin/kotlin-stdlib-common/<KOTLIN_VERSION>/kotlin-stdlib-common-<KOTLIN_VERSION>.jar
                        - compilerPluginClasspath     : <M2>/org/jetbrains/annotations/13.0/annotations-13.0.jar
                        - compilerPluginClasspath     : <M2>/org/jetbrains/kotlin/kotlin-script-runtime/<KOTLIN_VERSION>/kotlin-script-runtime-<KOTLIN_VERSION>.jar
                    - resourceDirs                : <ROOT>/module2/src/androidTestFixtures/resources [-]
                    - resourceDirs                : <ROOT>/module2/src/testFixtures/resources [-]
                    - sourceDirs                  : <ROOT>/module2/src/androidTestFixtures/kotlin [-]
                    - sourceDirs                  : <ROOT>/module2/src/testFixtures/kotlin [-]
                    - sourceDirs                  : <ROOT>/module2/src/testFixtures/java [-]
                    platform                      : ANDROID
            - kotlinImportingDiagnostics  : OrphanSourceSetsImportingDiagnostic
                kotlinSourceSet               : androidTestFixturesDebug (KotlinSourceSetImpl)
                    actualPlatforms               : KotlinPlatformContainerImpl
                        arePlatformsInitialized       : true
                        - platforms                   : ANDROID
                    androidSourceSetInfo          : KotlinAndroidSourceSetInfoImpl
                        androidSourceSetName          : testFixturesDebug
                        kotlinSourceSetName           : androidTestFixturesDebug
                    languageSettings              : KotlinLanguageSettingsImpl
                        - compilerPluginClasspath     : <M2>/org/jetbrains/kotlin/kotlin-scripting-compiler-embeddable/<KOTLIN_VERSION>/kotlin-scripting-compiler-embeddable-<KOTLIN_VERSION>.jar
                        - compilerPluginClasspath     : <M2>/org/jetbrains/kotlin/kotlin-scripting-compiler-impl-embeddable/<KOTLIN_VERSION>/kotlin-scripting-compiler-impl-embeddable-<KOTLIN_VERSION>.jar
                        - compilerPluginClasspath     : <M2>/org/jetbrains/kotlin/kotlin-scripting-jvm/<KOTLIN_VERSION>/kotlin-scripting-jvm-<KOTLIN_VERSION>.jar
                        - compilerPluginClasspath     : <M2>/org/jetbrains/kotlin/kotlin-scripting-common/<KOTLIN_VERSION>/kotlin-scripting-common-<KOTLIN_VERSION>.jar
                        - compilerPluginClasspath     : <M2>/org/jetbrains/kotlin/kotlin-stdlib/<KOTLIN_VERSION>/kotlin-stdlib-<KOTLIN_VERSION>.jar
                        - compilerPluginClasspath     : <M2>/org/jetbrains/kotlin/kotlin-stdlib-common/<KOTLIN_VERSION>/kotlin-stdlib-common-<KOTLIN_VERSION>.jar
                        - compilerPluginClasspath     : <M2>/org/jetbrains/annotations/13.0/annotations-13.0.jar
                        - compilerPluginClasspath     : <M2>/org/jetbrains/kotlin/kotlin-script-runtime/<KOTLIN_VERSION>/kotlin-script-runtime-<KOTLIN_VERSION>.jar
                    - resourceDirs                : <ROOT>/module2/src/androidTestFixturesDebug/resources [-]
                    - resourceDirs                : <ROOT>/module2/src/testFixturesDebug/resources [-]
                    - sourceDirs                  : <ROOT>/module2/src/androidTestFixturesDebug/kotlin [-]
                    - sourceDirs                  : <ROOT>/module2/src/testFixturesDebug/kotlin [-]
                    - sourceDirs                  : <ROOT>/module2/src/testFixturesDebug/java [-]
                    platform                      : ANDROID
            - kotlinImportingDiagnostics  : OrphanSourceSetsImportingDiagnostic
                kotlinSourceSet               : androidTestFixturesRelease (KotlinSourceSetImpl)
                    actualPlatforms               : KotlinPlatformContainerImpl
                        arePlatformsInitialized       : true
                        - platforms                   : ANDROID
                    androidSourceSetInfo          : KotlinAndroidSourceSetInfoImpl
                        androidSourceSetName          : testFixturesRelease
                        kotlinSourceSetName           : androidTestFixturesRelease
                    languageSettings              : KotlinLanguageSettingsImpl
                        - compilerPluginClasspath     : <M2>/org/jetbrains/kotlin/kotlin-scripting-compiler-embeddable/<KOTLIN_VERSION>/kotlin-scripting-compiler-embeddable-<KOTLIN_VERSION>.jar
                        - compilerPluginClasspath     : <M2>/org/jetbrains/kotlin/kotlin-scripting-compiler-impl-embeddable/<KOTLIN_VERSION>/kotlin-scripting-compiler-impl-embeddable-<KOTLIN_VERSION>.jar
                        - compilerPluginClasspath     : <M2>/org/jetbrains/kotlin/kotlin-scripting-jvm/<KOTLIN_VERSION>/kotlin-scripting-jvm-<KOTLIN_VERSION>.jar
                        - compilerPluginClasspath     : <M2>/org/jetbrains/kotlin/kotlin-scripting-common/<KOTLIN_VERSION>/kotlin-scripting-common-<KOTLIN_VERSION>.jar
                        - compilerPluginClasspath     : <M2>/org/jetbrains/kotlin/kotlin-stdlib/<KOTLIN_VERSION>/kotlin-stdlib-<KOTLIN_VERSION>.jar
                        - compilerPluginClasspath     : <M2>/org/jetbrains/kotlin/kotlin-stdlib-common/<KOTLIN_VERSION>/kotlin-stdlib-common-<KOTLIN_VERSION>.jar
                        - compilerPluginClasspath     : <M2>/org/jetbrains/annotations/13.0/annotations-13.0.jar
                        - compilerPluginClasspath     : <M2>/org/jetbrains/kotlin/kotlin-script-runtime/<KOTLIN_VERSION>/kotlin-script-runtime-<KOTLIN_VERSION>.jar
                    - resourceDirs                : <ROOT>/module2/src/androidTestFixturesRelease/resources [-]
                    - resourceDirs                : <ROOT>/module2/src/testFixturesRelease/resources [-]
                    - sourceDirs                  : <ROOT>/module2/src/androidTestFixturesRelease/kotlin [-]
                    - sourceDirs                  : <ROOT>/module2/src/testFixturesRelease/kotlin [-]
                    - sourceDirs                  : <ROOT>/module2/src/testFixturesRelease/java [-]
                    platform                      : ANDROID
            - targets                     : android (KotlinTargetImpl)
                - compilations                : debug (KotlinCompilationImpl)
                    - allSourceSets               : androidMain (KotlinSourceSetImpl)
                        actualPlatforms               : KotlinPlatformContainerImpl
                            arePlatformsInitialized       : true
                            - platforms                   : ANDROID
                        androidSourceSetInfo          : KotlinAndroidSourceSetInfoImpl
                            androidSourceSetName          : main
                            - androidVariantNames         : debug
                            - androidVariantNames         : release
                            kotlinSourceSetName           : androidMain
                        languageSettings              : KotlinLanguageSettingsImpl
                            - compilerPluginClasspath     : <M2>/org/jetbrains/kotlin/kotlin-scripting-compiler-embeddable/<KOTLIN_VERSION>/kotlin-scripting-compiler-embeddable-<KOTLIN_VERSION>.jar
                            - compilerPluginClasspath     : <M2>/org/jetbrains/kotlin/kotlin-scripting-compiler-impl-embeddable/<KOTLIN_VERSION>/kotlin-scripting-compiler-impl-embeddable-<KOTLIN_VERSION>.jar
                            - compilerPluginClasspath     : <M2>/org/jetbrains/kotlin/kotlin-scripting-jvm/<KOTLIN_VERSION>/kotlin-scripting-jvm-<KOTLIN_VERSION>.jar
                            - compilerPluginClasspath     : <M2>/org/jetbrains/kotlin/kotlin-scripting-common/<KOTLIN_VERSION>/kotlin-scripting-common-<KOTLIN_VERSION>.jar
                            - compilerPluginClasspath     : <M2>/org/jetbrains/kotlin/kotlin-stdlib/<KOTLIN_VERSION>/kotlin-stdlib-<KOTLIN_VERSION>.jar
                            - compilerPluginClasspath     : <M2>/org/jetbrains/kotlin/kotlin-stdlib-common/<KOTLIN_VERSION>/kotlin-stdlib-common-<KOTLIN_VERSION>.jar
                            - compilerPluginClasspath     : <M2>/org/jetbrains/annotations/13.0/annotations-13.0.jar
                            - compilerPluginClasspath     : <M2>/org/jetbrains/kotlin/kotlin-script-runtime/<KOTLIN_VERSION>/kotlin-script-runtime-<KOTLIN_VERSION>.jar
                        - resourceDirs                : <ROOT>/module2/src/androidMain/resources [-]
                        - resourceDirs                : <ROOT>/module2/src/main/resources [-]
                        - resourceDirs                : <ROOT>/module2/src/commonMain/resources [-]
                        - resourceDirs                : <ROOT>/module2/src/androidDebug/resources [-]
                        - resourceDirs                : <ROOT>/module2/src/debug/resources [-]
                        - sourceDirs                  : <ROOT>/module2/src/androidMain/kotlin [-]
                        - sourceDirs                  : <ROOT>/module2/src/main/kotlin
                        - sourceDirs                  : <ROOT>/module2/src/main/java [-]
                        - sourceDirs                  : <ROOT>/module2/src/commonMain/kotlin [-]
                        - sourceDirs                  : <ROOT>/module2/src/androidDebug/kotlin [-]
                        - sourceDirs                  : <ROOT>/module2/src/debug/kotlin [-]
                        - sourceDirs                  : <ROOT>/module2/src/debug/java [-]
                        platform                      : ANDROID
                    arguments                     : KotlinCompilationArgumentsImpl
                    cachedArgsInfo
                        compilerArguments             : K2JVMCompilerArguments
                            allowNoSourceFiles            : true
                            assertionsMode                : legacy
                            backendThreads                : 1
                            - classpath                   : <M2>/org/jetbrains/kotlin/kotlin-stdlib-jdk8/<KOTLIN_VERSION>/kotlin-stdlib-jdk8-<KOTLIN_VERSION>.jar
                            - classpath                   : <M2>/org/jetbrains/kotlin/kotlin-stdlib-jdk7/<KOTLIN_VERSION>/kotlin-stdlib-jdk7-<KOTLIN_VERSION>.jar
                            - classpath                   : <M2>/org/jetbrains/kotlin/kotlin-stdlib/<KOTLIN_VERSION>/kotlin-stdlib-<KOTLIN_VERSION>.jar
                            - classpath                   : <M2>/org/jetbrains/annotations/13.0/annotations-13.0.jar
                            - classpath                   : <ANDROID_SDK>/platforms/android-<SDK_VERSION>/android.jar
                            - classpath                   : <ANDROID_SDK>/build-tools/<BUILD_TOOLS_VERSION>/core-lambda-stubs.jar
                            destination                   : <ROOT>/module2/build/tmp/kotlin-classes/debug
                            jvmDefault                    : disable
                            jvmTarget                     : 17
                            moduleName                    : module2_debug
                            noJdk                         : true
                            noReflect                     : true
                            noStdlib                      : true
                            serializeIr                   : none
                            autoAdvanceApiVersion         : true
                            autoAdvanceLanguageVersion    : true
                            enableSignatureClashChecks    : true
                            errors                        : ArgumentParseErrors
                            explicitApi                   : disable
                            multiPlatform                 : true
                            - pluginClasspaths            : <M2>/org/jetbrains/kotlin/kotlin-scripting-compiler-embeddable/<KOTLIN_VERSION>/kotlin-scripting-compiler-embeddable-<KOTLIN_VERSION>.jar
                            - pluginClasspaths            : <M2>/org/jetbrains/kotlin/kotlin-scripting-compiler-impl-embeddable/<KOTLIN_VERSION>/kotlin-scripting-compiler-impl-embeddable-<KOTLIN_VERSION>.jar
                            - pluginClasspaths            : <M2>/org/jetbrains/kotlin/kotlin-scripting-jvm/<KOTLIN_VERSION>/kotlin-scripting-jvm-<KOTLIN_VERSION>.jar
                            - pluginClasspaths            : <M2>/org/jetbrains/kotlin/kotlin-scripting-common/<KOTLIN_VERSION>/kotlin-scripting-common-<KOTLIN_VERSION>.jar
                            - pluginClasspaths            : <M2>/org/jetbrains/kotlin/kotlin-stdlib/<KOTLIN_VERSION>/kotlin-stdlib-<KOTLIN_VERSION>.jar
                            - pluginClasspaths            : <M2>/org/jetbrains/kotlin/kotlin-stdlib-common/<KOTLIN_VERSION>/kotlin-stdlib-common-<KOTLIN_VERSION>.jar
                            - pluginClasspaths            : <M2>/org/jetbrains/annotations/13.0/annotations-13.0.jar
                            - pluginClasspaths            : <M2>/org/jetbrains/kotlin/kotlin-script-runtime/<KOTLIN_VERSION>/kotlin-script-runtime-<KOTLIN_VERSION>.jar
                            useFirLT                      : true
                    - declaredSourceSets          : androidMain (KotlinSourceSetImpl) (*seen*)
                    - dependencies                : 2
                    - dependencies                : 3
                    - dependencies                : 4
                    - dependencies                : 5
                    - dependencies                : 6
                    - dependencies                : 7
                    - dependencies                : 8
                    - dependencies                : 9
                    disambiguationClassifier      : android
                    kotlinTaskProperties          : KotlinTaskPropertiesImpl
                        incremental                   : true
                        pluginVersion                 : <CUT>
                        - pureKotlinSourceFolders     : <ROOT>/module2/src/androidDebug/kotlin [-]
                        - pureKotlinSourceFolders     : <ROOT>/module2/src/debug/kotlin [-]
                        - pureKotlinSourceFolders     : <ROOT>/module2/src/debug/java [-]
                    output                        : KotlinCompilationOutputImpl
                        - classesDirs                 : <ROOT>/module2/build/tmp/kotlin-classes/debug [-]
                        - classesDirs                 : <ROOT>/module2/build/intermediates/javac/debug/classes [-]
                        effectiveClassesDir           : <ROOT>/module2/build/tmp/kotlin-classes/debug [-]
                        resourcesDir                  : <ROOT>/module2/build/processedResources/android/debug [-]
                    platform                      : ANDROID
                    - sourceSets                  : androidMain (KotlinSourceSetImpl) (*seen*)
                - compilations                : debugAndroidTest (KotlinCompilationImpl)
                    - allSourceSets               : androidAndroidTest (KotlinSourceSetImpl)
                        actualPlatforms               : KotlinPlatformContainerImpl
                            arePlatformsInitialized       : true
                            - platforms                   : ANDROID
                        - additionalVisibleSourceSets : androidMain
                        androidSourceSetInfo          : KotlinAndroidSourceSetInfoImpl
                            androidSourceSetName          : androidTest
                            - androidVariantNames         : debugAndroidTest
                            kotlinSourceSetName           : androidAndroidTest
                        isTestComponent               : true
                        languageSettings              : KotlinLanguageSettingsImpl
                            - compilerPluginClasspath     : <M2>/org/jetbrains/kotlin/kotlin-scripting-compiler-embeddable/<KOTLIN_VERSION>/kotlin-scripting-compiler-embeddable-<KOTLIN_VERSION>.jar
                            - compilerPluginClasspath     : <M2>/org/jetbrains/kotlin/kotlin-scripting-compiler-impl-embeddable/<KOTLIN_VERSION>/kotlin-scripting-compiler-impl-embeddable-<KOTLIN_VERSION>.jar
                            - compilerPluginClasspath     : <M2>/org/jetbrains/kotlin/kotlin-scripting-jvm/<KOTLIN_VERSION>/kotlin-scripting-jvm-<KOTLIN_VERSION>.jar
                            - compilerPluginClasspath     : <M2>/org/jetbrains/kotlin/kotlin-scripting-common/<KOTLIN_VERSION>/kotlin-scripting-common-<KOTLIN_VERSION>.jar
                            - compilerPluginClasspath     : <M2>/org/jetbrains/kotlin/kotlin-stdlib/<KOTLIN_VERSION>/kotlin-stdlib-<KOTLIN_VERSION>.jar
                            - compilerPluginClasspath     : <M2>/org/jetbrains/kotlin/kotlin-stdlib-common/<KOTLIN_VERSION>/kotlin-stdlib-common-<KOTLIN_VERSION>.jar
                            - compilerPluginClasspath     : <M2>/org/jetbrains/annotations/13.0/annotations-13.0.jar
                            - compilerPluginClasspath     : <M2>/org/jetbrains/kotlin/kotlin-script-runtime/<KOTLIN_VERSION>/kotlin-script-runtime-<KOTLIN_VERSION>.jar
                        - resourceDirs                : <ROOT>/module2/src/androidAndroidTest/resources [-]
                        - resourceDirs                : <ROOT>/module2/src/androidTest/resources [-]
                        - resourceDirs                : <ROOT>/module2/src/commonTest/resources [-]
                        - resourceDirs                : <ROOT>/module2/src/androidDebugAndroidTest/resources [-]
                        - resourceDirs                : <ROOT>/module2/src/androidAndroidTestDebug/resources [-]
                        - resourceDirs                : <ROOT>/module2/src/androidTestDebug/resources [-]
                        - sourceDirs                  : <ROOT>/module2/src/androidAndroidTest/kotlin
                        - sourceDirs                  : <ROOT>/module2/src/androidTest/java [-]
                        - sourceDirs                  : <ROOT>/module2/src/commonTest/kotlin [-]
                        - sourceDirs                  : <ROOT>/module2/src/androidDebugAndroidTest/kotlin [-]
                        - sourceDirs                  : <ROOT>/module2/src/androidAndroidTestDebug/kotlin [-]
                        - sourceDirs                  : <ROOT>/module2/src/androidTestDebug/java [-]
                        platform                      : ANDROID
                    arguments                     : KotlinCompilationArgumentsImpl
                    - associateCompilations       : KotlinCompilationCoordinatesImpl
                        compilationName               : debug
                        targetName                    : android
                    cachedArgsInfo
                        compilerArguments             : K2JVMCompilerArguments
                            allowNoSourceFiles            : true
                            assertionsMode                : legacy
                            backendThreads                : 1
                            - classpath                   : <GRADLE>/caches/transforms-3/xxxxxxxxxxxxxxxxxxxxxxxxxxxxxxxx/transformed/runner-1.0.2-api.jar
                            - classpath                   : <M2>/org/jetbrains/kotlin/kotlin-stdlib-jdk8/<KOTLIN_VERSION>/kotlin-stdlib-jdk8-<KOTLIN_VERSION>.jar
                            - classpath                   : <M2>/junit/junit/4.12/junit-4.12.jar
                            - classpath                   : <GRADLE>/caches/transforms-3/xxxxxxxxxxxxxxxxxxxxxxxxxxxxxxxx/transformed/monitor-1.0.2-api.jar
                            - classpath                   : <M2>/com/android/support/support-annotations/<VERSION>/support-annotations-<VERSION>.jar
                            - classpath                   : <M2>/org/hamcrest/hamcrest-core/1.3/hamcrest-core-1.3.jar
                            - classpath                   : <M2>/net/sf/kxml/kxml2/2.3.0/kxml2-2.3.0.jar
                            - classpath                   : <M2>/org/jetbrains/kotlin/kotlin-stdlib-jdk7/<KOTLIN_VERSION>/kotlin-stdlib-jdk7-<KOTLIN_VERSION>.jar
                            - classpath                   : <M2>/org/jetbrains/kotlin/kotlin-stdlib/<KOTLIN_VERSION>/kotlin-stdlib-<KOTLIN_VERSION>.jar
                            - classpath                   : <M2>/org/jetbrains/annotations/13.0/annotations-13.0.jar
                            - classpath                   : <ANDROID_SDK>/platforms/android-<SDK_VERSION>/android.jar
                            - classpath                   : <ANDROID_SDK>/build-tools/<BUILD_TOOLS_VERSION>/core-lambda-stubs.jar
                            destination                   : <ROOT>/module2/build/tmp/kotlin-classes/debugAndroidTest
                            - friendPaths                 : <ROOT>/module2/build/tmp/kotlin-classes/debug [-]
                            - friendPaths                 : <ROOT>/module2/build/intermediates/javac/debug/classes [-]
                            - friendPaths                 : <ROOT>/module2/build/intermediates/compile_library_classes_jar/debug/classes.jar [-]
                            jvmDefault                    : disable
                            jvmTarget                     : 17
                            moduleName                    : module2_debugAndroidTest
                            noJdk                         : true
                            noReflect                     : true
                            noStdlib                      : true
                            serializeIr                   : none
                            autoAdvanceApiVersion         : true
                            autoAdvanceLanguageVersion    : true
                            enableSignatureClashChecks    : true
                            errors                        : ArgumentParseErrors
                            explicitApi                   : disable
                            multiPlatform                 : true
                            - pluginClasspaths            : <M2>/org/jetbrains/kotlin/kotlin-scripting-compiler-embeddable/<KOTLIN_VERSION>/kotlin-scripting-compiler-embeddable-<KOTLIN_VERSION>.jar
                            - pluginClasspaths            : <M2>/org/jetbrains/kotlin/kotlin-scripting-compiler-impl-embeddable/<KOTLIN_VERSION>/kotlin-scripting-compiler-impl-embeddable-<KOTLIN_VERSION>.jar
                            - pluginClasspaths            : <M2>/org/jetbrains/kotlin/kotlin-scripting-jvm/<KOTLIN_VERSION>/kotlin-scripting-jvm-<KOTLIN_VERSION>.jar
                            - pluginClasspaths            : <M2>/org/jetbrains/kotlin/kotlin-scripting-common/<KOTLIN_VERSION>/kotlin-scripting-common-<KOTLIN_VERSION>.jar
                            - pluginClasspaths            : <M2>/org/jetbrains/kotlin/kotlin-stdlib/<KOTLIN_VERSION>/kotlin-stdlib-<KOTLIN_VERSION>.jar
                            - pluginClasspaths            : <M2>/org/jetbrains/kotlin/kotlin-stdlib-common/<KOTLIN_VERSION>/kotlin-stdlib-common-<KOTLIN_VERSION>.jar
                            - pluginClasspaths            : <M2>/org/jetbrains/annotations/13.0/annotations-13.0.jar
                            - pluginClasspaths            : <M2>/org/jetbrains/kotlin/kotlin-script-runtime/<KOTLIN_VERSION>/kotlin-script-runtime-<KOTLIN_VERSION>.jar
                            useFirLT                      : true
                    - declaredSourceSets          : androidAndroidTest (KotlinSourceSetImpl) (*seen*)
                    - dependencies                : 10
                    - dependencies                : 11
                    - dependencies                : 12
                    - dependencies                : 13
                    - dependencies                : 14
                    - dependencies                : 15
                    - dependencies                : 16
                    - dependencies                : 17
                    - dependencies                : 18
                    - dependencies                : 19
                    - dependencies                : 20
                    - dependencies                : 21
                    - dependencies                : 22
                    - dependencies                : 23
                    - dependencies                : 24
                    - dependencies                : 25
                    disambiguationClassifier      : android
                    isTestComponent               : true
                    kotlinTaskProperties          : KotlinTaskPropertiesImpl
                        incremental                   : true
                        pluginVersion                 : <CUT>
                        - pureKotlinSourceFolders     : <ROOT>/module2/src/androidDebugAndroidTest/kotlin [-]
                    output                        : KotlinCompilationOutputImpl
                        - classesDirs                 : <ROOT>/module2/build/tmp/kotlin-classes/debugAndroidTest [-]
                        - classesDirs                 : <ROOT>/module2/build/intermediates/javac/debugAndroidTest/classes [-]
                        effectiveClassesDir           : <ROOT>/module2/build/tmp/kotlin-classes/debugAndroidTest [-]
                        resourcesDir                  : <ROOT>/module2/build/processedResources/android/debugAndroidTest [-]
                    platform                      : ANDROID
                    - sourceSets                  : androidAndroidTest (KotlinSourceSetImpl) (*seen*)
                - compilations                : debugUnitTest (KotlinCompilationImpl)
                    - allSourceSets               : androidTest (KotlinSourceSetImpl)
                        actualPlatforms               : KotlinPlatformContainerImpl
                            arePlatformsInitialized       : true
                            - platforms                   : ANDROID
                        - additionalVisibleSourceSets : androidMain
                        androidSourceSetInfo          : KotlinAndroidSourceSetInfoImpl
                            androidSourceSetName          : test
                            - androidVariantNames         : debugUnitTest
                            - androidVariantNames         : releaseUnitTest
                            kotlinSourceSetName           : androidTest
                        isTestComponent               : true
                        languageSettings              : KotlinLanguageSettingsImpl
                            - compilerPluginClasspath     : <M2>/org/jetbrains/kotlin/kotlin-scripting-compiler-embeddable/<KOTLIN_VERSION>/kotlin-scripting-compiler-embeddable-<KOTLIN_VERSION>.jar
                            - compilerPluginClasspath     : <M2>/org/jetbrains/kotlin/kotlin-scripting-compiler-impl-embeddable/<KOTLIN_VERSION>/kotlin-scripting-compiler-impl-embeddable-<KOTLIN_VERSION>.jar
                            - compilerPluginClasspath     : <M2>/org/jetbrains/kotlin/kotlin-scripting-jvm/<KOTLIN_VERSION>/kotlin-scripting-jvm-<KOTLIN_VERSION>.jar
                            - compilerPluginClasspath     : <M2>/org/jetbrains/kotlin/kotlin-scripting-common/<KOTLIN_VERSION>/kotlin-scripting-common-<KOTLIN_VERSION>.jar
                            - compilerPluginClasspath     : <M2>/org/jetbrains/kotlin/kotlin-stdlib/<KOTLIN_VERSION>/kotlin-stdlib-<KOTLIN_VERSION>.jar
                            - compilerPluginClasspath     : <M2>/org/jetbrains/kotlin/kotlin-stdlib-common/<KOTLIN_VERSION>/kotlin-stdlib-common-<KOTLIN_VERSION>.jar
                            - compilerPluginClasspath     : <M2>/org/jetbrains/annotations/13.0/annotations-13.0.jar
                            - compilerPluginClasspath     : <M2>/org/jetbrains/kotlin/kotlin-script-runtime/<KOTLIN_VERSION>/kotlin-script-runtime-<KOTLIN_VERSION>.jar
                        - resourceDirs                : <ROOT>/module2/src/androidTest/resources [-]
                        - resourceDirs                : <ROOT>/module2/src/test/resources [-]
                        - resourceDirs                : <ROOT>/module2/src/commonTest/resources [-]
                        - resourceDirs                : <ROOT>/module2/src/androidDebugUnitTest/resources [-]
                        - resourceDirs                : <ROOT>/module2/src/androidTestDebug/resources [-]
                        - resourceDirs                : <ROOT>/module2/src/testDebug/resources [-]
                        - sourceDirs                  : <ROOT>/module2/src/androidTest/kotlin
                        - sourceDirs                  : <ROOT>/module2/src/test/kotlin [-]
                        - sourceDirs                  : <ROOT>/module2/src/test/java [-]
                        - sourceDirs                  : <ROOT>/module2/src/commonTest/kotlin [-]
                        - sourceDirs                  : <ROOT>/module2/src/androidDebugUnitTest/kotlin [-]
                        - sourceDirs                  : <ROOT>/module2/src/androidTestDebug/kotlin [-]
                        - sourceDirs                  : <ROOT>/module2/src/testDebug/kotlin [-]
                        - sourceDirs                  : <ROOT>/module2/src/testDebug/java [-]
                        platform                      : ANDROID
                    arguments                     : KotlinCompilationArgumentsImpl
                    - associateCompilations       : KotlinCompilationCoordinatesImpl
                        compilationName               : debug
                        targetName                    : android
                    cachedArgsInfo
                        compilerArguments             : K2JVMCompilerArguments
                            allowNoSourceFiles            : true
                            assertionsMode                : legacy
                            backendThreads                : 1
                            - classpath                   : <GRADLE>/caches/transforms-3/xxxxxxxxxxxxxxxxxxxxxxxxxxxxxxxx/transformed/runner-1.0.2-api.jar
                            - classpath                   : <M2>/org/jetbrains/kotlin/kotlin-stdlib-jdk8/<KOTLIN_VERSION>/kotlin-stdlib-jdk8-<KOTLIN_VERSION>.jar
                            - classpath                   : <M2>/junit/junit/4.12/junit-4.12.jar
                            - classpath                   : <GRADLE>/caches/transforms-3/xxxxxxxxxxxxxxxxxxxxxxxxxxxxxxxx/transformed/monitor-1.0.2-api.jar
                            - classpath                   : <M2>/com/android/support/support-annotations/<VERSION>/support-annotations-<VERSION>.jar
                            - classpath                   : <M2>/org/hamcrest/hamcrest-core/1.3/hamcrest-core-1.3.jar
                            - classpath                   : <M2>/net/sf/kxml/kxml2/2.3.0/kxml2-2.3.0.jar
                            - classpath                   : <M2>/org/jetbrains/kotlin/kotlin-stdlib-jdk7/<KOTLIN_VERSION>/kotlin-stdlib-jdk7-<KOTLIN_VERSION>.jar
                            - classpath                   : <M2>/org/jetbrains/kotlin/kotlin-stdlib/<KOTLIN_VERSION>/kotlin-stdlib-<KOTLIN_VERSION>.jar
                            - classpath                   : <M2>/org/jetbrains/annotations/13.0/annotations-13.0.jar
                            - classpath                   : <ANDROID_SDK>/platforms/android-<SDK_VERSION>/android.jar
                            - classpath                   : <ANDROID_SDK>/build-tools/<BUILD_TOOLS_VERSION>/core-lambda-stubs.jar
                            destination                   : <ROOT>/module2/build/tmp/kotlin-classes/debugUnitTest
                            - friendPaths                 : <ROOT>/module2/build/tmp/kotlin-classes/debug [-]
                            - friendPaths                 : <ROOT>/module2/build/intermediates/javac/debug/classes [-]
                            - friendPaths                 : <ROOT>/module2/build/intermediates/compile_library_classes_jar/debug/classes.jar [-]
                            jvmDefault                    : disable
                            jvmTarget                     : 17
                            moduleName                    : module2_debugUnitTest
                            noJdk                         : true
                            noReflect                     : true
                            noStdlib                      : true
                            serializeIr                   : none
                            autoAdvanceApiVersion         : true
                            autoAdvanceLanguageVersion    : true
                            enableSignatureClashChecks    : true
                            errors                        : ArgumentParseErrors
                            explicitApi                   : disable
                            multiPlatform                 : true
                            - pluginClasspaths            : <M2>/org/jetbrains/kotlin/kotlin-scripting-compiler-embeddable/<KOTLIN_VERSION>/kotlin-scripting-compiler-embeddable-<KOTLIN_VERSION>.jar
                            - pluginClasspaths            : <M2>/org/jetbrains/kotlin/kotlin-scripting-compiler-impl-embeddable/<KOTLIN_VERSION>/kotlin-scripting-compiler-impl-embeddable-<KOTLIN_VERSION>.jar
                            - pluginClasspaths            : <M2>/org/jetbrains/kotlin/kotlin-scripting-jvm/<KOTLIN_VERSION>/kotlin-scripting-jvm-<KOTLIN_VERSION>.jar
                            - pluginClasspaths            : <M2>/org/jetbrains/kotlin/kotlin-scripting-common/<KOTLIN_VERSION>/kotlin-scripting-common-<KOTLIN_VERSION>.jar
                            - pluginClasspaths            : <M2>/org/jetbrains/kotlin/kotlin-stdlib/<KOTLIN_VERSION>/kotlin-stdlib-<KOTLIN_VERSION>.jar
                            - pluginClasspaths            : <M2>/org/jetbrains/kotlin/kotlin-stdlib-common/<KOTLIN_VERSION>/kotlin-stdlib-common-<KOTLIN_VERSION>.jar
                            - pluginClasspaths            : <M2>/org/jetbrains/annotations/13.0/annotations-13.0.jar
                            - pluginClasspaths            : <M2>/org/jetbrains/kotlin/kotlin-script-runtime/<KOTLIN_VERSION>/kotlin-script-runtime-<KOTLIN_VERSION>.jar
                            useFirLT                      : true
                    - declaredSourceSets          : androidTest (KotlinSourceSetImpl) (*seen*)
                    - dependencies                : 10
                    - dependencies                : 11
                    - dependencies                : 26
                    - dependencies                : 27
                    - dependencies                : 28
                    - dependencies                : 15
                    - dependencies                : 16
                    - dependencies                : 17
                    - dependencies                : 18
                    - dependencies                : 19
                    - dependencies                : 20
                    - dependencies                : 29
                    - dependencies                : 30
                    - dependencies                : 31
                    - dependencies                : 24
                    - dependencies                : 25
                    disambiguationClassifier      : android
                    isTestComponent               : true
                    kotlinTaskProperties          : KotlinTaskPropertiesImpl
                        incremental                   : true
                        pluginVersion                 : <CUT>
                        - pureKotlinSourceFolders     : <ROOT>/module2/src/androidDebugUnitTest/kotlin [-]
                    output                        : KotlinCompilationOutputImpl
                        - classesDirs                 : <ROOT>/module2/build/tmp/kotlin-classes/debugUnitTest [-]
                        - classesDirs                 : <ROOT>/module2/build/intermediates/javac/debugUnitTest/classes [-]
                        effectiveClassesDir           : <ROOT>/module2/build/tmp/kotlin-classes/debugUnitTest [-]
                        resourcesDir                  : <ROOT>/module2/build/processedResources/android/debugUnitTest [-]
                    platform                      : ANDROID
                    - sourceSets                  : androidTest (KotlinSourceSetImpl) (*seen*)
                disambiguationClassifier      : android
                platform                      : ANDROID
                presetName                    : android
                - testRunTasks                : KotlinTestRunTaskImpl
                    compilationName               : test
                    taskName                      : testDebugUnitTest
                - testRunTasks                : KotlinTestRunTaskImpl
                    compilationName               : test
                    taskName                      : testReleaseUnitTest
            sourceSets
                androidAndroidTest            : androidAndroidTest (KotlinSourceSetImpl) (*seen*)
                androidMain                   : androidMain (KotlinSourceSetImpl) (*seen*)
                androidTest                   : androidTest (KotlinSourceSetImpl) (*seen*)
        externalProject               : :module2 (DefaultExternalProject) (*seen*)
    MODULE                        : kotlinMultiPlatform.module2.androidTest
    MODULE                        : kotlinMultiPlatform.module2.main
    MODULE                        : kotlinMultiPlatform.module2.unitTest<|MERGE_RESOLUTION|>--- conflicted
+++ resolved
@@ -1,708 +1,3 @@
-<<<<<<< HEAD
-CompositeBuildMap             : IdeCompositeBuildMapImpl
-    - builds                      : <ROOT> (IdeBuildImpl)
-        buildName                     : :
-    gradleSupportsDirectTaskInvocation      : true
-MODULE                        : kotlinMultiPlatform
-    externalProject               : kotlinMultiPlatform (DefaultExternalProject)
-        name                          : kotlinMultiPlatform
-        qName                         : kotlinMultiPlatform
-        version                       : unspecified
-        childProjects
-            app                           : :app (DefaultExternalProject)
-                name                          : app
-                qName                         : :app
-                group                         : kotlinMultiPlatform
-                version                       : unspecified
-                sourceCompatibility           : 11
-                targetCompatibility           : 11
-                projectDir                    : <ROOT>/app
-                buildDir                      : <ROOT>/app/build [-]
-                buildFile                     : <ROOT>/app/build.gradle
-                tasks
-                    testDebugUnitTest             : testDebugUnitTest (DefaultExternalTask)
-                        qName                         : :app:testDebugUnitTest
-                    testReleaseUnitTest           : testReleaseUnitTest (DefaultExternalTask)
-                        qName                         : :app:testReleaseUnitTest
-                externalSystemId              : GRADLE
-                artifactsByConfiguration
-                    androidApis                   : <empty>
-                    androidJacocoAnt              : <empty>
-                    androidJdkImage               : <empty>
-                    androidTestAnnotationProcessor          : <empty>
-                    androidTestApi                : <empty>
-                    androidTestApiDependenciesMetadata      : <empty>
-                    androidTestCompileOnly        : <empty>
-                    androidTestCompileOnlyDependenciesMetadata        : <empty>
-                    androidTestDebugAnnotationProcessor     : <empty>
-                    androidTestDebugApi           : <empty>
-                    androidTestDebugApiDependenciesMetadata : <empty>
-                    androidTestDebugCompileOnly   : <empty>
-                    androidTestDebugCompileOnlyDependenciesMetadata   : <empty>
-                    androidTestDebugImplementation          : <empty>
-                    androidTestDebugImplementationDependenciesMetadata          : <empty>
-                    androidTestDebugIntransitiveDependenciesMetadata  : <empty>
-                    androidTestDebugRuntimeOnly   : <empty>
-                    androidTestDebugRuntimeOnlyDependenciesMetadata   : <empty>
-                    androidTestDebugWearApp       : <empty>
-                    androidTestImplementation     : <empty>
-                    androidTestImplementationDependenciesMetadata     : <empty>
-                    androidTestIntransitiveDependenciesMetadata       : <empty>
-                    androidTestReleaseAnnotationProcessor   : <empty>
-                    androidTestReleaseApi         : <empty>
-                    androidTestReleaseApiDependenciesMetadata         : <empty>
-                    androidTestReleaseCompileOnly : <empty>
-                    androidTestReleaseCompileOnlyDependenciesMetadata : <empty>
-                    androidTestReleaseImplementation        : <empty>
-                    androidTestReleaseImplementationDependenciesMetadata        : <empty>
-                    androidTestReleaseIntransitiveDependenciesMetadata          : <empty>
-                    androidTestReleaseRuntimeOnly : <empty>
-                    androidTestReleaseRuntimeOnlyDependenciesMetadata : <empty>
-                    androidTestReleaseWearApp     : <empty>
-                    androidTestRuntimeOnly        : <empty>
-                    androidTestRuntimeOnlyDependenciesMetadata        : <empty>
-                    androidTestUtil               : <empty>
-                    androidTestWearApp            : <empty>
-                    annotationProcessor           : <empty>
-                    api                           : <empty>
-                    apiDependenciesMetadata       : <empty>
-                    archives                      : <empty>
-                    compileOnly                   : <empty>
-                    compileOnlyDependenciesMetadata         : <empty>
-                    coreLibraryDesugaring         : <empty>
-                    - debugAabPublication         : <ROOT>/app/build/outputs/bundle/debug/app-debug.aab [-]
-                    debugAndroidTestAnnotationProcessorClasspath      : <empty>
-                    debugAndroidTestApi           : <empty>
-                    debugAndroidTestApiDependenciesMetadata : <empty>
-                    debugAndroidTestCompileClasspath        : <empty>
-                    debugAndroidTestCompileOnly   : <empty>
-                    debugAndroidTestCompileOnlyDependenciesMetadata   : <empty>
-                    debugAndroidTestImplementation          : <empty>
-                    debugAndroidTestImplementationDependenciesMetadata          : <empty>
-                    debugAndroidTestIntransitiveDependenciesMetadata  : <empty>
-                    debugAndroidTestRuntimeClasspath        : <empty>
-                    debugAndroidTestRuntimeOnly   : <empty>
-                    debugAndroidTestRuntimeOnlyDependenciesMetadata   : <empty>
-                    debugAnnotationProcessor      : <empty>
-                    debugAnnotationProcessorClasspath       : <empty>
-                    debugApi                      : <empty>
-                    debugApiDependenciesMetadata  : <empty>
-                    debugApiElements              : <empty>
-                    - debugApkPublication         : <ROOT>/app/build/outputs/apk-zips/debug/apks.zip [-]
-                    debugCompileClasspath         : <empty>
-                    debugCompileOnly              : <empty>
-                    debugCompileOnlyDependenciesMetadata    : <empty>
-                    debugImplementation           : <empty>
-                    debugImplementationDependenciesMetadata : <empty>
-                    debugIntransitiveDependenciesMetadata   : <empty>
-                    debugReverseMetadataValues    : <empty>
-                    debugRuntimeClasspath         : <empty>
-                    debugRuntimeElements          : <empty>
-                    debugRuntimeOnly              : <empty>
-                    debugRuntimeOnlyDependenciesMetadata    : <empty>
-                    debugUnitTestAnnotationProcessorClasspath         : <empty>
-                    debugUnitTestApi              : <empty>
-                    debugUnitTestApiDependenciesMetadata    : <empty>
-                    debugUnitTestCompileClasspath : <empty>
-                    debugUnitTestCompileOnly      : <empty>
-                    debugUnitTestCompileOnlyDependenciesMetadata      : <empty>
-                    debugUnitTestImplementation   : <empty>
-                    debugUnitTestImplementationDependenciesMetadata   : <empty>
-                    debugUnitTestIntransitiveDependenciesMetadata     : <empty>
-                    debugUnitTestRuntimeClasspath : <empty>
-                    debugUnitTestRuntimeOnly      : <empty>
-                    debugUnitTestRuntimeOnlyDependenciesMetadata      : <empty>
-                    debugWearApp                  : <empty>
-                    debugWearBundling             : <empty>
-                    default                       : <empty>
-                    implementation                : <empty>
-                    implementationDependenciesMetadata      : <empty>
-                    intransitiveDependenciesMetadata        : <empty>
-                    kotlinCompilerClasspath       : <empty>
-                    kotlinCompilerPluginClasspath : <empty>
-                    kotlinCompilerPluginClasspathDebug      : <empty>
-                    kotlinCompilerPluginClasspathDebugAndroidTest     : <empty>
-                    kotlinCompilerPluginClasspathDebugUnitTest        : <empty>
-                    kotlinCompilerPluginClasspathRelease    : <empty>
-                    kotlinCompilerPluginClasspathReleaseUnitTest      : <empty>
-                    kotlinKlibCommonizerClasspath : <empty>
-                    kotlinNativeCompilerPluginClasspath     : <empty>
-                    lintChecks                    : <empty>
-                    lintPublish                   : <empty>
-                    - releaseAabPublication       : <ROOT>/app/build/outputs/bundle/release/app-release.aab [-]
-                    releaseAnnotationProcessor    : <empty>
-                    releaseAnnotationProcessorClasspath     : <empty>
-                    releaseApi                    : <empty>
-                    releaseApiDependenciesMetadata          : <empty>
-                    releaseApiElements            : <empty>
-                    - releaseApkPublication       : <ROOT>/app/build/outputs/apk-zips/release/apks.zip [-]
-                    releaseCompileClasspath       : <empty>
-                    releaseCompileOnly            : <empty>
-                    releaseCompileOnlyDependenciesMetadata  : <empty>
-                    releaseImplementation         : <empty>
-                    releaseImplementationDependenciesMetadata         : <empty>
-                    releaseIntransitiveDependenciesMetadata : <empty>
-                    releaseReverseMetadataValues  : <empty>
-                    releaseRuntimeClasspath       : <empty>
-                    releaseRuntimeElements        : <empty>
-                    releaseRuntimeOnly            : <empty>
-                    releaseRuntimeOnlyDependenciesMetadata  : <empty>
-                    releaseUnitTestAnnotationProcessorClasspath       : <empty>
-                    releaseUnitTestApi            : <empty>
-                    releaseUnitTestApiDependenciesMetadata  : <empty>
-                    releaseUnitTestCompileClasspath         : <empty>
-                    releaseUnitTestCompileOnly    : <empty>
-                    releaseUnitTestCompileOnlyDependenciesMetadata    : <empty>
-                    releaseUnitTestImplementation : <empty>
-                    releaseUnitTestImplementationDependenciesMetadata : <empty>
-                    releaseUnitTestIntransitiveDependenciesMetadata   : <empty>
-                    releaseUnitTestRuntimeClasspath         : <empty>
-                    releaseUnitTestRuntimeOnly    : <empty>
-                    releaseUnitTestRuntimeOnlyDependenciesMetadata    : <empty>
-                    releaseWearApp                : <empty>
-                    releaseWearBundling           : <empty>
-                    runtimeOnly                   : <empty>
-                    runtimeOnlyDependenciesMetadata         : <empty>
-                    testAnnotationProcessor       : <empty>
-                    testApi                       : <empty>
-                    testApiDependenciesMetadata   : <empty>
-                    testCompileOnly               : <empty>
-                    testCompileOnlyDependenciesMetadata     : <empty>
-                    testDebugAnnotationProcessor  : <empty>
-                    testDebugApi                  : <empty>
-                    testDebugApiDependenciesMetadata        : <empty>
-                    testDebugCompileOnly          : <empty>
-                    testDebugCompileOnlyDependenciesMetadata          : <empty>
-                    testDebugImplementation       : <empty>
-                    testDebugImplementationDependenciesMetadata       : <empty>
-                    testDebugIntransitiveDependenciesMetadata         : <empty>
-                    testDebugRuntimeOnly          : <empty>
-                    testDebugRuntimeOnlyDependenciesMetadata          : <empty>
-                    testDebugWearApp              : <empty>
-                    testFixturesAnnotationProcessor         : <empty>
-                    testFixturesApi               : <empty>
-                    testFixturesApiDependenciesMetadata     : <empty>
-                    testFixturesCompileOnly       : <empty>
-                    testFixturesCompileOnlyDependenciesMetadata       : <empty>
-                    testFixturesDebugAnnotationProcessor    : <empty>
-                    testFixturesDebugApi          : <empty>
-                    testFixturesDebugApiDependenciesMetadata          : <empty>
-                    testFixturesDebugCompileOnly  : <empty>
-                    testFixturesDebugCompileOnlyDependenciesMetadata  : <empty>
-                    testFixturesDebugImplementation         : <empty>
-                    testFixturesDebugImplementationDependenciesMetadata         : <empty>
-                    testFixturesDebugIntransitiveDependenciesMetadata : <empty>
-                    testFixturesDebugRuntimeOnly  : <empty>
-                    testFixturesDebugRuntimeOnlyDependenciesMetadata  : <empty>
-                    testFixturesDebugWearApp      : <empty>
-                    testFixturesImplementation    : <empty>
-                    testFixturesImplementationDependenciesMetadata    : <empty>
-                    testFixturesIntransitiveDependenciesMetadata      : <empty>
-                    testFixturesReleaseAnnotationProcessor  : <empty>
-                    testFixturesReleaseApi        : <empty>
-                    testFixturesReleaseApiDependenciesMetadata        : <empty>
-                    testFixturesReleaseCompileOnly          : <empty>
-                    testFixturesReleaseCompileOnlyDependenciesMetadata          : <empty>
-                    testFixturesReleaseImplementation       : <empty>
-                    testFixturesReleaseImplementationDependenciesMetadata       : <empty>
-                    testFixturesReleaseIntransitiveDependenciesMetadata         : <empty>
-                    testFixturesReleaseRuntimeOnly          : <empty>
-                    testFixturesReleaseRuntimeOnlyDependenciesMetadata          : <empty>
-                    testFixturesReleaseWearApp    : <empty>
-                    testFixturesRuntimeOnly       : <empty>
-                    testFixturesRuntimeOnlyDependenciesMetadata       : <empty>
-                    testFixturesWearApp           : <empty>
-                    testImplementation            : <empty>
-                    testImplementationDependenciesMetadata  : <empty>
-                    testIntransitiveDependenciesMetadata    : <empty>
-                    testReleaseAnnotationProcessor          : <empty>
-                    testReleaseApi                : <empty>
-                    testReleaseApiDependenciesMetadata      : <empty>
-                    testReleaseCompileOnly        : <empty>
-                    testReleaseCompileOnlyDependenciesMetadata        : <empty>
-                    testReleaseImplementation     : <empty>
-                    testReleaseImplementationDependenciesMetadata     : <empty>
-                    testReleaseIntransitiveDependenciesMetadata       : <empty>
-                    testReleaseRuntimeOnly        : <empty>
-                    testReleaseRuntimeOnlyDependenciesMetadata        : <empty>
-                    testReleaseWearApp            : <empty>
-                    testRuntimeOnly               : <empty>
-                    testRuntimeOnlyDependenciesMetadata     : <empty>
-                    testWearApp                   : <empty>
-                    wearApp                       : <empty>
-            jsModule                      : :jsModule (DefaultExternalProject)
-                name                          : jsModule
-                qName                         : :jsModule
-                group                         : kotlinMultiPlatform
-                version                       : unspecified
-                sourceCompatibility           : 11
-                targetCompatibility           : 11
-                projectDir                    : <ROOT>/jsModule
-                buildDir                      : <ROOT>/jsModule/build [-]
-                buildFile                     : <ROOT>/jsModule/build.gradle
-                tasks
-                    browserTest                   : browserTest (DefaultExternalTask)
-                        qName                         : :jsModule:browserTest
-                externalSystemId              : GRADLE
-                - artifacts                   : <ROOT>/jsModule/build/libs/jsModule.jar [-]
-                artifactsByConfiguration
-                    api                           : <empty>
-                    apiDependenciesMetadata       : <empty>
-                    - archives                    : <ROOT>/jsModule/build/libs/jsModule-js-sources.jar [-]
-                    - archives                    : <ROOT>/jsModule/build/libs/jsModule.jar [-]
-                    commonFakeApiElements         : <empty>
-                    commonFakeApiElements-published         : <empty>
-                    compileClasspath              : <empty>
-                    compileOnly                   : <empty>
-                    compileOnlyDependenciesMetadata         : <empty>
-                    default                       : <empty>
-                    implementation                : <empty>
-                    implementationDependenciesMetadata      : <empty>
-                    intransitiveDependenciesMetadata        : <empty>
-                    - jsApiElements               : <ROOT>/jsModule/build/libs/jsModule.jar [-]
-                    - jsApiElements-published     : <ROOT>/jsModule/build/libs/jsModule.jar [-]
-                    - jsRuntimeElements           : <ROOT>/jsModule/build/libs/jsModule.jar [-]
-                    - jsRuntimeElements-published : <ROOT>/jsModule/build/libs/jsModule.jar [-]
-                    kotlinCompilerClasspath       : <empty>
-                    kotlinCompilerPluginClasspath : <empty>
-                    kotlinCompilerPluginClasspathMain       : <empty>
-                    kotlinCompilerPluginClasspathTest       : <empty>
-                    kotlinKlibCommonizerClasspath : <empty>
-                    kotlinNativeCompilerPluginClasspath     : <empty>
-                    runtimeClasspath              : <empty>
-                    runtimeOnly                   : <empty>
-                    runtimeOnlyDependenciesMetadata         : <empty>
-                    - sourceArtifacts             : <ROOT>/jsModule/build/libs/jsModule-js-sources.jar [-]
-                    testApi                       : <empty>
-                    testApiDependenciesMetadata   : <empty>
-                    testCompileClasspath          : <empty>
-                    testCompileOnly               : <empty>
-                    testCompileOnlyDependenciesMetadata     : <empty>
-                    testImplementation            : <empty>
-                    testImplementationDependenciesMetadata  : <empty>
-                    testIntransitiveDependenciesMetadata    : <empty>
-                    testRuntimeClasspath          : <empty>
-                    testRuntimeOnly               : <empty>
-                    testRuntimeOnlyDependenciesMetadata     : <empty>
-            module2                       : :module2 (DefaultExternalProject)
-                name                          : module2
-                qName                         : :module2
-                group                         : kotlinMultiPlatform
-                version                       : unspecified
-                sourceCompatibility           : 11
-                targetCompatibility           : 11
-                projectDir                    : <ROOT>/module2
-                buildDir                      : <ROOT>/module2/build [-]
-                buildFile                     : <ROOT>/module2/build.gradle
-                tasks
-                    testDebugUnitTest             : testDebugUnitTest (DefaultExternalTask)
-                        qName                         : :module2:testDebugUnitTest
-                    testReleaseUnitTest           : testReleaseUnitTest (DefaultExternalTask)
-                        qName                         : :module2:testReleaseUnitTest
-                externalSystemId              : GRADLE
-                - artifacts                   : <ROOT>/module2/build/libs/module2-metadata.jar [-]
-                artifactsByConfiguration
-                    _internal-unified-test-platform-android-device-provider-ddmlib        : <empty>
-                    _internal-unified-test-platform-android-device-provider-gradle        : <empty>
-                    _internal-unified-test-platform-android-driver-instrumentation        : <empty>
-                    _internal-unified-test-platform-android-test-plugin         : <empty>
-                    _internal-unified-test-platform-android-test-plugin-host-additional-test-output : <empty>
-                    _internal-unified-test-platform-android-test-plugin-host-coverage     : <empty>
-                    _internal-unified-test-platform-android-test-plugin-host-device-info  : <empty>
-                    _internal-unified-test-platform-android-test-plugin-host-logcat       : <empty>
-                    _internal-unified-test-platform-android-test-plugin-host-retention    : <empty>
-                    _internal-unified-test-platform-android-test-plugin-result-listener-gradle      : <empty>
-                    _internal-unified-test-platform-core    : <empty>
-                    _internal-unified-test-platform-launcher          : <empty>
-                    allSourceSetsCompileDependenciesMetadata          : <empty>
-                    allSourceSetsRuntimeDependenciesMetadata          : <empty>
-                    androidAndroidTestApi         : <empty>
-                    androidAndroidTestApiDependenciesMetadata         : <empty>
-                    androidAndroidTestCompileOnly : <empty>
-                    androidAndroidTestCompileOnlyDependenciesMetadata : <empty>
-                    androidAndroidTestDebugApi    : <empty>
-                    androidAndroidTestDebugApiDependenciesMetadata    : <empty>
-                    androidAndroidTestDebugCompileOnly      : <empty>
-                    androidAndroidTestDebugCompileOnlyDependenciesMetadata      : <empty>
-                    androidAndroidTestDebugImplementation   : <empty>
-                    androidAndroidTestDebugImplementationDependenciesMetadata   : <empty>
-                    androidAndroidTestDebugIntransitiveDependenciesMetadata     : <empty>
-                    androidAndroidTestDebugRuntimeOnly      : <empty>
-                    androidAndroidTestDebugRuntimeOnlyDependenciesMetadata      : <empty>
-                    androidAndroidTestImplementation        : <empty>
-                    androidAndroidTestImplementationDependenciesMetadata        : <empty>
-                    androidAndroidTestIntransitiveDependenciesMetadata          : <empty>
-                    androidAndroidTestReleaseApi  : <empty>
-                    androidAndroidTestReleaseApiDependenciesMetadata  : <empty>
-                    androidAndroidTestReleaseCompileOnly    : <empty>
-                    androidAndroidTestReleaseCompileOnlyDependenciesMetadata    : <empty>
-                    androidAndroidTestReleaseImplementation : <empty>
-                    androidAndroidTestReleaseImplementationDependenciesMetadata : <empty>
-                    androidAndroidTestReleaseIntransitiveDependenciesMetadata   : <empty>
-                    androidAndroidTestReleaseRuntimeOnly    : <empty>
-                    androidAndroidTestReleaseRuntimeOnlyDependenciesMetadata    : <empty>
-                    androidAndroidTestRuntimeOnly : <empty>
-                    androidAndroidTestRuntimeOnlyDependenciesMetadata : <empty>
-                    androidApis                   : <empty>
-                    androidDebugAndroidTestApi    : <empty>
-                    androidDebugAndroidTestApiDependenciesMetadata    : <empty>
-                    androidDebugAndroidTestCompileClasspath : <empty>
-                    androidDebugAndroidTestCompileOnly      : <empty>
-                    androidDebugAndroidTestCompileOnlyDependenciesMetadata      : <empty>
-                    androidDebugAndroidTestImplementation   : <empty>
-                    androidDebugAndroidTestImplementationDependenciesMetadata   : <empty>
-                    androidDebugAndroidTestIntransitiveDependenciesMetadata     : <empty>
-                    androidDebugAndroidTestRuntimeClasspath : <empty>
-                    androidDebugAndroidTestRuntimeOnly      : <empty>
-                    androidDebugAndroidTestRuntimeOnlyDependenciesMetadata      : <empty>
-                    androidDebugApi               : <empty>
-                    androidDebugApiDependenciesMetadata     : <empty>
-                    - androidDebugArchives        : <ROOT>/module2/build/outputs/aar/module2-debug.aar [-]
-                    androidDebugCompileClasspath  : <empty>
-                    androidDebugCompileOnly       : <empty>
-                    androidDebugCompileOnlyDependenciesMetadata       : <empty>
-                    androidDebugImplementation    : <empty>
-                    androidDebugImplementationDependenciesMetadata    : <empty>
-                    androidDebugIntransitiveDependenciesMetadata      : <empty>
-                    androidDebugRuntimeClasspath  : <empty>
-                    androidDebugRuntimeOnly       : <empty>
-                    androidDebugRuntimeOnlyDependenciesMetadata       : <empty>
-                    - androidDebugSourceArtifacts : <ROOT>/module2/build/libs/module2-android-debug-sources.jar [-]
-                    androidDebugUnitTestApi       : <empty>
-                    androidDebugUnitTestApiDependenciesMetadata       : <empty>
-                    androidDebugUnitTestCompileClasspath    : <empty>
-                    androidDebugUnitTestCompileOnly         : <empty>
-                    androidDebugUnitTestCompileOnlyDependenciesMetadata         : <empty>
-                    androidDebugUnitTestImplementation      : <empty>
-                    androidDebugUnitTestImplementationDependenciesMetadata      : <empty>
-                    androidDebugUnitTestIntransitiveDependenciesMetadata        : <empty>
-                    androidDebugUnitTestRuntimeClasspath    : <empty>
-                    androidDebugUnitTestRuntimeOnly         : <empty>
-                    androidDebugUnitTestRuntimeOnlyDependenciesMetadata         : <empty>
-                    androidJacocoAnt              : <empty>
-                    androidJdkImage               : <empty>
-                    androidMainApi                : <empty>
-                    androidMainApiDependenciesMetadata      : <empty>
-                    androidMainCompileOnly        : <empty>
-                    androidMainCompileOnlyDependenciesMetadata        : <empty>
-                    androidMainImplementation     : <empty>
-                    androidMainImplementationDependenciesMetadata     : <empty>
-                    androidMainIntransitiveDependenciesMetadata       : <empty>
-                    androidMainRuntimeOnly        : <empty>
-                    androidMainRuntimeOnlyDependenciesMetadata        : <empty>
-                    androidReleaseApi             : <empty>
-                    androidReleaseApiDependenciesMetadata   : <empty>
-                    - androidReleaseArchives      : <ROOT>/module2/build/outputs/aar/module2-release.aar [-]
-                    androidReleaseCompileClasspath          : <empty>
-                    androidReleaseCompileOnly     : <empty>
-                    androidReleaseCompileOnlyDependenciesMetadata     : <empty>
-                    androidReleaseImplementation  : <empty>
-                    androidReleaseImplementationDependenciesMetadata  : <empty>
-                    androidReleaseIntransitiveDependenciesMetadata    : <empty>
-                    androidReleaseRuntimeClasspath          : <empty>
-                    androidReleaseRuntimeOnly     : <empty>
-                    androidReleaseRuntimeOnlyDependenciesMetadata     : <empty>
-                    - androidReleaseSourceArtifacts         : <ROOT>/module2/build/libs/module2-android-sources.jar [-]
-                    androidReleaseUnitTestApi     : <empty>
-                    androidReleaseUnitTestApiDependenciesMetadata     : <empty>
-                    androidReleaseUnitTestCompileClasspath  : <empty>
-                    androidReleaseUnitTestCompileOnly       : <empty>
-                    androidReleaseUnitTestCompileOnlyDependenciesMetadata       : <empty>
-                    androidReleaseUnitTestImplementation    : <empty>
-                    androidReleaseUnitTestImplementationDependenciesMetadata    : <empty>
-                    androidReleaseUnitTestIntransitiveDependenciesMetadata      : <empty>
-                    androidReleaseUnitTestRuntimeClasspath  : <empty>
-                    androidReleaseUnitTestRuntimeOnly       : <empty>
-                    androidReleaseUnitTestRuntimeOnlyDependenciesMetadata       : <empty>
-                    androidTestAnnotationProcessor          : <empty>
-                    androidTestApi                : <empty>
-                    androidTestApiDependenciesMetadata      : <empty>
-                    androidTestCompileOnly        : <empty>
-                    androidTestCompileOnlyDependenciesMetadata        : <empty>
-                    androidTestDebugAnnotationProcessor     : <empty>
-                    androidTestDebugApi           : <empty>
-                    androidTestDebugApiDependenciesMetadata : <empty>
-                    androidTestDebugCompileOnly   : <empty>
-                    androidTestDebugCompileOnlyDependenciesMetadata   : <empty>
-                    androidTestDebugImplementation          : <empty>
-                    androidTestDebugImplementationDependenciesMetadata          : <empty>
-                    androidTestDebugIntransitiveDependenciesMetadata  : <empty>
-                    androidTestDebugRuntimeOnly   : <empty>
-                    androidTestDebugRuntimeOnlyDependenciesMetadata   : <empty>
-                    androidTestDebugWearApp       : <empty>
-                    androidTestFixturesApi        : <empty>
-                    androidTestFixturesApiDependenciesMetadata        : <empty>
-                    androidTestFixturesCompileOnly          : <empty>
-                    androidTestFixturesCompileOnlyDependenciesMetadata          : <empty>
-                    androidTestFixturesDebugApi   : <empty>
-                    androidTestFixturesDebugApiDependenciesMetadata   : <empty>
-                    androidTestFixturesDebugCompileOnly     : <empty>
-                    androidTestFixturesDebugCompileOnlyDependenciesMetadata     : <empty>
-                    androidTestFixturesDebugImplementation  : <empty>
-                    androidTestFixturesDebugImplementationDependenciesMetadata  : <empty>
-                    androidTestFixturesDebugIntransitiveDependenciesMetadata    : <empty>
-                    androidTestFixturesDebugRuntimeOnly     : <empty>
-                    androidTestFixturesDebugRuntimeOnlyDependenciesMetadata     : <empty>
-                    androidTestFixturesImplementation       : <empty>
-                    androidTestFixturesImplementationDependenciesMetadata       : <empty>
-                    androidTestFixturesIntransitiveDependenciesMetadata         : <empty>
-                    androidTestFixturesReleaseApi : <empty>
-                    androidTestFixturesReleaseApiDependenciesMetadata : <empty>
-                    androidTestFixturesReleaseCompileOnly   : <empty>
-                    androidTestFixturesReleaseCompileOnlyDependenciesMetadata   : <empty>
-                    androidTestFixturesReleaseImplementation          : <empty>
-                    androidTestFixturesReleaseImplementationDependenciesMetadata          : <empty>
-                    androidTestFixturesReleaseIntransitiveDependenciesMetadata  : <empty>
-                    androidTestFixturesReleaseRuntimeOnly   : <empty>
-                    androidTestFixturesReleaseRuntimeOnlyDependenciesMetadata   : <empty>
-                    androidTestFixturesRuntimeOnly          : <empty>
-                    androidTestFixturesRuntimeOnlyDependenciesMetadata          : <empty>
-                    androidTestImplementation     : <empty>
-                    androidTestImplementationDependenciesMetadata     : <empty>
-                    androidTestIntransitiveDependenciesMetadata       : <empty>
-                    androidTestReleaseAnnotationProcessor   : <empty>
-                    androidTestReleaseApi         : <empty>
-                    androidTestReleaseApiDependenciesMetadata         : <empty>
-                    androidTestReleaseCompileOnly : <empty>
-                    androidTestReleaseCompileOnlyDependenciesMetadata : <empty>
-                    androidTestReleaseImplementation        : <empty>
-                    androidTestReleaseImplementationDependenciesMetadata        : <empty>
-                    androidTestReleaseIntransitiveDependenciesMetadata          : <empty>
-                    androidTestReleaseRuntimeOnly : <empty>
-                    androidTestReleaseRuntimeOnlyDependenciesMetadata : <empty>
-                    androidTestReleaseWearApp     : <empty>
-                    androidTestRuntimeOnly        : <empty>
-                    androidTestRuntimeOnlyDependenciesMetadata        : <empty>
-                    androidTestUtil               : <empty>
-                    androidTestWearApp            : <empty>
-                    annotationProcessor           : <empty>
-                    api                           : <empty>
-                    - archives                    : <ROOT>/module2/build/libs/module2-metadata.jar [-]
-                    - archives                    : <ROOT>/module2/build/outputs/aar/module2-debug.aar [-]
-                    - archives                    : <ROOT>/module2/build/outputs/aar/module2-release.aar [-]
-                    commonMainApi                 : <empty>
-                    commonMainApiDependenciesMetadata       : <empty>
-                    commonMainCompileOnly         : <empty>
-                    commonMainCompileOnlyDependenciesMetadata         : <empty>
-                    commonMainImplementation      : <empty>
-                    commonMainImplementationDependenciesMetadata      : <empty>
-                    commonMainIntransitiveDependenciesMetadata        : <empty>
-                    commonMainRuntimeOnly         : <empty>
-                    commonMainRuntimeOnlyDependenciesMetadata         : <empty>
-                    commonTestApi                 : <empty>
-                    commonTestApiDependenciesMetadata       : <empty>
-                    commonTestCompileOnly         : <empty>
-                    commonTestCompileOnlyDependenciesMetadata         : <empty>
-                    commonTestImplementation      : <empty>
-                    commonTestImplementationDependenciesMetadata      : <empty>
-                    commonTestIntransitiveDependenciesMetadata        : <empty>
-                    commonTestRuntimeOnly         : <empty>
-                    commonTestRuntimeOnlyDependenciesMetadata         : <empty>
-                    compileOnly                   : <empty>
-                    coreLibraryDesugaring         : <empty>
-                    debugAndroidTestAnnotationProcessorClasspath      : <empty>
-                    debugAndroidTestCompileClasspath        : <empty>
-                    debugAndroidTestRuntimeClasspath        : <empty>
-                    debugAnnotationProcessor      : <empty>
-                    debugAnnotationProcessorClasspath       : <empty>
-                    debugApi                      : <empty>
-                    debugApiElements              : <empty>
-                    debugCompileClasspath         : <empty>
-                    debugCompileOnly              : <empty>
-                    debugImplementation           : <empty>
-                    debugRuntimeClasspath         : <empty>
-                    debugRuntimeElements          : <empty>
-                    debugRuntimeOnly              : <empty>
-                    debugUnitTestAnnotationProcessorClasspath         : <empty>
-                    debugUnitTestCompileClasspath : <empty>
-                    debugUnitTestRuntimeClasspath : <empty>
-                    - debugVariantAllApiPublication         : <ROOT>/module2/build/outputs/aar/module2-debug.aar [-]
-                    - debugVariantAllRuntimePublication     : <ROOT>/module2/build/outputs/aar/module2-debug.aar [-]
-                    - debugVariantDebugApiPublication       : <ROOT>/module2/build/outputs/aar/module2-debug.aar [-]
-                    - debugVariantDebugRuntimePublication   : <ROOT>/module2/build/outputs/aar/module2-debug.aar [-]
-                    debugWearApp                  : <empty>
-                    default                       : <empty>
-                    implementation                : <empty>
-                    kotlinCompilerClasspath       : <empty>
-                    kotlinCompilerPluginClasspath : <empty>
-                    kotlinCompilerPluginClasspathAndroidDebug         : <empty>
-                    kotlinCompilerPluginClasspathAndroidDebugAndroidTest        : <empty>
-                    kotlinCompilerPluginClasspathAndroidDebugUnitTest : <empty>
-                    kotlinCompilerPluginClasspathAndroidRelease       : <empty>
-                    kotlinCompilerPluginClasspathAndroidReleaseUnitTest         : <empty>
-                    kotlinCompilerPluginClasspathMetadataCommonMain   : <empty>
-                    kotlinCompilerPluginClasspathMetadataMain         : <empty>
-                    kotlinKlibCommonizerClasspath : <empty>
-                    kotlinNativeCompilerPluginClasspath     : <empty>
-                    lintChecks                    : <empty>
-                    lintPublish                   : <empty>
-                    metadataApi                   : <empty>
-                    - metadataApiElements         : <ROOT>/module2/build/libs/module2-metadata.jar [-]
-                    metadataCommonMainApi         : <empty>
-                    metadataCommonMainCompileClasspath      : <empty>
-                    metadataCommonMainCompileOnly : <empty>
-                    metadataCommonMainImplementation        : <empty>
-                    metadataCompileClasspath      : <empty>
-                    metadataCompileOnly           : <empty>
-                    metadataImplementation        : <empty>
-                    releaseAnnotationProcessor    : <empty>
-                    releaseAnnotationProcessorClasspath     : <empty>
-                    releaseApi                    : <empty>
-                    releaseApiElements            : <empty>
-                    releaseCompileClasspath       : <empty>
-                    releaseCompileOnly            : <empty>
-                    releaseImplementation         : <empty>
-                    releaseRuntimeClasspath       : <empty>
-                    releaseRuntimeElements        : <empty>
-                    releaseRuntimeOnly            : <empty>
-                    releaseUnitTestAnnotationProcessorClasspath       : <empty>
-                    releaseUnitTestCompileClasspath         : <empty>
-                    releaseUnitTestRuntimeClasspath         : <empty>
-                    - releaseVariantAllApiPublication       : <ROOT>/module2/build/outputs/aar/module2-release.aar [-]
-                    - releaseVariantAllRuntimePublication   : <ROOT>/module2/build/outputs/aar/module2-release.aar [-]
-                    - releaseVariantReleaseApiPublication   : <ROOT>/module2/build/outputs/aar/module2-release.aar [-]
-                    - releaseVariantReleaseRuntimePublication         : <ROOT>/module2/build/outputs/aar/module2-release.aar [-]
-                    releaseWearApp                : <empty>
-                    runtimeOnly                   : <empty>
-                    testAnnotationProcessor       : <empty>
-                    testCompileOnly               : <empty>
-                    testDebugAnnotationProcessor  : <empty>
-                    testDebugCompileOnly          : <empty>
-                    testDebugImplementation       : <empty>
-                    testDebugRuntimeOnly          : <empty>
-                    testDebugWearApp              : <empty>
-                    testFixturesAnnotationProcessor         : <empty>
-                    testFixturesApi               : <empty>
-                    testFixturesCompileOnly       : <empty>
-                    testFixturesDebugAnnotationProcessor    : <empty>
-                    testFixturesDebugApi          : <empty>
-                    testFixturesDebugCompileOnly  : <empty>
-                    testFixturesDebugImplementation         : <empty>
-                    testFixturesDebugRuntimeOnly  : <empty>
-                    testFixturesDebugWearApp      : <empty>
-                    testFixturesImplementation    : <empty>
-                    testFixturesReleaseAnnotationProcessor  : <empty>
-                    testFixturesReleaseApi        : <empty>
-                    testFixturesReleaseCompileOnly          : <empty>
-                    testFixturesReleaseImplementation       : <empty>
-                    testFixturesReleaseRuntimeOnly          : <empty>
-                    testFixturesReleaseWearApp    : <empty>
-                    testFixturesRuntimeOnly       : <empty>
-                    testFixturesWearApp           : <empty>
-                    testImplementation            : <empty>
-                    testReleaseAnnotationProcessor          : <empty>
-                    testReleaseCompileOnly        : <empty>
-                    testReleaseImplementation     : <empty>
-                    testReleaseRuntimeOnly        : <empty>
-                    testReleaseWearApp            : <empty>
-                    testRuntimeOnly               : <empty>
-                    testWearApp                   : <empty>
-                    wearApp                       : <empty>
-        projectDir                    : <ROOT>
-        buildDir                      : <ROOT>/build [-]
-        buildFile                     : <ROOT>/build.gradle
-        externalSystemId              : GRADLE
-        artifactsByConfiguration
-            archives                      : <empty>
-            default                       : <empty>
-MODULE                        : kotlinMultiPlatform.app
-    GradleModuleModel
-        agpVersion                    : <AGP_VERSION>
-        gradlePath                    : :app
-        gradleVersion                 : <GRADLE_VERSION>
-        buildFile                     : <ROOT>/app/build.gradle
-        buildFilePath                 : <ROOT>/app/build.gradle
-        rootFolderPath                : <ROOT>
-        - gradlePlugins               : com.android.ide.gradle.model.builder.AndroidStudioToolingPlugin
-        - gradlePlugins               : org.gradle.api.plugins.HelpTasksPlugin
-        - gradlePlugins               : org.gradle.buildinit.plugins.BuildInitPlugin
-        - gradlePlugins               : org.gradle.buildinit.plugins.WrapperPlugin
-        - gradlePlugins               : com.android.build.gradle.internal.plugins.VersionCheckPlugin
-        - gradlePlugins               : org.gradle.language.base.plugins.LifecycleBasePlugin
-        - gradlePlugins               : org.gradle.api.plugins.BasePlugin
-        - gradlePlugins               : org.gradle.api.plugins.JvmEcosystemPlugin
-        - gradlePlugins               : org.gradle.api.plugins.ReportingBasePlugin
-        - gradlePlugins               : org.gradle.api.plugins.JavaBasePlugin$Inject
-        - gradlePlugins               : com.android.build.gradle.api.AndroidBasePlugin
-        - gradlePlugins               : com.android.build.gradle.internal.plugins.AppPlugin
-        - gradlePlugins               : com.android.build.gradle.AppPlugin
-        - gradlePlugins               : org.jetbrains.kotlin.gradle.plugin.KotlinAndroidPluginWrapper
-    CurrentVariantReportedVersions
-        minSdk
-            ApiLevel                      : 16
-            ApiString                     : 16
-        runtimeMinSdk
-            ApiLevel                      : 16
-            ApiString                     : 16
-        targetSdk
-            ApiLevel                      : <SDK_VERSION>
-            ApiString                     : <SDK_VERSION>
-    RootBuildId                   : <ROOT>
-    BuildId                       : <ROOT>
-    BuildName                     : :
-    ProjectPath                   : :app
-    ModelVersion                  : <AGP_VERSION>
-    ProjectType                   : PROJECT_TYPE_APP
-    CompileTarget                 : android-<SDK_VERSION>
-    BuildFolder                   : <ROOT>/app/build [-]
-    buildToolsVersion             : <CURRENT_BUILD_TOOLS_VERSION>
-    IsBaseSplit                   : true
-    GroupId                       : kotlinMultiPlatform
-    Namespace                     : com.example.android.kotlin
-    TestNamespace                 : com.example.android.kotlin.test
-    AaptOptions
-        NameSpacing                   : DISABLED
-    LintOptions
-        IsCheckTestSources            : false
-        IsCheckDependencies           : false
-        IsAbortOnError                : true
-        IsAbsolutePaths               : true
-        IsNoLines                     : false
-        IsQuiet                       : false
-        IsCheckAllWarnings            : false
-        IsIgnoreWarnings              : false
-        IsWarningsAsErrors            : false
-        IsIgnoreTestSources           : false
-        IsIgnoreTestFixturesSources   : false
-        IsCheckGeneratedSources       : false
-        IsCheckReleaseBuilds          : true
-        IsExplainIssues               : true
-        IsShowAll                     : false
-        TextReport                    : false
-        HtmlReport                    : true
-        XmlReport                     : true
-        SarifReport                   : false
-    JavaCompileOptions
-        Encoding                      : UTF-8
-        SourceCompatibility           : 1.8
-        TargetCompatibility           : 1.8
-        IsCoreLibraryDesugaringEnabled          : false
-    AgpFlags
-        ApplicationRClassConstantIds  : true
-        AestRClassConstantIds         : true
-        TransitiveRClasses            : true
-        UsesCompose                   : false
-        MlModelBindingEnabled         : false
-    - basicVariant:               : debug
-        applicationId                 : com.example.android.kotlin
-        testApplicationId             : com.example.android.kotlin.test
-    - basicVariant:               : release
-        applicationId                 : com.example.android.kotlin
-    BootClassPath                 : <ANDROID_SDK>/platforms/android-<SDK_VERSION>/android.jar
-    ViewBindingOptions
-        Enabled                       : false
-    DependenciesInfo
-        IncludeInApk                  : true
-        IncludeInBundle               : true
-    DefaultConfig
-        ProductFlavor
-            Name                          : main
-            ApplicationId                 : com.example.android.kotlin
-            VersionCode                   : 1
-            VersionName                   : 1.0
-            TestInstrumentationRunner     : android.support.test.runner.AndroidJUnitRunner
-            MinSdkVersion
-=======
     CompositeBuildMap             : IdeCompositeBuildMapImpl
         - builds                      : <ROOT> (IdeBuildImpl)
             buildName                     : :
@@ -1868,7 +1163,6 @@
             hasSafeArgsKotlin             : false
         CurrentVariantReportedVersions
             minSdk
->>>>>>> de127946
                 ApiLevel                      : 16
                 ApiString                     : 16
             runtimeMinSdk
