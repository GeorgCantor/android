/*
 * Copyright (C) 2013 The Android Open Source Project
 *
 * Licensed under the Apache License, Version 2.0 (the "License");
 * you may not use this file except in compliance with the License.
 * You may obtain a copy of the License at
 *
 *      http://www.apache.org/licenses/LICENSE-2.0
 *
 * Unless required by applicable law or agreed to in writing, software
 * distributed under the License is distributed on an "AS IS" BASIS,
 * WITHOUT WARRANTIES OR CONDITIONS OF ANY KIND, either express or implied.
 * See the License for the specific language governing permissions and
 * limitations under the License.
 */

package com.android.tools.idea.ddms;

import com.android.ddmlib.AndroidDebugBridge;
import com.android.ddmlib.Client;
import com.android.ddmlib.IDevice;
import com.android.tools.idea.model.AndroidModuleInfo;
import com.google.common.collect.Lists;
import com.google.common.collect.Maps;
import com.intellij.openapi.Disposable;
import com.intellij.openapi.application.ApplicationManager;
import com.intellij.openapi.diagnostic.Logger;
import com.intellij.openapi.module.Module;
import com.intellij.openapi.module.ModuleManager;
import com.intellij.openapi.project.Project;
import com.intellij.openapi.startup.StartupManager;
import com.intellij.openapi.util.Disposer;
import com.intellij.openapi.util.NullableLazyValue;
import com.intellij.util.ui.UIUtil;
import com.intellij.util.ui.accessibility.AccessibleContextUtil;
import org.jetbrains.annotations.NotNull;
import org.jetbrains.annotations.Nullable;

import javax.swing.*;
import java.awt.*;
import java.awt.event.ActionEvent;
import java.awt.event.ActionListener;
import java.util.Arrays;
import java.util.Collections;
import java.util.List;
import java.util.Map;

public class DevicePanel implements AndroidDebugBridge.IDeviceChangeListener, AndroidDebugBridge.IDebugBridgeChangeListener,
                                    AndroidDebugBridge.IClientChangeListener, Disposable {
  private static final Logger LOG = Logger.getInstance(DevicePanel.class);

  private JPanel myPanel;

  private final DeviceContext myDeviceContext;
  @Nullable private AndroidDebugBridge myBridge;

  @NotNull private final Project myProject;
  @NotNull private final Map<String, String> myPreferredClients;
  public boolean myIgnoreActionEvents;
  @NotNull private JComboBox myDeviceCombo;
  @NotNull private JComboBox myClientCombo;
  private final NullableLazyValue<String> myCandidateClientName = new NullableLazyValue<String>() {
    @Nullable
    @Override
    protected String compute() {
      return getApplicationName();
    }
  };
  @NotNull private DeviceRenderer.DeviceComboBoxRenderer myDeviceRenderer;

  public DevicePanel(@NotNull Project project, @NotNull DeviceContext context) {
    myProject = project;
    myDeviceContext = context;
    myPreferredClients = Maps.newHashMap();
    Disposer.register(myProject, this);

    initializeDeviceCombo();
    initializeClientCombo();

    AndroidDebugBridge.addDeviceChangeListener(this);
    AndroidDebugBridge.addClientChangeListener(this);
    AndroidDebugBridge.addDebugBridgeChangeListener(this);
  }

  private void initializeDeviceCombo() {
    AccessibleContextUtil.setName(myDeviceCombo, "Devices");
    myDeviceCombo.addActionListener(new ActionListener() {
      @Override
      public void actionPerformed(ActionEvent actionEvent) {
        if (myIgnoreActionEvents) return;

        updateClientCombo();
        Object sel = myDeviceCombo.getSelectedItem();
        IDevice device = (sel instanceof IDevice) ? (IDevice)sel : null;
        myDeviceContext.fireDeviceSelected(device);
      }
    });

    boolean showSerial = false;
    if (myBridge != null) {
      showSerial = DeviceRenderer
        .shouldShowSerialNumbers(Arrays.asList(myBridge.getDevices()));
    }

    myDeviceRenderer = new DeviceRenderer.DeviceComboBoxRenderer("No Connected Devices", showSerial);
    myDeviceCombo.setRenderer(myDeviceRenderer);
    Dimension size = myDeviceCombo.getMinimumSize();
    myDeviceCombo.setMinimumSize(new Dimension(200, size.height));
  }

  private void initializeClientCombo() {
    AccessibleContextUtil.setName(myClientCombo, "Processes");
    myClientCombo.setName("Processes");
    myClientCombo.addActionListener(new ActionListener() {
      @Override
      public void actionPerformed(ActionEvent actionEvent) {
        if (myIgnoreActionEvents) return;

        Client client = (Client)myClientCombo.getSelectedItem();
        if (client != null) {
          myPreferredClients.put(client.getDevice().getName(), client.getClientData().getClientDescription());
        }
        myDeviceContext.fireClientSelected(client);
      }
    });

    myClientCombo.setRenderer(new ClientCellRenderer("No Debuggable Processes"));
    Dimension size = myClientCombo.getMinimumSize();
    myClientCombo.setMinimumSize(new Dimension(250, size.height));
  }

  public void selectDevice(IDevice device) {
    myDeviceCombo.setSelectedItem(device);
  }

  public void selectClient(Client client) {
    myClientCombo.setSelectedItem(client);
  }

  @Nullable
  private String getApplicationName() {
    for (Module module : ModuleManager.getInstance(myProject).getModules()) {
      AndroidModuleInfo moduleInfo = AndroidModuleInfo.getInstance(module);
      if (moduleInfo != null) {
        String pkg = moduleInfo.getPackage();
        if (pkg != null) {
          return pkg;
        }
      }
    }
    return null;
  }

  @Override
  public void dispose() {
    if (myBridge != null) {
      AndroidDebugBridge.removeDeviceChangeListener(this);
      AndroidDebugBridge.removeClientChangeListener(this);
      AndroidDebugBridge.removeDebugBridgeChangeListener(this);

      myBridge = null;
    }
  }

  public JPanel getComponent() {
    return myPanel;
  }

  @Override
  public void bridgeChanged(final AndroidDebugBridge bridge) {
<<<<<<< HEAD
    StartupManager.getInstance(myProject).runWhenProjectIsInitialized(() -> {
      UIUtil.invokeLaterIfNeeded(new Runnable() {
        @Override
        public void run() {
          myBridge = bridge;
          updateDeviceCombo();
        }
      });
=======
    UIUtil.invokeLaterIfNeeded(() -> {
      myBridge = bridge;
      updateDeviceCombo();
>>>>>>> a4ba0301
    });
  }

  @Override
  public void deviceConnected(@NotNull final IDevice device) {
    LOG.info("Device connected: " + device.getName());
    UIUtil.invokeLaterIfNeeded(this::updateDeviceCombo);
  }

  @Override
  public void deviceDisconnected(@NotNull final IDevice device) {
    LOG.info("Device disconnected: " + device.getName());
    UIUtil.invokeLaterIfNeeded(this::updateDeviceCombo);
  }

  @Override
  public void deviceChanged(@NotNull final IDevice device, final int changeMask) {
    UIUtil.invokeLaterIfNeeded(() -> {
      if ((changeMask & IDevice.CHANGE_CLIENT_LIST) != 0) {
        updateClientCombo();
      }
      else if ((changeMask & IDevice.CHANGE_STATE) != 0) {
        updateDeviceCombo();
      }
      myDeviceContext.fireDeviceChanged(device, changeMask);
    });
  }

  @Override
  public void clientChanged(@NotNull Client client, int changeMask) {
    if ((changeMask & Client.CHANGE_NAME) != 0) {
      ApplicationManager.getApplication().invokeLater(this::updateClientCombo);
    }
  }

  private void updateDeviceCombo() {
    myIgnoreActionEvents = true;

    boolean update = true;
    IDevice selected = (IDevice)myDeviceCombo.getSelectedItem();
    myDeviceCombo.removeAllItems();
    boolean shouldAddSelected = true;
    if (myBridge != null) {
      IDevice[] devices = myBridge.getDevices();

      // determine if there are duplicate devices, if so, show serial number
      myDeviceRenderer.setShowSerial(DeviceRenderer.shouldShowSerialNumbers(Arrays.asList(devices)));

      for (IDevice device : devices) {
        myDeviceCombo.addItem(device);
        // If we reattach an actual device into Studio, "device" will be the connected IDevice and "selected" will be the disconnected one.
        boolean isSelectedReattached =
          selected != null && !selected.isEmulator() && selected.getSerialNumber().equals(device.getSerialNumber());
        if (selected == device || isSelectedReattached) {
          myDeviceCombo.setSelectedItem(device);
          shouldAddSelected = false;
          update = selected != device;
        }
      }
    }
    if (selected != null && shouldAddSelected) {
      myDeviceCombo.addItem(selected);
      myDeviceCombo.setSelectedItem(selected);
    }

    if (update) {
      myDeviceContext.fireDeviceSelected((IDevice)myDeviceCombo.getSelectedItem());
      updateClientCombo();
    }

    myIgnoreActionEvents = false;
  }

  private void updateClientCombo() {
    myIgnoreActionEvents = true;

    IDevice device = (IDevice)myDeviceCombo.getSelectedItem();
    Client selected = (Client)myClientCombo.getSelectedItem();
    Client toSelect = null;
    boolean update = true;
    myClientCombo.removeAllItems();
    if (device != null) {
      // Change the currently selected client if the user has a preference.
      String preferred = getPreferredClientForDevice(device.getName());
      if (preferred != null) {
        Client preferredClient = device.getClient(preferred);
        if (preferredClient != null) {
          toSelect = preferredClient;
        }
      }

      List<Client> clients = Lists.newArrayList(device.getClients());
      // There's a chance we got this update because a client we were debugging just crashed or was
      // closed. At this point we have our old handle to it but it's not in the client list
      // reported by the phone anymore. We still want to keep it in the list though, so the user
      // can look over any final error messages / profiling states.
      // However, we might get here because our device changed, so discard selected clients that
      // come from another device
      boolean selectedClientDied = selected != null && selected.getDevice() == device && !clients.contains(selected);
      if (selectedClientDied) {
        if (toSelect == null) {
          toSelect = selected;
        }
        clients.add(selected);
      }
      Collections.sort(clients, new ClientCellRenderer.ClientComparator());

      for (Client client : clients) {
        //noinspection unchecked
        myClientCombo.addItem(client);
      }
      myClientCombo.setSelectedItem(toSelect);
      update = toSelect != selected;
    }

    myIgnoreActionEvents = false;

    if (update) {
      myDeviceContext.fireClientSelected((Client)myClientCombo.getSelectedItem());
    }
  }

  @Nullable
  private String getPreferredClientForDevice(String deviceName) {
    String client = myPreferredClients.get(deviceName);
    return client == null ? myCandidateClientName.getValue() : client;
  }
}<|MERGE_RESOLUTION|>--- conflicted
+++ resolved
@@ -168,21 +168,10 @@
 
   @Override
   public void bridgeChanged(final AndroidDebugBridge bridge) {
-<<<<<<< HEAD
-    StartupManager.getInstance(myProject).runWhenProjectIsInitialized(() -> {
-      UIUtil.invokeLaterIfNeeded(new Runnable() {
-        @Override
-        public void run() {
-          myBridge = bridge;
-          updateDeviceCombo();
-        }
-      });
-=======
-    UIUtil.invokeLaterIfNeeded(() -> {
-      myBridge = bridge;
-      updateDeviceCombo();
->>>>>>> a4ba0301
-    });
+    StartupManager.getInstance(myProject).runWhenProjectIsInitialized(() -> UIUtil.invokeLaterIfNeeded(() -> {
+        myBridge = bridge;
+        updateDeviceCombo();
+      }));
   }
 
   @Override
