/*
 * Copyright (C) 2017 The Android Open Source Project
 *
 * Licensed under the Apache License, Version 2.0 (the "License");
 * you may not use this file except in compliance with the License.
 * You may obtain a copy of the License at
 *
 *      http://www.apache.org/licenses/LICENSE-2.0
 *
 * Unless required by applicable law or agreed to in writing, software
 * distributed under the License is distributed on an "AS IS" BASIS,
 * WITHOUT WARRANTIES OR CONDITIONS OF ANY KIND, either express or implied.
 * See the License for the specific language governing permissions and
 * limitations under the License.
 */
package com.android.tools.idea.uibuilder.surface;

import static com.android.tools.idea.flags.StudioFlags.NELE_LAYOUT_SCANNER_IN_EDITOR;
import static com.android.tools.idea.uibuilder.graphics.NlConstants.DEFAULT_SCREEN_OFFSET_X;
import static com.android.tools.idea.uibuilder.graphics.NlConstants.DEFAULT_SCREEN_OFFSET_Y;
import static com.android.tools.idea.uibuilder.graphics.NlConstants.SCREEN_DELTA;
import static com.google.common.collect.ImmutableList.toImmutableList;

import com.android.tools.adtui.common.SwingCoordinate;
import com.android.tools.idea.actions.LayoutPreviewHandler;
import com.android.tools.idea.actions.LayoutPreviewHandlerKt;
import com.android.tools.idea.common.editor.ActionManager;
import com.android.tools.idea.common.error.IssueProvider;
import com.android.tools.idea.common.model.AndroidDpCoordinate;
import com.android.tools.idea.common.model.Coordinates;
import com.android.tools.idea.common.model.DefaultSelectionModel;
import com.android.tools.idea.common.model.DnDTransferComponent;
import com.android.tools.idea.common.model.DnDTransferItem;
import com.android.tools.idea.common.model.ItemTransferable;
import com.android.tools.idea.common.model.NlComponent;
import com.android.tools.idea.common.model.NlModel;
import com.android.tools.idea.common.model.SelectionModel;
import com.android.tools.idea.common.scene.Scene;
import com.android.tools.idea.common.scene.SceneComponent;
import com.android.tools.idea.common.scene.SceneManager;
import com.android.tools.idea.common.surface.DesignSurface;
import com.android.tools.idea.common.surface.DesignSurfaceActionHandler;
import com.android.tools.idea.common.surface.DesignSurfaceListener;
import com.android.tools.idea.common.surface.InteractionHandler;
import com.android.tools.idea.common.surface.LayoutScannerControl;
import com.android.tools.idea.common.surface.LayoutScannerEnabled;
import com.android.tools.idea.common.surface.SceneView;
import com.android.tools.idea.common.surface.SurfaceScale;
import com.android.tools.idea.common.surface.SurfaceScreenScalingFactor;
import com.android.tools.idea.common.surface.layout.DesignSurfaceViewport;
<<<<<<< HEAD
import com.android.tools.idea.gradle.project.BuildSettings;
import com.android.tools.idea.gradle.util.BuildMode;
=======
import com.android.tools.idea.gradle.project.build.GradleBuildState;
>>>>>>> b5f40ffd
import com.android.tools.idea.rendering.RenderErrorModelFactory;
import com.android.tools.idea.rendering.RenderResult;
import com.android.tools.idea.rendering.RenderSettings;
import com.android.tools.idea.rendering.errors.ui.RenderErrorModel;
import com.android.tools.idea.uibuilder.analytics.NlAnalyticsManager;
import com.android.tools.idea.uibuilder.api.ViewGroupHandler;
import com.android.tools.idea.uibuilder.api.ViewHandler;
import com.android.tools.idea.uibuilder.editor.NlActionManager;
import com.android.tools.idea.uibuilder.error.RenderIssueProvider;
<<<<<<< HEAD
import com.android.tools.idea.uibuilder.lint.VisualLintService;
import com.android.tools.idea.uibuilder.mockup.editor.MockupEditor;
=======
>>>>>>> b5f40ffd
import com.android.tools.idea.uibuilder.model.NlComponentHelperKt;
import com.android.tools.idea.uibuilder.scene.LayoutlibSceneManager;
import com.android.tools.idea.uibuilder.scene.RenderListener;
import com.android.tools.idea.uibuilder.surface.layout.GridSurfaceLayoutManager;
import com.android.tools.idea.uibuilder.surface.layout.SingleDirectionLayoutManager;
import com.android.tools.idea.uibuilder.surface.layout.SurfaceLayoutManager;
<<<<<<< HEAD
import com.android.utils.ImmutableCollectors;
=======
import com.android.tools.idea.uibuilder.visual.VisualizationToolWindowFactory;
import com.android.tools.idea.uibuilder.visual.visuallint.VisualLintService;
>>>>>>> b5f40ffd
import com.google.common.collect.ImmutableList;
import com.intellij.openapi.Disposable;
import com.intellij.openapi.actionSystem.DataProvider;
import com.intellij.openapi.application.ApplicationManager;
import com.intellij.openapi.progress.PerformInBackgroundOption;
import com.intellij.openapi.progress.impl.BackgroundableProcessIndicator;
import com.intellij.openapi.project.DumbService;
import com.intellij.openapi.project.Project;
import com.intellij.openapi.util.Disposer;
import com.intellij.ui.scale.JBUIScale;
import com.intellij.util.ui.UIUtil;
import com.intellij.util.ui.update.Update;
import java.awt.Dimension;
import java.awt.Point;
import java.awt.Rectangle;
import java.util.Collections;
import java.util.List;
import java.util.Map;
import java.util.Set;
import java.util.concurrent.CompletableFuture;
import java.util.function.BiFunction;
import java.util.function.Function;
import java.util.stream.Collectors;
import javax.swing.SwingUtilities;
import org.jetbrains.annotations.NotNull;
import org.jetbrains.annotations.Nullable;

/**
 * The {@link DesignSurface} for the layout editor, which contains the full background, rulers, one
 * or more device renderings, etc
 */
public class NlDesignSurface extends DesignSurface<LayoutlibSceneManager>
  implements ViewGroupHandler.AccessoryPanelVisibility, LayoutPreviewHandler {

  private boolean myPreviewWithToolsVisibilityAndPosition = true;

  @SurfaceScale private static final double DEFAULT_MIN_SCALE = 0.1;
  @SurfaceScale private static final double DEFAULT_MAX_SCALE = 10;

  /**
   * See {@link Builder#setDelegateDataProvider(DataProvider)}
   */
  @Nullable private final DataProvider myDelegateDataProvider;

  public static class Builder {
    private final Project myProject;
    private final Disposable myParentDisposable;
    private boolean myIsPreview = false;
    private BiFunction<NlDesignSurface, NlModel, LayoutlibSceneManager> mySceneManagerProvider =
      NlDesignSurface::defaultSceneManagerProvider;
<<<<<<< HEAD
    private boolean myShowModelName = false;
=======
>>>>>>> b5f40ffd
    private SurfaceLayoutManager myLayoutManager;
    private NavigationHandler myNavigationHandler;
    @SurfaceScale private double myMinScale = DEFAULT_MIN_SCALE;
    @SurfaceScale private double myMaxScale = DEFAULT_MAX_SCALE;
    /**
     * An optional {@link DataProvider} that allows users of the surface to provide additional information associated
     * with this surface.
     */
    @Nullable private DataProvider myDelegateDataProvider = null;

    /**
     * Factory to create an action manager for the NlDesignSurface
     */
    private Function<DesignSurface<LayoutlibSceneManager>, ActionManager<? extends DesignSurface<LayoutlibSceneManager>>> myActionManagerProvider =
      NlDesignSurface::defaultActionManagerProvider;

    /**
     * Factory to create an {@link InteractionHandler} for the {@link DesignSurface}.
     */
<<<<<<< HEAD
    private Function<DesignSurface, InteractionHandler> myInteractionHandlerProvider = NlDesignSurface::defaultInteractionHandlerProvider;
    private Function<DesignSurface, DesignSurfaceActionHandler> myActionHandlerProvider = NlDesignSurface::defaultActionHandlerProvider;
=======
    private Function<DesignSurface<LayoutlibSceneManager>, InteractionHandler> myInteractionHandlerProvider = NlDesignSurface::defaultInteractionHandlerProvider;
    private Function<DesignSurface<LayoutlibSceneManager>, DesignSurfaceActionHandler> myActionHandlerProvider = NlDesignSurface::defaultActionHandlerProvider;
>>>>>>> b5f40ffd
    @Nullable private SelectionModel mySelectionModel = null;
    private ZoomControlsPolicy myZoomControlsPolicy = ZoomControlsPolicy.VISIBLE;
    @NotNull private Set<NlSupportedActions> mySupportedActions = Collections.emptySet();

    private boolean myShouldRunVisualLintService = false;
<<<<<<< HEAD
=======

    private boolean myShouldRenderErrorsPanel = false;

    @Nullable private ScreenViewProvider myScreenViewProvider = null;
    private boolean mySetDefaultScreenViewProvider = false;

    private double myMaxFitIntoZoomLevel = Double.MAX_VALUE;
>>>>>>> b5f40ffd

    private Builder(@NotNull Project project, @NotNull Disposable parentDisposable) {
      myProject = project;
      myParentDisposable = parentDisposable;
    }

    /**
     * Marks the {@link NlDesignSurface} as being in preview mode.
     */
    @NotNull
    public Builder setIsPreview(boolean isPreview) {
      myIsPreview = isPreview;
      return this;
    }

    /**
     * Allows customizing the {@link LayoutlibSceneManager}. Use this method if you need to apply additional settings to it or if you
     * need to completely replace it, for example for tests.
     *
     * @see NlDesignSurface#defaultSceneManagerProvider(NlDesignSurface, NlModel)
     */
    @NotNull
    public Builder setSceneManagerProvider(@NotNull BiFunction<NlDesignSurface, NlModel, LayoutlibSceneManager> sceneManagerProvider) {
      mySceneManagerProvider = sceneManagerProvider;
      return this;
    }

    /**
     * Allows customizing the {@link SurfaceLayoutManager}. Use this method if you need to apply additional settings to it or if you
     * need to completely replace it, for example for tests.
     */
    @NotNull
    public Builder setLayoutManager(@NotNull SurfaceLayoutManager layoutManager) {
      myLayoutManager = layoutManager;
      return this;
    }

    /**
     * Allows customizing the {@link ActionManager}. Use this method if you need to apply additional settings to it or if you
     * need to completely replace it, for example for tests.
     *
     * @see NlDesignSurface#defaultActionManagerProvider(DesignSurface)
     */
    @NotNull
    public Builder setActionManagerProvider(@NotNull Function<DesignSurface<LayoutlibSceneManager>, ActionManager<? extends DesignSurface<LayoutlibSceneManager>>> actionManagerProvider) {
      myActionManagerProvider = actionManagerProvider;
      return this;
    }

    /**
     * Allows customizing the {@link InteractionHandler}. Use this method if you need to apply different interaction behavior to the
     * {@link DesignSurface}.
     *
     * @see NlDesignSurface#defaultInteractionHandlerProvider(DesignSurface)
     */
    @NotNull
    public Builder setInteractionHandlerProvider(@NotNull Function<DesignSurface<LayoutlibSceneManager>, InteractionHandler> interactionHandlerProvider) {
      myInteractionHandlerProvider = interactionHandlerProvider;
      return this;
    }

    /**
     * When the surface is clicked, it can delegate navigation related task to the given handler.
     * @param navigationHandler handles the navigation when the surface is clicked.
     */
    @NotNull
    public Builder setNavigationHandler(NavigationHandler navigationHandler) {
      myNavigationHandler = navigationHandler;
      return this;
    }

    /**
     * Restrict the minimum zoom level to the given value. The default value is {@link #DEFAULT_MIN_SCALE}.
     * For example, if this value is 0.15 then the zoom level of {@link DesignSurface} can never be lower than 15%.
     * This restriction also effects to zoom-to-fit, if the measured size of zoom-to-fit is 10%, then the zoom level will be cut to 15%.
     *
     * This value should always be larger than 0, otherwise the {@link IllegalStateException} will be thrown.
     *
     * @see #setMaxScale(double)
     */
    public Builder setMinScale(@SurfaceScale double scale) {
      if (scale <= 0) {
        throw new IllegalStateException("The min scale (" + scale + ") is not larger than 0");
      }
      myMinScale = scale;
      return this;
    }

    /**
     * Restrict the max zoom level to the given value. The default value is {@link #DEFAULT_MAX_SCALE}.
     * For example, if this value is 1.0 then the zoom level of {@link DesignSurface} can never be larger than 100%.
     * This restriction also effects to zoom-to-fit, if the measured size of zoom-to-fit is 120%, then the zoom level will be cut to 100%.
     *
     * This value should always be larger than 0 and larger than min scale which is set by {@link #setMinScale(double)}. otherwise the
     * {@link IllegalStateException} will be thrown when {@link #build()} is called.
     *
     * @see #setMinScale(double)
     */
    public Builder setMaxScale(@SurfaceScale double scale) {
      myMaxScale = scale;
      return this;
    }

    /**
     * Sets the {@link DesignSurfaceActionHandler} provider for this surface.
     */
    @NotNull
    public Builder setActionHandler(@NotNull Function<DesignSurface<LayoutlibSceneManager>, DesignSurfaceActionHandler> actionHandlerProvider) {
      myActionHandlerProvider = actionHandlerProvider;
      return this;
    }

    /**
     * Sets a delegate {@link DataProvider} that allows users of the surface to provide additional information associated
     * with this surface.
     */
    @NotNull
    public Builder setDelegateDataProvider(@NotNull DataProvider dataProvider) {
      myDelegateDataProvider = dataProvider;
      return this;
    }

    /**
     * Sets a new {@link SelectionModel} for this surface.
     */
    @NotNull
    public Builder setSelectionModel(@NotNull SelectionModel selectionModel) {
      mySelectionModel = selectionModel;
      return this;
    }

    /**
     * The surface will autohide the zoom controls when the mouse is not over it.
     */
    @NotNull
    public Builder setZoomControlsPolicy(@NotNull ZoomControlsPolicy policy) {
      myZoomControlsPolicy = policy;
      return this;
    }

    /**
     * The surface will run visual lint analysis on the background.
     * Default value is false.
     */
    @NotNull
    public Builder setRunVisualLintAnalysis(boolean value) {
      myShouldRunVisualLintService = value;
      return this;
    }

    /**
     * Set the supported {@link NlSupportedActions} for the built NlDesignSurface.
     * These actions are registered by xml and can be found globally, we need to assign if the built NlDesignSurface supports it or not.
     * By default, the builder assumes there is no supported {@link NlSupportedActions}.
     *
     * Be award the {@link com.intellij.openapi.actionSystem.AnAction}s registered by code are not effected.
     * TODO(b/183243031): These mechanism should be integrated into {@link ActionManager}.
     */
    @NotNull
    public Builder setSupportedActions(@NotNull Set<NlSupportedActions> supportedActions) {
      mySupportedActions = supportedActions;
      return this;
    }

<<<<<<< HEAD
=======
    @NotNull
    public Builder setShouldRenderErrorsPanel(Boolean shouldRenderErrorsPanel) {
      myShouldRenderErrorsPanel = shouldRenderErrorsPanel;
      return this;
    }

    @NotNull
    public Builder setScreenViewProvider(@NotNull ScreenViewProvider screenViewProvider, boolean setAsDefault) {
      myScreenViewProvider = screenViewProvider;
      mySetDefaultScreenViewProvider = setAsDefault;
      return this;
    }

    @NotNull
    public Builder setMaxFitIntoZoomLevel(double maxFitIntoZoomLevel) {
      myMaxFitIntoZoomLevel = maxFitIntoZoomLevel;
      return this;
    }

>>>>>>> b5f40ffd
    @NotNull
    public NlDesignSurface build() {
      SurfaceLayoutManager layoutManager = myLayoutManager != null ? myLayoutManager : createDefaultSurfaceLayoutManager();
      if (myMinScale > myMaxScale) {
        throw new IllegalStateException("The max scale (" + myMaxScale + ") is lower than min scale (" + myMinScale +")");
      }
<<<<<<< HEAD
      return new NlDesignSurface(myProject,
                                 myParentDisposable,
                                 myIsPreview,
                                 myShowModelName,
                                 mySceneManagerProvider,
                                 layoutManager,
                                 myActionManagerProvider,
                                 myInteractionHandlerProvider,
                                 myNavigationHandler,
                                 myMinScale,
                                 myMaxScale,
                                 myActionHandlerProvider,
                                 myDelegateDataProvider,
                                 mySelectionModel != null ? mySelectionModel : new DefaultSelectionModel(),
                                 myZoomControlsPolicy,
                                 myShouldRunVisualLintService,
                                 mySupportedActions);
=======
      NlDesignSurface surface = new NlDesignSurface(
        myProject,
        myParentDisposable,
        myIsPreview,
        mySceneManagerProvider,
        layoutManager,
        myActionManagerProvider,
        myInteractionHandlerProvider,
        myNavigationHandler,
        myMinScale,
        myMaxScale,
        myActionHandlerProvider,
        myDelegateDataProvider,
        mySelectionModel != null ? mySelectionModel : new DefaultSelectionModel(),
        myZoomControlsPolicy,
        myShouldRunVisualLintService,
        mySupportedActions,
        myShouldRenderErrorsPanel,
        myMaxFitIntoZoomLevel);

      if (myScreenViewProvider != null) {
        surface.setScreenViewProvider(myScreenViewProvider, mySetDefaultScreenViewProvider);
      }

      return surface;
>>>>>>> b5f40ffd
    }
  }

  /**
   * Optional navigation helper for when the surface is clicked.
   */
  public interface NavigationHandler extends Disposable {
    /**
     * Triggered when preview in the design surface is clicked, returns true if the navigation was handled by this handler.
     * This method receives the x and y coordinates of the click. You will usually only need the coordinates if your navigation can
     * be different within a same {@link SceneComponent}.
     *
     * @param sceneView {@link SceneView} for which the navigation request is being issued
     * @param sceneComponent {@link SceneComponent} for which the navigation request is being issued
     * @param x X coordinate within the {@link SceneView} where the click action was initiated
     * @param y y coordinate within the {@link SceneView} where the click action was initiated
     * @param requestFocus true if the navigation should focus the editor
     */
    boolean handleNavigate(@NotNull SceneView sceneView,
                           @NotNull SceneComponent sceneComponent,
                           @SwingCoordinate int x,
                           @SwingCoordinate int y,
                           boolean requestFocus);
  }

  @NotNull private ScreenViewProvider myScreenViewProvider = NlScreenViewProvider.Companion.loadPreferredMode();
  private boolean myIsCanvasResizing = false;
  private boolean myMockupVisible;
  private final boolean myIsInPreview;
  private final RenderListener myRenderListener = this::modelRendered;
  @NotNull private ImmutableList<? extends IssueProvider> myRenderIssueProviders = ImmutableList.of();
<<<<<<< HEAD
  private AccessoryPanel myAccessoryPanel = new AccessoryPanel(AccessoryPanel.Type.SOUTH_PANEL, true);
=======
  private final AccessoryPanel myAccessoryPanel = new AccessoryPanel(AccessoryPanel.Type.SOUTH_PANEL, true);
>>>>>>> b5f40ffd
  @NotNull private final NlAnalyticsManager myAnalyticsManager;
  /**
   * Allows customizing the generation of {@link SceneManager}s
   */
  private final BiFunction<NlDesignSurface, NlModel, LayoutlibSceneManager> mySceneManagerProvider;

  @NotNull private SurfaceLayoutManager myLayoutManager;

  @Nullable private final NavigationHandler myNavigationHandler;

  @SurfaceScale private final double myMinScale;
  @SurfaceScale private final double myMaxScale;

  // properties to calculate the correct viewport position when its size is changed.
  @Nullable private Dimension myCurrentViewportSize = null;
  @SwingCoordinate
  @NotNull
  private final Point myZoomCenterInViewport = new Point();
  @SwingCoordinate
  @NotNull
  private final Point myZoomCenter = new Point();
  /**
   * Flag to indicate the view port should have same center when viewport changed.
   */
  private boolean myNeedsKeepSameViewportCenter = false;

  private boolean myIsRenderingSynchronously = false;
  private boolean myIsAnimationScrubbing = false;
  private float myRotateSurfaceDegree = Float.NaN;

  private final Dimension myScrollableViewMinSize = new Dimension();
  @Nullable private LayoutScannerControl myScannerControl;

  @NotNull private final Set<NlSupportedActions> mySupportedActions;

  private final boolean myShouldRunVisualLintService;
<<<<<<< HEAD
=======

  private boolean myShouldRenderErrorsPanel;
>>>>>>> b5f40ffd

  private NlDesignSurface(@NotNull Project project,
                          @NotNull Disposable parentDisposable,
                          boolean isInPreview,
<<<<<<< HEAD
                          boolean showModelNames,
                          @NotNull BiFunction<NlDesignSurface, NlModel, LayoutlibSceneManager> sceneManagerProvider,
                          @NotNull SurfaceLayoutManager defaultLayoutManager,
                          @NotNull Function<DesignSurface, ActionManager<? extends DesignSurface>> actionManagerProvider,
                          @NotNull Function<DesignSurface, InteractionHandler> interactionHandlerProvider,
                          @Nullable NavigationHandler navigationHandler,
                          @SurfaceScale double minScale,
                          @SurfaceScale double maxScale,
                          @NotNull Function<DesignSurface, DesignSurfaceActionHandler> actionHandlerProvider,
=======
                          @NotNull BiFunction<NlDesignSurface, NlModel, LayoutlibSceneManager> sceneManagerProvider,
                          @NotNull SurfaceLayoutManager defaultLayoutManager,
                          @NotNull Function<DesignSurface<LayoutlibSceneManager>, ActionManager<? extends DesignSurface<LayoutlibSceneManager>>> actionManagerProvider,
                          @NotNull Function<DesignSurface<LayoutlibSceneManager>, InteractionHandler> interactionHandlerProvider,
                          @Nullable NavigationHandler navigationHandler,
                          @SurfaceScale double minScale,
                          @SurfaceScale double maxScale,
                          @NotNull Function<DesignSurface<LayoutlibSceneManager>, DesignSurfaceActionHandler> actionHandlerProvider,
>>>>>>> b5f40ffd
                          @Nullable DataProvider delegateDataProvider,
                          @NotNull SelectionModel selectionModel,
                          ZoomControlsPolicy zoomControlsPolicy,
                          boolean shouldRunVisualLintService,
<<<<<<< HEAD
                          @NotNull Set<NlSupportedActions> supportedActions) {
=======
                          @NotNull Set<NlSupportedActions> supportedActions,
                          boolean shouldRenderErrorsPanel,
                          double maxFitIntoZoomLevel) {
>>>>>>> b5f40ffd
    super(project, parentDisposable, actionManagerProvider, interactionHandlerProvider,
          (surface) -> new NlDesignSurfacePositionableContentLayoutManager((NlDesignSurface)surface, defaultLayoutManager),
          actionHandlerProvider,
          selectionModel,
<<<<<<< HEAD
          zoomControlsPolicy);
    myAnalyticsManager = new NlAnalyticsManager(this);
    myAccessoryPanel.setSurface(this);
    myIsInPreview = isInPreview;
    myShowModelNames = showModelNames;
=======
          zoomControlsPolicy,
          maxFitIntoZoomLevel);
    myAnalyticsManager = new NlAnalyticsManager(this);
    myAccessoryPanel.setSurface(this);
    myIsInPreview = isInPreview;
>>>>>>> b5f40ffd
    myLayoutManager = defaultLayoutManager;
    mySceneManagerProvider = sceneManagerProvider;
    myNavigationHandler = navigationHandler;
    mySupportedActions = supportedActions;
    myShouldRunVisualLintService = shouldRunVisualLintService;
<<<<<<< HEAD
=======
    myShouldRenderErrorsPanel = shouldRenderErrorsPanel;
>>>>>>> b5f40ffd

    if (myNavigationHandler != null) {
      Disposer.register(this, myNavigationHandler);
    }

    myMinScale = minScale;
    myMaxScale = maxScale;

    getViewport().addChangeListener(e -> {
      if (!myNeedsKeepSameViewportCenter) {
        // We only change the viewport position when viewport is changed by scaling.
        // For example, we don't want to change the position when user resize the window.
        return;
      }
      // Reset the flag so it won't update the center point if the following change is caused by window resizing.
      myNeedsKeepSameViewportCenter = false;
      // Calculate the viewport position of scroll view when its size is changed.
      // When the view size is changed, the new center position should have same weight in both x and y axis as before.
      // Consider the size of the view is 1000 * 2000 and the zoom center is at (800, 1500). So the weight is 0.8 on x-axis and 0.75 on
      // y-axis.
      // When view size changes to 500 * 1000, the new center should be (400, 750) because we want to keep same weights
      // We calculate the new viewport position to achieve above behavior.
      if (myLayoutManager instanceof GridSurfaceLayoutManager) {
        // Grid surface layout manager layouts the preview depending on the screen size. There is no particular trace point for zooming.
        return;
      }
      DesignSurfaceViewport port = getViewport();
      Dimension newViewportSize = port.getViewSize();
      if (newViewportSize == null ||
          newViewportSize.width == 0 ||
          newViewportSize.height == 0 ||
          newViewportSize.equals(myCurrentViewportSize)) {
        return;
      }
      if (myCurrentViewportSize == null) {
        // Do nothing. The view position should be default value (usually it is (0, 0))
        myCurrentViewportSize = newViewportSize;
        return;
      }

      int zoomCenterX = myZoomCenter.x;
      int zoomCenterY = myZoomCenter.y;
      int zoomCenterInViewportX = myZoomCenterInViewport.x;
      int zoomCenterInViewportY = myZoomCenterInViewport.y;

      double weightInPaneX = zoomCenterInViewportX / (double)myCurrentViewportSize.width;
      double weightInPaneY = zoomCenterInViewportY / (double)myCurrentViewportSize.height;

      int newViewWidth = newViewportSize.width;
      int newViewHeight = newViewportSize.height;
      double newZoomCenterInViewportX = newViewWidth * weightInPaneX;
      double newZoomCenterInViewportY = newViewHeight * weightInPaneY;

      int newViewPositionX = (int)(newZoomCenterInViewportX - zoomCenterX);
      int newViewPositionY = (int)(newZoomCenterInViewportY - zoomCenterY);

      // Make sure the view port position doesn't go out of bound. (It may happen when zooming-out)
      newViewPositionX = Math.max(0, Math.min(newViewPositionX, newViewWidth - port.getViewportComponent().getWidth()));
      newViewPositionY = Math.max(0, Math.min(newViewPositionY, newViewHeight - port.getViewportComponent().getHeight()));

      myCurrentViewportSize = newViewportSize;

      port.setViewPosition(new Point(newViewPositionX, newViewPositionY));
    });

    if (NELE_LAYOUT_SCANNER_IN_EDITOR.get()) {
      myScannerControl = new NlLayoutScanner(this);
    }

    myDelegateDataProvider = delegateDataProvider;
  }

  /**
   * Default {@link LayoutlibSceneManager} provider.
   */
  @NotNull
  public static LayoutlibSceneManager defaultSceneManagerProvider(@NotNull NlDesignSurface surface, @NotNull NlModel model) {
    LayoutlibSceneManager sceneManager = new LayoutlibSceneManager(model, surface, new LayoutScannerEnabled());
    RenderSettings settings = RenderSettings.getProjectSettings(model.getProject());
    sceneManager.setShowDecorations(settings.getShowDecorations());
    sceneManager.setUseImagePool(settings.getUseLiveRendering());
    sceneManager.setQuality(settings.getQuality());
    return sceneManager;
  }

  @NotNull
  public static SurfaceLayoutManager createDefaultSurfaceLayoutManager() {
    return new SingleDirectionLayoutManager(DEFAULT_SCREEN_OFFSET_X, DEFAULT_SCREEN_OFFSET_Y, SCREEN_DELTA, SCREEN_DELTA,
                                            SingleDirectionLayoutManager.Alignment.CENTER);
  }

  /**
   * Default {@link NlActionManager} provider.
   */
  @NotNull
  public static ActionManager<? extends NlDesignSurface> defaultActionManagerProvider(@NotNull DesignSurface<LayoutlibSceneManager> surface) {
    return new NlActionManager((NlDesignSurface) surface);
  }

  /**
   * Default {@link NlInteractionHandler} provider.
   */
  @NotNull
  public static NlInteractionHandler defaultInteractionHandlerProvider(@NotNull DesignSurface<LayoutlibSceneManager> surface) {
    return new NlInteractionHandler(surface);
  }

  /**
   * Default {@link NlDesignSurfaceActionHandler} provider.
   */
  @NotNull
  public static NlDesignSurfaceActionHandler defaultActionHandlerProvider(@NotNull DesignSurface<LayoutlibSceneManager> surface) {
    return new NlDesignSurfaceActionHandler(surface);
  }

  @NotNull
  public static Builder builder(@NotNull Project project, @NotNull Disposable parentDisposable) {
    return new Builder(project, parentDisposable);
  }

  @NotNull
  @Override
  protected LayoutlibSceneManager createSceneManager(@NotNull NlModel model) {
    LayoutlibSceneManager manager = mySceneManagerProvider.apply(this, model);
    manager.addRenderListener(myRenderListener);

    return manager;
  }

  @NotNull
  @Override
  public NlAnalyticsManager getAnalyticsManager() {
    return myAnalyticsManager;
  }

  @Override
  public @Nullable LayoutScannerControl getLayoutScannerControl() {
    return myScannerControl;
  }

  public boolean isPreviewSurface() {
    return myIsInPreview;
  }

  /**
   * Tells this surface to resize mode. While on resizing mode, the views won't be auto positioned.
   * This can be disabled to avoid moving the screens around when the user is resizing the canvas. See {@link CanvasResizeInteraction}
   *
   * @param isResizing true to enable the resize mode
   */
  public void setResizeMode(boolean isResizing) {
    myIsCanvasResizing = isResizing;
    // When in resize mode, allow the scrollable surface autoscroll so it follow the mouse.
    setSurfaceAutoscrolls(isResizing);
  }

  /**
   * Returns whether this surface is currently in resize mode or not. See {@link #setResizeMode(boolean)}
   */
  public boolean isCanvasResizing() {
    return myIsCanvasResizing;
  }

  @Override
  public boolean isLayoutDisabled() {
    return myIsCanvasResizing;
  }

  @NotNull
  public ScreenViewProvider getScreenViewProvider() {
    return myScreenViewProvider;
  }

  public void setScreenViewProvider(@NotNull ScreenViewProvider screenViewProvider, boolean setAsDefault) {
    // TODO(b/160021437): Make ScreenViewProvider a property of SceneManager instead, the way is currently implemented, changes made to
    //  DesignSurface properties affect previews from all NlModels, that's not always the desired behavior like in this case
    if (setAsDefault && screenViewProvider instanceof NlScreenViewProvider) {
      NlScreenViewProvider.Companion.savePreferredMode((NlScreenViewProvider)screenViewProvider);
    }

    if (screenViewProvider != myScreenViewProvider) {
      myScreenViewProvider.onViewProviderReplaced();
      myScreenViewProvider = screenViewProvider;

      for (SceneManager manager : getSceneManagers()) {
        manager.updateSceneView();
        manager.requestLayoutAndRenderAsync(false);
      }
      revalidateScrollArea();
    }
  }

  @Nullable
  public NavigationHandler getNavigationHandler() {
    return myNavigationHandler;
  }

<<<<<<< HEAD
=======
  @Override
  public boolean shouldRenderErrorsPanel() {
    return myShouldRenderErrorsPanel;
  }

>>>>>>> b5f40ffd
  /**
   * Builds a new {@link NlDesignSurface} with the default settings
   */
  @NotNull
  public static NlDesignSurface build(@NotNull Project project, @NotNull Disposable parentDisposable) {
    return new Builder(project, parentDisposable).build();
  }

  @Nullable
  @Override
  public LayoutlibSceneManager getSceneManager() {
    return (LayoutlibSceneManager)super.getSceneManager();
  }

  /**
   * Set the ConstraintsLayer and SceneLayer layers to paint,
   * even if they are set to paint only on mouse hover
   *
   * @param value if true, force painting
   */
  public void forceLayersPaint(boolean value) {
    for (SceneView view : getSceneViews()) {
      view.setForceLayersRepaint(value);
    }
    repaint();
  }

  @NotNull
  @Override
  public AccessoryPanel getAccessoryPanel() {
    return myAccessoryPanel;
  }

  public void showInspectorAccessoryPanel(boolean show) {
    for (DesignSurfaceListener listener : ImmutableList.copyOf(myListeners)) {
      listener.showAccessoryPanel(this, show);
    }
  }

  @Override
  public void show(@NotNull AccessoryPanel.Type type, boolean show) {
    showInspectorAccessoryPanel(show);
  }

  @Override
  @SurfaceScreenScalingFactor
  public double getScreenScalingFactor() {
    return JBUIScale.sysScale(this);
  }

  @NotNull
  @Override
  public ActionManager<NlDesignSurface> getActionManager() {
    return (ActionManager<NlDesignSurface>)super.getActionManager();
  }

  @Override
  @NotNull
  public ItemTransferable getSelectionAsTransferable() {
    NlModel model = getModel();

    ImmutableList<DnDTransferComponent> components =
      getSelectionModel().getSelection().stream()
        .map(component -> new DnDTransferComponent(component.getTagName(), component.getTagDeprecated().getText(),
                                                   NlComponentHelperKt.getW(component), NlComponentHelperKt.getH(component)))
        .collect(toImmutableList());
    return new ItemTransferable(new DnDTransferItem(model != null ? model.getId() : 0, components));
  }

  @SwingCoordinate
  @Override
  protected Dimension getDefaultOffset() {
    return new Dimension(2 * DEFAULT_SCREEN_OFFSET_X, 2 * DEFAULT_SCREEN_OFFSET_Y);
  }

  @SwingCoordinate
  @NotNull
  @Override
  protected Dimension getPreferredContentSize(@SwingCoordinate int availableWidth, @SwingCoordinate int availableHeight) {
    Dimension extent = getExtentSize();
    return ((NlDesignSurfacePositionableContentLayoutManager)getSceneViewLayoutManager())
      .getLayoutManager()
      .getPreferredSize(getPositionableContent(), extent.width, extent.height, null);
  }

  @Override
  public CompletableFuture<Void> setModel(@Nullable NlModel model) {
    myAccessoryPanel.setModel(model);
    return super.setModel(model);
  }

  @Override
  public void dispose() {
    myAccessoryPanel.setSurface(null);
    myRenderIssueProviders = ImmutableList.of();
    super.dispose();
  }

  @Override
  public void notifyComponentActivate(@NotNull NlComponent component, int x, int y) {
    ViewHandler handler = NlComponentHelperKt.getViewHandler(component);

    if (handler != null) {
      handler.onActivateInDesignSurface(component, x, y);
    }
    super.notifyComponentActivate(component, x, y);
  }

  public void setMockupVisible(boolean mockupVisible) {
    myMockupVisible = mockupVisible;
    repaint();
  }

  public boolean isMockupVisible() {
    return myMockupVisible;
  }

  /**
   * Notifies the design surface that the given screen view (which must be showing in this design surface)
   * has been rendered (possibly with errors)
   */
  public void updateErrorDisplay() {
    if (myIsRenderingSynchronously) {
      // No errors update while we are in the middle of playing an animation
      return;
    }

    assert ApplicationManager.getApplication().isDispatchThread() ||
           !ApplicationManager.getApplication().isReadAccessAllowed() : "Do not hold read lock when calling updateErrorDisplay!";

    getErrorQueue().cancelAllUpdates();
    getErrorQueue().queue(new Update("errors") {
      @Override
      public void run() {
        // Whenever error queue is active, make sure to resume any paused scanner control.
        if (myScannerControl != null) {
          myScannerControl.resume();
        }
        // Look up *current* result; a newer one could be available
        Map<LayoutlibSceneManager, RenderResult> results = getSceneManagers().stream()
          .filter(LayoutlibSceneManager.class::isInstance)
          .map(LayoutlibSceneManager.class::cast)
          .filter(sceneManager -> sceneManager.getRenderResult() != null)
          .collect(Collectors.toMap(Function.identity(), LayoutlibSceneManager::getRenderResult));
        if (results.isEmpty()) {
          return;
        }
        if (NELE_LAYOUT_SCANNER_IN_EDITOR.get() && myScannerControl != null) {
          for (Map.Entry<LayoutlibSceneManager, RenderResult> entry : results.entrySet()) {
            LayoutlibSceneManager manager = entry.getKey();
            if (manager.getLayoutScannerConfig().isIntegrateWithDefaultIssuePanel()) {
              myScannerControl.validateAndUpdateLint(entry.getValue(), manager.getModel());
            }
          }
        }

        Project project = getProject();
        if (project.isDisposed()) {
          return;
        }

        // createErrorModel needs to run in Smart mode to resolve the classes correctly
        DumbService.getInstance(project).runReadActionInSmartMode(() -> {
<<<<<<< HEAD
          BuildMode gradleBuildMode = BuildSettings.getInstance(project).getBuildMode();
          ImmutableList<RenderIssueProvider> renderIssueProviders = null;
          if (gradleBuildMode != null) {
=======
          ImmutableList<RenderIssueProvider> renderIssueProviders = null;
          if (GradleBuildState.getInstance(project).isBuildInProgress()) {
>>>>>>> b5f40ffd
            for (Map.Entry<LayoutlibSceneManager, RenderResult> entry : results.entrySet()) {
              if (entry.getValue().getLogger().hasErrors()) {
                // We are still building, display the message to the user.
                renderIssueProviders = ImmutableList.of(new RenderIssueProvider(
                  entry.getKey().getModel(), RenderErrorModel.STILL_BUILDING_ERROR_MODEL));
                break;
              }
            }
<<<<<<< HEAD
          }

          if (renderIssueProviders == null) {
            renderIssueProviders = results.entrySet().stream()
              .map(entry -> {
                RenderErrorModel errorModel = RenderErrorModelFactory
                  .createErrorModel(NlDesignSurface.this, entry.getValue(), null);
                return new RenderIssueProvider(entry.getKey().getModel(), errorModel);
              })
              .collect(ImmutableList.toImmutableList());
          }
=======
          }

          if (renderIssueProviders == null) {
            renderIssueProviders = results.entrySet().stream()
              .map(entry -> {
                RenderErrorModel errorModel = RenderErrorModelFactory
                  .createErrorModel(NlDesignSurface.this, entry.getValue(), null);
                return new RenderIssueProvider(entry.getKey().getModel(), errorModel);
              })
              .collect(toImmutableList());
          }
>>>>>>> b5f40ffd
          myRenderIssueProviders.forEach(renderIssueProvider -> getIssueModel().removeIssueProvider(renderIssueProvider));
          myRenderIssueProviders = renderIssueProviders;
          renderIssueProviders.forEach(renderIssueProvider -> getIssueModel().addIssueProvider(renderIssueProvider));
        });

<<<<<<< HEAD
        if (myShouldRunVisualLintService) {
          VisualLintService.getInstance().runVisualLintAnalysis(getModels(), myIssueModel, NlDesignSurface.this);
=======
        if (myShouldRunVisualLintService && !VisualizationToolWindowFactory.hasVisibleValidationWindow(project)) {
          VisualLintService.getInstance(project).runVisualLintAnalysis(getModels());
>>>>>>> b5f40ffd
        }
      }

      @Override
      public boolean canEat(Update update) {
        return true;
      }
    });
  }

  private void modelRendered() {
    updateErrorDisplay();
    // modelRendered might be called in the Layoutlib Render thread and revalidateScrollArea needs to be called on the UI thread.
    UIUtil.invokeLaterIfNeeded(() -> revalidateScrollArea());
  }

  @NotNull
  @Override
  public CompletableFuture<Void> forceUserRequestedRefresh() {
    // When the user initiates the refresh, give some feedback via progress indicator.
    BackgroundableProcessIndicator refreshProgressIndicator = new BackgroundableProcessIndicator(
      getProject(),
      "Refreshing...",
      PerformInBackgroundOption.ALWAYS_BACKGROUND,
      "",
      "",
      false
    );
<<<<<<< HEAD
    return forceRefresh().whenComplete((r, t) -> refreshProgressIndicator.processFinish());
=======
    return requestSequentialRender(manager -> {
      LayoutlibSceneManager layoutlibSceneManager = ((LayoutlibSceneManager)manager);
      layoutlibSceneManager.forceReinflate();
      return layoutlibSceneManager.requestUserInitiatedRenderAsync();
    }).whenComplete((r, t) -> refreshProgressIndicator.processFinish());
>>>>>>> b5f40ffd
  }

  @NotNull
  @Override
  public CompletableFuture<Void> forceRefresh() {
    return requestSequentialRender(manager -> {
      LayoutlibSceneManager layoutlibSceneManager = ((LayoutlibSceneManager)manager);
      layoutlibSceneManager.forceReinflate();
      return layoutlibSceneManager.requestRenderAsync();
    });
  }

  @Override
  protected boolean useSmallProgressIcon() {
    if (getFocusedSceneView() == null) {
      return false;
    }

    LayoutlibSceneManager manager = getSceneManager();
    assert manager != null;

    return manager.getRenderResult() != null;
  }

  @Override
  @SurfaceScale
  protected double getMinScale() {
    return myMinScale;
  }

  @Override
  @SurfaceScale
  protected double getMaxScale() {
    return myMaxScale;
  }

  @Override
  public boolean canZoomToFit() {
<<<<<<< HEAD
    @SurfaceScale double minZoomLevel = myMinScale;
    @SurfaceScale double maxZoomLevel = myMaxScale;
    @SurfaceScale double zoomToFitLevel = Math.max(minZoomLevel, Math.min(getFitScale(true), maxZoomLevel));
    return Math.abs(getScale() - zoomToFitLevel) > SCALING_THRESHOLD / getScreenScalingFactor();
=======
    @SurfaceScale double currentScale = getScale();
    @SurfaceScale double zoomToFitScale = getFitScale(false);
    return (currentScale > zoomToFitScale && canZoomOut()) || (currentScale < zoomToFitScale && canZoomIn());
>>>>>>> b5f40ffd
  }

  @Override
  public boolean canZoomToActual() {
    @SurfaceScale double currentScale = getScale();
    @SurfaceScale double scaleOfActual = 1d / getScreenScalingFactor();
    return (currentScale > scaleOfActual && canZoomOut()) || (currentScale < scaleOfActual && canZoomIn());
  }

  @Override
  public boolean setScale(double scale, int x, int y) {
    if (x < 0 || y < 0) {
      // This happens when zooming is triggered by shortcut or zoom buttons.
      // We use the center point of scroll pane as scaling center.
      myZoomCenter.x = getViewport().getViewportComponent().getWidth() / 2;
      myZoomCenter.y = getViewport().getViewportComponent().getHeight() / 2;

      // Convert the center point in scroll pane to view port coordinate system.
      Point scrollPosition = getScrollPosition();
      myZoomCenterInViewport.x = scrollPosition.x + myZoomCenter.x;
      myZoomCenterInViewport.y = scrollPosition.y + myZoomCenter.y;
    }
    else {
      // This happens when zooming is triggered by mouse wheel or magnify (e.g. the gesture of track pad)
      myZoomCenterInViewport.x = x;
      myZoomCenterInViewport.y = y;

      // The given zoom center is in Viewport coordinate, we need to calculate the point in scroll pane.
      Point center = SwingUtilities.convertPoint(getViewport().getViewComponent(), x, y, getViewport().getViewportComponent());
      myZoomCenter.x = center.x;
      myZoomCenter.y = center.y;
    }
    myNeedsKeepSameViewportCenter = super.setScale(scale, x, y);
    return myNeedsKeepSameViewportCenter;
  }

  @Override
  public void scrollToCenter(@NotNull List<NlComponent> list) {
    Scene scene = getScene();
    SceneView view = getFocusedSceneView();
    if (list.isEmpty() || scene == null || view == null) {
      return;
    }
    @AndroidDpCoordinate Rectangle componentsArea = new Rectangle(0, 0, -1, -1);
    @AndroidDpCoordinate Rectangle componentRect = new Rectangle();
    list.stream().filter(nlComponent -> !nlComponent.isRoot()).forEach(nlComponent -> {
      SceneComponent component = scene.getSceneComponent(nlComponent);
      if (component == null) {
        return;
      }
      component.fillRect(componentRect);

      if (componentsArea.width < 0) {
        componentsArea.setBounds(componentRect);
      }
      else {
        componentsArea.add(componentRect);
      }
    });

    @SwingCoordinate Rectangle areaToCenter = Coordinates.getSwingRectDip(view, componentsArea);
    if (areaToCenter.isEmpty() || getLayeredPane().getVisibleRect().contains(areaToCenter)) {
      // No need to scroll to components if they are all fully visible on the surface.
      return;
    }

    @SwingCoordinate Dimension swingViewportSize = getExtentSize();
    @SwingCoordinate int targetSwingX = (int)areaToCenter.getCenterX();
    @SwingCoordinate int targetSwingY = (int)areaToCenter.getCenterY();
    // Center to position.
    setScrollPosition(targetSwingX - swingViewportSize.width / 2, targetSwingY - swingViewportSize.height / 2);
    @SurfaceScale double fitScale = getFitScale(areaToCenter.getSize(), false);

    if (getScale() > fitScale) {
      // Scale down to fit selection.
      setScale(fitScale, targetSwingX, targetSwingY);
    }
  }

  @Override
  protected void notifySelectionListeners(@NotNull List<NlComponent> newSelection) {
    super.notifySelectionListeners(newSelection);
    scrollToCenter(newSelection);
  }

  @NotNull
  @Override
  public List<NlComponent> getSelectableComponents() {
    NlModel model = getModel();
    if (model == null) {
      return Collections.emptyList();
    }

    List<NlComponent> roots = model.getComponents();
    if (roots.isEmpty()) {
      return Collections.emptyList();
    }

    NlComponent root = roots.get(0);
    if (root == null) {
      return Collections.emptyList();
    }

    return root.flatten().collect(Collectors.toList());
  }

  /**
   * When the surface is in "Animation Mode", the error display is not updated. This allows for the surface
   * to render results faster without triggering updates of the issue panel per frame.
   */
  public void setRenderSynchronously(boolean enabled) {
    myIsRenderingSynchronously = enabled;
    // If animation is enabled, scanner must be paused.
    if (myScannerControl != null) {
      if (enabled) {
        myScannerControl.pause();
      }
      else {
        myScannerControl.resume();
      }
    }
  }

  public boolean isRenderingSynchronously() { return myIsRenderingSynchronously; }

  public void setAnimationScrubbing(boolean value) {
    myIsAnimationScrubbing = value;
  }

  /**
   * Set the rotation degree of the surface to simulate the phone rotation.
   * @param value angle of the rotation.
   */
  public void setRotateSufaceDegree(float value) {
    myRotateSurfaceDegree = value;
  }

  /**
   * Return the rotation degree of the surface to simulate the phone rotation.
   */
  public float getRotateSurfaceDegree() {
    return myRotateSurfaceDegree;
  }
  public boolean isInAnimationScrubbing() { return myIsAnimationScrubbing; }

  /**
   * Sets the min size allowed for the scrollable surface. This is useful in cases where we have an interaction that needs
   * to extend the available space.
   */
  public void setScrollableViewMinSize(@NotNull Dimension dimension) {
    myScrollableViewMinSize.setSize(dimension);
  }

  @Override
  public Object getData(@NotNull String dataId) {
    Object data = myDelegateDataProvider != null ? myDelegateDataProvider.getData(dataId) : null;
    if (data != null) {
      return data;
    }

    if (LayoutPreviewHandlerKt.LAYOUT_PREVIEW_HANDLER_KEY.is(dataId) ) {
      return this;
    }

    return super.getData(dataId);
  }

  @NotNull
  public Set<NlSupportedActions> getSupportedActions() {
    return mySupportedActions;
  }

  @Override
  public boolean getPreviewWithToolsVisibilityAndPosition() {
    return myPreviewWithToolsVisibilityAndPosition;
  }

  @Override
  public void setPreviewWithToolsVisibilityAndPosition(boolean isPreviewWithToolsVisibilityAndPosition) {
    if (myPreviewWithToolsVisibilityAndPosition != isPreviewWithToolsVisibilityAndPosition) {
      myPreviewWithToolsVisibilityAndPosition = isPreviewWithToolsVisibilityAndPosition;
      forceRefresh();
    }
  }

  @NotNull
  Dimension getScrollableViewMinSize() {
    return myScrollableViewMinSize;
  }
}<|MERGE_RESOLUTION|>--- conflicted
+++ resolved
@@ -48,12 +48,7 @@
 import com.android.tools.idea.common.surface.SurfaceScale;
 import com.android.tools.idea.common.surface.SurfaceScreenScalingFactor;
 import com.android.tools.idea.common.surface.layout.DesignSurfaceViewport;
-<<<<<<< HEAD
-import com.android.tools.idea.gradle.project.BuildSettings;
-import com.android.tools.idea.gradle.util.BuildMode;
-=======
 import com.android.tools.idea.gradle.project.build.GradleBuildState;
->>>>>>> b5f40ffd
 import com.android.tools.idea.rendering.RenderErrorModelFactory;
 import com.android.tools.idea.rendering.RenderResult;
 import com.android.tools.idea.rendering.RenderSettings;
@@ -63,23 +58,14 @@
 import com.android.tools.idea.uibuilder.api.ViewHandler;
 import com.android.tools.idea.uibuilder.editor.NlActionManager;
 import com.android.tools.idea.uibuilder.error.RenderIssueProvider;
-<<<<<<< HEAD
-import com.android.tools.idea.uibuilder.lint.VisualLintService;
-import com.android.tools.idea.uibuilder.mockup.editor.MockupEditor;
-=======
->>>>>>> b5f40ffd
 import com.android.tools.idea.uibuilder.model.NlComponentHelperKt;
 import com.android.tools.idea.uibuilder.scene.LayoutlibSceneManager;
 import com.android.tools.idea.uibuilder.scene.RenderListener;
 import com.android.tools.idea.uibuilder.surface.layout.GridSurfaceLayoutManager;
 import com.android.tools.idea.uibuilder.surface.layout.SingleDirectionLayoutManager;
 import com.android.tools.idea.uibuilder.surface.layout.SurfaceLayoutManager;
-<<<<<<< HEAD
-import com.android.utils.ImmutableCollectors;
-=======
 import com.android.tools.idea.uibuilder.visual.VisualizationToolWindowFactory;
 import com.android.tools.idea.uibuilder.visual.visuallint.VisualLintService;
->>>>>>> b5f40ffd
 import com.google.common.collect.ImmutableList;
 import com.intellij.openapi.Disposable;
 import com.intellij.openapi.actionSystem.DataProvider;
@@ -130,10 +116,6 @@
     private boolean myIsPreview = false;
     private BiFunction<NlDesignSurface, NlModel, LayoutlibSceneManager> mySceneManagerProvider =
       NlDesignSurface::defaultSceneManagerProvider;
-<<<<<<< HEAD
-    private boolean myShowModelName = false;
-=======
->>>>>>> b5f40ffd
     private SurfaceLayoutManager myLayoutManager;
     private NavigationHandler myNavigationHandler;
     @SurfaceScale private double myMinScale = DEFAULT_MIN_SCALE;
@@ -153,20 +135,13 @@
     /**
      * Factory to create an {@link InteractionHandler} for the {@link DesignSurface}.
      */
-<<<<<<< HEAD
-    private Function<DesignSurface, InteractionHandler> myInteractionHandlerProvider = NlDesignSurface::defaultInteractionHandlerProvider;
-    private Function<DesignSurface, DesignSurfaceActionHandler> myActionHandlerProvider = NlDesignSurface::defaultActionHandlerProvider;
-=======
     private Function<DesignSurface<LayoutlibSceneManager>, InteractionHandler> myInteractionHandlerProvider = NlDesignSurface::defaultInteractionHandlerProvider;
     private Function<DesignSurface<LayoutlibSceneManager>, DesignSurfaceActionHandler> myActionHandlerProvider = NlDesignSurface::defaultActionHandlerProvider;
->>>>>>> b5f40ffd
     @Nullable private SelectionModel mySelectionModel = null;
     private ZoomControlsPolicy myZoomControlsPolicy = ZoomControlsPolicy.VISIBLE;
     @NotNull private Set<NlSupportedActions> mySupportedActions = Collections.emptySet();
 
     private boolean myShouldRunVisualLintService = false;
-<<<<<<< HEAD
-=======
 
     private boolean myShouldRenderErrorsPanel = false;
 
@@ -174,7 +149,6 @@
     private boolean mySetDefaultScreenViewProvider = false;
 
     private double myMaxFitIntoZoomLevel = Double.MAX_VALUE;
->>>>>>> b5f40ffd
 
     private Builder(@NotNull Project project, @NotNull Disposable parentDisposable) {
       myProject = project;
@@ -339,8 +313,6 @@
       return this;
     }
 
-<<<<<<< HEAD
-=======
     @NotNull
     public Builder setShouldRenderErrorsPanel(Boolean shouldRenderErrorsPanel) {
       myShouldRenderErrorsPanel = shouldRenderErrorsPanel;
@@ -360,32 +332,12 @@
       return this;
     }
 
->>>>>>> b5f40ffd
     @NotNull
     public NlDesignSurface build() {
       SurfaceLayoutManager layoutManager = myLayoutManager != null ? myLayoutManager : createDefaultSurfaceLayoutManager();
       if (myMinScale > myMaxScale) {
         throw new IllegalStateException("The max scale (" + myMaxScale + ") is lower than min scale (" + myMinScale +")");
       }
-<<<<<<< HEAD
-      return new NlDesignSurface(myProject,
-                                 myParentDisposable,
-                                 myIsPreview,
-                                 myShowModelName,
-                                 mySceneManagerProvider,
-                                 layoutManager,
-                                 myActionManagerProvider,
-                                 myInteractionHandlerProvider,
-                                 myNavigationHandler,
-                                 myMinScale,
-                                 myMaxScale,
-                                 myActionHandlerProvider,
-                                 myDelegateDataProvider,
-                                 mySelectionModel != null ? mySelectionModel : new DefaultSelectionModel(),
-                                 myZoomControlsPolicy,
-                                 myShouldRunVisualLintService,
-                                 mySupportedActions);
-=======
       NlDesignSurface surface = new NlDesignSurface(
         myProject,
         myParentDisposable,
@@ -411,7 +363,6 @@
       }
 
       return surface;
->>>>>>> b5f40ffd
     }
   }
 
@@ -443,11 +394,7 @@
   private final boolean myIsInPreview;
   private final RenderListener myRenderListener = this::modelRendered;
   @NotNull private ImmutableList<? extends IssueProvider> myRenderIssueProviders = ImmutableList.of();
-<<<<<<< HEAD
-  private AccessoryPanel myAccessoryPanel = new AccessoryPanel(AccessoryPanel.Type.SOUTH_PANEL, true);
-=======
   private final AccessoryPanel myAccessoryPanel = new AccessoryPanel(AccessoryPanel.Type.SOUTH_PANEL, true);
->>>>>>> b5f40ffd
   @NotNull private final NlAnalyticsManager myAnalyticsManager;
   /**
    * Allows customizing the generation of {@link SceneManager}s
@@ -484,26 +431,12 @@
   @NotNull private final Set<NlSupportedActions> mySupportedActions;
 
   private final boolean myShouldRunVisualLintService;
-<<<<<<< HEAD
-=======
 
   private boolean myShouldRenderErrorsPanel;
->>>>>>> b5f40ffd
 
   private NlDesignSurface(@NotNull Project project,
                           @NotNull Disposable parentDisposable,
                           boolean isInPreview,
-<<<<<<< HEAD
-                          boolean showModelNames,
-                          @NotNull BiFunction<NlDesignSurface, NlModel, LayoutlibSceneManager> sceneManagerProvider,
-                          @NotNull SurfaceLayoutManager defaultLayoutManager,
-                          @NotNull Function<DesignSurface, ActionManager<? extends DesignSurface>> actionManagerProvider,
-                          @NotNull Function<DesignSurface, InteractionHandler> interactionHandlerProvider,
-                          @Nullable NavigationHandler navigationHandler,
-                          @SurfaceScale double minScale,
-                          @SurfaceScale double maxScale,
-                          @NotNull Function<DesignSurface, DesignSurfaceActionHandler> actionHandlerProvider,
-=======
                           @NotNull BiFunction<NlDesignSurface, NlModel, LayoutlibSceneManager> sceneManagerProvider,
                           @NotNull SurfaceLayoutManager defaultLayoutManager,
                           @NotNull Function<DesignSurface<LayoutlibSceneManager>, ActionManager<? extends DesignSurface<LayoutlibSceneManager>>> actionManagerProvider,
@@ -512,44 +445,28 @@
                           @SurfaceScale double minScale,
                           @SurfaceScale double maxScale,
                           @NotNull Function<DesignSurface<LayoutlibSceneManager>, DesignSurfaceActionHandler> actionHandlerProvider,
->>>>>>> b5f40ffd
                           @Nullable DataProvider delegateDataProvider,
                           @NotNull SelectionModel selectionModel,
                           ZoomControlsPolicy zoomControlsPolicy,
                           boolean shouldRunVisualLintService,
-<<<<<<< HEAD
-                          @NotNull Set<NlSupportedActions> supportedActions) {
-=======
                           @NotNull Set<NlSupportedActions> supportedActions,
                           boolean shouldRenderErrorsPanel,
                           double maxFitIntoZoomLevel) {
->>>>>>> b5f40ffd
     super(project, parentDisposable, actionManagerProvider, interactionHandlerProvider,
           (surface) -> new NlDesignSurfacePositionableContentLayoutManager((NlDesignSurface)surface, defaultLayoutManager),
           actionHandlerProvider,
           selectionModel,
-<<<<<<< HEAD
-          zoomControlsPolicy);
-    myAnalyticsManager = new NlAnalyticsManager(this);
-    myAccessoryPanel.setSurface(this);
-    myIsInPreview = isInPreview;
-    myShowModelNames = showModelNames;
-=======
           zoomControlsPolicy,
           maxFitIntoZoomLevel);
     myAnalyticsManager = new NlAnalyticsManager(this);
     myAccessoryPanel.setSurface(this);
     myIsInPreview = isInPreview;
->>>>>>> b5f40ffd
     myLayoutManager = defaultLayoutManager;
     mySceneManagerProvider = sceneManagerProvider;
     myNavigationHandler = navigationHandler;
     mySupportedActions = supportedActions;
     myShouldRunVisualLintService = shouldRunVisualLintService;
-<<<<<<< HEAD
-=======
     myShouldRenderErrorsPanel = shouldRenderErrorsPanel;
->>>>>>> b5f40ffd
 
     if (myNavigationHandler != null) {
       Disposer.register(this, myNavigationHandler);
@@ -747,14 +664,11 @@
     return myNavigationHandler;
   }
 
-<<<<<<< HEAD
-=======
   @Override
   public boolean shouldRenderErrorsPanel() {
     return myShouldRenderErrorsPanel;
   }
 
->>>>>>> b5f40ffd
   /**
    * Builds a new {@link NlDesignSurface} with the default settings
    */
@@ -918,14 +832,8 @@
 
         // createErrorModel needs to run in Smart mode to resolve the classes correctly
         DumbService.getInstance(project).runReadActionInSmartMode(() -> {
-<<<<<<< HEAD
-          BuildMode gradleBuildMode = BuildSettings.getInstance(project).getBuildMode();
-          ImmutableList<RenderIssueProvider> renderIssueProviders = null;
-          if (gradleBuildMode != null) {
-=======
           ImmutableList<RenderIssueProvider> renderIssueProviders = null;
           if (GradleBuildState.getInstance(project).isBuildInProgress()) {
->>>>>>> b5f40ffd
             for (Map.Entry<LayoutlibSceneManager, RenderResult> entry : results.entrySet()) {
               if (entry.getValue().getLogger().hasErrors()) {
                 // We are still building, display the message to the user.
@@ -934,19 +842,6 @@
                 break;
               }
             }
-<<<<<<< HEAD
-          }
-
-          if (renderIssueProviders == null) {
-            renderIssueProviders = results.entrySet().stream()
-              .map(entry -> {
-                RenderErrorModel errorModel = RenderErrorModelFactory
-                  .createErrorModel(NlDesignSurface.this, entry.getValue(), null);
-                return new RenderIssueProvider(entry.getKey().getModel(), errorModel);
-              })
-              .collect(ImmutableList.toImmutableList());
-          }
-=======
           }
 
           if (renderIssueProviders == null) {
@@ -958,19 +853,13 @@
               })
               .collect(toImmutableList());
           }
->>>>>>> b5f40ffd
           myRenderIssueProviders.forEach(renderIssueProvider -> getIssueModel().removeIssueProvider(renderIssueProvider));
           myRenderIssueProviders = renderIssueProviders;
           renderIssueProviders.forEach(renderIssueProvider -> getIssueModel().addIssueProvider(renderIssueProvider));
         });
 
-<<<<<<< HEAD
-        if (myShouldRunVisualLintService) {
-          VisualLintService.getInstance().runVisualLintAnalysis(getModels(), myIssueModel, NlDesignSurface.this);
-=======
         if (myShouldRunVisualLintService && !VisualizationToolWindowFactory.hasVisibleValidationWindow(project)) {
           VisualLintService.getInstance(project).runVisualLintAnalysis(getModels());
->>>>>>> b5f40ffd
         }
       }
 
@@ -999,15 +888,11 @@
       "",
       false
     );
-<<<<<<< HEAD
-    return forceRefresh().whenComplete((r, t) -> refreshProgressIndicator.processFinish());
-=======
     return requestSequentialRender(manager -> {
       LayoutlibSceneManager layoutlibSceneManager = ((LayoutlibSceneManager)manager);
       layoutlibSceneManager.forceReinflate();
       return layoutlibSceneManager.requestUserInitiatedRenderAsync();
     }).whenComplete((r, t) -> refreshProgressIndicator.processFinish());
->>>>>>> b5f40ffd
   }
 
   @NotNull
@@ -1046,16 +931,9 @@
 
   @Override
   public boolean canZoomToFit() {
-<<<<<<< HEAD
-    @SurfaceScale double minZoomLevel = myMinScale;
-    @SurfaceScale double maxZoomLevel = myMaxScale;
-    @SurfaceScale double zoomToFitLevel = Math.max(minZoomLevel, Math.min(getFitScale(true), maxZoomLevel));
-    return Math.abs(getScale() - zoomToFitLevel) > SCALING_THRESHOLD / getScreenScalingFactor();
-=======
     @SurfaceScale double currentScale = getScale();
     @SurfaceScale double zoomToFitScale = getFitScale(false);
     return (currentScale > zoomToFitScale && canZoomOut()) || (currentScale < zoomToFitScale && canZoomIn());
->>>>>>> b5f40ffd
   }
 
   @Override
