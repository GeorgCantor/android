<?xml version="1.0" encoding="UTF-8"?>
<module type="JAVA_MODULE" version="4">
  <component name="NewModuleRootManager" inherit-compiler-output="true">
    <exclude-output />
    <content url="file://$MODULE_DIR$/integration">
      <sourceFolder url="file://$MODULE_DIR$/integration" isTestSource="true" />
      <excludeFolder url="file://$MODULE_DIR$/integration/event-logger" />
      <excludeFolder url="file://$MODULE_DIR$/integration/languages" />
    </content>
    <orderEntry type="library" scope="PROVIDED" name="studio-platform" level="project" />
    <orderEntry type="library" scope="TEST" name="studio-test-platform" level="project" />
    <orderEntry type="library" name="kotlin-stdlib" level="project" />
    <orderEntry type="library" name="layoutlib" level="project" />
    <orderEntry type="library" scope="TEST" name="JUnit4" level="project" />
    <orderEntry type="library" scope="TEST" name="mockito" level="project" />
    <orderEntry type="library" scope="TEST" name="truth" level="project" />
    <orderEntry type="inheritedJdk" />
    <orderEntry type="sourceFolder" forTests="false" />
<<<<<<< HEAD
    <orderEntry type="module" module-name="intellij.android.adt.testutils" scope="TEST" />
    <orderEntry type="module" module-name="intellij.android.adt.ui" scope="TEST" />
    <orderEntry type="module" module-name="intellij.android.artwork" scope="TEST" />
    <orderEntry type="module" module-name="intellij.android.as-driver.utils" scope="TEST" />
=======
    <orderEntry type="module" module-name="android.sdktools.adblib" />
    <orderEntry type="module" module-name="android.sdktools.builder-model" scope="TEST" />
    <orderEntry type="module" module-name="android.sdktools.device-provisioner" scope="TEST" />
    <orderEntry type="module" module-name="android.sdktools.flags" scope="TEST" />
    <orderEntry type="module" module-name="android.sdktools.testutils" scope="TEST" />
    <orderEntry type="module" module-name="as-driver.utils" scope="TEST" />
    <orderEntry type="module" module-name="intellij.android.adb" scope="TEST" />
    <orderEntry type="module" module-name="intellij.android.adt.testutils" scope="TEST" />
    <orderEntry type="module" module-name="intellij.android.adt.ui" scope="TEST" />
    <orderEntry type="module" module-name="intellij.android.artwork" scope="TEST" />
>>>>>>> 50c60fc5
    <orderEntry type="module" module-name="intellij.android.common" scope="TEST" />
    <orderEntry type="module" module-name="intellij.android.core" scope="TEST" />
    <orderEntry type="module" module-name="intellij.android.core.integration" scope="TEST" />
    <orderEntry type="module" module-name="intellij.android.projectSystem" scope="TEST" />
    <orderEntry type="module" module-name="intellij.android.projectSystem.gradle" scope="TEST" />
    <orderEntry type="module" module-name="intellij.android.projectSystem.gradle.models" scope="TEST" />
    <orderEntry type="module" module-name="intellij.android.streaming" scope="TEST" />
    <orderEntry type="module" module-name="intellij.android.testFramework" scope="TEST" />
<<<<<<< HEAD
    <orderEntry type="module" module-name="intellij.android.testutils" scope="TEST" />
    <orderEntry type="module" module-name="intellij.platform.ide" scope="TEST" />
    <orderEntry type="module" module-name="intellij.platform.testFramework" scope="TEST" />
    <orderEntry type="module" module-name="intellij.platform.util" scope="TEST" />
=======
    <orderEntry type="library" name="mockito" level="project" scope="TEST" />
    <orderEntry type="library" name="studio-sdk" level="project" scope="TEST" />
    <orderEntry type="library" name="studio-plugin-com.intellij.java" level="project" scope="TEST" />
    <orderEntry type="library" name="truth" level="project" scope="TEST" />
>>>>>>> 50c60fc5
  </component>
  <component name="TestModuleProperties" production-module="intellij.android.streaming" />
</module><|MERGE_RESOLUTION|>--- conflicted
+++ resolved
@@ -16,42 +16,24 @@
     <orderEntry type="library" scope="TEST" name="truth" level="project" />
     <orderEntry type="inheritedJdk" />
     <orderEntry type="sourceFolder" forTests="false" />
-<<<<<<< HEAD
     <orderEntry type="module" module-name="intellij.android.adt.testutils" scope="TEST" />
     <orderEntry type="module" module-name="intellij.android.adt.ui" scope="TEST" />
     <orderEntry type="module" module-name="intellij.android.artwork" scope="TEST" />
     <orderEntry type="module" module-name="intellij.android.as-driver.utils" scope="TEST" />
-=======
-    <orderEntry type="module" module-name="android.sdktools.adblib" />
-    <orderEntry type="module" module-name="android.sdktools.builder-model" scope="TEST" />
-    <orderEntry type="module" module-name="android.sdktools.device-provisioner" scope="TEST" />
-    <orderEntry type="module" module-name="android.sdktools.flags" scope="TEST" />
-    <orderEntry type="module" module-name="android.sdktools.testutils" scope="TEST" />
-    <orderEntry type="module" module-name="as-driver.utils" scope="TEST" />
-    <orderEntry type="module" module-name="intellij.android.adb" scope="TEST" />
-    <orderEntry type="module" module-name="intellij.android.adt.testutils" scope="TEST" />
-    <orderEntry type="module" module-name="intellij.android.adt.ui" scope="TEST" />
-    <orderEntry type="module" module-name="intellij.android.artwork" scope="TEST" />
->>>>>>> 50c60fc5
     <orderEntry type="module" module-name="intellij.android.common" scope="TEST" />
     <orderEntry type="module" module-name="intellij.android.core" scope="TEST" />
-    <orderEntry type="module" module-name="intellij.android.core.integration" scope="TEST" />
     <orderEntry type="module" module-name="intellij.android.projectSystem" scope="TEST" />
     <orderEntry type="module" module-name="intellij.android.projectSystem.gradle" scope="TEST" />
     <orderEntry type="module" module-name="intellij.android.projectSystem.gradle.models" scope="TEST" />
     <orderEntry type="module" module-name="intellij.android.streaming" scope="TEST" />
     <orderEntry type="module" module-name="intellij.android.testFramework" scope="TEST" />
-<<<<<<< HEAD
     <orderEntry type="module" module-name="intellij.android.testutils" scope="TEST" />
     <orderEntry type="module" module-name="intellij.platform.ide" scope="TEST" />
     <orderEntry type="module" module-name="intellij.platform.testFramework" scope="TEST" />
     <orderEntry type="module" module-name="intellij.platform.util" scope="TEST" />
-=======
-    <orderEntry type="library" name="mockito" level="project" scope="TEST" />
-    <orderEntry type="library" name="studio-sdk" level="project" scope="TEST" />
-    <orderEntry type="library" name="studio-plugin-com.intellij.java" level="project" scope="TEST" />
-    <orderEntry type="library" name="truth" level="project" scope="TEST" />
->>>>>>> 50c60fc5
+    <orderEntry type="module" module-name="intellij.android.adb" scope="TEST" />
+    <orderEntry type="library" scope="TEST" name="Guava" level="project" />
+    <orderEntry type="module" module-name="intellij.java.testFramework" scope="TEST" />
   </component>
   <component name="TestModuleProperties" production-module="intellij.android.streaming" />
 </module>