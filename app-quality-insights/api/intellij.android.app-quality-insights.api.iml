<?xml version="1.0" encoding="UTF-8"?>
<module type="JAVA_MODULE" version="4">
  <component name="NewModuleRootManager" inherit-compiler-output="true">
    <exclude-output />
    <content url="file://$MODULE_DIR$">
      <sourceFolder url="file://$MODULE_DIR$/src" isTestSource="false" />
      <sourceFolder url="file://$MODULE_DIR$/testSrc" isTestSource="true" />
    </content>
    <orderEntry type="inheritedJdk" />
    <orderEntry type="sourceFolder" forTests="false" />
    <orderEntry type="library" name="studio-sdk" level="project" />
    <orderEntry type="library" name="studio-plugin-Kotlin" level="project" />
    <orderEntry type="library" name="studio-plugin-Groovy" level="project" />
    <orderEntry type="module" module-name="android.sdktools.flags" />
    <orderEntry type="module" module-name="intellij.android.common" />
    <orderEntry type="library" scope="TEST" name="truth" level="project" />
    <orderEntry type="module" module-name="intellij.android.artwork" />
    <orderEntry type="library" scope="TEST" name="mockito" level="project" />
    <orderEntry type="module" module-name="android.sdktools.testutils" scope="TEST" />
    <orderEntry type="library" name="studio-analytics-proto" level="project" />
    <orderEntry type="library" scope="TEST" name="intellij-test-framework" level="project" />
    <orderEntry type="module" module-name="intellij.android.testFramework" scope="TEST" />
    <orderEntry type="library" scope="TEST" name="mockito" level="project" />
    <orderEntry type="library" scope="TEST" name="truth" level="project" />
    <orderEntry type="module" module-name="android.sdktools.testutils" scope="TEST" />
    <orderEntry type="module" module-name="intellij.android.adt.testutils" scope="TEST" />
    <orderEntry type="module" module-name="google-login-as" />
    <orderEntry type="library" name="studio-grpc" level="project" />
    <orderEntry type="library" name="studio-proto" level="project" />
    <orderEntry type="library" name="gradle-shared-proto" level="project" />
    <orderEntry type="library" name="google-api-client" level="project" />
<<<<<<< HEAD
=======
    <orderEntry type="module" module-name="android.sdktools.sdk-common"/>
>>>>>>> 574fcae1
  </component>
</module><|MERGE_RESOLUTION|>--- conflicted
+++ resolved
@@ -29,9 +29,6 @@
     <orderEntry type="library" name="studio-proto" level="project" />
     <orderEntry type="library" name="gradle-shared-proto" level="project" />
     <orderEntry type="library" name="google-api-client" level="project" />
-<<<<<<< HEAD
-=======
     <orderEntry type="module" module-name="android.sdktools.sdk-common"/>
->>>>>>> 574fcae1
   </component>
 </module>