--- conflicted
+++ resolved
@@ -28,12 +28,6 @@
 import com.intellij.ui.dsl.builder.panel
 import com.intellij.ui.dsl.builder.selected
 import com.intellij.util.messages.Topic
-<<<<<<< HEAD
-import org.jetbrains.android.uipreview.AndroidEditorSettings
-import org.jetbrains.annotations.Nls
-import org.jetbrains.annotations.VisibleForTesting
-=======
->>>>>>> 574fcae1
 import java.awt.GraphicsEnvironment
 import javax.swing.JLabel
 import javax.swing.JList
@@ -43,20 +37,12 @@
 
 private const val CONFIGURABLE_ID = "nele.options"
 private val DISPLAY_NAME =
-<<<<<<< HEAD
-  if (IdeInfo.getInstance().isAndroidStudio) "Design Tools" else AndroidDesignerActionsBundle.message("android.uibuilder.nloptionsconfigurable.displayName")
-
-@Nls @VisibleForTesting val LABEL_TRACK_PAD = AndroidDesignerActionsBundle.message("title.track.pad")
-@Nls @VisibleForTesting
- val LABEL_MAGNIFY_ZOOMING_SENSITIVITY = AndroidDesignerActionsBundle.message("label.zooming.sensitivity")
-=======
   if (IdeInfo.getInstance().isAndroidStudio) "Design Tools"
   else AndroidDesignerBundle.message("android.uibuilder.nloptionsconfigurable.displayName")
 
 @VisibleForTesting const val LABEL_TRACK_PAD = "Track Pad"
 @VisibleForTesting
 const val LABEL_MAGNIFY_ZOOMING_SENSITIVITY = "Magnify zooming (pinch) sensitivity"
->>>>>>> 574fcae1
 
 private val MAGNIFY_SUPPORTED =
   SystemInfo.isMac && Registry.`is`("actionSystem.mouseGesturesEnabled", true)
@@ -114,17 +100,6 @@
     val showMagnify = MAGNIFY_SUPPORTED && !GraphicsEnvironment.isHeadless()
 
     return panel {
-<<<<<<< HEAD
-      group(AndroidDesignerActionsBundle.message("title.default.editor.mode")) {
-        row(AndroidDesignerActionsBundle.message("combobox.drawables")) { preferredDrawablesEditorMode = editorModeComboBox().component }
-        row(AndroidDesignerActionsBundle.message("combobox.other.resources")) {
-          preferredEditorMode = editorModeComboBox().component
-        }
-        row(AndroidDesignerActionsBundle.message("combobox.compose.files")) {
-          editorModeComboBox()
-            .bindItem(
-              { state.preferredComposableEditorMode ?: AndroidEditorSettings.EditorMode.SPLIT },
-=======
       group("Default Editor Mode") {
         row("Drawables:") { preferredDrawablesEditorMode = editorModeComboBox().component }
         row("Other Resources (e.g. Layout, Menu, Navigation):") {
@@ -141,11 +116,10 @@
           editorModeComboBox()
             .bindItem(
               { state.preferredComposableEditorMode ?: AndroidEditorSettings.EditorMode.CODE },
->>>>>>> 574fcae1
               state::setPreferredComposableEditorMode
             )
         }
-        row(AndroidDesignerActionsBundle.message("combobox.other.kotlin.files")) {
+        row("Other Kotlin files:") {
           editorModeComboBox()
             .bindItem(
               { state.preferredKotlinEditorMode ?: AndroidEditorSettings.EditorMode.CODE },
@@ -172,15 +146,9 @@
                 )
                 .labelTable(
                   mapOf(
-<<<<<<< HEAD
-                    minSensitivityPercentage to JLabel(AndroidDesignerActionsBundle.message("label.slow")),
-                    defaultSensitivityPercentage to JLabel(AndroidDesignerActionsBundle.message("label.default")),
-                    maxSensitivityPercentage to JLabel(AndroidDesignerActionsBundle.message("label.fast"))
-=======
                     minSensitivityPercentage to JLabel("Slow"),
                     defaultSensitivityPercentage to JLabel("Default"),
                     maxSensitivityPercentage to JLabel("Fast")
->>>>>>> 574fcae1
                   )
                 )
                 .applyToComponent { value = percentageValue }
