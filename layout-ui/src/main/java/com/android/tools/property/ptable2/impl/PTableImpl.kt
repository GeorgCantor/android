--- conflicted
+++ resolved
@@ -333,24 +333,6 @@
     return customToolTipHook(event)
   }
 
-<<<<<<< HEAD
-  private fun scrollCellIntoView(row: Int, column: Int, updateRowHeight: Boolean) {
-    if (updateRowHeight) {
-      // The value renderer may be of variable height. Give it a chance to update before scrolling:
-      rendererShouldUpdateCellHeight = true
-      try {
-        val renderer = getCellRenderer(row, 1)
-        prepareRenderer(renderer, row, 1)
-      }
-      finally {
-        rendererShouldUpdateCellHeight = false
-      }
-    }
-    scrollCellIntoView(row, column)
-  }
-
-=======
->>>>>>> 640ce73c
   private fun filterChanged(oldValue: String, newValue: String) {
     if (oldValue == newValue) {
       return
