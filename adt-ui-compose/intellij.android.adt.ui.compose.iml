<?xml version="1.0" encoding="UTF-8"?>
<module type="JAVA_MODULE" version="4">
  <component name="FacetManager">
    <facet type="kotlin-language" name="Kotlin">
      <configuration version="5" platform="JVM 17" allPlatforms="JVM [17]" useProjectSettings="false">
        <compilerSettings>
<<<<<<< HEAD
          <option name="additionalArguments" value="-Xjvm-default=all -Xsam-conversions=class -Xcontext-receivers" />
=======
          <option name="additionalArguments" value="-version -Xjvm-default=all-compatibility -Xsam-conversions=class -Xcontext-receivers" />
>>>>>>> 0d09370c
        </compilerSettings>
        <compilerArguments>
          <stringArguments>
            <stringArg name="jvmTarget" arg="17" />
<<<<<<< HEAD
            <stringArg name="apiVersion" arg="1.9" />
            <stringArg name="languageVersion" arg="1.9" />
          </stringArguments>
          <arrayArguments>
            <arrayArg name="pluginClasspaths">
              <args>$MODULE_DIR$/../compose-ide-plugin/lib/compiler-hosted-1.5.8.jar</args>
            </arrayArg>
            <arrayArg name="pluginOptions">
              <args>plugin:androidx.compose.compiler.plugins.kotlin:suppressKotlinVersionCompatibilityCheck=1.9.24</args>
=======
            <stringArg name="apiVersion" arg="1.8" />
            <stringArg name="languageVersion" arg="1.8" />
          </stringArguments>
          <arrayArguments>
            <arrayArg name="pluginClasspaths">
              <args>
                <arg>$MODULE_DIR$/../../../../prebuilts/tools/common/m2/repository/androidx/compose/compiler/compiler-hosted/1.5.7/compiler-hosted-1.5.7.jar</arg>
              </args>
>>>>>>> 0d09370c
            </arrayArg>
          </arrayArguments>
        </compilerArguments>
      </configuration>
    </facet>
  </component>
  <component name="NewModuleRootManager" inherit-compiler-output="true">
    <exclude-output />
    <content url="file://$MODULE_DIR$">
      <sourceFolder url="file://$MODULE_DIR$/src" isTestSource="false" />
      <sourceFolder url="file://$MODULE_DIR$/testSrc" isTestSource="true" />
    </content>
    <orderEntry type="inheritedJdk" />
    <orderEntry type="sourceFolder" forTests="false" />
<<<<<<< HEAD
    <orderEntry type="library" name="kotlin-stdlib" level="project" />
    <orderEntry type="library" scope="TEST" name="JUnit4" level="project" />
    <orderEntry type="module" module-name="intellij.android.common" />
    <orderEntry type="module" module-name="intellij.android.core" />
    <orderEntry type="module" module-name="android.sdktools.testutils" scope="TEST" />
    <orderEntry type="module" module-name="intellij.android.adt.testutils" scope="TEST" />
    <orderEntry type="module" module-name="intellij.android.testFramework" scope="TEST" />
    <orderEntry type="module-library" exported="">
      <library name="jetbrains-jewel-int-ui-standalone" type="repository">
        <properties maven-id="org.jetbrains.jewel:jewel-int-ui-standalone:0.11.0">
          <verification>
            <artifact url="file://$MAVEN_REPOSITORY$/org/jetbrains/jewel/jewel-int-ui-standalone/0.11.0/jewel-int-ui-standalone-0.11.0.jar">
              <sha256sum>891669764c5234d4424991f9d81e2238559fc531ae3b6438aadbd098fd7c62d0</sha256sum>
            </artifact>
            <artifact url="file://$MAVEN_REPOSITORY$/org/jetbrains/jewel/jewel-ui/0.11.0/jewel-ui-0.11.0.jar">
              <sha256sum>01318e0723ceb7bea0f0e99c949c67cc5da64e89e88ad0e28fd0c4e05f67ec71</sha256sum>
            </artifact>
            <artifact url="file://$MAVEN_REPOSITORY$/org/jetbrains/jewel/jewel-foundation/0.11.0/jewel-foundation-0.11.0.jar">
              <sha256sum>8760448d6bd6f1396b6d505bf066c5d52a12673e5d0ceab89390069db68aea07</sha256sum>
            </artifact>
            <artifact url="file://$MAVEN_REPOSITORY$/org/jetbrains/compose/foundation/foundation-desktop/1.5.11/foundation-desktop-1.5.11.jar">
              <sha256sum>a1784c41038820547b2b3cf9215edfdf6b5e43e5e47d82a7898b5207ea5f21f4</sha256sum>
            </artifact>
            <artifact url="file://$MAVEN_REPOSITORY$/org/jetbrains/compose/animation/animation-desktop/1.5.11/animation-desktop-1.5.11.jar">
              <sha256sum>5584bcda67d586271a8282d30e2d373f90b9018b611b23f29fa594bb5ff79da1</sha256sum>
            </artifact>
            <artifact url="file://$MAVEN_REPOSITORY$/org/jetbrains/compose/animation/animation-core-desktop/1.5.11/animation-core-desktop-1.5.11.jar">
              <sha256sum>09a20f782d7688fcae76b0c41e6c7f97ab256490eeb9ad8143111cebd6d77fbd</sha256sum>
            </artifact>
            <artifact url="file://$MAVEN_REPOSITORY$/org/jetbrains/compose/ui/ui-geometry-desktop/1.5.11/ui-geometry-desktop-1.5.11.jar">
              <sha256sum>6a1fa6e5b0e79bd0c89de1c821fefa33932329a57f24f85caf02b2e536c8fb1f</sha256sum>
            </artifact>
            <artifact url="file://$MAVEN_REPOSITORY$/org/jetbrains/compose/foundation/foundation-layout-desktop/1.5.11/foundation-layout-desktop-1.5.11.jar">
              <sha256sum>358c1998a16eb47b5f02409a8ea42f294de64abff91b41e86b16937778ed52db</sha256sum>
            </artifact>
            <artifact url="file://$MAVEN_REPOSITORY$/org/jetbrains/compose/runtime/runtime-desktop/1.5.11/runtime-desktop-1.5.11.jar">
              <sha256sum>6e67a4ed8e1aaa9ec5d275b24c5456e82d492ad5710aa28f425da09678016033</sha256sum>
            </artifact>
            <artifact url="file://$MAVEN_REPOSITORY$/org/jetbrains/compose/ui/ui-desktop/1.5.11/ui-desktop-1.5.11.jar">
              <sha256sum>9f2eaa8a39eda52723b490f8ba1635f5641d1c89524128ae0d87cb3627cf8b25</sha256sum>
            </artifact>
            <artifact url="file://$MAVEN_REPOSITORY$/org/jetbrains/compose/runtime/runtime-saveable-desktop/1.5.11/runtime-saveable-desktop-1.5.11.jar">
              <sha256sum>57fdcc6e187885701ca6cda7d52cb7fb616dbe8f37e2946e7b723a58ee6a1715</sha256sum>
            </artifact>
            <artifact url="file://$MAVEN_REPOSITORY$/org/jetbrains/compose/ui/ui-graphics-desktop/1.5.11/ui-graphics-desktop-1.5.11.jar">
              <sha256sum>94cb91181e016926ffcd519ec7ac9f3d5f9378f94111f176f4034ae8d12cdcdf</sha256sum>
            </artifact>
            <artifact url="file://$MAVEN_REPOSITORY$/org/jetbrains/compose/ui/ui-unit-desktop/1.5.11/ui-unit-desktop-1.5.11.jar">
              <sha256sum>7a30c4a3baf9ead2cb3b4b8629604fa1a273450fe5d08f78bff26d77fd56c54a</sha256sum>
            </artifact>
            <artifact url="file://$MAVEN_REPOSITORY$/org/jetbrains/compose/ui/ui-text-desktop/1.5.11/ui-text-desktop-1.5.11.jar">
              <sha256sum>a0a620fccee62caafa53f9ce33054001de8df6be0146466892e862b0c0d6c9c1</sha256sum>
            </artifact>
            <artifact url="file://$MAVEN_REPOSITORY$/org/jetbrains/compose/ui/ui-util-desktop/1.5.11/ui-util-desktop-1.5.11.jar">
              <sha256sum>d8dff32de582ed38a161453f9ae69eb07f0712ce093c478b209aef06023f4009</sha256sum>
            </artifact>
            <artifact url="file://$MAVEN_REPOSITORY$/org/jetbrains/skiko/skiko-awt/0.7.85.4/skiko-awt-0.7.85.4.jar">
              <sha256sum>7efd80868bca4ff2bcf8def7340e78e91751059b0de68f2820ca3473815c59ca</sha256sum>
            </artifact>
          </verification>
          <exclude>
            <dependency maven-id="org.jetbrains:annotations" />
            <dependency maven-id="org.jetbrains.kotlin:kotlin-stdlib-common" />
            <dependency maven-id="org.jetbrains.kotlin:kotlin-stdlib-jdk7" />
            <dependency maven-id="org.jetbrains.kotlin:kotlin-stdlib-jdk8" />
            <dependency maven-id="org.jetbrains.kotlin:kotlin-stdlib" />
            <dependency maven-id="org.jetbrains.kotlinx:atomicfu-jvm" />
            <dependency maven-id="org.jetbrains.kotlinx:kotlinx-coroutines-core-jvm" />
            <dependency maven-id="org.jetbrains.kotlinx:kotlinx-coroutines-core" />
          </exclude>
        </properties>
        <CLASSES>
          <root url="jar://$MAVEN_REPOSITORY$/org/jetbrains/jewel/jewel-int-ui-standalone/0.11.0/jewel-int-ui-standalone-0.11.0.jar!/" />
          <root url="jar://$MAVEN_REPOSITORY$/org/jetbrains/jewel/jewel-ui/0.11.0/jewel-ui-0.11.0.jar!/" />
          <root url="jar://$MAVEN_REPOSITORY$/org/jetbrains/jewel/jewel-foundation/0.11.0/jewel-foundation-0.11.0.jar!/" />
          <root url="jar://$MAVEN_REPOSITORY$/org/jetbrains/compose/foundation/foundation-desktop/1.5.11/foundation-desktop-1.5.11.jar!/" />
          <root url="jar://$MAVEN_REPOSITORY$/org/jetbrains/compose/animation/animation-desktop/1.5.11/animation-desktop-1.5.11.jar!/" />
          <root url="jar://$MAVEN_REPOSITORY$/org/jetbrains/compose/animation/animation-core-desktop/1.5.11/animation-core-desktop-1.5.11.jar!/" />
          <root url="jar://$MAVEN_REPOSITORY$/org/jetbrains/compose/ui/ui-geometry-desktop/1.5.11/ui-geometry-desktop-1.5.11.jar!/" />
          <root url="jar://$MAVEN_REPOSITORY$/org/jetbrains/compose/foundation/foundation-layout-desktop/1.5.11/foundation-layout-desktop-1.5.11.jar!/" />
          <root url="jar://$MAVEN_REPOSITORY$/org/jetbrains/compose/runtime/runtime-desktop/1.5.11/runtime-desktop-1.5.11.jar!/" />
          <root url="jar://$MAVEN_REPOSITORY$/org/jetbrains/compose/ui/ui-desktop/1.5.11/ui-desktop-1.5.11.jar!/" />
          <root url="jar://$MAVEN_REPOSITORY$/org/jetbrains/compose/runtime/runtime-saveable-desktop/1.5.11/runtime-saveable-desktop-1.5.11.jar!/" />
          <root url="jar://$MAVEN_REPOSITORY$/org/jetbrains/compose/ui/ui-graphics-desktop/1.5.11/ui-graphics-desktop-1.5.11.jar!/" />
          <root url="jar://$MAVEN_REPOSITORY$/org/jetbrains/compose/ui/ui-unit-desktop/1.5.11/ui-unit-desktop-1.5.11.jar!/" />
          <root url="jar://$MAVEN_REPOSITORY$/org/jetbrains/compose/ui/ui-text-desktop/1.5.11/ui-text-desktop-1.5.11.jar!/" />
          <root url="jar://$MAVEN_REPOSITORY$/org/jetbrains/compose/ui/ui-util-desktop/1.5.11/ui-util-desktop-1.5.11.jar!/" />
          <root url="jar://$MAVEN_REPOSITORY$/org/jetbrains/skiko/skiko-awt/0.7.85.4/skiko-awt-0.7.85.4.jar!/" />
=======
    <orderEntry type="library" name="studio-sdk" level="project" />
    <orderEntry type="module-library" exported="">
      <library name="jewel-ide">
        <CLASSES>
          <root url="jar://$MODULE_DIR$/../../../../prebuilts/tools/common/m2/repository/org/jetbrains/jewel/jewel-foundation-241/0.17.3/jewel-foundation-241-0.17.3.jar!/" />
          <root url="jar://$MODULE_DIR$/../../../../prebuilts/tools/common/m2/repository/org/jetbrains/jewel/jewel-ide-laf-bridge-241/0.17.3/jewel-ide-laf-bridge-241-0.17.3.jar!/" />
          <root url="jar://$MODULE_DIR$/../../../../prebuilts/tools/common/m2/repository/org/jetbrains/jewel/jewel-ui-241/0.17.3/jewel-ui-241-0.17.3.jar!/" />
          <root url="jar://$MODULE_DIR$/../../../../prebuilts/tools/common/m2/repository/org/jetbrains/jewel/jewel-markdown-core-241/0.17.3/jewel-markdown-core-241-0.17.3.jar!/" />
          <root url="jar://$MODULE_DIR$/../../../../prebuilts/tools/common/m2/repository/org/jetbrains/jewel/jewel-markdown-extension-gfm-alerts-241/0.17.3/jewel-markdown-extension-gfm-alerts-241-0.17.3.jar!/" />
          <root url="jar://$MODULE_DIR$/../../../../prebuilts/tools/common/m2/repository/org/jetbrains/jewel/jewel-markdown-ide-laf-bridge-styling-241/0.17.3/jewel-markdown-ide-laf-bridge-styling-241-0.17.3.jar!/" />
          <root url="jar://$MODULE_DIR$/../../../../prebuilts/tools/common/m2/repository/org/commonmark/commonmark/0.22.0/commonmark-0.22.0.jar!/" />
>>>>>>> 0d09370c
        </CLASSES>
        <JAVADOC />
        <SOURCES>
          <root url="jar://$MODULE_DIR$/../../../../prebuilts/tools/common/m2/repository/org/jetbrains/jewel/jewel-foundation-241/0.17.3/jewel-foundation-241-0.17.3-sources.jar!/" />
          <root url="jar://$MODULE_DIR$/../../../../prebuilts/tools/common/m2/repository/org/jetbrains/jewel/jewel-ide-laf-bridge-241/0.17.3/jewel-ide-laf-bridge-241-0.17.3-sources.jar!/" />
          <root url="jar://$MODULE_DIR$/../../../../prebuilts/tools/common/m2/repository/org/jetbrains/jewel/jewel-ui-241/0.17.3/jewel-ui-241-0.17.3-sources.jar!/" />
        </SOURCES>
      </library>
    </orderEntry>
    <orderEntry type="module-library" exported="">
<<<<<<< HEAD
      <library name="jetbrains-jewel-ide-laf-bridge" type="repository">
        <properties maven-id="org.jetbrains.jewel:jewel-ide-laf-bridge-241:0.14.0">
          <verification>
            <artifact url="file://$MAVEN_REPOSITORY$/org/jetbrains/jewel/jewel-ide-laf-bridge-241/0.14.0/jewel-ide-laf-bridge-241-0.14.0.jar">
              <sha256sum>6f80d4ffcd9d10b615ae30cd8151b6e022bdbe4222d414cc3ecbfc6f3ccaa356</sha256sum>
            </artifact>
          </verification>
          <exclude>
            <dependency maven-id="org.jetbrains:annotations" />
            <dependency maven-id="org.jetbrains.compose.animation:animation-core-desktop" />
            <dependency maven-id="org.jetbrains.compose.animation:animation-desktop" />
            <dependency maven-id="org.jetbrains.compose.annotation-internal:annotation-desktop" />
            <dependency maven-id="org.jetbrains.compose.collection-internal:collection-desktop" />
            <dependency maven-id="org.jetbrains.compose.foundation:foundation-desktop" />
            <dependency maven-id="org.jetbrains.compose.foundation:foundation-layout-desktop" />
            <dependency maven-id="org.jetbrains.compose.runtime:runtime-desktop" />
            <dependency maven-id="org.jetbrains.compose.runtime:runtime-saveable-desktop" />
            <dependency maven-id="org.jetbrains.compose.ui:ui-desktop" />
            <dependency maven-id="org.jetbrains.compose.ui:ui-geometry-desktop" />
            <dependency maven-id="org.jetbrains.compose.ui:ui-graphics-desktop" />
            <dependency maven-id="org.jetbrains.compose.ui:ui-text-desktop" />
            <dependency maven-id="org.jetbrains.compose.ui:ui-unit-desktop" />
            <dependency maven-id="org.jetbrains.compose.ui:ui-util-desktop" />
            <dependency maven-id="org.jetbrains.jewel:jewel-foundation" />
            <dependency maven-id="org.jetbrains.jewel:jewel-ui" />
            <dependency maven-id="org.jetbrains.kotlin:kotlin-stdlib-common" />
            <dependency maven-id="org.jetbrains.kotlin:kotlin-stdlib-jdk7" />
            <dependency maven-id="org.jetbrains.kotlin:kotlin-stdlib-jdk8" />
            <dependency maven-id="org.jetbrains.kotlin:kotlin-stdlib" />
            <dependency maven-id="org.jetbrains.skiko:skiko-awt" />
          </exclude>
        </properties>
        <CLASSES>
          <root url="jar://$MAVEN_REPOSITORY$/org/jetbrains/jewel/jewel-ide-laf-bridge-241/0.14.0/jewel-ide-laf-bridge-241-0.14.0.jar!/" />
=======
      <library name="compose-desktop">
        <CLASSES>
          <root url="jar://$MODULE_DIR$/../../../../prebuilts/tools/common/m2/repository/org/jetbrains/compose/animation/animation-desktop/1.6.10-dev1584/animation-desktop-1.6.10-dev1584.jar!/" />
          <root url="jar://$MODULE_DIR$/../../../../prebuilts/tools/common/m2/repository/org/jetbrains/compose/animation/animation-core-desktop/1.6.10-dev1584/animation-core-desktop-1.6.10-dev1584.jar!/" />
          <root url="jar://$MODULE_DIR$/../../../../prebuilts/tools/common/m2/repository/org/jetbrains/compose/runtime/runtime-saveable-desktop/1.6.10-dev1584/runtime-saveable-desktop-1.6.10-dev1584.jar!/" />
          <root url="jar://$MODULE_DIR$/../../../../prebuilts/tools/common/m2/repository/org/jetbrains/compose/runtime/runtime-desktop/1.6.10-dev1584/runtime-desktop-1.6.10-dev1584.jar!/" />
          <root url="jar://$MODULE_DIR$/../../../../prebuilts/tools/common/m2/repository/org/jetbrains/compose/foundation/foundation-layout-desktop/1.6.10-dev1584/foundation-layout-desktop-1.6.10-dev1584.jar!/" />
          <root url="jar://$MODULE_DIR$/../../../../prebuilts/tools/common/m2/repository/org/jetbrains/compose/foundation/foundation-desktop/1.6.10-dev1584/foundation-desktop-1.6.10-dev1584.jar!/" />
          <root url="jar://$MODULE_DIR$/../../../../prebuilts/tools/common/m2/repository/org/jetbrains/compose/ui/ui-unit-desktop/1.6.10-dev1584/ui-unit-desktop-1.6.10-dev1584.jar!/" />
          <root url="jar://$MODULE_DIR$/../../../../prebuilts/tools/common/m2/repository/org/jetbrains/compose/ui/ui-text-desktop/1.6.10-dev1584/ui-text-desktop-1.6.10-dev1584.jar!/" />
          <root url="jar://$MODULE_DIR$/../../../../prebuilts/tools/common/m2/repository/org/jetbrains/compose/ui/ui-util-desktop/1.6.10-dev1584/ui-util-desktop-1.6.10-dev1584.jar!/" />
          <root url="jar://$MODULE_DIR$/../../../../prebuilts/tools/common/m2/repository/org/jetbrains/compose/ui/ui-graphics-desktop/1.6.10-dev1584/ui-graphics-desktop-1.6.10-dev1584.jar!/" />
          <root url="jar://$MODULE_DIR$/../../../../prebuilts/tools/common/m2/repository/org/jetbrains/compose/ui/ui-geometry-desktop/1.6.10-dev1584/ui-geometry-desktop-1.6.10-dev1584.jar!/" />
          <root url="jar://$MODULE_DIR$/../../../../prebuilts/tools/common/m2/repository/org/jetbrains/compose/ui/ui-desktop/1.6.10-dev1584/ui-desktop-1.6.10-dev1584.jar!/" />
          <root url="jar://$MODULE_DIR$/../../../../prebuilts/tools/common/m2/repository/org/jetbrains/skiko/skiko-awt/0.8.1/skiko-awt-0.8.1.jar!/" />
          <root url="jar://$MODULE_DIR$/../../../../prebuilts/tools/common/m2/repository/org/jetbrains/skiko/skiko-awt-runtime-linux-x64/0.8.1/skiko-awt-runtime-linux-x64-0.8.1.jar!/" />
          <root url="jar://$MODULE_DIR$/../../../../prebuilts/tools/common/m2/repository/org/jetbrains/skiko/skiko-awt-runtime-macos-arm64/0.8.1/skiko-awt-runtime-macos-arm64-0.8.1.jar!/" />
          <root url="jar://$MODULE_DIR$/../../../../prebuilts/tools/common/m2/repository/org/jetbrains/skiko/skiko-awt-runtime-macos-x64/0.8.1/skiko-awt-runtime-macos-x64-0.8.1.jar!/" />
          <root url="jar://$MODULE_DIR$/../../../../prebuilts/tools/common/m2/repository/org/jetbrains/skiko/skiko-awt-runtime-windows-x64/0.8.1/skiko-awt-runtime-windows-x64-0.8.1.jar!/" />
          <root url="jar://$MODULE_DIR$/../../../../prebuilts/tools/common/m2/repository/androidx/collection/collection-jvm/1.4.0/collection-jvm-1.4.0.jar!/" />
          <root url="jar://$MODULE_DIR$/../../../../prebuilts/tools/common/m2/repository/androidx/lifecycle/lifecycle-runtime-desktop/2.8.0-alpha04/lifecycle-runtime-desktop-2.8.0-alpha04.jar!/" />
          <root url="jar://$MODULE_DIR$/../../../../prebuilts/tools/common/m2/repository/androidx/lifecycle/lifecycle-common-jvm/2.8.0-alpha04/lifecycle-common-jvm-2.8.0-alpha04.jar!/" />
          <root url="jar://$MODULE_DIR$/../../../../prebuilts/tools/common/m2/repository/androidx/arch/core/core-common/2.2.0/core-common-2.2.0.jar!/" />
>>>>>>> 0d09370c
        </CLASSES>
        <JAVADOC />
        <SOURCES>
          <root url="jar://$MODULE_DIR$/../../../../prebuilts/tools/common/m2/repository/org/jetbrains/compose/animation/animation-core-desktop/1.6.10-dev1584/animation-core-desktop-1.6.10-dev1584-sources.jar!/" />
          <root url="jar://$MODULE_DIR$/../../../../prebuilts/tools/common/m2/repository/org/jetbrains/compose/animation/animation-desktop/1.6.10-dev1584/animation-desktop-1.6.10-dev1584-sources.jar!/" />
          <root url="jar://$MODULE_DIR$/../../../../prebuilts/tools/common/m2/repository/org/jetbrains/compose/foundation/foundation-desktop/1.6.10-dev1584/foundation-desktop-1.6.10-dev1584-sources.jar!/" />
          <root url="jar://$MODULE_DIR$/../../../../prebuilts/tools/common/m2/repository/org/jetbrains/compose/foundation/foundation-layout-desktop/1.6.10-dev1584/foundation-layout-desktop-1.6.10-dev1584-sources.jar!/" />
          <root url="jar://$MODULE_DIR$/../../../../prebuilts/tools/common/m2/repository/org/jetbrains/compose/runtime/runtime-desktop/1.6.10-dev1584/runtime-desktop-1.6.10-dev1584-sources.jar!/" />
          <root url="jar://$MODULE_DIR$/../../../../prebuilts/tools/common/m2/repository/org/jetbrains/compose/runtime/runtime-saveable-desktop/1.6.10-dev1584/runtime-saveable-desktop-1.6.10-dev1584-sources.jar!/" />
          <root url="jar://$MODULE_DIR$/../../../../prebuilts/tools/common/m2/repository/org/jetbrains/compose/ui/ui-desktop/1.6.10-dev1584/ui-desktop-1.6.10-dev1584-sources.jar!/" />
          <root url="jar://$MODULE_DIR$/../../../../prebuilts/tools/common/m2/repository/org/jetbrains/compose/ui/ui-geometry-desktop/1.6.10-dev1584/ui-geometry-desktop-1.6.10-dev1584-sources.jar!/" />
          <root url="jar://$MODULE_DIR$/../../../../prebuilts/tools/common/m2/repository/org/jetbrains/compose/ui/ui-graphics-desktop/1.6.10-dev1584/ui-graphics-desktop-1.6.10-dev1584-sources.jar!/" />
          <root url="jar://$MODULE_DIR$/../../../../prebuilts/tools/common/m2/repository/org/jetbrains/compose/ui/ui-text-desktop/1.6.10-dev1584/ui-text-desktop-1.6.10-dev1584-sources.jar!/" />
          <root url="jar://$MODULE_DIR$/../../../../prebuilts/tools/common/m2/repository/org/jetbrains/compose/ui/ui-unit-desktop/1.6.10-dev1584/ui-unit-desktop-1.6.10-dev1584-sources.jar!/" />
          <root url="jar://$MODULE_DIR$/../../../../prebuilts/tools/common/m2/repository/org/jetbrains/compose/ui/ui-util-desktop/1.6.10-dev1584/ui-util-desktop-1.6.10-dev1584-sources.jar!/" />
        </SOURCES>
      </library>
    </orderEntry>
    <orderEntry type="module-library" exported="" scope="TEST">
<<<<<<< HEAD
      <library name="jetbrains-compose-ui-test-junit4-desktop" type="repository">
        <properties maven-id="org.jetbrains.compose.ui:ui-test-junit4-desktop:1.5.11">
          <verification>
            <artifact url="file://$MAVEN_REPOSITORY$/org/jetbrains/compose/ui/ui-test-junit4-desktop/1.5.11/ui-test-junit4-desktop-1.5.11.jar">
              <sha256sum>cad11ebec85c9c6a16aa4bd1ad8c793c1f1300d01e7a2f419cd19d4e4c8031e9</sha256sum>
            </artifact>
            <artifact url="file://$MAVEN_REPOSITORY$/org/jetbrains/compose/ui/ui-test-desktop/1.5.11/ui-test-desktop-1.5.11.jar">
              <sha256sum>9628a6bcca901f90e775329194747485ad8a40df2958132fb6e98307b64204bc</sha256sum>
            </artifact>
          </verification>
          <exclude>
            <dependency maven-id="com.google.auto.value:auto-value-annotations" />
            <dependency maven-id="com.google.code.findbugs:jsr305" />
            <dependency maven-id="com.google.errorprone:error_prone_annotations" />
            <dependency maven-id="com.google.guava:failureaccess" />
            <dependency maven-id="com.google.guava:guava" />
            <dependency maven-id="com.google.guava:listenablefuture" />
            <dependency maven-id="com.google.j2objc:j2objc-annotations" />
            <dependency maven-id="com.google.truth:truth" />
            <dependency maven-id="com.googlecode.java-diff-utils:diffutils" />
            <dependency maven-id="junit:junit" />
            <dependency maven-id="org.checkerframework:checker-compat-qual" />
            <dependency maven-id="org.codehaus.mojo:animal-sniffer-annotations" />
            <dependency maven-id="org.hamcrest:hamcrest-core" />
            <dependency maven-id="org.jetbrains:annotations" />
            <dependency maven-id="org.jetbrains.compose.runtime:runtime-desktop" />
            <dependency maven-id="org.jetbrains.compose.runtime:runtime-saveable-desktop" />
            <dependency maven-id="org.jetbrains.compose.ui:ui-desktop" />
            <dependency maven-id="org.jetbrains.compose.ui:ui-geometry-desktop" />
            <dependency maven-id="org.jetbrains.compose.ui:ui-graphics-desktop" />
            <dependency maven-id="org.jetbrains.compose.ui:ui-text-desktop" />
            <dependency maven-id="org.jetbrains.compose.ui:ui-unit-desktop" />
            <dependency maven-id="org.jetbrains.compose.ui:ui-util-desktop" />
            <dependency maven-id="org.jetbrains.kotlin:kotlin-stdlib-common" />
            <dependency maven-id="org.jetbrains.kotlin:kotlin-stdlib-jdk7" />
            <dependency maven-id="org.jetbrains.kotlin:kotlin-stdlib-jdk8" />
            <dependency maven-id="org.jetbrains.kotlin:kotlin-stdlib" />
            <dependency maven-id="org.jetbrains.kotlinx:atomicfu-jvm" />
            <dependency maven-id="org.jetbrains.kotlinx:kotlinx-coroutines-core-jvm" />
            <dependency maven-id="org.jetbrains.kotlinx:kotlinx-coroutines-core" />
            <dependency maven-id="org.jetbrains.kotlinx:kotlinx-coroutines-test-jvm" />
            <dependency maven-id="org.jetbrains.skiko:skiko-awt" />
          </exclude>
        </properties>
        <CLASSES>
          <root url="jar://$MAVEN_REPOSITORY$/org/jetbrains/compose/ui/ui-test-junit4-desktop/1.5.11/ui-test-junit4-desktop-1.5.11.jar!/" />
          <root url="jar://$MAVEN_REPOSITORY$/org/jetbrains/compose/ui/ui-test-desktop/1.5.11/ui-test-desktop-1.5.11.jar!/" />
=======
      <library name="jewel-standalone">
        <CLASSES>
          <root url="jar://$MODULE_DIR$/../../../../prebuilts/tools/common/m2/repository/org/jetbrains/jewel/jewel-int-ui-standalone-241/0.17.3/jewel-int-ui-standalone-241-0.17.3.jar!/" />
        </CLASSES>
        <JAVADOC />
        <SOURCES>
          <root url="jar://$MODULE_DIR$/../../../../prebuilts/tools/common/m2/repository/org/jetbrains/jewel/jewel-int-ui-standalone-241/0.17.3/jewel-int-ui-standalone-241-0.17.3-sources.jar!/" />
        </SOURCES>
      </library>
    </orderEntry>
    <orderEntry type="module-library" exported="" scope="TEST">
      <library name="compose-desktop-test">
        <CLASSES>
          <root url="jar://$MODULE_DIR$/../../../../prebuilts/tools/common/m2/repository/org/jetbrains/compose/ui/ui-test-junit4-desktop/1.6.10-dev1584/ui-test-junit4-desktop-1.6.10-dev1584.jar!/" />
          <root url="jar://$MODULE_DIR$/../../../../prebuilts/tools/common/m2/repository/org/jetbrains/compose/ui/ui-test-desktop/1.6.10-dev1584/ui-test-desktop-1.6.10-dev1584.jar!/" />
>>>>>>> 0d09370c
        </CLASSES>
        <JAVADOC />
        <SOURCES />
      </library>
    </orderEntry>
    <orderEntry type="library" scope="TEST" name="jetbrains.kotlinx.coroutines.test" level="project" />
  </component>
</module><|MERGE_RESOLUTION|>--- conflicted
+++ resolved
@@ -4,16 +4,11 @@
     <facet type="kotlin-language" name="Kotlin">
       <configuration version="5" platform="JVM 17" allPlatforms="JVM [17]" useProjectSettings="false">
         <compilerSettings>
-<<<<<<< HEAD
           <option name="additionalArguments" value="-Xjvm-default=all -Xsam-conversions=class -Xcontext-receivers" />
-=======
-          <option name="additionalArguments" value="-version -Xjvm-default=all-compatibility -Xsam-conversions=class -Xcontext-receivers" />
->>>>>>> 0d09370c
         </compilerSettings>
         <compilerArguments>
           <stringArguments>
             <stringArg name="jvmTarget" arg="17" />
-<<<<<<< HEAD
             <stringArg name="apiVersion" arg="1.9" />
             <stringArg name="languageVersion" arg="1.9" />
           </stringArguments>
@@ -23,16 +18,6 @@
             </arrayArg>
             <arrayArg name="pluginOptions">
               <args>plugin:androidx.compose.compiler.plugins.kotlin:suppressKotlinVersionCompatibilityCheck=1.9.24</args>
-=======
-            <stringArg name="apiVersion" arg="1.8" />
-            <stringArg name="languageVersion" arg="1.8" />
-          </stringArguments>
-          <arrayArguments>
-            <arrayArg name="pluginClasspaths">
-              <args>
-                <arg>$MODULE_DIR$/../../../../prebuilts/tools/common/m2/repository/androidx/compose/compiler/compiler-hosted/1.5.7/compiler-hosted-1.5.7.jar</arg>
-              </args>
->>>>>>> 0d09370c
             </arrayArg>
           </arrayArguments>
         </compilerArguments>
@@ -45,16 +30,10 @@
       <sourceFolder url="file://$MODULE_DIR$/src" isTestSource="false" />
       <sourceFolder url="file://$MODULE_DIR$/testSrc" isTestSource="true" />
     </content>
-    <orderEntry type="inheritedJdk" />
-    <orderEntry type="sourceFolder" forTests="false" />
-<<<<<<< HEAD
+    <orderEntry type="library" name="studio-platform" level="project" />
+    <orderEntry type="library" scope="TEST" name="studio-test-platform" level="project" />
     <orderEntry type="library" name="kotlin-stdlib" level="project" />
     <orderEntry type="library" scope="TEST" name="JUnit4" level="project" />
-    <orderEntry type="module" module-name="intellij.android.common" />
-    <orderEntry type="module" module-name="intellij.android.core" />
-    <orderEntry type="module" module-name="android.sdktools.testutils" scope="TEST" />
-    <orderEntry type="module" module-name="intellij.android.adt.testutils" scope="TEST" />
-    <orderEntry type="module" module-name="intellij.android.testFramework" scope="TEST" />
     <orderEntry type="module-library" exported="">
       <library name="jetbrains-jewel-int-ui-standalone" type="repository">
         <properties maven-id="org.jetbrains.jewel:jewel-int-ui-standalone:0.11.0">
@@ -136,30 +115,12 @@
           <root url="jar://$MAVEN_REPOSITORY$/org/jetbrains/compose/ui/ui-text-desktop/1.5.11/ui-text-desktop-1.5.11.jar!/" />
           <root url="jar://$MAVEN_REPOSITORY$/org/jetbrains/compose/ui/ui-util-desktop/1.5.11/ui-util-desktop-1.5.11.jar!/" />
           <root url="jar://$MAVEN_REPOSITORY$/org/jetbrains/skiko/skiko-awt/0.7.85.4/skiko-awt-0.7.85.4.jar!/" />
-=======
-    <orderEntry type="library" name="studio-sdk" level="project" />
-    <orderEntry type="module-library" exported="">
-      <library name="jewel-ide">
-        <CLASSES>
-          <root url="jar://$MODULE_DIR$/../../../../prebuilts/tools/common/m2/repository/org/jetbrains/jewel/jewel-foundation-241/0.17.3/jewel-foundation-241-0.17.3.jar!/" />
-          <root url="jar://$MODULE_DIR$/../../../../prebuilts/tools/common/m2/repository/org/jetbrains/jewel/jewel-ide-laf-bridge-241/0.17.3/jewel-ide-laf-bridge-241-0.17.3.jar!/" />
-          <root url="jar://$MODULE_DIR$/../../../../prebuilts/tools/common/m2/repository/org/jetbrains/jewel/jewel-ui-241/0.17.3/jewel-ui-241-0.17.3.jar!/" />
-          <root url="jar://$MODULE_DIR$/../../../../prebuilts/tools/common/m2/repository/org/jetbrains/jewel/jewel-markdown-core-241/0.17.3/jewel-markdown-core-241-0.17.3.jar!/" />
-          <root url="jar://$MODULE_DIR$/../../../../prebuilts/tools/common/m2/repository/org/jetbrains/jewel/jewel-markdown-extension-gfm-alerts-241/0.17.3/jewel-markdown-extension-gfm-alerts-241-0.17.3.jar!/" />
-          <root url="jar://$MODULE_DIR$/../../../../prebuilts/tools/common/m2/repository/org/jetbrains/jewel/jewel-markdown-ide-laf-bridge-styling-241/0.17.3/jewel-markdown-ide-laf-bridge-styling-241-0.17.3.jar!/" />
-          <root url="jar://$MODULE_DIR$/../../../../prebuilts/tools/common/m2/repository/org/commonmark/commonmark/0.22.0/commonmark-0.22.0.jar!/" />
->>>>>>> 0d09370c
         </CLASSES>
         <JAVADOC />
-        <SOURCES>
-          <root url="jar://$MODULE_DIR$/../../../../prebuilts/tools/common/m2/repository/org/jetbrains/jewel/jewel-foundation-241/0.17.3/jewel-foundation-241-0.17.3-sources.jar!/" />
-          <root url="jar://$MODULE_DIR$/../../../../prebuilts/tools/common/m2/repository/org/jetbrains/jewel/jewel-ide-laf-bridge-241/0.17.3/jewel-ide-laf-bridge-241-0.17.3-sources.jar!/" />
-          <root url="jar://$MODULE_DIR$/../../../../prebuilts/tools/common/m2/repository/org/jetbrains/jewel/jewel-ui-241/0.17.3/jewel-ui-241-0.17.3-sources.jar!/" />
-        </SOURCES>
+        <SOURCES />
       </library>
     </orderEntry>
     <orderEntry type="module-library" exported="">
-<<<<<<< HEAD
       <library name="jetbrains-jewel-ide-laf-bridge" type="repository">
         <properties maven-id="org.jetbrains.jewel:jewel-ide-laf-bridge-241:0.14.0">
           <verification>
@@ -194,51 +155,12 @@
         </properties>
         <CLASSES>
           <root url="jar://$MAVEN_REPOSITORY$/org/jetbrains/jewel/jewel-ide-laf-bridge-241/0.14.0/jewel-ide-laf-bridge-241-0.14.0.jar!/" />
-=======
-      <library name="compose-desktop">
-        <CLASSES>
-          <root url="jar://$MODULE_DIR$/../../../../prebuilts/tools/common/m2/repository/org/jetbrains/compose/animation/animation-desktop/1.6.10-dev1584/animation-desktop-1.6.10-dev1584.jar!/" />
-          <root url="jar://$MODULE_DIR$/../../../../prebuilts/tools/common/m2/repository/org/jetbrains/compose/animation/animation-core-desktop/1.6.10-dev1584/animation-core-desktop-1.6.10-dev1584.jar!/" />
-          <root url="jar://$MODULE_DIR$/../../../../prebuilts/tools/common/m2/repository/org/jetbrains/compose/runtime/runtime-saveable-desktop/1.6.10-dev1584/runtime-saveable-desktop-1.6.10-dev1584.jar!/" />
-          <root url="jar://$MODULE_DIR$/../../../../prebuilts/tools/common/m2/repository/org/jetbrains/compose/runtime/runtime-desktop/1.6.10-dev1584/runtime-desktop-1.6.10-dev1584.jar!/" />
-          <root url="jar://$MODULE_DIR$/../../../../prebuilts/tools/common/m2/repository/org/jetbrains/compose/foundation/foundation-layout-desktop/1.6.10-dev1584/foundation-layout-desktop-1.6.10-dev1584.jar!/" />
-          <root url="jar://$MODULE_DIR$/../../../../prebuilts/tools/common/m2/repository/org/jetbrains/compose/foundation/foundation-desktop/1.6.10-dev1584/foundation-desktop-1.6.10-dev1584.jar!/" />
-          <root url="jar://$MODULE_DIR$/../../../../prebuilts/tools/common/m2/repository/org/jetbrains/compose/ui/ui-unit-desktop/1.6.10-dev1584/ui-unit-desktop-1.6.10-dev1584.jar!/" />
-          <root url="jar://$MODULE_DIR$/../../../../prebuilts/tools/common/m2/repository/org/jetbrains/compose/ui/ui-text-desktop/1.6.10-dev1584/ui-text-desktop-1.6.10-dev1584.jar!/" />
-          <root url="jar://$MODULE_DIR$/../../../../prebuilts/tools/common/m2/repository/org/jetbrains/compose/ui/ui-util-desktop/1.6.10-dev1584/ui-util-desktop-1.6.10-dev1584.jar!/" />
-          <root url="jar://$MODULE_DIR$/../../../../prebuilts/tools/common/m2/repository/org/jetbrains/compose/ui/ui-graphics-desktop/1.6.10-dev1584/ui-graphics-desktop-1.6.10-dev1584.jar!/" />
-          <root url="jar://$MODULE_DIR$/../../../../prebuilts/tools/common/m2/repository/org/jetbrains/compose/ui/ui-geometry-desktop/1.6.10-dev1584/ui-geometry-desktop-1.6.10-dev1584.jar!/" />
-          <root url="jar://$MODULE_DIR$/../../../../prebuilts/tools/common/m2/repository/org/jetbrains/compose/ui/ui-desktop/1.6.10-dev1584/ui-desktop-1.6.10-dev1584.jar!/" />
-          <root url="jar://$MODULE_DIR$/../../../../prebuilts/tools/common/m2/repository/org/jetbrains/skiko/skiko-awt/0.8.1/skiko-awt-0.8.1.jar!/" />
-          <root url="jar://$MODULE_DIR$/../../../../prebuilts/tools/common/m2/repository/org/jetbrains/skiko/skiko-awt-runtime-linux-x64/0.8.1/skiko-awt-runtime-linux-x64-0.8.1.jar!/" />
-          <root url="jar://$MODULE_DIR$/../../../../prebuilts/tools/common/m2/repository/org/jetbrains/skiko/skiko-awt-runtime-macos-arm64/0.8.1/skiko-awt-runtime-macos-arm64-0.8.1.jar!/" />
-          <root url="jar://$MODULE_DIR$/../../../../prebuilts/tools/common/m2/repository/org/jetbrains/skiko/skiko-awt-runtime-macos-x64/0.8.1/skiko-awt-runtime-macos-x64-0.8.1.jar!/" />
-          <root url="jar://$MODULE_DIR$/../../../../prebuilts/tools/common/m2/repository/org/jetbrains/skiko/skiko-awt-runtime-windows-x64/0.8.1/skiko-awt-runtime-windows-x64-0.8.1.jar!/" />
-          <root url="jar://$MODULE_DIR$/../../../../prebuilts/tools/common/m2/repository/androidx/collection/collection-jvm/1.4.0/collection-jvm-1.4.0.jar!/" />
-          <root url="jar://$MODULE_DIR$/../../../../prebuilts/tools/common/m2/repository/androidx/lifecycle/lifecycle-runtime-desktop/2.8.0-alpha04/lifecycle-runtime-desktop-2.8.0-alpha04.jar!/" />
-          <root url="jar://$MODULE_DIR$/../../../../prebuilts/tools/common/m2/repository/androidx/lifecycle/lifecycle-common-jvm/2.8.0-alpha04/lifecycle-common-jvm-2.8.0-alpha04.jar!/" />
-          <root url="jar://$MODULE_DIR$/../../../../prebuilts/tools/common/m2/repository/androidx/arch/core/core-common/2.2.0/core-common-2.2.0.jar!/" />
->>>>>>> 0d09370c
         </CLASSES>
         <JAVADOC />
-        <SOURCES>
-          <root url="jar://$MODULE_DIR$/../../../../prebuilts/tools/common/m2/repository/org/jetbrains/compose/animation/animation-core-desktop/1.6.10-dev1584/animation-core-desktop-1.6.10-dev1584-sources.jar!/" />
-          <root url="jar://$MODULE_DIR$/../../../../prebuilts/tools/common/m2/repository/org/jetbrains/compose/animation/animation-desktop/1.6.10-dev1584/animation-desktop-1.6.10-dev1584-sources.jar!/" />
-          <root url="jar://$MODULE_DIR$/../../../../prebuilts/tools/common/m2/repository/org/jetbrains/compose/foundation/foundation-desktop/1.6.10-dev1584/foundation-desktop-1.6.10-dev1584-sources.jar!/" />
-          <root url="jar://$MODULE_DIR$/../../../../prebuilts/tools/common/m2/repository/org/jetbrains/compose/foundation/foundation-layout-desktop/1.6.10-dev1584/foundation-layout-desktop-1.6.10-dev1584-sources.jar!/" />
-          <root url="jar://$MODULE_DIR$/../../../../prebuilts/tools/common/m2/repository/org/jetbrains/compose/runtime/runtime-desktop/1.6.10-dev1584/runtime-desktop-1.6.10-dev1584-sources.jar!/" />
-          <root url="jar://$MODULE_DIR$/../../../../prebuilts/tools/common/m2/repository/org/jetbrains/compose/runtime/runtime-saveable-desktop/1.6.10-dev1584/runtime-saveable-desktop-1.6.10-dev1584-sources.jar!/" />
-          <root url="jar://$MODULE_DIR$/../../../../prebuilts/tools/common/m2/repository/org/jetbrains/compose/ui/ui-desktop/1.6.10-dev1584/ui-desktop-1.6.10-dev1584-sources.jar!/" />
-          <root url="jar://$MODULE_DIR$/../../../../prebuilts/tools/common/m2/repository/org/jetbrains/compose/ui/ui-geometry-desktop/1.6.10-dev1584/ui-geometry-desktop-1.6.10-dev1584-sources.jar!/" />
-          <root url="jar://$MODULE_DIR$/../../../../prebuilts/tools/common/m2/repository/org/jetbrains/compose/ui/ui-graphics-desktop/1.6.10-dev1584/ui-graphics-desktop-1.6.10-dev1584-sources.jar!/" />
-          <root url="jar://$MODULE_DIR$/../../../../prebuilts/tools/common/m2/repository/org/jetbrains/compose/ui/ui-text-desktop/1.6.10-dev1584/ui-text-desktop-1.6.10-dev1584-sources.jar!/" />
-          <root url="jar://$MODULE_DIR$/../../../../prebuilts/tools/common/m2/repository/org/jetbrains/compose/ui/ui-unit-desktop/1.6.10-dev1584/ui-unit-desktop-1.6.10-dev1584-sources.jar!/" />
-          <root url="jar://$MODULE_DIR$/../../../../prebuilts/tools/common/m2/repository/org/jetbrains/compose/ui/ui-util-desktop/1.6.10-dev1584/ui-util-desktop-1.6.10-dev1584-sources.jar!/" />
-        </SOURCES>
+        <SOURCES />
       </library>
     </orderEntry>
     <orderEntry type="module-library" exported="" scope="TEST">
-<<<<<<< HEAD
       <library name="jetbrains-compose-ui-test-junit4-desktop" type="repository">
         <properties maven-id="org.jetbrains.compose.ui:ui-test-junit4-desktop:1.5.11">
           <verification>
@@ -286,28 +208,17 @@
         <CLASSES>
           <root url="jar://$MAVEN_REPOSITORY$/org/jetbrains/compose/ui/ui-test-junit4-desktop/1.5.11/ui-test-junit4-desktop-1.5.11.jar!/" />
           <root url="jar://$MAVEN_REPOSITORY$/org/jetbrains/compose/ui/ui-test-desktop/1.5.11/ui-test-desktop-1.5.11.jar!/" />
-=======
-      <library name="jewel-standalone">
-        <CLASSES>
-          <root url="jar://$MODULE_DIR$/../../../../prebuilts/tools/common/m2/repository/org/jetbrains/jewel/jewel-int-ui-standalone-241/0.17.3/jewel-int-ui-standalone-241-0.17.3.jar!/" />
-        </CLASSES>
-        <JAVADOC />
-        <SOURCES>
-          <root url="jar://$MODULE_DIR$/../../../../prebuilts/tools/common/m2/repository/org/jetbrains/jewel/jewel-int-ui-standalone-241/0.17.3/jewel-int-ui-standalone-241-0.17.3-sources.jar!/" />
-        </SOURCES>
-      </library>
-    </orderEntry>
-    <orderEntry type="module-library" exported="" scope="TEST">
-      <library name="compose-desktop-test">
-        <CLASSES>
-          <root url="jar://$MODULE_DIR$/../../../../prebuilts/tools/common/m2/repository/org/jetbrains/compose/ui/ui-test-junit4-desktop/1.6.10-dev1584/ui-test-junit4-desktop-1.6.10-dev1584.jar!/" />
-          <root url="jar://$MODULE_DIR$/../../../../prebuilts/tools/common/m2/repository/org/jetbrains/compose/ui/ui-test-desktop/1.6.10-dev1584/ui-test-desktop-1.6.10-dev1584.jar!/" />
->>>>>>> 0d09370c
         </CLASSES>
         <JAVADOC />
         <SOURCES />
       </library>
     </orderEntry>
-    <orderEntry type="library" scope="TEST" name="jetbrains.kotlinx.coroutines.test" level="project" />
+    <orderEntry type="inheritedJdk" />
+    <orderEntry type="sourceFolder" forTests="false" />
+    <orderEntry type="module" module-name="intellij.android.common" />
+    <orderEntry type="module" module-name="intellij.android.core" />
+    <orderEntry type="module" module-name="intellij.android.adt.testutils" scope="TEST" />
+    <orderEntry type="module" module-name="intellij.android.testFramework" scope="TEST" />
+    <orderEntry type="module" module-name="intellij.platform.util.ui" />
   </component>
 </module>