/*
 * Copyright (C) 2017 The Android Open Source Project
 *
 * Licensed under the Apache License, Version 2.0 (the "License");
 * you may not use this file except in compliance with the License.
 * You may obtain a copy of the License at
 *
 *      http://www.apache.org/licenses/LICENSE-2.0
 *
 * Unless required by applicable law or agreed to in writing, software
 * distributed under the License is distributed on an "AS IS" BASIS,
 * WITHOUT WARRANTIES OR CONDITIONS OF ANY KIND, either express or implied.
 * See the License for the specific language governing permissions and
 * limitations under the License.
 */
package com.android.tools.idea.common.actions;

import com.android.tools.idea.actions.DesignerActions;
import com.android.tools.idea.actions.DesignerDataKeys;
import com.android.tools.idea.common.error.Issue;
import com.android.tools.idea.common.error.IssueModel;
import com.android.tools.idea.common.error.IssuePanelService;
import com.android.tools.idea.common.surface.DesignSurface;
import com.android.tools.idea.uibuilder.surface.NlDesignSurface;
import com.android.tools.idea.uibuilder.surface.NlSupportedActions;
import com.android.tools.idea.uibuilder.surface.NlSupportedActionsKt;
import com.android.tools.idea.uibuilder.visual.visuallint.VisualLintRenderIssue;
<<<<<<< HEAD
=======
import com.intellij.analysis.problemsView.toolWindow.ProblemsView;
import com.intellij.analysis.problemsView.toolWindow.ProblemsViewToolWindowUtils;
>>>>>>> 0d09370c
import com.intellij.lang.annotation.HighlightSeverity;
import com.intellij.openapi.actionSystem.ActionManager;
import com.intellij.openapi.actionSystem.ActionUpdateThread;
import com.intellij.openapi.actionSystem.AnActionEvent;
import com.intellij.openapi.actionSystem.Presentation;
import com.intellij.openapi.actionSystem.ToggleAction;
import com.intellij.openapi.project.Project;
<<<<<<< HEAD
=======
import com.intellij.openapi.wm.ToolWindow;
>>>>>>> 0d09370c
import com.intellij.util.IconUtil;
import icons.StudioIcons;
import java.util.List;
import java.util.Set;
import java.util.stream.Collectors;
import javax.swing.Icon;
import org.jetbrains.annotations.NotNull;
import org.jetbrains.annotations.VisibleForTesting;

/**
 * Action which shows the current number of warnings in the layout and when clicked, shows them.
 */
public class IssueNotificationAction extends ToggleAction {
  public static final String NO_ISSUE = "No Issue";
  public static final String SHOW_ISSUE = "Show Warnings and Errors";
  private static final String DEFAULT_TOOLTIP = "Toggle visibility of issue panel";

  @VisibleForTesting
  public static final Icon DISABLED_ICON = IconUtil.desaturate(StudioIcons.Common.ERROR_INLINE);

  @NotNull
  public static IssueNotificationAction getInstance() {
    return (IssueNotificationAction)ActionManager.getInstance().getAction(DesignerActions.ACTION_TOGGLE_ISSUE_PANEL);
  }

  @Override
  public void update(@NotNull AnActionEvent event) {
    if (DesignerActionUtils.isActionEventFromJTextField(event)) {
      event.getPresentation().setEnabled(false);
      return;
    }
    super.update(event);
    DesignSurface<?> surface = event.getData(DesignerDataKeys.DESIGN_SURFACE);
    Presentation presentation = event.getPresentation();

    if (surface == null || !NlSupportedActionsKt.isActionSupported(surface, NlSupportedActions.TOGGLE_ISSUE_PANEL)) {
      event.getPresentation().setEnabled(false);
      presentation.setText(SHOW_ISSUE);
      presentation.setDescription(DEFAULT_TOOLTIP);
      presentation.setIcon(DISABLED_ICON);
    }
    else {
      event.getPresentation().setEnabled(true);
      IssueModel issueModel = surface.getIssueModel();
      boolean hasIssues = issueModel.hasIssues();

      List<VisualLintRenderIssue> visualLintIssues = ((NlDesignSurface)surface).getVisualLintIssueProvider().getUnsuppressedIssues();

      if (hasIssues || !visualLintIssues.isEmpty()) {
        presentation.setDescription(SHOW_ISSUE);
        presentation.setIcon(getIssueTypeIcon(issueModel, visualLintIssues));
        presentation.setText(DEFAULT_TOOLTIP);
      } else {
        presentation.setDescription(NO_ISSUE);
        presentation.setIcon(DISABLED_ICON);
      }
    }
  }

  @Override
  public boolean isSelected(@NotNull AnActionEvent e) {
    DesignSurface<?> surface = e.getData(DesignerDataKeys.DESIGN_SURFACE);
    if (surface == null) {
      return false;
    }
    return IssuePanelService.getInstance(surface.getProject()).isIssuePanelVisible();
  }

  @Override
  public void setSelected(@NotNull AnActionEvent e, boolean state) {
    Project project = e.getProject();
    if (project == null) {
      return;
    }
<<<<<<< HEAD
    DesignSurface<?> surface = e.getData(DesignerDataKeys.DESIGN_SURFACE);
    String tabName = null;
    if (surface instanceof NlDesignSurface) {
      tabName = ((NlDesignSurface)surface).getVisualLintIssueProvider().getUiCheckInstanceId();
    }
    IssuePanelService issuePanelService = IssuePanelService.getInstance(project);
    if (tabName != null) {
      issuePanelService.setIssuePanelVisibilityByTabName(state, tabName, issuePanelService::focusIssuePanelIfVisible);
    } else {
      issuePanelService.setSharedIssuePanelVisibility(state, issuePanelService::focusIssuePanelIfVisible);
=======
    if (!state) {
      ToolWindow problemsWindow = ProblemsView.getToolWindow(project);
      if (problemsWindow != null) {
        problemsWindow.hide();
      }
    }
    DesignSurface<?> surface = e.getData(DesignerDataKeys.DESIGN_SURFACE);
    String tabId = null;
    if (surface instanceof NlDesignSurface) {
      tabId = ((NlDesignSurface)surface).getVisualLintIssueProvider().getUiCheckInstanceId();
    }
    if (tabId != null) {
      ProblemsViewToolWindowUtils.INSTANCE.selectTab(project, tabId);
    } else {
      IssuePanelService issuePanelService = IssuePanelService.getInstance(project);
      issuePanelService.showSharedIssuePanel(true, null);
>>>>>>> 0d09370c
    }
  }

  @Override
  public @NotNull ActionUpdateThread getActionUpdateThread() {
    return ActionUpdateThread.EDT;
  }

  @NotNull
  private static Icon getIssueTypeIcon(@NotNull IssueModel issueModel, @NotNull List<VisualLintRenderIssue> visualLintIssues) {
    Set<HighlightSeverity> visualLintSeverities = visualLintIssues.stream()
      .map(Issue::getSeverity).collect(Collectors.toSet());

    Icon icon;
    if (issueModel.getErrorCount() > 0 || visualLintSeverities.contains(HighlightSeverity.ERROR)) {
      icon = StudioIcons.Common.ERROR_INLINE;
    }
    else if (issueModel.getWarningCount() > 0 || visualLintSeverities.contains(HighlightSeverity.WARNING)) {
      icon = StudioIcons.Common.WARNING_INLINE;
    }
    else if (issueModel.getIssueCount() > 0 || !visualLintSeverities.isEmpty()) {
      icon = StudioIcons.Common.INFO_INLINE;
    }
    else {
      icon = DISABLED_ICON;
    }
    return icon;
  }
}<|MERGE_RESOLUTION|>--- conflicted
+++ resolved
@@ -25,11 +25,8 @@
 import com.android.tools.idea.uibuilder.surface.NlSupportedActions;
 import com.android.tools.idea.uibuilder.surface.NlSupportedActionsKt;
 import com.android.tools.idea.uibuilder.visual.visuallint.VisualLintRenderIssue;
-<<<<<<< HEAD
-=======
 import com.intellij.analysis.problemsView.toolWindow.ProblemsView;
 import com.intellij.analysis.problemsView.toolWindow.ProblemsViewToolWindowUtils;
->>>>>>> 0d09370c
 import com.intellij.lang.annotation.HighlightSeverity;
 import com.intellij.openapi.actionSystem.ActionManager;
 import com.intellij.openapi.actionSystem.ActionUpdateThread;
@@ -37,10 +34,7 @@
 import com.intellij.openapi.actionSystem.Presentation;
 import com.intellij.openapi.actionSystem.ToggleAction;
 import com.intellij.openapi.project.Project;
-<<<<<<< HEAD
-=======
 import com.intellij.openapi.wm.ToolWindow;
->>>>>>> 0d09370c
 import com.intellij.util.IconUtil;
 import icons.StudioIcons;
 import java.util.List;
@@ -115,18 +109,6 @@
     if (project == null) {
       return;
     }
-<<<<<<< HEAD
-    DesignSurface<?> surface = e.getData(DesignerDataKeys.DESIGN_SURFACE);
-    String tabName = null;
-    if (surface instanceof NlDesignSurface) {
-      tabName = ((NlDesignSurface)surface).getVisualLintIssueProvider().getUiCheckInstanceId();
-    }
-    IssuePanelService issuePanelService = IssuePanelService.getInstance(project);
-    if (tabName != null) {
-      issuePanelService.setIssuePanelVisibilityByTabName(state, tabName, issuePanelService::focusIssuePanelIfVisible);
-    } else {
-      issuePanelService.setSharedIssuePanelVisibility(state, issuePanelService::focusIssuePanelIfVisible);
-=======
     if (!state) {
       ToolWindow problemsWindow = ProblemsView.getToolWindow(project);
       if (problemsWindow != null) {
@@ -143,7 +125,6 @@
     } else {
       IssuePanelService issuePanelService = IssuePanelService.getInstance(project);
       issuePanelService.showSharedIssuePanel(true, null);
->>>>>>> 0d09370c
     }
   }
 
