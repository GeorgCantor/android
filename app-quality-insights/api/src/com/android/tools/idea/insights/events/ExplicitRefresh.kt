/*
 * Copyright (C) 2022 The Android Open Source Project
 *
 * Licensed under the Apache License, Version 2.0 (the "License");
 * you may not use this file except in compliance with the License.
 * You may obtain a copy of the License at
 *
 *      http://www.apache.org/licenses/LICENSE-2.0
 *
 * Unless required by applicable law or agreed to in writing, software
 * distributed under the License is distributed on an "AS IS" BASIS,
 * WITHOUT WARRANTIES OR CONDITIONS OF ANY KIND, either express or implied.
 * See the License for the specific language governing permissions and
 * limitations under the License.
 */
package com.android.tools.idea.insights.events

import com.android.tools.idea.insights.AppInsightsState
import com.android.tools.idea.insights.InsightsProviderKey
import com.android.tools.idea.insights.LoadingState
import com.android.tools.idea.insights.analytics.AppInsightsTracker
import com.android.tools.idea.insights.events.actions.Action

/** Sent when an update is requested by the user. */
object ExplicitRefresh : ChangeEvent {
  override fun toString() = "ChangeEvent.ExplicitRefresh"

  override fun transition(
    state: AppInsightsState,
    tracker: AppInsightsTracker,
<<<<<<< HEAD
    key: InsightsProviderKey
=======
    key: InsightsProviderKey,
>>>>>>> 0d09370c
  ): StateTransition<Action> =
    StateTransition(
      state.copy(
        issues = LoadingState.Loading,
        currentIssueVariants = LoadingState.Ready(null),
        currentIssueDetails = LoadingState.Ready(null),
        currentNotes = LoadingState.Ready(null),
      ),
      action = Action.Refresh,
    )
}<|MERGE_RESOLUTION|>--- conflicted
+++ resolved
@@ -28,11 +28,7 @@
   override fun transition(
     state: AppInsightsState,
     tracker: AppInsightsTracker,
-<<<<<<< HEAD
-    key: InsightsProviderKey
-=======
     key: InsightsProviderKey,
->>>>>>> 0d09370c
   ): StateTransition<Action> =
     StateTransition(
       state.copy(
