--- conflicted
+++ resolved
@@ -46,16 +46,11 @@
 import com.intellij.testFramework.RunsInEdt
 import com.intellij.testFramework.fixtures.JavaCodeInsightTestFixture
 import com.intellij.testFramework.registerServiceInstance
-<<<<<<< HEAD
-import icons.StudioIcons.Misc.DEPENDENCY_CONSUMER
-import icons.StudioIcons.Misc.DEPENDENCY_PROVIDER
-=======
 import icons.StudioIcons.GutterIcons.DEPENDENCY_CONSUMER
 import icons.StudioIcons.GutterIcons.DEPENDENCY_PROVIDER
 import java.awt.event.MouseEvent
 import javax.swing.Icon
 import javax.swing.JLabel
->>>>>>> 0d09370c
 import org.jetbrains.kotlin.idea.KotlinFileType
 import org.jetbrains.kotlin.psi.KtClass
 import org.jetbrains.kotlin.psi.KtFunction
@@ -65,12 +60,6 @@
 import org.junit.Test
 import org.junit.runner.RunWith
 import org.junit.runners.JUnit4
-<<<<<<< HEAD
-import java.awt.event.MouseEvent
-import javax.swing.Icon
-import javax.swing.JLabel
-=======
->>>>>>> 0d09370c
 
 class DaggerRelatedItemLineMarkerProviderDaggerTest : DaggerTestCase() {
   private lateinit var trackerService: TestDaggerAnalyticsTracker
@@ -259,16 +248,7 @@
     val consumerElements = gotoRelatedItems.map { it.element }
 
     assertThat(consumerElements)
-<<<<<<< HEAD
-      .containsExactly(
-        consumerField,
-        consumerKtField,
-        parameter,
-        consumerParameter,
-      )
-=======
       .containsExactly(consumerField, consumerKtField, parameter, consumerParameter)
->>>>>>> 0d09370c
 
     val displayedNames = gotoRelatedItems.map { it.customName }
     assertThat(displayedNames)
@@ -1149,11 +1129,7 @@
         }
       }
       """
-<<<<<<< HEAD
-        .trimIndent()
-=======
         .trimIndent(),
->>>>>>> 0d09370c
     )
 
     myFixture.moveCaret("st|r")
@@ -1387,11 +1363,7 @@
       @Component(dependencies = [MyComponent::class])
       interface MyDependentComponent
       """
-<<<<<<< HEAD
-        .trimIndent()
-=======
         .trimIndent(),
->>>>>>> 0d09370c
     )
 
     clickOnIcon(
@@ -1441,8 +1413,7 @@
         val property: Int = 0
       }
       """
-<<<<<<< HEAD
-        .trimIndent()
+        .trimIndent(),
     )
 
     assertThat(myFixture.moveCaret("cla|ss Foo constructor").canReceiveLineMarker()).isFalse()
@@ -1481,7 +1452,7 @@
         private int property = 0;
       }
       """
-        .trimIndent()
+        .trimIndent(),
     )
 
     assertThat(myFixture.moveCaret("cla|ss Foo").canReceiveLineMarker()).isFalse()
@@ -1493,59 +1464,6 @@
     assertThat(myFixture.findParentElement<PsiMethod>("public Fo|o()").canReceiveLineMarker())
       .isFalse()
 
-=======
-        .trimIndent(),
-    )
-
-    assertThat(myFixture.moveCaret("cla|ss Foo constructor").canReceiveLineMarker()).isFalse()
-    assertThat(myFixture.moveCaret("class Fo|o constructor").canReceiveLineMarker()).isTrue()
-    assertThat(
-        myFixture.findParentElement<KtClass>("class Fo|o constructor").canReceiveLineMarker()
-      )
-      .isFalse()
-    assertThat(myFixture.moveCaret("class Foo constr|uctor").canReceiveLineMarker()).isTrue()
-    assertThat(
-        myFixture.findParentElement<KtFunction>("class Foo constr|uctor").canReceiveLineMarker()
-      )
-      .isFalse()
-
-    assertThat(myFixture.moveCaret("va|l property: Int = 0").canReceiveLineMarker()).isFalse()
-    assertThat(myFixture.moveCaret("val prop|erty: Int = 0").canReceiveLineMarker()).isTrue()
-    assertThat(
-        myFixture.findParentElement<KtProperty>("val prop|erty: Int = 0").canReceiveLineMarker()
-      )
-      .isFalse()
-    assertThat(myFixture.moveCaret("val property: In|t = 0").canReceiveLineMarker()).isTrue()
-    assertThat(myFixture.moveCaret("val property: Int = |0").canReceiveLineMarker()).isFalse()
-  }
-
-  @Test
-  fun canReceiveLineMarker_java() {
-    myFixture.configureByText(
-      JavaFileType.INSTANCE,
-      // language=java
-      """
-      package com.example;
-
-      public class Foo {
-        public Foo() {}
-
-        private int property = 0;
-      }
-      """
-        .trimIndent(),
-    )
-
-    assertThat(myFixture.moveCaret("cla|ss Foo").canReceiveLineMarker()).isFalse()
-    assertThat(myFixture.moveCaret("class Fo|o").canReceiveLineMarker()).isTrue()
-    assertThat(myFixture.findParentElement<PsiClass>("class Fo|o").canReceiveLineMarker()).isFalse()
-
-    assertThat(myFixture.moveCaret("pub|lic Foo()").canReceiveLineMarker()).isFalse()
-    assertThat(myFixture.moveCaret("public Fo|o()").canReceiveLineMarker()).isTrue()
-    assertThat(myFixture.findParentElement<PsiMethod>("public Fo|o()").canReceiveLineMarker())
-      .isFalse()
-
->>>>>>> 0d09370c
     assertThat(myFixture.moveCaret("pri|vate int property = 0;").canReceiveLineMarker()).isFalse()
     assertThat(myFixture.moveCaret("private in|t property = 0;").canReceiveLineMarker()).isFalse()
     assertThat(myFixture.moveCaret("private int pro|perty = 0;").canReceiveLineMarker()).isTrue()
@@ -1564,81 +1482,49 @@
           createMockDaggerElement("ElementName8"),
           "Consumers",
           "navigate.to.consumer",
-<<<<<<< HEAD
-          "CustomName8"
-=======
           "CustomName8",
->>>>>>> 0d09370c
         ),
         DaggerRelatedElement(
           createMockDaggerElement("ElementName7"),
           "Providers",
           "navigate.to.provider",
-<<<<<<< HEAD
-          "CustomName7"
-=======
           "CustomName7",
->>>>>>> 0d09370c
         ),
         DaggerRelatedElement(
           createMockDaggerElement("ElementName4"),
           "Consumers",
           "navigate.to.consumer",
-<<<<<<< HEAD
-          null
-=======
           null,
->>>>>>> 0d09370c
         ),
         DaggerRelatedElement(
           createMockDaggerElement("ElementName3"),
           "Providers",
           "navigate.to.provider",
-<<<<<<< HEAD
-          null
-=======
           null,
->>>>>>> 0d09370c
         ),
         DaggerRelatedElement(
           createMockDaggerElement("ElementName6"),
           "Consumers",
           "navigate.to.consumer",
-<<<<<<< HEAD
-          "CustomName6"
-=======
           "CustomName6",
->>>>>>> 0d09370c
         ),
         DaggerRelatedElement(
           createMockDaggerElement("ElementName5"),
           "Providers",
           "navigate.to.provider",
-<<<<<<< HEAD
-          "CustomName5"
-=======
           "CustomName5",
->>>>>>> 0d09370c
         ),
         DaggerRelatedElement(
           createMockDaggerElement("ElementName2"),
           "Consumers",
           "navigate.to.consumer",
-<<<<<<< HEAD
-          null
-=======
           null,
->>>>>>> 0d09370c
         ),
         DaggerRelatedElement(
           createMockDaggerElement("ElementName1"),
           "Providers",
           "navigate.to.provider",
-<<<<<<< HEAD
-          null
-=======
           null,
->>>>>>> 0d09370c
         ),
       )
 
