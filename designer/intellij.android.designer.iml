<?xml version="1.0" encoding="UTF-8"?>
<module type="JAVA_MODULE" version="4">
  <component name="NewModuleRootManager" inherit-compiler-output="true">
    <exclude-output />
    <content url="file://$MODULE_DIR$">
      <sourceFolder url="file://$MODULE_DIR$/src" isTestSource="false" />
      <sourceFolder url="file://$MODULE_DIR$/resources" type="java-resource" />
    </content>
    <orderEntry type="inheritedJdk" />
    <orderEntry type="sourceFolder" forTests="false" />
<<<<<<< HEAD
    <orderEntry type="module" module-name="assistant" />
=======
    <orderEntry type="library" name="jetbrains-annotations-java5" level="project" />
>>>>>>> 12e77d2e
    <orderEntry type="module" module-name="intellij.android.core" />
    <orderEntry type="module" module-name="intellij.platform.lang.impl" />
    <orderEntry type="module" module-name="android.sdktools.pixelprobe" />
    <orderEntry type="module" module-name="intellij.platform.images" />
    <orderEntry type="module" module-name="android.sdktools.android-annotations" />
    <orderEntry type="library" name="jsr305" level="project" />
    <orderEntry type="module" module-name="intellij.xml.dom" />
    <orderEntry type="module" module-name="intellij.platform.lang" />
    <orderEntry type="module" module-name="intellij.xml.psi.impl" />
    <orderEntry type="module" module-name="intellij.java.psi.impl" />
    <orderEntry type="module" module-name="intellij.java.indexing" />
    <orderEntry type="module" module-name="intellij.android.adt.ui" />
<<<<<<< HEAD
    <orderEntry type="module" module-name="analytics-tracker" />
    <orderEntry type="module" module-name="analytics-shared" />
=======
    <orderEntry type="module" module-name="android.sdktools.analytics-tracker" />
    <orderEntry type="module" module-name="android.sdktools.analytics-shared" />
>>>>>>> 12e77d2e
    <orderEntry type="module" module-name="intellij.android.wizard" />
    <orderEntry type="module" module-name="intellij.android.wizard.model" />
    <orderEntry type="module" module-name="android.sdktools.flags" />
    <orderEntry type="module" module-name="intellij.android.artwork" />
    <orderEntry type="module" module-name="intellij.android.common" />
    <orderEntry type="module" module-name="intellij.android.projectSystem" />
    <orderEntry type="module" module-name="intellij.android.projectSystem.gradle" />
    <orderEntry type="module" module-name="intellij.android.adt.ui.model" />
    <orderEntry type="library" name="protobuf" level="project" />
    <orderEntry type="library" name="studio-analytics-proto" level="project" />
    <orderEntry type="module" module-name="intellij.java.psi" />
<<<<<<< HEAD
    <orderEntry type="module" module-name="intellij.android.resources-base" />
    <orderEntry type="module" module-name="intellij.android.layout-ui" />
    <orderEntry type="module-library" scope="PROVIDED">
      <library>
        <CLASSES>
          <root url="jar://$MODULE_DIR$/../../../../prebuilts/studio/layoutlib/data/layoutlib.jar!/" />
        </CLASSES>
        <JAVADOC />
        <SOURCES />
      </library>
    </orderEntry>
=======
    <orderEntry type="module" module-name="intellij.android.layoutlib" />
    <orderEntry type="module" module-name="intellij.android.resourcesAar" />
    <orderEntry type="module" module-name="intellij.android.propertyEditor" />
>>>>>>> 12e77d2e
  </component>
</module><|MERGE_RESOLUTION|>--- conflicted
+++ resolved
@@ -8,11 +8,8 @@
     </content>
     <orderEntry type="inheritedJdk" />
     <orderEntry type="sourceFolder" forTests="false" />
-<<<<<<< HEAD
-    <orderEntry type="module" module-name="assistant" />
-=======
     <orderEntry type="library" name="jetbrains-annotations-java5" level="project" />
->>>>>>> 12e77d2e
+    <orderEntry type="module" module-name="intellij.android.assistant" />
     <orderEntry type="module" module-name="intellij.android.core" />
     <orderEntry type="module" module-name="intellij.platform.lang.impl" />
     <orderEntry type="module" module-name="android.sdktools.pixelprobe" />
@@ -25,13 +22,8 @@
     <orderEntry type="module" module-name="intellij.java.psi.impl" />
     <orderEntry type="module" module-name="intellij.java.indexing" />
     <orderEntry type="module" module-name="intellij.android.adt.ui" />
-<<<<<<< HEAD
-    <orderEntry type="module" module-name="analytics-tracker" />
-    <orderEntry type="module" module-name="analytics-shared" />
-=======
     <orderEntry type="module" module-name="android.sdktools.analytics-tracker" />
     <orderEntry type="module" module-name="android.sdktools.analytics-shared" />
->>>>>>> 12e77d2e
     <orderEntry type="module" module-name="intellij.android.wizard" />
     <orderEntry type="module" module-name="intellij.android.wizard.model" />
     <orderEntry type="module" module-name="android.sdktools.flags" />
@@ -43,22 +35,16 @@
     <orderEntry type="library" name="protobuf" level="project" />
     <orderEntry type="library" name="studio-analytics-proto" level="project" />
     <orderEntry type="module" module-name="intellij.java.psi" />
-<<<<<<< HEAD
     <orderEntry type="module" module-name="intellij.android.resources-base" />
     <orderEntry type="module" module-name="intellij.android.layout-ui" />
     <orderEntry type="module-library" scope="PROVIDED">
       <library>
         <CLASSES>
-          <root url="jar://$MODULE_DIR$/../../../../prebuilts/studio/layoutlib/data/layoutlib.jar!/" />
+          <root url="jar://$MODULE_DIR$/../../../../../aosp/studio-master-dev/prebuilts/studio/layoutlib/data/layoutlib.jar!/" />
         </CLASSES>
         <JAVADOC />
         <SOURCES />
       </library>
     </orderEntry>
-=======
-    <orderEntry type="module" module-name="intellij.android.layoutlib" />
-    <orderEntry type="module" module-name="intellij.android.resourcesAar" />
-    <orderEntry type="module" module-name="intellij.android.propertyEditor" />
->>>>>>> 12e77d2e
   </component>
 </module>