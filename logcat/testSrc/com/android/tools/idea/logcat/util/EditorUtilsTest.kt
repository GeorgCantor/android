--- conflicted
+++ resolved
@@ -33,10 +33,10 @@
 import com.intellij.testFramework.ProjectRule
 import com.intellij.testFramework.RuleChain
 import com.intellij.testFramework.RunsInEdt
+import org.junit.Rule
+import org.junit.Test
 import java.time.ZoneId
 import kotlin.test.fail
-import org.junit.Rule
-import org.junit.Test
 
 @RunsInEdt
 class EditorUtilsTest {
@@ -114,11 +114,7 @@
     assertThat(
         editor.getFilterHint(
           editor.document.text.indexOf("package.name") + width - 1,
-<<<<<<< HEAD
-          formattingOptions
-=======
           formattingOptions,
->>>>>>> 0d09370c
         )
       )
       .isEqualTo(expected)
@@ -129,11 +125,7 @@
     assertThat(
         editor.getFilterHint(
           editor.document.text.indexOf("package.name") + width,
-<<<<<<< HEAD
-          formattingOptions
-=======
           formattingOptions,
->>>>>>> 0d09370c
         )
       )
       .isNotEqualTo(expected)
