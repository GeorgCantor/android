/*
 * Copyright 2000-2010 JetBrains s.r.o.
 *
 * Licensed under the Apache License, Version 2.0 (the "License");
 * you may not use this file except in compliance with the License.
 * You may obtain a copy of the License at
 *
 * http://www.apache.org/licenses/LICENSE-2.0
 *
 * Unless required by applicable law or agreed to in writing, software
 * distributed under the License is distributed on an "AS IS" BASIS,
 * WITHOUT WARRANTIES OR CONDITIONS OF ANY KIND, either express or implied.
 * See the License for the specific language governing permissions and
 * limitations under the License.
 */
package org.jetbrains.android.dom;

import com.android.SdkConstants;
import com.intellij.codeInsight.completion.CompletionUtil;
import com.intellij.openapi.application.ApplicationManager;
import com.intellij.openapi.util.Computable;
import com.intellij.openapi.util.text.StringUtil;
import com.intellij.psi.JavaPsiFacade;
import com.intellij.psi.PsiClass;
import com.intellij.psi.xml.XmlAttribute;
import com.intellij.psi.xml.XmlElement;
import com.intellij.psi.xml.XmlTag;
import com.intellij.util.ArrayUtil;
import com.intellij.util.Processor;
import com.intellij.util.containers.HashMap;
import com.intellij.util.xml.*;
import com.intellij.util.xml.reflect.DomExtender;
import com.intellij.util.xml.reflect.DomExtension;
import com.intellij.util.xml.reflect.DomExtensionsRegistrar;
import org.jetbrains.android.dom.animation.AndroidAnimationUtils;
import org.jetbrains.android.dom.animation.AnimationElement;
import org.jetbrains.android.dom.animator.AndroidAnimatorUtil;
import org.jetbrains.android.dom.animator.AnimatorElement;
import org.jetbrains.android.dom.attrs.AttributeDefinition;
import org.jetbrains.android.dom.attrs.AttributeDefinitions;
import org.jetbrains.android.dom.attrs.AttributeFormat;
import org.jetbrains.android.dom.attrs.StyleableDefinition;
import org.jetbrains.android.dom.color.ColorDomElement;
import org.jetbrains.android.dom.color.ColorStateListItem;
import org.jetbrains.android.dom.converters.CompositeConverter;
import org.jetbrains.android.dom.converters.ResourceReferenceConverter;
import org.jetbrains.android.dom.drawable.*;
import org.jetbrains.android.dom.layout.Fragment;
import org.jetbrains.android.dom.layout.Include;
import org.jetbrains.android.dom.layout.LayoutElement;
import org.jetbrains.android.dom.layout.LayoutViewElement;
import org.jetbrains.android.dom.manifest.AndroidManifestUtils;
import org.jetbrains.android.dom.manifest.Manifest;
import org.jetbrains.android.dom.manifest.ManifestElement;
import org.jetbrains.android.dom.menu.MenuElement;
import org.jetbrains.android.dom.resources.ResourceValue;
import org.jetbrains.android.dom.xml.AndroidXmlResourcesUtil;
import org.jetbrains.android.dom.xml.Intent;
import org.jetbrains.android.dom.xml.PreferenceElement;
import org.jetbrains.android.dom.xml.XmlResourceElement;
import org.jetbrains.android.facet.AndroidFacet;
import org.jetbrains.android.facet.SimpleClassMapConstructor;
import org.jetbrains.android.resourceManagers.ResourceManager;
import org.jetbrains.android.resourceManagers.SystemResourceManager;
import org.jetbrains.android.util.AndroidUtils;
import org.jetbrains.annotations.NotNull;
import org.jetbrains.annotations.Nullable;

import java.lang.annotation.Annotation;
import java.lang.reflect.Type;
import java.util.*;

import static com.android.SdkConstants.*;
import static org.jetbrains.android.util.AndroidUtils.SYSTEM_RESOURCE_PACKAGE;

/**
 * @author Eugene.Kudelevsky
 */
public class AndroidDomExtender extends DomExtender<AndroidDomElement> {
  public static final String ANDROID_NS_PREFIX = "http://schemas.android.com/apk/res";
  private static final String[] LAYOUT_ATTRIBUTES_SUFS = new String[]{"_Layout", "_MarginLayout", "_Cell"};
  private static final String MERGE_TAG_NAME = "merge";
  private static final MyAttributeProcessor ourLayoutAttrsProcessor = new MyAttributeProcessor() {
    @Override
    public void process(@NotNull XmlName attrName, @NotNull DomExtension extension, @NotNull DomElement element) {
      if ((element instanceof LayoutViewElement || element instanceof Fragment) &&
          SdkConstants.NS_RESOURCES.equals(attrName.getNamespaceKey())) {
        XmlElement xmlElement = element.getXmlElement();
        XmlTag tag = xmlElement instanceof XmlTag ? (XmlTag)xmlElement : null;
        String tagName = tag != null ? tag.getName() : null;
        if (!MERGE_TAG_NAME.equals(tagName) && !"TableRow".equals(tagName) && (tag == null || tag.getAttribute("style") == null)) {
          XmlTag parentTag = tag != null ? tag.getParentTag() : null;
          String parentTagName = parentTag != null ? parentTag.getName() : null;
          if (!"TableRow".equals(parentTagName) && !"TableLayout".equals(parentTagName) && !MERGE_TAG_NAME.equals(parentTagName) &&
              ("layout_width".equals(attrName.getLocalName()) || "layout_height".equals(attrName.getLocalName()))) {
            extension.addCustomAnnotation(new MyRequired());
          }
        }
      }
    }
  };

  @Nullable
  public static String getNamespaceKeyByResourcePackage(@NotNull AndroidFacet facet, @Nullable String resPackage) {
    if (resPackage == null) {
      if (facet.getProperties().LIBRARY_PROJECT) {
        return SdkConstants.AUTO_URI;
      }
      Manifest manifest = facet.getManifest();
      if (manifest != null) {
        String aPackage = manifest.getPackage().getValue();
        if (aPackage != null && aPackage.length() > 0) {
          return ANDROID_NS_PREFIX + "/" + aPackage;
        }
      }
    }
    else if (resPackage.equals(SYSTEM_RESOURCE_PACKAGE)) {
      return SdkConstants.NS_RESOURCES;
    }
    return null;
  }

  protected static void registerStyleableAttributes(DomElement element,
                                                    @NotNull StyleableDefinition[] styleables,
                                                    @Nullable String namespace,
                                                    MyCallback callback,
                                                    MyAttributeProcessor processor,
                                                    Set<XmlName> skippedAttrSet) {
    for (StyleableDefinition styleable : styleables) {
      for (AttributeDefinition attrDef : styleable.getAttributes()) {
        String attrName = attrDef.getName();
        if (!skippedAttrSet.contains(new XmlName(attrName, namespace))) {
          skippedAttrSet.add(new XmlName(attrName, namespace));
          registerAttribute(attrDef, styleable.getName(), namespace, callback, processor, element);
        }
      }
    }
  }

  private static boolean mustBeSoft(@NotNull Converter converter, Collection<AttributeFormat> formats) {
    if (converter instanceof CompositeConverter || converter instanceof ResourceReferenceConverter) {
      return false;
    }
    return formats.size() > 1;
  }

  private static void registerAttribute(@NotNull AttributeDefinition attrDef,
                                        @Nullable String parentStyleableName,
                                        String namespaceKey,
                                        MyCallback callback,
                                        @Nullable MyAttributeProcessor processor,
                                        @NotNull DomElement element) {
    XmlName xmlName = new XmlName(attrDef.getName(), namespaceKey);
    final DomExtension extension = callback.processAttribute(xmlName, attrDef, parentStyleableName);

    if (extension == null) {
      return;
    }
    Converter converter = AndroidDomUtil.getSpecificConverter(xmlName, element);
    if (converter == null) {
      converter = AndroidDomUtil.getConverter(attrDef);
    }

    if (converter != null) {
      extension.setConverter(converter, mustBeSoft(converter, attrDef.getFormats()));
    }
    if (processor != null) {
      processor.process(xmlName, extension, element);
    }
  }

  protected static void registerAttributes(AndroidFacet facet,
                                           DomElement element,
                                           @NotNull String[] styleableNames,
                                           MyCallback callback,
                                           MyAttributeProcessor processor,
                                           Set<XmlName> skipNames) {
    registerAttributes(facet, element, styleableNames, null, callback, processor, skipNames);
    registerAttributes(facet, element, styleableNames, SYSTEM_RESOURCE_PACKAGE, callback, processor, skipNames);
  }

  private static StyleableDefinition[] getStyleables(@NotNull AttributeDefinitions definitions, @NotNull String[] names) {
    List<StyleableDefinition> styleables = new ArrayList<StyleableDefinition>();
    for (String name : names) {
      StyleableDefinition styleable = definitions.getStyleableByName(name);
      if (styleable != null) {
        styleables.add(styleable);
      }
    }
    return styleables.toArray(new StyleableDefinition[styleables.size()]);
  }

  protected static void registerAttributes(AndroidFacet facet,
                                           DomElement element,
                                           @NotNull String styleableName,
                                           @Nullable String resPackage,
                                           MyCallback callback,
                                           Set<XmlName> skipNames) {
    registerAttributes(facet, element, new String[]{styleableName}, resPackage, callback, null, skipNames);
  }

  protected static void registerAttributes(AndroidFacet facet,
                                           DomElement element,
                                           @NotNull String[] styleableNames,
                                           @Nullable String resPackage,
                                           MyCallback callback,
                                           MyAttributeProcessor processor,
                                           Set<XmlName> skipNames) {
    ResourceManager manager = facet.getResourceManager(resPackage);
    if (manager == null) return;
    AttributeDefinitions attrDefs = manager.getAttributeDefinitions();
    if (attrDefs == null) return;
    StyleableDefinition[] styleables = getStyleables(attrDefs, styleableNames);
    registerAttributes(facet, element, styleables, resPackage, callback, processor, skipNames);
  }

  private static void registerAttributes(AndroidFacet facet,
                                         DomElement element,
                                         StyleableDefinition[] styleables, String resPackage,
                                         MyCallback callback,
                                         MyAttributeProcessor processor,
                                         Set<XmlName> skipNames) {
    String namespace = getNamespaceKeyByResourcePackage(facet, resPackage);
    registerStyleableAttributes(element, styleables, namespace, callback, processor, skipNames);
  }

  @NotNull
  private static Class getValueClass(@Nullable AttributeFormat format) {
    if (format == null) return String.class;
    switch (format) {
      case Boolean:
        return boolean.class;
      case Reference:
      case Dimension:
      case Color:
        return ResourceValue.class;
      default:
        return String.class;
    }
  }

  protected static void registerAttributesForClassAndSuperclasses(AndroidFacet facet,
                                                                  DomElement element,
                                                                  PsiClass c,
                                                                  MyCallback callback,
                                                                  MyAttributeProcessor processor,
                                                                  Set<XmlName> skipNames) {
    while (c != null) {
      String styleableName = c.getName();
      if (styleableName != null) {
        registerAttributes(facet, element, new String[]{styleableName}, callback, processor, skipNames);
      }
      c = getSuperclass(c);
    }
  }

  @Nullable
  protected static PsiClass getSuperclass(@NotNull final PsiClass c) {
    return ApplicationManager.getApplication().runReadAction(new Computable<PsiClass>() {
      @Override
      @Nullable
      public PsiClass compute() {
        return c.isValid() ? c.getSuperClass() : null;
      }
    });
  }

  private static boolean isPreference(@NotNull Map<String, PsiClass> preferenceClassMap, @NotNull PsiClass c) {
    PsiClass preferenceClass = preferenceClassMap.get("Preference");
    return preferenceClass != null && (preferenceClass == c || c.isInheritor(preferenceClass, true));
  }

  public static void registerExtensionsForXmlResources(AndroidFacet facet,
                                                       XmlTag tag,
                                                       XmlResourceElement element,
                                                       MyCallback callback,
                                                       Set<String> registeredSubtags,
                                                       Set<XmlName> skipAttrNames) {
    final String tagName = tag.getName();
    String styleableName = AndroidXmlResourcesUtil.SPECIAL_STYLEABLE_NAMES.get(tagName);
    if (styleableName != null) {
      String[] attrsToSkip = element instanceof Intent ? new String[]{"action"} : ArrayUtil.EMPTY_STRING_ARRAY;

      final Set<XmlName> newSkipAttrNames = new HashSet<XmlName>();

      for (String attrName : attrsToSkip) {
        newSkipAttrNames.add(new XmlName(attrName, SdkConstants.NS_RESOURCES));
      }

      registerAttributes(facet, element, styleableName, SYSTEM_RESOURCE_PACKAGE, callback, newSkipAttrNames);
    }

    if (tagName.equals("searchable")) {
      registerSubtags("actionkey", XmlResourceElement.class, callback, registeredSubtags);
    }

    // for keyboard api
    if (tagName.equals("Keyboard")) {
      registerSubtags("Row", XmlResourceElement.class, callback, registeredSubtags);
    }
    else if (tagName.equals("Row")) {
      registerSubtags("Key", XmlResourceElement.class, callback, registeredSubtags);
    }

    // for device-admin api
    if (tagName.equals("device-admin")) {
      registerSubtags("uses-policies", XmlResourceElement.class, callback, registeredSubtags);
    }
    else if (tagName.equals("uses-policies")) {
      registerSubtags("limit-password", XmlResourceElement.class, callback, registeredSubtags);
      registerSubtags("watch-login", XmlResourceElement.class, callback, registeredSubtags);
      registerSubtags("reset-password", XmlResourceElement.class, callback, registeredSubtags);
      registerSubtags("force-lock", XmlResourceElement.class, callback, registeredSubtags);
      registerSubtags("wipe-data", XmlResourceElement.class, callback, registeredSubtags);
      registerSubtags("expire-password", XmlResourceElement.class, callback, registeredSubtags);
      registerSubtags("encrypted-storage", XmlResourceElement.class, callback, registeredSubtags);
      registerSubtags("disable-camera", XmlResourceElement.class, callback, registeredSubtags);
    }

    // DevicePolicyManager API
    if (tagName.equals("preference-headers")) {
      registerSubtags("header", PreferenceElement.class, callback, registeredSubtags);
    }

    // for preferences
    Map<String, PsiClass> prefClassMap = getPreferencesClassMap(facet);
    String prefClassName = element.getXmlTag().getName();
    PsiClass c = prefClassMap.get(prefClassName);

    // register attributes by preference class
    registerAttributesForClassAndSuperclasses(facet, element, c, callback, null, skipAttrNames);

    //register attributes by widget
    String suffix = "Preference";
    if (prefClassName.endsWith(suffix)) {
      String widgetClassName = prefClassName.substring(0, prefClassName.length() - suffix.length());
      PsiClass widgetClass = SimpleClassMapConstructor.findClassByTagName(facet, widgetClassName, AndroidUtils.VIEW_CLASS_NAME);
      registerAttributesForClassAndSuperclasses(facet, element, widgetClass, callback, null, skipAttrNames);
    }

    if (c != null && isPreference(prefClassMap, c)) {
      registerClassNameSubtags(tag, prefClassMap, PreferenceElement.class, registeredSubtags, callback);
    }
  }

  @NotNull
  public static Map<String, PsiClass> getPreferencesClassMap(@NotNull AndroidFacet facet) {
    return facet.getClassMap(AndroidXmlResourcesUtil.PREFERENCE_CLASS_NAME, SimpleClassMapConstructor.getInstance());
  }

  public static void registerExtensionsForAnimation(final AndroidFacet facet,
                                                    String tagName,
                                                    AnimationElement element,
                                                    MyCallback callback,
                                                    Set<String> registeredSubtags,
                                                    Set<XmlName> skipAttrNames) {
    if (tagName.equals("set")) {
      for (String subtagName : AndroidAnimationUtils.getPossibleChildren(facet)) {
        registerSubtags(subtagName, AnimationElement.class, callback, registeredSubtags);
      }
    }
    final String styleableName = AndroidAnimationUtils.getStyleableNameByTagName(tagName);
    final JavaPsiFacade facade = JavaPsiFacade.getInstance(facet.getModule().getProject());
    final PsiClass c = ApplicationManager.getApplication().runReadAction(new Computable<PsiClass>() {
      @Override
      @Nullable
      public PsiClass compute() {
        return facade.findClass(AndroidAnimationUtils.ANIMATION_PACKAGE + '.' + styleableName,
                                facet.getModule().getModuleWithDependenciesAndLibrariesScope(true));
      }
    });
    if (c != null) {
      registerAttributesForClassAndSuperclasses(facet, element, c, callback, null, skipAttrNames);
    }
    else {
      registerAttributes(facet, element, styleableName, SYSTEM_RESOURCE_PACKAGE, callback, skipAttrNames);
      String layoutAnim = "LayoutAnimation";
      if (styleableName.endsWith(layoutAnim) && !styleableName.equals(layoutAnim)) {
        registerAttributes(facet, element, layoutAnim, SYSTEM_RESOURCE_PACKAGE, callback, skipAttrNames);
      }
      if (styleableName.endsWith("Animation")) {
        registerAttributes(facet, element, "Animation", SYSTEM_RESOURCE_PACKAGE, callback, skipAttrNames);
      }
    }
  }

  public static void registerExtensionsForAnimator(final AndroidFacet facet,
                                                   String tagName,
                                                   AnimatorElement element,
                                                   MyCallback callback,
                                                   Set<String> registeredSubtags,
                                                   Set<XmlName> skipAttrNames) {
    if (tagName.equals("set")) {
      for (String subtagName : AndroidAnimatorUtil.getPossibleChildren()) {
        registerSubtags(subtagName, AnimatorElement.class, callback, registeredSubtags);
      }
    }
    registerAttributes(facet, element, "Animator", SYSTEM_RESOURCE_PACKAGE, callback, skipAttrNames);
    final String styleableName = AndroidAnimatorUtil.getStyleableNameByTagName(tagName);

    if (styleableName != null) {
      registerAttributes(facet, element, styleableName, SYSTEM_RESOURCE_PACKAGE, callback, skipAttrNames);
    }
  }

  public static Map<String, PsiClass> getViewClassMap(@NotNull AndroidFacet facet) {
    return facet.getClassMap(AndroidUtils.VIEW_CLASS_NAME, SimpleClassMapConstructor.getInstance());
  }

  private static String[] getClassNames(@NotNull Collection<PsiClass> classes) {
    List<String> names = new ArrayList<String>();
    for (PsiClass aClass : classes) {
      names.add(aClass.getName());
    }
    return ArrayUtil.toStringArray(names);
  }

  private static void registerLayoutAttributes(AndroidFacet facet,
                                               DomElement element,
                                               XmlTag tag,
                                               MyCallback callback,
                                               MyAttributeProcessor processor,
                                               Set<XmlName> skipAttrNames) {
    XmlTag parentTag = tag.getParentTag();
    Map<String, PsiClass> map = getViewClassMap(facet);
    if (parentTag != null) {
      final String parentTagName = parentTag.getName();

      if (!MERGE_TAG_NAME.equals(parentTagName)) {
        PsiClass c = map.get(parentTagName);
        while (c != null) {
          registerLayoutAttributes(facet, element, c, callback, processor, skipAttrNames);
          c = getSuperclass(c);
        }
        return;
      }
    }
    for (String className : map.keySet()) {
      PsiClass c = map.get(className);
      registerLayoutAttributes(facet, element, c, callback, processor, skipAttrNames);
    }
  }

  private static void registerLayoutAttributes(AndroidFacet facet,
                                               DomElement element,
                                               PsiClass c,
                                               MyCallback callback,
                                               MyAttributeProcessor processor,
                                               Set<XmlName> skipAttrNames) {
    String styleableName = c.getName();
    if (styleableName != null) {
      for (String suf : LAYOUT_ATTRIBUTES_SUFS) {
        registerAttributes(facet, element, new String[]{styleableName + suf}, callback, processor, skipAttrNames);
      }
    }
  }

<<<<<<< HEAD
  private static final MyAttributeProcessor ourLayoutAttrsProcessor = new MyAttributeProcessor() {
    @Override
    public void process(@NotNull XmlName attrName, @NotNull DomExtension extension, @NotNull DomElement element) {
      if ((element instanceof LayoutViewElement || element instanceof Fragment) &&
          SdkConstants.NS_RESOURCES.equals(attrName.getNamespaceKey())) {
        XmlElement xmlElement = element.getXmlElement();
        XmlTag tag = xmlElement instanceof XmlTag ? (XmlTag)xmlElement : null;
        String tagName = tag != null ? tag.getName() : null;
        if (!VIEW_MERGE.equals(tagName) &&
            !TABLE_ROW.equals(tagName) &&
            !VIEW_INCLUDE.equals(tagName) &&
            !REQUEST_FOCUS.equals(tagName) &&
            (tag == null || tag.getAttribute(ATTR_STYLE) == null)) {
          XmlTag parentTag = tag != null ? tag.getParentTag() : null;
          String parentTagName = parentTag != null ? parentTag.getName() : null;
          if (!TABLE_ROW.equals(parentTagName) &&
              !TABLE_LAYOUT.equals(parentTagName) &&
              !GRID_LAYOUT.equals(parentTagName) &&
              !FQCN_GRID_LAYOUT_V7.equals(parentTagName) &&
              (ATTR_LAYOUT_WIDTH.equals(attrName.getLocalName()) || ATTR_LAYOUT_HEIGHT.equals(attrName.getLocalName()))) {
            extension.addCustomAnnotation(new MyRequired());
          }
        }
      }
    }
  };

  private static class MyRequired implements Required {
    @Override
    public boolean value() {
      return true;
    }

    @Override
    public boolean nonEmpty() {
      return true;
    }

    @Override
    public boolean identifier() {
      return false;
    }

    @Override
    public Class<? extends Annotation> annotationType() {
      return Required.class;
    }
  }

=======
>>>>>>> 810f79db
  public static void registerExtensionsForLayout(AndroidFacet facet,
                                                 XmlTag tag,
                                                 LayoutElement element,
                                                 MyCallback callback,
                                                 Set<String> registeredSubtags,
                                                 Set<XmlName> skipAttrNames) {
    Map<String, PsiClass> map = getViewClassMap(facet);
    if (element instanceof Include) {
      for (String className : map.keySet()) {
        PsiClass c = map.get(className);
        registerLayoutAttributes(facet, element, c, callback, ourLayoutAttrsProcessor, skipAttrNames);
      }
      return;
    }
    else if (element instanceof Fragment) {
      registerAttributes(facet, element, new String[]{"Fragment"}, callback, ourLayoutAttrsProcessor, skipAttrNames);
    }
    else {
      String tagName = tag.getName();
      if (!tagName.equals("view")) {
        PsiClass c = map.get(tagName);
        registerAttributesForClassAndSuperclasses(facet, element, c, callback, ourLayoutAttrsProcessor, skipAttrNames);
      }
      else {
        String[] styleableNames = getClassNames(map.values());
        registerAttributes(facet, element, styleableNames, callback, ourLayoutAttrsProcessor, skipAttrNames);
      }
    }
    registerLayoutAttributes(facet, element, tag, callback, ourLayoutAttrsProcessor, skipAttrNames);
    registerClassNameSubtags(tag, map, LayoutViewElement.class, registeredSubtags, callback);
  }

  private static void registerClassNameSubtags(XmlTag tag,
                                               Map<String, PsiClass> classMap,
                                               Type type,
                                               Set<String> registeredSubtags,
                                               MyCallback callback) {
    final Set<String> allAllowedTags = new HashSet<String>();
    final Map<String, String> class2Name = new HashMap<String, String>();

    for (String tagName : classMap.keySet()) {
      final PsiClass aClass = classMap.get(tagName);
      if (!AndroidUtils.isAbstract(aClass)) {
        allAllowedTags.add(tagName);
        final String qName = aClass.getQualifiedName();
        final String prevTagName = class2Name.get(qName);

        if (prevTagName == null || tagName.indexOf('.') == -1) {
          class2Name.put(qName, tagName);
        }
      }
    }
    registerSubtags(callback, tag, allAllowedTags, class2Name.values(), registeredSubtags, type);
  }

  private static void registerSubtags(MyCallback callback,
                                      XmlTag tag,
                                      final Set<String> allowedTags,
                                      Collection<String> tagsToComplete,
                                      Set<String> registeredSubtags,
                                      Type type) {
    for (String tagName : tagsToComplete) {
      registerSubtags(tagName, type, callback, registeredSubtags);
    }
    registerExistingSubtags(tag, callback, new Processor<String>() {
      @Override
      public boolean process(String s) {
        return allowedTags.contains(s);
      }
    }, type);
  }

  public static void registerExtensionsForManifest(AndroidFacet facet,
                                                   String tagName,
                                                   ManifestElement element,
                                                   MyCallback callback,
                                                   Set<String> registeredSubtags,
                                                   Set<XmlName> skippedNames,
                                                   boolean processStaticallyDefinedElements) {
    String styleableName = AndroidManifestUtils.getStyleableNameForElement(element);

    if (styleableName == null) {
      styleableName = AndroidManifestUtils.getStyleableNameByTagName(tagName);
    }
    final Set<XmlName> newSkippedNames = new HashSet<XmlName>(skippedNames);

    if (!processStaticallyDefinedElements) {
      for (String attrName : AndroidManifestUtils.getStaticallyDefinedAttrs(element)) {
        newSkippedNames.add(new XmlName(attrName, SdkConstants.NS_RESOURCES));
      }
    }
    SystemResourceManager manager = facet.getSystemResourceManager();
    if (manager == null) return;
    AttributeDefinitions attrDefs = manager.getAttributeDefinitions();
    if (attrDefs == null) return;
    StyleableDefinition styleable = attrDefs.getStyleableByName(styleableName);
    if (styleable == null) return;

    registerStyleableAttributes(element, new StyleableDefinition[]{styleable}, SdkConstants.NS_RESOURCES, callback,
                                new MyAttributeProcessor() {
                                  @Override
                                  public void process(@NotNull XmlName attrName,
                                                      @NotNull DomExtension extension,
                                                      @NotNull DomElement element) {
                                    if (AndroidManifestUtils.isRequiredAttribute(attrName, element)) {
                                      extension.addCustomAnnotation(new MyRequired());
                                    }
                                  }
                                }, newSkippedNames);

    Set<String> subtagSet;

    if (!processStaticallyDefinedElements) {
      subtagSet = new HashSet<String>();
      Collections.addAll(subtagSet, AndroidManifestUtils.getStaticallyDefinedSubtags(element));
    }
    else {
      subtagSet = Collections.emptySet();
    }
    for (StyleableDefinition child : styleable.getChildren()) {
      String childTagName = AndroidManifestUtils.getTagNameByStyleableName(child.getName());
      if (childTagName != null && !subtagSet.contains(childTagName)) {
        registerSubtags(childTagName, ManifestElement.class, callback, registeredSubtags);
      }
    }
  }

  public static void processAttrsAndSubtags(@NotNull AndroidDomElement element,
                                            @NotNull MyCallback callback,
                                            @NotNull AndroidFacet facet,
                                            boolean processAllExistingAttrsFirst,
                                            boolean processStaticallyDefinedElements) {
    try {
      XmlTag tag = element.getXmlTag();

      final Set<XmlName> skippedAttributes = processAllExistingAttrsFirst
                                             ? registerExistingAttributes(facet, tag, callback, element)
                                             : new HashSet<XmlName>();
      String tagName = tag.getName();
      Set<String> registeredSubtags = new HashSet<String>();
      if (element instanceof ManifestElement) {
        registerExtensionsForManifest(facet, tagName, (ManifestElement)element, callback, registeredSubtags,
                                      skippedAttributes, processStaticallyDefinedElements);
      }
      else if (element instanceof LayoutElement) {
        registerExtensionsForLayout(facet, tag, (LayoutElement)element, callback, registeredSubtags, skippedAttributes);
      }
      else if (element instanceof AnimationElement) {
        registerExtensionsForAnimation(facet, tagName, (AnimationElement)element, callback, registeredSubtags, skippedAttributes);
      }
      else if (element instanceof AnimatorElement) {
        registerExtensionsForAnimator(facet, tagName, (AnimatorElement)element, callback, registeredSubtags, skippedAttributes);
      }
      else if (element instanceof MenuElement) {
        String styleableName = StringUtil.capitalize(tagName);
        if (!styleableName.equals("Menu")) {
          styleableName = "Menu" + styleableName;
        }
        registerAttributes(facet, element, styleableName, SYSTEM_RESOURCE_PACKAGE, callback, skippedAttributes);
      }
      else if (element instanceof XmlResourceElement) {
        registerExtensionsForXmlResources(facet, tag, (XmlResourceElement)element, callback, registeredSubtags, skippedAttributes);
      }
      else if (element instanceof DrawableDomElement || element instanceof ColorDomElement) {
        registerExtensionsForDrawable(facet, tagName, element, callback, skippedAttributes);
      }
      if (!processStaticallyDefinedElements) {
        Collections.addAll(registeredSubtags, AndroidDomUtil.getStaticallyDefinedSubtags(element));
      }
    }
    catch (MyStopException ignored) {
    }
  }

  private static void registerExtensionsForDrawable(AndroidFacet facet,
                                                    String tagName,
                                                    AndroidDomElement element,
                                                    MyCallback callback,
                                                    Set<XmlName> skipAttrNames) {
    final String specialStyleableName = AndroidDrawableDomUtil.SPECIAL_STYLEABLE_NAMES.get(tagName);
    if (specialStyleableName != null) {
      registerAttributes(facet, element, specialStyleableName, SYSTEM_RESOURCE_PACKAGE, callback, skipAttrNames);
    }

    if (element instanceof DrawableStateListItem || element instanceof ColorStateListItem) {
      registerAttributes(facet, element, "DrawableStates", SYSTEM_RESOURCE_PACKAGE, callback, skipAttrNames);

      final AttributeDefinitions attrDefs = getAttrDefs(facet);
      if (attrDefs != null) {
        registerAttributes(facet, element, attrDefs.getStateStyleables(), SYSTEM_RESOURCE_PACKAGE, callback, null, skipAttrNames);
      }
    }
    else if (element instanceof LayerListItem) {
      registerAttributes(facet, element, "LayerDrawableItem", SYSTEM_RESOURCE_PACKAGE, callback, skipAttrNames);
    }
    else if (element instanceof LevelListItem) {
      registerAttributes(facet, element, "LevelListDrawableItem", SYSTEM_RESOURCE_PACKAGE, callback, skipAttrNames);
    }
    else if (element instanceof AnimationListItem) {
      registerAttributes(facet, element, "AnimationDrawableItem", SYSTEM_RESOURCE_PACKAGE, callback, skipAttrNames);
    }
  }

  @Nullable
  private static AttributeDefinitions getAttrDefs(AndroidFacet facet) {
    final SystemResourceManager manager = facet.getSystemResourceManager();
    return manager != null ? manager.getAttributeDefinitions() : null;
  }

  private static void registerSubtags(@NotNull String name, Type type, MyCallback callback, Set<String> registeredTags) {
    callback.processSubtag(new XmlName(name), type);
    registeredTags.add(name);
  }

  private static void registerExistingSubtags(@NotNull XmlTag tag,
                                              @NotNull MyCallback callback,
                                              @Nullable Processor<String> filter,
                                              @NotNull Type type) {
    XmlTag[] subtags = tag.getSubTags();
    for (XmlTag subtag : subtags) {
      String localName = subtag.getLocalName();
      if (filter == null || filter.process(localName)) {
        if (!localName.endsWith(CompletionUtil.DUMMY_IDENTIFIER_TRIMMED)) {
          callback.processSubtag(new XmlName(localName), type);
        }
      }
    }
  }

  @NotNull
  private static Set<XmlName> registerExistingAttributes(AndroidFacet facet,
                                                         XmlTag tag,
                                                         MyCallback callback,
                                                         AndroidDomElement element) {
    final Set<XmlName> result = new HashSet<XmlName>();
    XmlAttribute[] attrs = tag.getAttributes();

    for (XmlAttribute attr : attrs) {
      String localName = attr.getLocalName();

      if (!localName.endsWith(CompletionUtil.DUMMY_IDENTIFIER_TRIMMED)) {
        if (!"xmlns".equals(attr.getNamespacePrefix())) {
          AttributeDefinition attrDef = AndroidDomUtil.getAttributeDefinition(facet, attr);

          if (attrDef != null) {
            String namespace = attr.getNamespace();
            result.add(new XmlName(attr.getLocalName(), attr.getNamespace()));
            registerAttribute(attrDef, null, namespace.length() > 0 ? namespace : null, callback, null, element);
          }
        }
      }
    }
    return result;
  }

  @Override
  public void registerExtensions(@NotNull AndroidDomElement element, @NotNull final DomExtensionsRegistrar registrar) {
    final AndroidFacet facet = AndroidFacet.getInstance(element);

    if (facet == null) {
      return;
    }
    processAttrsAndSubtags(element, new MyCallback() {
      @Nullable
      @Override
      public DomExtension processAttribute(@NotNull XmlName xmlName,
                                           @NotNull AttributeDefinition attrDef,
                                           @Nullable String parentStyleableName) {
        Set<AttributeFormat> formats = attrDef.getFormats();
        Class valueClass = formats.size() == 1 ? getValueClass(formats.iterator().next()) : String.class;
        registrar.registerAttributeChildExtension(xmlName, GenericAttributeValue.class);
        return registrar.registerGenericAttributeValueChildExtension(xmlName, valueClass);
      }

      @Override
      public void processSubtag(@NotNull XmlName xmlName, @NotNull Type type) {
        registrar.registerCollectionChildrenExtension(xmlName, type);
      }
    }, facet, true, false);
  }

  private interface MyAttributeProcessor {
    void process(@NotNull XmlName attrName, @NotNull DomExtension extension, @NotNull DomElement element);
  }

  private static class MyRequired implements Required {
    @Override
    public boolean value() {
      return true;
    }

    @Override
    public boolean nonEmpty() {
      return true;
    }

    @Override
    public boolean identifier() {
      return false;
    }

    @Override
    public Class<? extends Annotation> annotationType() {
      return Required.class;
    }
  }

  private static class MyStopException extends RuntimeException {
  }

  public static class MyCallback {

    protected void stop() {
      throw new MyStopException();
    }

    @Nullable
    DomExtension processAttribute(@NotNull XmlName xmlName, @NotNull AttributeDefinition attrDef, @Nullable String parentStyleableName) {
      return null;
    }

    void processSubtag(@NotNull XmlName xmlName, @NotNull Type type) {
    }
  }
}<|MERGE_RESOLUTION|>--- conflicted
+++ resolved
@@ -79,383 +79,6 @@
 public class AndroidDomExtender extends DomExtender<AndroidDomElement> {
   public static final String ANDROID_NS_PREFIX = "http://schemas.android.com/apk/res";
   private static final String[] LAYOUT_ATTRIBUTES_SUFS = new String[]{"_Layout", "_MarginLayout", "_Cell"};
-  private static final String MERGE_TAG_NAME = "merge";
-  private static final MyAttributeProcessor ourLayoutAttrsProcessor = new MyAttributeProcessor() {
-    @Override
-    public void process(@NotNull XmlName attrName, @NotNull DomExtension extension, @NotNull DomElement element) {
-      if ((element instanceof LayoutViewElement || element instanceof Fragment) &&
-          SdkConstants.NS_RESOURCES.equals(attrName.getNamespaceKey())) {
-        XmlElement xmlElement = element.getXmlElement();
-        XmlTag tag = xmlElement instanceof XmlTag ? (XmlTag)xmlElement : null;
-        String tagName = tag != null ? tag.getName() : null;
-        if (!MERGE_TAG_NAME.equals(tagName) && !"TableRow".equals(tagName) && (tag == null || tag.getAttribute("style") == null)) {
-          XmlTag parentTag = tag != null ? tag.getParentTag() : null;
-          String parentTagName = parentTag != null ? parentTag.getName() : null;
-          if (!"TableRow".equals(parentTagName) && !"TableLayout".equals(parentTagName) && !MERGE_TAG_NAME.equals(parentTagName) &&
-              ("layout_width".equals(attrName.getLocalName()) || "layout_height".equals(attrName.getLocalName()))) {
-            extension.addCustomAnnotation(new MyRequired());
-          }
-        }
-      }
-    }
-  };
-
-  @Nullable
-  public static String getNamespaceKeyByResourcePackage(@NotNull AndroidFacet facet, @Nullable String resPackage) {
-    if (resPackage == null) {
-      if (facet.getProperties().LIBRARY_PROJECT) {
-        return SdkConstants.AUTO_URI;
-      }
-      Manifest manifest = facet.getManifest();
-      if (manifest != null) {
-        String aPackage = manifest.getPackage().getValue();
-        if (aPackage != null && aPackage.length() > 0) {
-          return ANDROID_NS_PREFIX + "/" + aPackage;
-        }
-      }
-    }
-    else if (resPackage.equals(SYSTEM_RESOURCE_PACKAGE)) {
-      return SdkConstants.NS_RESOURCES;
-    }
-    return null;
-  }
-
-  protected static void registerStyleableAttributes(DomElement element,
-                                                    @NotNull StyleableDefinition[] styleables,
-                                                    @Nullable String namespace,
-                                                    MyCallback callback,
-                                                    MyAttributeProcessor processor,
-                                                    Set<XmlName> skippedAttrSet) {
-    for (StyleableDefinition styleable : styleables) {
-      for (AttributeDefinition attrDef : styleable.getAttributes()) {
-        String attrName = attrDef.getName();
-        if (!skippedAttrSet.contains(new XmlName(attrName, namespace))) {
-          skippedAttrSet.add(new XmlName(attrName, namespace));
-          registerAttribute(attrDef, styleable.getName(), namespace, callback, processor, element);
-        }
-      }
-    }
-  }
-
-  private static boolean mustBeSoft(@NotNull Converter converter, Collection<AttributeFormat> formats) {
-    if (converter instanceof CompositeConverter || converter instanceof ResourceReferenceConverter) {
-      return false;
-    }
-    return formats.size() > 1;
-  }
-
-  private static void registerAttribute(@NotNull AttributeDefinition attrDef,
-                                        @Nullable String parentStyleableName,
-                                        String namespaceKey,
-                                        MyCallback callback,
-                                        @Nullable MyAttributeProcessor processor,
-                                        @NotNull DomElement element) {
-    XmlName xmlName = new XmlName(attrDef.getName(), namespaceKey);
-    final DomExtension extension = callback.processAttribute(xmlName, attrDef, parentStyleableName);
-
-    if (extension == null) {
-      return;
-    }
-    Converter converter = AndroidDomUtil.getSpecificConverter(xmlName, element);
-    if (converter == null) {
-      converter = AndroidDomUtil.getConverter(attrDef);
-    }
-
-    if (converter != null) {
-      extension.setConverter(converter, mustBeSoft(converter, attrDef.getFormats()));
-    }
-    if (processor != null) {
-      processor.process(xmlName, extension, element);
-    }
-  }
-
-  protected static void registerAttributes(AndroidFacet facet,
-                                           DomElement element,
-                                           @NotNull String[] styleableNames,
-                                           MyCallback callback,
-                                           MyAttributeProcessor processor,
-                                           Set<XmlName> skipNames) {
-    registerAttributes(facet, element, styleableNames, null, callback, processor, skipNames);
-    registerAttributes(facet, element, styleableNames, SYSTEM_RESOURCE_PACKAGE, callback, processor, skipNames);
-  }
-
-  private static StyleableDefinition[] getStyleables(@NotNull AttributeDefinitions definitions, @NotNull String[] names) {
-    List<StyleableDefinition> styleables = new ArrayList<StyleableDefinition>();
-    for (String name : names) {
-      StyleableDefinition styleable = definitions.getStyleableByName(name);
-      if (styleable != null) {
-        styleables.add(styleable);
-      }
-    }
-    return styleables.toArray(new StyleableDefinition[styleables.size()]);
-  }
-
-  protected static void registerAttributes(AndroidFacet facet,
-                                           DomElement element,
-                                           @NotNull String styleableName,
-                                           @Nullable String resPackage,
-                                           MyCallback callback,
-                                           Set<XmlName> skipNames) {
-    registerAttributes(facet, element, new String[]{styleableName}, resPackage, callback, null, skipNames);
-  }
-
-  protected static void registerAttributes(AndroidFacet facet,
-                                           DomElement element,
-                                           @NotNull String[] styleableNames,
-                                           @Nullable String resPackage,
-                                           MyCallback callback,
-                                           MyAttributeProcessor processor,
-                                           Set<XmlName> skipNames) {
-    ResourceManager manager = facet.getResourceManager(resPackage);
-    if (manager == null) return;
-    AttributeDefinitions attrDefs = manager.getAttributeDefinitions();
-    if (attrDefs == null) return;
-    StyleableDefinition[] styleables = getStyleables(attrDefs, styleableNames);
-    registerAttributes(facet, element, styleables, resPackage, callback, processor, skipNames);
-  }
-
-  private static void registerAttributes(AndroidFacet facet,
-                                         DomElement element,
-                                         StyleableDefinition[] styleables, String resPackage,
-                                         MyCallback callback,
-                                         MyAttributeProcessor processor,
-                                         Set<XmlName> skipNames) {
-    String namespace = getNamespaceKeyByResourcePackage(facet, resPackage);
-    registerStyleableAttributes(element, styleables, namespace, callback, processor, skipNames);
-  }
-
-  @NotNull
-  private static Class getValueClass(@Nullable AttributeFormat format) {
-    if (format == null) return String.class;
-    switch (format) {
-      case Boolean:
-        return boolean.class;
-      case Reference:
-      case Dimension:
-      case Color:
-        return ResourceValue.class;
-      default:
-        return String.class;
-    }
-  }
-
-  protected static void registerAttributesForClassAndSuperclasses(AndroidFacet facet,
-                                                                  DomElement element,
-                                                                  PsiClass c,
-                                                                  MyCallback callback,
-                                                                  MyAttributeProcessor processor,
-                                                                  Set<XmlName> skipNames) {
-    while (c != null) {
-      String styleableName = c.getName();
-      if (styleableName != null) {
-        registerAttributes(facet, element, new String[]{styleableName}, callback, processor, skipNames);
-      }
-      c = getSuperclass(c);
-    }
-  }
-
-  @Nullable
-  protected static PsiClass getSuperclass(@NotNull final PsiClass c) {
-    return ApplicationManager.getApplication().runReadAction(new Computable<PsiClass>() {
-      @Override
-      @Nullable
-      public PsiClass compute() {
-        return c.isValid() ? c.getSuperClass() : null;
-      }
-    });
-  }
-
-  private static boolean isPreference(@NotNull Map<String, PsiClass> preferenceClassMap, @NotNull PsiClass c) {
-    PsiClass preferenceClass = preferenceClassMap.get("Preference");
-    return preferenceClass != null && (preferenceClass == c || c.isInheritor(preferenceClass, true));
-  }
-
-  public static void registerExtensionsForXmlResources(AndroidFacet facet,
-                                                       XmlTag tag,
-                                                       XmlResourceElement element,
-                                                       MyCallback callback,
-                                                       Set<String> registeredSubtags,
-                                                       Set<XmlName> skipAttrNames) {
-    final String tagName = tag.getName();
-    String styleableName = AndroidXmlResourcesUtil.SPECIAL_STYLEABLE_NAMES.get(tagName);
-    if (styleableName != null) {
-      String[] attrsToSkip = element instanceof Intent ? new String[]{"action"} : ArrayUtil.EMPTY_STRING_ARRAY;
-
-      final Set<XmlName> newSkipAttrNames = new HashSet<XmlName>();
-
-      for (String attrName : attrsToSkip) {
-        newSkipAttrNames.add(new XmlName(attrName, SdkConstants.NS_RESOURCES));
-      }
-
-      registerAttributes(facet, element, styleableName, SYSTEM_RESOURCE_PACKAGE, callback, newSkipAttrNames);
-    }
-
-    if (tagName.equals("searchable")) {
-      registerSubtags("actionkey", XmlResourceElement.class, callback, registeredSubtags);
-    }
-
-    // for keyboard api
-    if (tagName.equals("Keyboard")) {
-      registerSubtags("Row", XmlResourceElement.class, callback, registeredSubtags);
-    }
-    else if (tagName.equals("Row")) {
-      registerSubtags("Key", XmlResourceElement.class, callback, registeredSubtags);
-    }
-
-    // for device-admin api
-    if (tagName.equals("device-admin")) {
-      registerSubtags("uses-policies", XmlResourceElement.class, callback, registeredSubtags);
-    }
-    else if (tagName.equals("uses-policies")) {
-      registerSubtags("limit-password", XmlResourceElement.class, callback, registeredSubtags);
-      registerSubtags("watch-login", XmlResourceElement.class, callback, registeredSubtags);
-      registerSubtags("reset-password", XmlResourceElement.class, callback, registeredSubtags);
-      registerSubtags("force-lock", XmlResourceElement.class, callback, registeredSubtags);
-      registerSubtags("wipe-data", XmlResourceElement.class, callback, registeredSubtags);
-      registerSubtags("expire-password", XmlResourceElement.class, callback, registeredSubtags);
-      registerSubtags("encrypted-storage", XmlResourceElement.class, callback, registeredSubtags);
-      registerSubtags("disable-camera", XmlResourceElement.class, callback, registeredSubtags);
-    }
-
-    // DevicePolicyManager API
-    if (tagName.equals("preference-headers")) {
-      registerSubtags("header", PreferenceElement.class, callback, registeredSubtags);
-    }
-
-    // for preferences
-    Map<String, PsiClass> prefClassMap = getPreferencesClassMap(facet);
-    String prefClassName = element.getXmlTag().getName();
-    PsiClass c = prefClassMap.get(prefClassName);
-
-    // register attributes by preference class
-    registerAttributesForClassAndSuperclasses(facet, element, c, callback, null, skipAttrNames);
-
-    //register attributes by widget
-    String suffix = "Preference";
-    if (prefClassName.endsWith(suffix)) {
-      String widgetClassName = prefClassName.substring(0, prefClassName.length() - suffix.length());
-      PsiClass widgetClass = SimpleClassMapConstructor.findClassByTagName(facet, widgetClassName, AndroidUtils.VIEW_CLASS_NAME);
-      registerAttributesForClassAndSuperclasses(facet, element, widgetClass, callback, null, skipAttrNames);
-    }
-
-    if (c != null && isPreference(prefClassMap, c)) {
-      registerClassNameSubtags(tag, prefClassMap, PreferenceElement.class, registeredSubtags, callback);
-    }
-  }
-
-  @NotNull
-  public static Map<String, PsiClass> getPreferencesClassMap(@NotNull AndroidFacet facet) {
-    return facet.getClassMap(AndroidXmlResourcesUtil.PREFERENCE_CLASS_NAME, SimpleClassMapConstructor.getInstance());
-  }
-
-  public static void registerExtensionsForAnimation(final AndroidFacet facet,
-                                                    String tagName,
-                                                    AnimationElement element,
-                                                    MyCallback callback,
-                                                    Set<String> registeredSubtags,
-                                                    Set<XmlName> skipAttrNames) {
-    if (tagName.equals("set")) {
-      for (String subtagName : AndroidAnimationUtils.getPossibleChildren(facet)) {
-        registerSubtags(subtagName, AnimationElement.class, callback, registeredSubtags);
-      }
-    }
-    final String styleableName = AndroidAnimationUtils.getStyleableNameByTagName(tagName);
-    final JavaPsiFacade facade = JavaPsiFacade.getInstance(facet.getModule().getProject());
-    final PsiClass c = ApplicationManager.getApplication().runReadAction(new Computable<PsiClass>() {
-      @Override
-      @Nullable
-      public PsiClass compute() {
-        return facade.findClass(AndroidAnimationUtils.ANIMATION_PACKAGE + '.' + styleableName,
-                                facet.getModule().getModuleWithDependenciesAndLibrariesScope(true));
-      }
-    });
-    if (c != null) {
-      registerAttributesForClassAndSuperclasses(facet, element, c, callback, null, skipAttrNames);
-    }
-    else {
-      registerAttributes(facet, element, styleableName, SYSTEM_RESOURCE_PACKAGE, callback, skipAttrNames);
-      String layoutAnim = "LayoutAnimation";
-      if (styleableName.endsWith(layoutAnim) && !styleableName.equals(layoutAnim)) {
-        registerAttributes(facet, element, layoutAnim, SYSTEM_RESOURCE_PACKAGE, callback, skipAttrNames);
-      }
-      if (styleableName.endsWith("Animation")) {
-        registerAttributes(facet, element, "Animation", SYSTEM_RESOURCE_PACKAGE, callback, skipAttrNames);
-      }
-    }
-  }
-
-  public static void registerExtensionsForAnimator(final AndroidFacet facet,
-                                                   String tagName,
-                                                   AnimatorElement element,
-                                                   MyCallback callback,
-                                                   Set<String> registeredSubtags,
-                                                   Set<XmlName> skipAttrNames) {
-    if (tagName.equals("set")) {
-      for (String subtagName : AndroidAnimatorUtil.getPossibleChildren()) {
-        registerSubtags(subtagName, AnimatorElement.class, callback, registeredSubtags);
-      }
-    }
-    registerAttributes(facet, element, "Animator", SYSTEM_RESOURCE_PACKAGE, callback, skipAttrNames);
-    final String styleableName = AndroidAnimatorUtil.getStyleableNameByTagName(tagName);
-
-    if (styleableName != null) {
-      registerAttributes(facet, element, styleableName, SYSTEM_RESOURCE_PACKAGE, callback, skipAttrNames);
-    }
-  }
-
-  public static Map<String, PsiClass> getViewClassMap(@NotNull AndroidFacet facet) {
-    return facet.getClassMap(AndroidUtils.VIEW_CLASS_NAME, SimpleClassMapConstructor.getInstance());
-  }
-
-  private static String[] getClassNames(@NotNull Collection<PsiClass> classes) {
-    List<String> names = new ArrayList<String>();
-    for (PsiClass aClass : classes) {
-      names.add(aClass.getName());
-    }
-    return ArrayUtil.toStringArray(names);
-  }
-
-  private static void registerLayoutAttributes(AndroidFacet facet,
-                                               DomElement element,
-                                               XmlTag tag,
-                                               MyCallback callback,
-                                               MyAttributeProcessor processor,
-                                               Set<XmlName> skipAttrNames) {
-    XmlTag parentTag = tag.getParentTag();
-    Map<String, PsiClass> map = getViewClassMap(facet);
-    if (parentTag != null) {
-      final String parentTagName = parentTag.getName();
-
-      if (!MERGE_TAG_NAME.equals(parentTagName)) {
-        PsiClass c = map.get(parentTagName);
-        while (c != null) {
-          registerLayoutAttributes(facet, element, c, callback, processor, skipAttrNames);
-          c = getSuperclass(c);
-        }
-        return;
-      }
-    }
-    for (String className : map.keySet()) {
-      PsiClass c = map.get(className);
-      registerLayoutAttributes(facet, element, c, callback, processor, skipAttrNames);
-    }
-  }
-
-  private static void registerLayoutAttributes(AndroidFacet facet,
-                                               DomElement element,
-                                               PsiClass c,
-                                               MyCallback callback,
-                                               MyAttributeProcessor processor,
-                                               Set<XmlName> skipAttrNames) {
-    String styleableName = c.getName();
-    if (styleableName != null) {
-      for (String suf : LAYOUT_ATTRIBUTES_SUFS) {
-        registerAttributes(facet, element, new String[]{styleableName + suf}, callback, processor, skipAttrNames);
-      }
-    }
-  }
-
-<<<<<<< HEAD
   private static final MyAttributeProcessor ourLayoutAttrsProcessor = new MyAttributeProcessor() {
     @Override
     public void process(@NotNull XmlName attrName, @NotNull DomExtension extension, @NotNull DomElement element) {
@@ -473,6 +96,7 @@
           String parentTagName = parentTag != null ? parentTag.getName() : null;
           if (!TABLE_ROW.equals(parentTagName) &&
               !TABLE_LAYOUT.equals(parentTagName) &&
+              !VIEW_MERGE.equals(parentTagName) &&
               !GRID_LAYOUT.equals(parentTagName) &&
               !FQCN_GRID_LAYOUT_V7.equals(parentTagName) &&
               (ATTR_LAYOUT_WIDTH.equals(attrName.getLocalName()) || ATTR_LAYOUT_HEIGHT.equals(attrName.getLocalName()))) {
@@ -483,30 +107,361 @@
     }
   };
 
-  private static class MyRequired implements Required {
-    @Override
-    public boolean value() {
-      return true;
-    }
-
-    @Override
-    public boolean nonEmpty() {
-      return true;
-    }
-
-    @Override
-    public boolean identifier() {
+  @Nullable
+  public static String getNamespaceKeyByResourcePackage(@NotNull AndroidFacet facet, @Nullable String resPackage) {
+    if (resPackage == null) {
+      if (facet.getProperties().LIBRARY_PROJECT) {
+        return SdkConstants.AUTO_URI;
+      }
+      Manifest manifest = facet.getManifest();
+      if (manifest != null) {
+        String aPackage = manifest.getPackage().getValue();
+        if (aPackage != null && aPackage.length() > 0) {
+          return ANDROID_NS_PREFIX + "/" + aPackage;
+        }
+      }
+    }
+    else if (resPackage.equals(SYSTEM_RESOURCE_PACKAGE)) {
+      return SdkConstants.NS_RESOURCES;
+    }
+    return null;
+  }
+
+  protected static void registerStyleableAttributes(DomElement element,
+                                                    @NotNull StyleableDefinition[] styleables,
+                                                    @Nullable String namespace,
+                                                    MyCallback callback,
+                                                    MyAttributeProcessor processor,
+                                                    Set<XmlName> skippedAttrSet) {
+    for (StyleableDefinition styleable : styleables) {
+      for (AttributeDefinition attrDef : styleable.getAttributes()) {
+        String attrName = attrDef.getName();
+        if (!skippedAttrSet.contains(new XmlName(attrName, namespace))) {
+          skippedAttrSet.add(new XmlName(attrName, namespace));
+          registerAttribute(attrDef, styleable.getName(), namespace, callback, processor, element);
+        }
+      }
+    }
+  }
+
+  private static boolean mustBeSoft(@NotNull Converter converter, Collection<AttributeFormat> formats) {
+    if (converter instanceof CompositeConverter || converter instanceof ResourceReferenceConverter) {
       return false;
     }
-
-    @Override
-    public Class<? extends Annotation> annotationType() {
-      return Required.class;
-    }
-  }
-
-=======
->>>>>>> 810f79db
+    return formats.size() > 1;
+  }
+
+  private static void registerAttribute(@NotNull AttributeDefinition attrDef,
+                                        @Nullable String parentStyleableName,
+                                        String namespaceKey,
+                                        MyCallback callback,
+                                        @Nullable MyAttributeProcessor processor,
+                                        @NotNull DomElement element) {
+    XmlName xmlName = new XmlName(attrDef.getName(), namespaceKey);
+    final DomExtension extension = callback.processAttribute(xmlName, attrDef, parentStyleableName);
+
+    if (extension == null) {
+      return;
+    }
+    Converter converter = AndroidDomUtil.getSpecificConverter(xmlName, element);
+    if (converter == null) {
+      converter = AndroidDomUtil.getConverter(attrDef);
+    }
+
+    if (converter != null) {
+      extension.setConverter(converter, mustBeSoft(converter, attrDef.getFormats()));
+    }
+    if (processor != null) {
+      processor.process(xmlName, extension, element);
+    }
+  }
+
+  protected static void registerAttributes(AndroidFacet facet,
+                                           DomElement element,
+                                           @NotNull String[] styleableNames,
+                                           MyCallback callback,
+                                           MyAttributeProcessor processor,
+                                           Set<XmlName> skipNames) {
+    registerAttributes(facet, element, styleableNames, null, callback, processor, skipNames);
+    registerAttributes(facet, element, styleableNames, SYSTEM_RESOURCE_PACKAGE, callback, processor, skipNames);
+  }
+
+  private static StyleableDefinition[] getStyleables(@NotNull AttributeDefinitions definitions, @NotNull String[] names) {
+    List<StyleableDefinition> styleables = new ArrayList<StyleableDefinition>();
+    for (String name : names) {
+      StyleableDefinition styleable = definitions.getStyleableByName(name);
+      if (styleable != null) {
+        styleables.add(styleable);
+      }
+    }
+    return styleables.toArray(new StyleableDefinition[styleables.size()]);
+  }
+
+  protected static void registerAttributes(AndroidFacet facet,
+                                           DomElement element,
+                                           @NotNull String styleableName,
+                                           @Nullable String resPackage,
+                                           MyCallback callback,
+                                           Set<XmlName> skipNames) {
+    registerAttributes(facet, element, new String[]{styleableName}, resPackage, callback, null, skipNames);
+  }
+
+  protected static void registerAttributes(AndroidFacet facet,
+                                           DomElement element,
+                                           @NotNull String[] styleableNames,
+                                           @Nullable String resPackage,
+                                           MyCallback callback,
+                                           MyAttributeProcessor processor,
+                                           Set<XmlName> skipNames) {
+    ResourceManager manager = facet.getResourceManager(resPackage);
+    if (manager == null) return;
+    AttributeDefinitions attrDefs = manager.getAttributeDefinitions();
+    if (attrDefs == null) return;
+    StyleableDefinition[] styleables = getStyleables(attrDefs, styleableNames);
+    registerAttributes(facet, element, styleables, resPackage, callback, processor, skipNames);
+  }
+
+  private static void registerAttributes(AndroidFacet facet,
+                                         DomElement element,
+                                         StyleableDefinition[] styleables, String resPackage,
+                                         MyCallback callback,
+                                         MyAttributeProcessor processor,
+                                         Set<XmlName> skipNames) {
+    String namespace = getNamespaceKeyByResourcePackage(facet, resPackage);
+    registerStyleableAttributes(element, styleables, namespace, callback, processor, skipNames);
+  }
+
+  @NotNull
+  private static Class getValueClass(@Nullable AttributeFormat format) {
+    if (format == null) return String.class;
+    switch (format) {
+      case Boolean:
+        return boolean.class;
+      case Reference:
+      case Dimension:
+      case Color:
+        return ResourceValue.class;
+      default:
+        return String.class;
+    }
+  }
+
+  protected static void registerAttributesForClassAndSuperclasses(AndroidFacet facet,
+                                                                  DomElement element,
+                                                                  PsiClass c,
+                                                                  MyCallback callback,
+                                                                  MyAttributeProcessor processor,
+                                                                  Set<XmlName> skipNames) {
+    while (c != null) {
+      String styleableName = c.getName();
+      if (styleableName != null) {
+        registerAttributes(facet, element, new String[]{styleableName}, callback, processor, skipNames);
+      }
+      c = getSuperclass(c);
+    }
+  }
+
+  @Nullable
+  protected static PsiClass getSuperclass(@NotNull final PsiClass c) {
+    return ApplicationManager.getApplication().runReadAction(new Computable<PsiClass>() {
+      @Override
+      @Nullable
+      public PsiClass compute() {
+        return c.isValid() ? c.getSuperClass() : null;
+      }
+    });
+  }
+
+  private static boolean isPreference(@NotNull Map<String, PsiClass> preferenceClassMap, @NotNull PsiClass c) {
+    PsiClass preferenceClass = preferenceClassMap.get("Preference");
+    return preferenceClass != null && (preferenceClass == c || c.isInheritor(preferenceClass, true));
+  }
+
+  public static void registerExtensionsForXmlResources(AndroidFacet facet,
+                                                       XmlTag tag,
+                                                       XmlResourceElement element,
+                                                       MyCallback callback,
+                                                       Set<String> registeredSubtags,
+                                                       Set<XmlName> skipAttrNames) {
+    final String tagName = tag.getName();
+    String styleableName = AndroidXmlResourcesUtil.SPECIAL_STYLEABLE_NAMES.get(tagName);
+    if (styleableName != null) {
+      String[] attrsToSkip = element instanceof Intent ? new String[]{"action"} : ArrayUtil.EMPTY_STRING_ARRAY;
+
+      final Set<XmlName> newSkipAttrNames = new HashSet<XmlName>();
+
+      for (String attrName : attrsToSkip) {
+        newSkipAttrNames.add(new XmlName(attrName, SdkConstants.NS_RESOURCES));
+      }
+
+      registerAttributes(facet, element, styleableName, SYSTEM_RESOURCE_PACKAGE, callback, newSkipAttrNames);
+    }
+
+    if (tagName.equals("searchable")) {
+      registerSubtags("actionkey", XmlResourceElement.class, callback, registeredSubtags);
+    }
+
+    // for keyboard api
+    if (tagName.equals("Keyboard")) {
+      registerSubtags("Row", XmlResourceElement.class, callback, registeredSubtags);
+    }
+    else if (tagName.equals("Row")) {
+      registerSubtags("Key", XmlResourceElement.class, callback, registeredSubtags);
+    }
+
+    // for device-admin api
+    if (tagName.equals("device-admin")) {
+      registerSubtags("uses-policies", XmlResourceElement.class, callback, registeredSubtags);
+    }
+    else if (tagName.equals("uses-policies")) {
+      registerSubtags("limit-password", XmlResourceElement.class, callback, registeredSubtags);
+      registerSubtags("watch-login", XmlResourceElement.class, callback, registeredSubtags);
+      registerSubtags("reset-password", XmlResourceElement.class, callback, registeredSubtags);
+      registerSubtags("force-lock", XmlResourceElement.class, callback, registeredSubtags);
+      registerSubtags("wipe-data", XmlResourceElement.class, callback, registeredSubtags);
+      registerSubtags("expire-password", XmlResourceElement.class, callback, registeredSubtags);
+      registerSubtags("encrypted-storage", XmlResourceElement.class, callback, registeredSubtags);
+      registerSubtags("disable-camera", XmlResourceElement.class, callback, registeredSubtags);
+    }
+
+    // DevicePolicyManager API
+    if (tagName.equals("preference-headers")) {
+      registerSubtags("header", PreferenceElement.class, callback, registeredSubtags);
+    }
+
+    // for preferences
+    Map<String, PsiClass> prefClassMap = getPreferencesClassMap(facet);
+    String prefClassName = element.getXmlTag().getName();
+    PsiClass c = prefClassMap.get(prefClassName);
+
+    // register attributes by preference class
+    registerAttributesForClassAndSuperclasses(facet, element, c, callback, null, skipAttrNames);
+
+    //register attributes by widget
+    String suffix = "Preference";
+    if (prefClassName.endsWith(suffix)) {
+      String widgetClassName = prefClassName.substring(0, prefClassName.length() - suffix.length());
+      PsiClass widgetClass = SimpleClassMapConstructor.findClassByTagName(facet, widgetClassName, AndroidUtils.VIEW_CLASS_NAME);
+      registerAttributesForClassAndSuperclasses(facet, element, widgetClass, callback, null, skipAttrNames);
+    }
+
+    if (c != null && isPreference(prefClassMap, c)) {
+      registerClassNameSubtags(tag, prefClassMap, PreferenceElement.class, registeredSubtags, callback);
+    }
+  }
+
+  @NotNull
+  public static Map<String, PsiClass> getPreferencesClassMap(@NotNull AndroidFacet facet) {
+    return facet.getClassMap(AndroidXmlResourcesUtil.PREFERENCE_CLASS_NAME, SimpleClassMapConstructor.getInstance());
+  }
+
+  public static void registerExtensionsForAnimation(final AndroidFacet facet,
+                                                    String tagName,
+                                                    AnimationElement element,
+                                                    MyCallback callback,
+                                                    Set<String> registeredSubtags,
+                                                    Set<XmlName> skipAttrNames) {
+    if (tagName.equals("set")) {
+      for (String subtagName : AndroidAnimationUtils.getPossibleChildren(facet)) {
+        registerSubtags(subtagName, AnimationElement.class, callback, registeredSubtags);
+      }
+    }
+    final String styleableName = AndroidAnimationUtils.getStyleableNameByTagName(tagName);
+    final JavaPsiFacade facade = JavaPsiFacade.getInstance(facet.getModule().getProject());
+    final PsiClass c = ApplicationManager.getApplication().runReadAction(new Computable<PsiClass>() {
+      @Override
+      @Nullable
+      public PsiClass compute() {
+        return facade.findClass(AndroidAnimationUtils.ANIMATION_PACKAGE + '.' + styleableName,
+                                facet.getModule().getModuleWithDependenciesAndLibrariesScope(true));
+      }
+    });
+    if (c != null) {
+      registerAttributesForClassAndSuperclasses(facet, element, c, callback, null, skipAttrNames);
+    }
+    else {
+      registerAttributes(facet, element, styleableName, SYSTEM_RESOURCE_PACKAGE, callback, skipAttrNames);
+      String layoutAnim = "LayoutAnimation";
+      if (styleableName.endsWith(layoutAnim) && !styleableName.equals(layoutAnim)) {
+        registerAttributes(facet, element, layoutAnim, SYSTEM_RESOURCE_PACKAGE, callback, skipAttrNames);
+      }
+      if (styleableName.endsWith("Animation")) {
+        registerAttributes(facet, element, "Animation", SYSTEM_RESOURCE_PACKAGE, callback, skipAttrNames);
+      }
+    }
+  }
+
+  public static void registerExtensionsForAnimator(final AndroidFacet facet,
+                                                   String tagName,
+                                                   AnimatorElement element,
+                                                   MyCallback callback,
+                                                   Set<String> registeredSubtags,
+                                                   Set<XmlName> skipAttrNames) {
+    if (tagName.equals("set")) {
+      for (String subtagName : AndroidAnimatorUtil.getPossibleChildren()) {
+        registerSubtags(subtagName, AnimatorElement.class, callback, registeredSubtags);
+      }
+    }
+    registerAttributes(facet, element, "Animator", SYSTEM_RESOURCE_PACKAGE, callback, skipAttrNames);
+    final String styleableName = AndroidAnimatorUtil.getStyleableNameByTagName(tagName);
+
+    if (styleableName != null) {
+      registerAttributes(facet, element, styleableName, SYSTEM_RESOURCE_PACKAGE, callback, skipAttrNames);
+    }
+  }
+
+  public static Map<String, PsiClass> getViewClassMap(@NotNull AndroidFacet facet) {
+    return facet.getClassMap(AndroidUtils.VIEW_CLASS_NAME, SimpleClassMapConstructor.getInstance());
+  }
+
+  private static String[] getClassNames(@NotNull Collection<PsiClass> classes) {
+    List<String> names = new ArrayList<String>();
+    for (PsiClass aClass : classes) {
+      names.add(aClass.getName());
+    }
+    return ArrayUtil.toStringArray(names);
+  }
+
+  private static void registerLayoutAttributes(AndroidFacet facet,
+                                               DomElement element,
+                                               XmlTag tag,
+                                               MyCallback callback,
+                                               MyAttributeProcessor processor,
+                                               Set<XmlName> skipAttrNames) {
+    XmlTag parentTag = tag.getParentTag();
+    Map<String, PsiClass> map = getViewClassMap(facet);
+    if (parentTag != null) {
+      final String parentTagName = parentTag.getName();
+
+      if (!VIEW_MERGE.equals(parentTagName)) {
+        PsiClass c = map.get(parentTagName);
+        while (c != null) {
+          registerLayoutAttributes(facet, element, c, callback, processor, skipAttrNames);
+          c = getSuperclass(c);
+        }
+        return;
+      }
+    }
+    for (String className : map.keySet()) {
+      PsiClass c = map.get(className);
+      registerLayoutAttributes(facet, element, c, callback, processor, skipAttrNames);
+    }
+  }
+
+  private static void registerLayoutAttributes(AndroidFacet facet,
+                                               DomElement element,
+                                               PsiClass c,
+                                               MyCallback callback,
+                                               MyAttributeProcessor processor,
+                                               Set<XmlName> skipAttrNames) {
+    String styleableName = c.getName();
+    if (styleableName != null) {
+      for (String suf : LAYOUT_ATTRIBUTES_SUFS) {
+        registerAttributes(facet, element, new String[]{styleableName + suf}, callback, processor, skipAttrNames);
+      }
+    }
+  }
+
   public static void registerExtensionsForLayout(AndroidFacet facet,
                                                  XmlTag tag,
                                                  LayoutElement element,
