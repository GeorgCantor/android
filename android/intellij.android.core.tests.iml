<?xml version="1.0" encoding="UTF-8"?>
<module type="JAVA_MODULE" version="4">
  <component name="NewModuleRootManager" inherit-compiler-output="true">
    <exclude-output />
    <content url="file://$MODULE_DIR$/testResources">
      <sourceFolder url="file://$MODULE_DIR$/testResources" type="java-test-resource" />
    </content>
    <content url="file://$MODULE_DIR$/testSrc">
      <sourceFolder url="file://$MODULE_DIR$/testSrc" isTestSource="true" />
    </content>
    <orderEntry type="library" scope="PROVIDED" name="studio-platform" level="project" />
    <orderEntry type="library" scope="TEST" name="studio-test-platform" level="project" />
    <orderEntry type="module-library">
      <library name="instantapps-api">
        <CLASSES>
          <root url="jar://$MODULE_DIR$/lib/instantapps-api-1.8.jar!/" />
        </CLASSES>
        <JAVADOC />
        <SOURCES />
      </library>
    </orderEntry>
<<<<<<< HEAD
    <orderEntry type="library" scope="TEST" name="aapt-proto" level="project" />
    <orderEntry type="library" name="kotlin-stdlib" level="project" />
    <orderEntry type="library" scope="TEST" name="ASM" level="project" />
    <orderEntry type="library" scope="TEST" name="Guava" level="project" />
    <orderEntry type="library" scope="TEST" name="JUnit4" level="project" />
    <orderEntry type="library" scope="TEST" name="asm-tools" level="project" />
    <orderEntry type="library" scope="TEST" name="equalsverifier" level="project" />
    <orderEntry type="library" scope="TEST" name="google-dexlib2" level="project" />
    <orderEntry type="library" scope="TEST" name="guava-testlib" level="project" />
    <orderEntry type="library" scope="TEST" name="jetbrains-annotations" level="project" />
=======
    <orderEntry type="module-library">
      <library name="compose-compiler">
        <CLASSES>
          <root url="jar://$MODULE_DIR$/../../../../bazel-bin/tools/adt/idea/compose-ide-plugin/compose-compiler/compose-compiler.jar!/" />
        </CLASSES>
        <JAVADOC />
        <SOURCES>
          <root url="jar://$MODULE_DIR$/../../../../bazel-bin/tools/adt/idea/compose-ide-plugin/compose-compiler/compose-compiler-src.jar!/" />
        </SOURCES>
      </library>
    </orderEntry>
    <orderEntry type="module" module-name="analytics-crash" scope="TEST" />
    <orderEntry type="library" name="aapt-proto" level="project" />
    <orderEntry type="library" name="emulator-proto" level="project" />
    <orderEntry type="library" name="studio-analytics-proto" level="project" />
>>>>>>> 50c60fc5
    <orderEntry type="library" scope="TEST" name="jimfs" level="project" />
    <orderEntry type="library" scope="TEST" name="kotlin-test" level="project" />
    <orderEntry type="library" scope="TEST" name="kotlinx-coroutines-core" level="project" />
    <orderEntry type="library" scope="TEST" name="kotlinx-coroutines-test" level="project" />
    <orderEntry type="library" scope="TEST" name="layoutlib" level="project" />
    <orderEntry type="library" scope="TEST" name="mockito" level="project" />
    <orderEntry type="library" scope="TEST" name="protobuf" level="project" />
    <orderEntry type="library" scope="TEST" name="sqlite" level="project" />
    <orderEntry type="library" scope="TEST" name="truth" level="project" />
    <orderEntry type="library" scope="TEST" name="kotlinc.kotlin-compiler-common" level="project" />
    <orderEntry type="library" scope="TEST" name="kotlinc.kotlin-compiler-ir" level="project" />
    <orderEntry type="library" scope="TEST" name="android.tools.analytics.library.testing" level="project" />
    <orderEntry type="module-library" scope="TEST">
      <library name="libandroid-core-proto-test" type="repository">
        <properties maven-id="org.jetbrains.intellij.deps.android.tools.base:libandroid-core-proto-test:232.1.23.0">
          <verification>
            <artifact url="file://$MAVEN_REPOSITORY$/org/jetbrains/intellij/deps/android/tools/base/libandroid-core-proto-test/232.1.23.0/libandroid-core-proto-test-232.1.23.0.jar">
              <sha256sum>8be2430e78591325783f5491959a86685404626ba9c585fb1ba8248e0bf10ed7</sha256sum>
            </artifact>
          </verification>
        </properties>
        <CLASSES>
          <root url="jar://$MAVEN_REPOSITORY$/org/jetbrains/intellij/deps/android/tools/base/libandroid-core-proto-test/232.1.23.0/libandroid-core-proto-test-232.1.23.0.jar!/" />
        </CLASSES>
        <JAVADOC />
        <SOURCES />
      </library>
    </orderEntry>
    <orderEntry type="inheritedJdk" />
    <orderEntry type="sourceFolder" forTests="false" />
    <orderEntry type="module" module-name="intellij.android.app-inspection.inspectors.database" />
    <orderEntry type="module" module-name="intellij.android.gradle.dsl" />
    <orderEntry type="module" module-name="intellij.android.gradle.dsl.testutils" />
    <orderEntry type="module" module-name="intellij.android.projectSystem.gradle.psd" />
    <orderEntry type="module" module-name="intellij.android.server-flags" />
    <orderEntry type="module" module-name="intellij.android.adb" scope="TEST" />
    <orderEntry type="module" module-name="intellij.android.adt.testutils" scope="TEST" />
    <orderEntry type="module" module-name="intellij.android.adt.ui" scope="TEST" />
    <orderEntry type="module" module-name="intellij.android.adt.ui.model" scope="TEST" />
    <orderEntry type="module" module-name="intellij.android.analytics" scope="TEST" />
    <orderEntry type="module" module-name="intellij.android.apkanalyzer" scope="TEST" />
    <orderEntry type="module" module-name="intellij.android.artwork" scope="TEST" />
    <orderEntry type="module" module-name="intellij.android.common" scope="TEST" />
    <orderEntry type="module" module-name="intellij.android.compose-common" scope="TEST" />
    <orderEntry type="module" module-name="intellij.android.compose-ide-plugin" scope="TEST" />
    <orderEntry type="module" module-name="intellij.android.core" scope="TEST" />
    <orderEntry type="module" module-name="intellij.android.deploy" scope="TEST" />
    <orderEntry type="module" module-name="intellij.android.execution.common" scope="TEST" />
    <orderEntry type="module" module-name="intellij.android.gradle-tooling.api" scope="TEST" />
    <orderEntry type="module" module-name="intellij.android.jps.model" scope="TEST" />
    <orderEntry type="module" module-name="intellij.android.kotlin.idea" scope="TEST" />
    <orderEntry type="module" module-name="intellij.android.kotlin.output.parser" scope="TEST" />
    <orderEntry type="module" module-name="intellij.android.lang" scope="TEST" />
    <orderEntry type="module" module-name="intellij.android.layoutlib" scope="TEST" />
    <orderEntry type="module" module-name="intellij.android.layoutlib-loader" scope="TEST" />
    <orderEntry type="module" module-name="intellij.android.lint" scope="TEST" />
    <orderEntry type="module" module-name="intellij.android.lint.common" scope="TEST" />
    <orderEntry type="module" module-name="intellij.android.navigator" scope="TEST" />
    <orderEntry type="module" module-name="intellij.android.navigator.testutils" scope="TEST" />
    <orderEntry type="module" module-name="intellij.android.observable" scope="TEST" />
    <orderEntry type="module" module-name="intellij.android.preview-elements" scope="TEST" />
    <orderEntry type="module" module-name="intellij.android.projectSystem" scope="TEST" />
    <orderEntry type="module" module-name="intellij.android.projectSystem.gradle" scope="TEST" />
    <orderEntry type="module" module-name="intellij.android.projectSystem.gradle.models" scope="TEST" />
    <orderEntry type="module" module-name="intellij.android.projectSystem.gradle.repositorySearch" scope="TEST" />
    <orderEntry type="module" module-name="intellij.android.projectSystem.gradle.sync" scope="TEST" />
    <orderEntry type="module" module-name="intellij.android.projectSystem.gradle.upgrade" scope="TEST" />
    <orderEntry type="module" module-name="intellij.android.render-resources" scope="TEST" />
    <orderEntry type="module" module-name="intellij.android.rendering" scope="TEST" />
    <orderEntry type="module" module-name="intellij.android.sdkUpdates" scope="TEST" />
    <orderEntry type="module" module-name="intellij.android.streaming" scope="TEST" />
    <orderEntry type="module" module-name="intellij.android.testFramework" scope="TEST" />
    <orderEntry type="module" module-name="intellij.android.testutils" scope="TEST" />
    <orderEntry type="module" module-name="intellij.android.utp" scope="TEST" />
    <orderEntry type="module" module-name="intellij.android.wizard" scope="TEST" />
    <orderEntry type="module" module-name="intellij.android.wizard.model" scope="TEST" />
    <orderEntry type="module" module-name="intellij.color.scheme.warmNeon" scope="TEST" />
    <orderEntry type="module" module-name="intellij.gradle.common" scope="TEST" />
    <orderEntry type="module" module-name="intellij.java" scope="TEST" />
    <orderEntry type="module" module-name="intellij.java.frontback.impl" scope="TEST" />
    <orderEntry type="module" module-name="intellij.java.testFramework" scope="TEST" />
    <orderEntry type="module" module-name="intellij.platform.analysis" scope="TEST" />
    <orderEntry type="module" module-name="intellij.platform.analysis.impl" scope="TEST" />
    <orderEntry type="module" module-name="intellij.platform.codeStyle" scope="TEST" />
    <orderEntry type="module" module-name="intellij.platform.core" scope="TEST" />
    <orderEntry type="module" module-name="intellij.platform.core.impl" scope="TEST" />
    <orderEntry type="module" module-name="intellij.platform.core.ui" scope="TEST" />
    <orderEntry type="module" module-name="intellij.platform.editor" scope="TEST" />
    <orderEntry type="module" module-name="intellij.platform.execution" scope="TEST" />
    <orderEntry type="module" module-name="intellij.platform.extensions" scope="TEST" />
    <orderEntry type="module" module-name="intellij.platform.externalSystem" scope="TEST" />
    <orderEntry type="module" module-name="intellij.platform.ide" scope="TEST" />
    <orderEntry type="module" module-name="intellij.platform.ide.core" scope="TEST" />
    <orderEntry type="module" module-name="intellij.platform.ide.core.impl" scope="TEST" />
    <orderEntry type="module" module-name="intellij.platform.ide.impl" scope="TEST" />
    <orderEntry type="module" module-name="intellij.platform.lang.core" scope="TEST" />
    <orderEntry type="module" module-name="intellij.platform.lang.impl" scope="TEST" />
    <orderEntry type="module" module-name="intellij.platform.projectModel" scope="TEST" />
    <orderEntry type="module" module-name="intellij.platform.testFramework" scope="TEST" />
    <orderEntry type="module" module-name="intellij.platform.testFramework.common" scope="TEST" />
    <orderEntry type="module" module-name="intellij.platform.testFramework.core" scope="TEST" />
    <orderEntry type="module" module-name="intellij.platform.util" scope="TEST" />
    <orderEntry type="module" module-name="intellij.platform.util.base" scope="TEST" />
    <orderEntry type="module" module-name="intellij.platform.util.jdom" scope="TEST" />
    <orderEntry type="module" module-name="intellij.platform.util.ex" scope="TEST" />
    <orderEntry type="module" module-name="intellij.platform.util.rt" scope="TEST" />
    <orderEntry type="module" module-name="intellij.platform.util.ui" scope="TEST" />
    <orderEntry type="module" module-name="intellij.tools.ide.metrics.benchmark" scope="TEST" />
    <orderEntry type="module" module-name="intellij.xml.dom" scope="TEST" />
    <orderEntry type="module" module-name="intellij.xml.frontback" scope="TEST" />
    <orderEntry type="module" module-name="intellij.xml.psi" scope="TEST" />
    <orderEntry type="module" module-name="kotlin.plugin" scope="TEST" />
    <orderEntry type="module" module-name="kotlin.plugin.k1" scope="TEST" />
    <orderEntry type="module" module-name="intellij.android.gradle.dsl.kotlin" scope="RUNTIME" />
    <orderEntry type="module" module-name="intellij.platform.ide.util.io" scope="TEST" />
    <orderEntry type="module" module-name="intellij.android.preview-fast-compile" scope="TEST" />
  </component>
  <component name="TestModuleProperties" production-module="intellij.android.core" />
</module><|MERGE_RESOLUTION|>--- conflicted
+++ resolved
@@ -19,7 +19,6 @@
         <SOURCES />
       </library>
     </orderEntry>
-<<<<<<< HEAD
     <orderEntry type="library" scope="TEST" name="aapt-proto" level="project" />
     <orderEntry type="library" name="kotlin-stdlib" level="project" />
     <orderEntry type="library" scope="TEST" name="ASM" level="project" />
@@ -30,23 +29,6 @@
     <orderEntry type="library" scope="TEST" name="google-dexlib2" level="project" />
     <orderEntry type="library" scope="TEST" name="guava-testlib" level="project" />
     <orderEntry type="library" scope="TEST" name="jetbrains-annotations" level="project" />
-=======
-    <orderEntry type="module-library">
-      <library name="compose-compiler">
-        <CLASSES>
-          <root url="jar://$MODULE_DIR$/../../../../bazel-bin/tools/adt/idea/compose-ide-plugin/compose-compiler/compose-compiler.jar!/" />
-        </CLASSES>
-        <JAVADOC />
-        <SOURCES>
-          <root url="jar://$MODULE_DIR$/../../../../bazel-bin/tools/adt/idea/compose-ide-plugin/compose-compiler/compose-compiler-src.jar!/" />
-        </SOURCES>
-      </library>
-    </orderEntry>
-    <orderEntry type="module" module-name="analytics-crash" scope="TEST" />
-    <orderEntry type="library" name="aapt-proto" level="project" />
-    <orderEntry type="library" name="emulator-proto" level="project" />
-    <orderEntry type="library" name="studio-analytics-proto" level="project" />
->>>>>>> 50c60fc5
     <orderEntry type="library" scope="TEST" name="jimfs" level="project" />
     <orderEntry type="library" scope="TEST" name="kotlin-test" level="project" />
     <orderEntry type="library" scope="TEST" name="kotlinx-coroutines-core" level="project" />
@@ -163,6 +145,9 @@
     <orderEntry type="module" module-name="intellij.android.gradle.dsl.kotlin" scope="RUNTIME" />
     <orderEntry type="module" module-name="intellij.platform.ide.util.io" scope="TEST" />
     <orderEntry type="module" module-name="intellij.android.preview-fast-compile" scope="TEST" />
+    <orderEntry type="module" module-name="kotlin.base.plugin" scope="TEST" />
+    <orderEntry type="library" scope="TEST" name="kotlinc.compose-compiler-plugin" level="project" />
+    <orderEntry type="library" scope="TEST" name="kotlinc.kotlin-compiler-fir" level="project" />
   </component>
   <component name="TestModuleProperties" production-module="intellij.android.core" />
 </module>