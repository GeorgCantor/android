--- conflicted
+++ resolved
@@ -24,12 +24,6 @@
 import com.android.tools.idea.gradle.util.GradleUtil;
 import com.android.tools.idea.gradle.util.ProjectBuilder;
 import com.android.tools.idea.tests.gui.framework.fixture.avdmanager.AvdManagerDialogFixture;
-<<<<<<< HEAD
-import com.google.common.collect.ArrayListMultimap;
-import com.google.common.collect.Lists;
-import com.google.common.collect.Multimap;
-import com.intellij.codeInspection.ui.InspectionTree;
-=======
 import com.google.common.base.Charsets;
 import com.google.common.collect.ArrayListMultimap;
 import com.google.common.collect.Lists;
@@ -38,7 +32,6 @@
 import com.google.common.io.Files;
 import com.intellij.codeInspection.ui.InspectionTree;
 import com.intellij.ide.RecentProjectsManager;
->>>>>>> 603529f2
 import com.intellij.openapi.Disposable;
 import com.intellij.openapi.application.Application;
 import com.intellij.openapi.application.ApplicationManager;
@@ -71,10 +64,6 @@
 import org.fest.swing.core.matcher.JLabelMatcher;
 import org.fest.swing.edt.GuiQuery;
 import org.fest.swing.edt.GuiTask;
-<<<<<<< HEAD
-import org.fest.swing.fixture.ComponentFixture;
-=======
->>>>>>> 603529f2
 import org.fest.swing.timing.Condition;
 import org.jetbrains.android.facet.AndroidFacet;
 import org.jetbrains.annotations.Contract;
@@ -102,11 +91,6 @@
 import static com.android.tools.idea.gradle.util.BuildMode.COMPILE_JAVA;
 import static com.android.tools.idea.gradle.util.BuildMode.SOURCE_GEN;
 import static com.android.tools.idea.tests.gui.framework.GuiTests.*;
-<<<<<<< HEAD
-import static com.intellij.openapi.util.io.FileUtil.*;
-import static com.intellij.openapi.util.text.StringUtil.isNotEmpty;
-import static com.intellij.openapi.vfs.VfsUtilCore.urlToPath;
-=======
 import static com.android.tools.idea.tests.gui.framework.fixture.LibraryPropertiesDialogFixture.showPropertiesDialog;
 import static com.google.common.io.Files.write;
 import static com.intellij.ide.impl.ProjectUtil.closeAndDispose;
@@ -114,7 +98,6 @@
 import static com.intellij.openapi.util.text.StringUtil.isNotEmpty;
 import static com.intellij.openapi.vfs.VfsUtilCore.urlToPath;
 import static junit.framework.Assert.fail;
->>>>>>> 603529f2
 import static org.fest.assertions.Assertions.assertThat;
 import static org.fest.swing.edt.GuiActionRunner.execute;
 import static org.fest.swing.timing.Pause.pause;
@@ -210,11 +193,7 @@
     Module module = getModule(moduleName);
     final ModuleRootManager moduleRootManager = ModuleRootManager.getInstance(module);
 
-<<<<<<< HEAD
-    GuiActionRunner.execute(new GuiTask() {
-=======
     execute(new GuiTask() {
->>>>>>> 603529f2
       @Override
       protected void executeInEDT() throws Throwable {
         ModifiableRootModel rootModel = moduleRootManager.getModifiableModel();
@@ -237,8 +216,6 @@
   }
 
   @NotNull
-<<<<<<< HEAD
-=======
   public Collection<String> getSourceFolderRelativePaths(@NotNull String moduleName, @NotNull final JpsModuleSourceRootType<?> sourceType) {
     final Set<String> paths = Sets.newHashSet();
 
@@ -271,7 +248,6 @@
   }
 
   @NotNull
->>>>>>> 603529f2
   public Module getModule(@NotNull String name) {
     for (Module module : getModuleManager().getModules()) {
       if (name.equals(module.getName())) {
@@ -495,12 +471,6 @@
       return this;
     }
 
-<<<<<<< HEAD
-  @NotNull
-  public IdeFrameFixture waitForBuildToFinish(@NotNull final BuildMode buildMode) {
-    final Project project = getProject();
-=======
->>>>>>> 603529f2
     pause(new Condition("Build (" + buildMode + ") for project " + quote(project.getName()) + " to finish'") {
       @Override
       public boolean test() {
@@ -517,11 +487,7 @@
     }, LONG_TIMEOUT);
 
     waitForBackgroundTasksToFinish();
-<<<<<<< HEAD
-    robot.waitForIdle();
-=======
     robot().waitForIdle();
->>>>>>> 603529f2
 
     return this;
   }
@@ -680,11 +646,6 @@
   }
 
   @NotNull
-  public BuildVariantsToolWindowFixture getBuildVariantsWindow() {
-    return new BuildVariantsToolWindowFixture(this);
-  }
-
-  @NotNull
   public MessagesToolWindowFixture getMessagesToolWindow() {
     return new MessagesToolWindowFixture(getProject(), robot());
   }
@@ -867,20 +828,11 @@
 
   @NotNull
   public ProjectViewFixture getProjectView() {
-<<<<<<< HEAD
-    return new ProjectViewFixture(getProject(), robot);
-=======
     return new ProjectViewFixture(getProject(), robot());
->>>>>>> 603529f2
   }
 
   @NotNull
   public Project getProject() {
-<<<<<<< HEAD
-    Project project = target.getProject();
-    assertNotNull(project);
-    return project;
-=======
     Project project = target().getProject();
     assertNotNull(project);
     return project;
@@ -951,7 +903,6 @@
       fail("Cannot find declaration of Android plugin");
     }
     return this;
->>>>>>> 603529f2
   }
 
   private static class NoOpDisposable implements Disposable {
