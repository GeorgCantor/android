/*
 * Copyright (C) 2018 The Android Open Source Project
 *
 * Licensed under the Apache License, Version 2.0 (the "License");
 * you may not use this file except in compliance with the License.
 * You may obtain a copy of the License at
 *
 *      http://www.apache.org/licenses/LICENSE-2.0
 *
 * Unless required by applicable law or agreed to in writing, software
 * distributed under the License is distributed on an "AS IS" BASIS,
 * WITHOUT WARRANTIES OR CONDITIONS OF ANY KIND, either express or implied.
 * See the License for the specific language governing permissions and
 * limitations under the License.
 */
package com.android.tools.property.panel.impl.model

import com.android.SdkConstants.ANDROID_URI
import com.android.SdkConstants.ATTR_CONSTRAINT_SET_START
import com.android.SdkConstants.ATTR_FONT_FAMILY
import com.android.SdkConstants.ATTR_LAYOUT_GRAVITY
import com.android.SdkConstants.ATTR_LAYOUT_HEIGHT
import com.android.SdkConstants.ATTR_LAYOUT_MARGIN
import com.android.SdkConstants.ATTR_LAYOUT_MARGIN_BOTTOM
import com.android.SdkConstants.ATTR_LAYOUT_MARGIN_END
import com.android.SdkConstants.ATTR_LAYOUT_MARGIN_LEFT
import com.android.SdkConstants.ATTR_LAYOUT_MARGIN_RIGHT
import com.android.SdkConstants.ATTR_LAYOUT_MARGIN_START
import com.android.SdkConstants.ATTR_LAYOUT_MARGIN_TOP
import com.android.SdkConstants.ATTR_LAYOUT_WIDTH
import com.android.SdkConstants.ATTR_TEXT
import com.android.SdkConstants.ATTR_VISIBLE
import com.android.SdkConstants.VALUE_MATCH_PARENT
import com.android.SdkConstants.VALUE_TOP
import com.android.SdkConstants.VALUE_WRAP_CONTENT
import com.android.tools.property.panel.api.FilteredPTableModel
import com.android.tools.property.panel.api.GroupSpec
import com.android.tools.property.panel.impl.model.util.FakeNewPropertyItem
import com.android.tools.property.panel.impl.model.util.FakePTableModelUpdateListener
import com.android.tools.property.panel.impl.model.util.FakePropertyItem
import com.android.tools.property.panel.impl.model.util.FakePropertyModel
import com.android.tools.property.ptable.PTableColumn
import com.android.tools.property.ptable.PTableGroupItem
import com.android.tools.property.ptable.PTableItem
import com.google.common.truth.Truth.assertThat
import org.junit.After
import org.junit.Before
import org.junit.Test

private const val MARGIN_GROUP_NAME = "margin"

class FilteredPTableModelImplTest {
  private var model: FakePropertyModel? = null
  private var propHeight: FakePropertyItem? = null
  private var propWidth: FakePropertyItem? = null
  private var propGravity: FakePropertyItem? = null
  private var propText: FakePropertyItem? = null
  private var propVisible: FakePropertyItem? = null
  private var propMarginBottom: FakePropertyItem? = null
  private var propMarginEnd: FakePropertyItem? = null
  private var propMarginLeft: FakePropertyItem? = null
  private var propMarginRight: FakePropertyItem? = null
  private var propMarginStart: FakePropertyItem? = null
  private var propMarginTop: FakePropertyItem? = null
  private var propMargin: FakePropertyItem? = null
  private var alternateSortOrder: Comparator<PTableItem>? = null
  private val itemFilter: (FakePropertyItem) -> Boolean = { !it.value.isNullOrEmpty() }
  private val insertOp: (String, String) -> FakePropertyItem? = { name, value ->
    FakePropertyItem(ANDROID_URI, name, value)
  }
  private val deleteOp: (FakePropertyItem) -> Unit = { it.value = null }

  @Before
  fun init() {
    propHeight = FakePropertyItem(ANDROID_URI, ATTR_LAYOUT_HEIGHT, VALUE_WRAP_CONTENT)
    propWidth = FakePropertyItem(ANDROID_URI, ATTR_LAYOUT_WIDTH, VALUE_WRAP_CONTENT)
    propGravity = FakePropertyItem(ANDROID_URI, ATTR_LAYOUT_GRAVITY)
    propText = FakePropertyItem(ANDROID_URI, ATTR_TEXT, "Hello")
    propVisible = FakePropertyItem(ANDROID_URI, ATTR_VISIBLE)
    propMarginBottom = FakePropertyItem(ANDROID_URI, ATTR_LAYOUT_MARGIN_BOTTOM)
    propMarginEnd = FakePropertyItem(ANDROID_URI, ATTR_LAYOUT_MARGIN_END)
    propMarginLeft = FakePropertyItem(ANDROID_URI, ATTR_LAYOUT_MARGIN_LEFT)
    propMarginRight = FakePropertyItem(ANDROID_URI, ATTR_LAYOUT_MARGIN_RIGHT)
    propMarginStart = FakePropertyItem(ANDROID_URI, ATTR_LAYOUT_MARGIN_START)
    propMarginTop = FakePropertyItem(ANDROID_URI, ATTR_LAYOUT_MARGIN_TOP)
    propMargin = FakePropertyItem(ANDROID_URI, ATTR_LAYOUT_MARGIN)

    model = FakePropertyModel()
    model!!.add(propHeight!!)
    model!!.add(propWidth!!)
    model!!.add(propGravity!!)
    model!!.add(propText!!)
    model!!.add(propVisible!!)
    model!!.add(propMarginBottom!!)
    model!!.add(propMarginEnd!!)
    model!!.add(propMarginLeft!!)
    model!!.add(propMarginRight!!)
    model!!.add(propMarginStart!!)
    model!!.add(propMarginTop!!)
    model!!.add(propMargin!!)
    alternateSortOrder =
      Comparator.comparingInt<PTableItem> { it.name.length }.thenComparing(PTableItem::name)
  }

  @After
  fun cleanUp() {
    model = null

    propHeight = null
    propWidth = null
    propGravity = null
    propText = null
    propVisible = null
    propMarginBottom = null
    propMarginEnd = null
    propMarginLeft = null
    propMarginRight = null
    propMarginStart = null
    propMarginTop = null
    propMargin = null
  }

  @Test
  fun testFilteredContent() {
    val tableModel =
      FilteredPTableModel(model!!, { !it.value.isNullOrEmpty() }, keepNewAfterFlyAway = false)
    assertThat(tableModel.items.map { it.name })
      .containsExactly(ATTR_LAYOUT_HEIGHT, ATTR_LAYOUT_WIDTH, ATTR_TEXT)
      .inOrder()
  }

  @Test
  fun testAddExistingProperty() {
    val tableModel =
      FilteredPTableModel(model!!, { !it.value.isNullOrEmpty() }, keepNewAfterFlyAway = false)
    val listener = FakePTableModelUpdateListener()
    val property = FakePropertyItem(ANDROID_URI, ATTR_LAYOUT_WIDTH, VALUE_MATCH_PARENT)
    tableModel.addListener(listener)
    tableModel.addNewItem(property)
    assertThat(tableModel.items.map { it.name })
      .containsExactly(ATTR_LAYOUT_HEIGHT, ATTR_LAYOUT_WIDTH, ATTR_TEXT)
      .inOrder()
    assertThat(listener.updateCount).isEqualTo(0)
  }

  @Test
  fun testAddExistingPropertyAlternateOrder() {
    val tableModel =
      FilteredPTableModel(
        model!!,
        itemFilter,
        insertOp,
        deleteOp,
        alternateSortOrder!!,
<<<<<<< HEAD
        keepNewAfterFlyAway = false
=======
        keepNewAfterFlyAway = false,
>>>>>>> 0d09370c
      )
    val listener = FakePTableModelUpdateListener()
    val property = FakePropertyItem(ANDROID_URI, ATTR_LAYOUT_WIDTH, VALUE_MATCH_PARENT)
    tableModel.addListener(listener)
    tableModel.addNewItem(property)
    assertThat(tableModel.items.map { it.name })
      .containsExactly(ATTR_TEXT, ATTR_LAYOUT_WIDTH, ATTR_LAYOUT_HEIGHT)
      .inOrder()
    assertThat(listener.updateCount).isEqualTo(0)
  }

  @Test
  fun testAddNonExistingProperty() {
    val tableModel =
      FilteredPTableModel(
        model!!,
        itemFilter,
        insertOp,
        deleteOp,
        alternateSortOrder!!,
<<<<<<< HEAD
        keepNewAfterFlyAway = false
=======
        keepNewAfterFlyAway = false,
>>>>>>> 0d09370c
      )
    val listener = FakePTableModelUpdateListener()
    val property = FakePropertyItem(ANDROID_URI, ATTR_FONT_FAMILY, "Sans")
    tableModel.editedItem = propHeight
    tableModel.addListener(listener)
    tableModel.addNewItem(property)
    assertThat(tableModel.items.map { it.name })
      .containsExactly(ATTR_TEXT, ATTR_FONT_FAMILY, ATTR_LAYOUT_WIDTH, ATTR_LAYOUT_HEIGHT)
      .inOrder()
    assertThat(listener.updateCount).isEqualTo(1)
    assertThat(listener.nextEditedItem).isEqualTo(propHeight)
  }

  @Test
  fun testAddNewProperty() {
    val tableModel =
      FilteredPTableModel(
        model!!,
        itemFilter,
        insertOp,
        deleteOp,
        alternateSortOrder!!,
<<<<<<< HEAD
        keepNewAfterFlyAway = false
=======
        keepNewAfterFlyAway = false,
>>>>>>> 0d09370c
      )
    val listener = FakePTableModelUpdateListener()
    val property = FakeNewPropertyItem()
    tableModel.editedItem = propHeight
    tableModel.addListener(listener)
    tableModel.addNewItem(property)
    assertThat(tableModel.items.map { it.name })
      .containsExactly(ATTR_TEXT, ATTR_LAYOUT_WIDTH, ATTR_LAYOUT_HEIGHT, "")
      .inOrder()
    assertThat(listener.updateCount).isEqualTo(1)
    assertThat(listener.nextEditedItem).isEqualTo(property)
  }

  @Test
  fun testAddNonExistingPropertyToModelWithNewProperty() {
    val tableModel =
      FilteredPTableModel(
        model!!,
        itemFilter,
        insertOp,
        deleteOp,
        alternateSortOrder!!,
<<<<<<< HEAD
        keepNewAfterFlyAway = false
=======
        keepNewAfterFlyAway = false,
>>>>>>> 0d09370c
      )
    tableModel.addNewItem(FakeNewPropertyItem())
    val listener = FakePTableModelUpdateListener()
    val property = FakePropertyItem(ANDROID_URI, ATTR_FONT_FAMILY, "Sans")
    tableModel.editedItem = propHeight
    tableModel.addListener(listener)
    tableModel.addNewItem(property)
    assertThat(tableModel.items.map { it.name })
      .containsExactly(ATTR_TEXT, ATTR_FONT_FAMILY, ATTR_LAYOUT_WIDTH, ATTR_LAYOUT_HEIGHT, "")
      .inOrder()
    assertThat(listener.updateCount).isEqualTo(1)
    assertThat(listener.nextEditedItem).isEqualTo(propHeight)
  }

  @Test
  fun testAddNonExistingPropertyTEndOfModelWithNewProperty() {
    val tableModel =
      FilteredPTableModel(
        model!!,
        itemFilter,
        insertOp,
        deleteOp,
        alternateSortOrder!!,
<<<<<<< HEAD
        keepNewAfterFlyAway = false
=======
        keepNewAfterFlyAway = false,
>>>>>>> 0d09370c
      )
    tableModel.addNewItem(FakeNewPropertyItem())
    val listener = FakePTableModelUpdateListener()
    val property = FakePropertyItem(ANDROID_URI, ATTR_CONSTRAINT_SET_START, "@id/btn")
    tableModel.editedItem = propHeight
    tableModel.addListener(listener)
    tableModel.addNewItem(property)
    assertThat(tableModel.items.map { it.name })
      .containsExactly(
        ATTR_TEXT,
        ATTR_LAYOUT_WIDTH,
        ATTR_LAYOUT_HEIGHT,
        ATTR_CONSTRAINT_SET_START,
<<<<<<< HEAD
        ""
=======
        "",
>>>>>>> 0d09370c
      )
      .inOrder()
    assertThat(listener.updateCount).isEqualTo(1)
    assertThat(listener.nextEditedItem).isEqualTo(propHeight)
  }

  @Test
  fun testIsCellEditable() {
    val tableModel =
      FilteredPTableModel(
        model!!,
        { true },
        insertOp,
        deleteOp,
        alternateSortOrder!!,
<<<<<<< HEAD
        listOf(MarginGroup())
=======
        listOf(MarginGroup()),
>>>>>>> 0d09370c
      )
    val property = FakeNewPropertyItem()
    val group = tableModel.items[1]
    assertThat(tableModel.isCellEditable(propWidth!!, PTableColumn.NAME)).isFalse()
    assertThat(tableModel.isCellEditable(propWidth!!, PTableColumn.VALUE)).isTrue()
    assertThat(tableModel.isCellEditable(group, PTableColumn.NAME)).isTrue()
    assertThat(tableModel.isCellEditable(group, PTableColumn.VALUE)).isTrue()
    assertThat(tableModel.isCellEditable(property, PTableColumn.NAME)).isTrue()
    assertThat(tableModel.isCellEditable(property, PTableColumn.VALUE)).isFalse()
    property.delegate = propGravity
    assertThat(tableModel.isCellEditable(property, PTableColumn.NAME)).isTrue()
    assertThat(tableModel.isCellEditable(property, PTableColumn.VALUE)).isTrue()
  }

  @Test
  fun testSupportsInsertableItems() {
    val tableModel1 =
      FilteredPTableModel(
        model!!,
        { true },
        insertOp,
        null,
        alternateSortOrder!!,
<<<<<<< HEAD
        listOf(MarginGroup())
=======
        listOf(MarginGroup()),
>>>>>>> 0d09370c
      )
    assertThat(tableModel1.supportsInsertableItems()).isTrue()
    val tableModel2 =
      FilteredPTableModel(
        model!!,
        { true },
        null,
        null,
        alternateSortOrder!!,
<<<<<<< HEAD
        listOf(MarginGroup())
=======
        listOf(MarginGroup()),
>>>>>>> 0d09370c
      )
    assertThat(tableModel2.supportsInsertableItems()).isFalse()
  }

  @Test
  fun testSupportsRemovableItems() {
    val tableModel1 =
      FilteredPTableModel(
        model!!,
        { true },
        null,
        deleteOp,
        alternateSortOrder!!,
<<<<<<< HEAD
        listOf(MarginGroup())
=======
        listOf(MarginGroup()),
>>>>>>> 0d09370c
      )
    assertThat(tableModel1.supportsRemovableItems()).isTrue()
    val tableModel2 =
      FilteredPTableModel(
        model!!,
        { true },
        null,
        null,
        alternateSortOrder!!,
<<<<<<< HEAD
        listOf(MarginGroup())
=======
        listOf(MarginGroup()),
>>>>>>> 0d09370c
      )
    assertThat(tableModel2.supportsRemovableItems()).isFalse()
  }

  @Test
  fun testAcceptMoveToNextEditor() {
    val tableModel =
      FilteredPTableModel(
        model!!,
        itemFilter,
        insertOp,
        deleteOp,
        alternateSortOrder!!,
<<<<<<< HEAD
        keepNewAfterFlyAway = false
=======
        keepNewAfterFlyAway = false,
>>>>>>> 0d09370c
      )
    val property = FakeNewPropertyItem()
    assertThat(tableModel.acceptMoveToNextEditor(propWidth!!, PTableColumn.NAME)).isTrue()
    assertThat(tableModel.acceptMoveToNextEditor(propWidth!!, PTableColumn.VALUE)).isTrue()
    assertThat(tableModel.acceptMoveToNextEditor(property, PTableColumn.NAME)).isTrue()
    assertThat(tableModel.acceptMoveToNextEditor(property, PTableColumn.VALUE)).isTrue()
    property.delegate = propGravity
    assertThat(tableModel.acceptMoveToNextEditor(property, PTableColumn.NAME)).isTrue()
    assertThat(tableModel.acceptMoveToNextEditor(property, PTableColumn.VALUE)).isFalse()
  }

  @Test
  fun testRefreshWhenHeightIsRemoved() {
    val tableModel =
      FilteredPTableModel(
        model!!,
        itemFilter,
        insertOp,
        deleteOp,
        alternateSortOrder!!,
<<<<<<< HEAD
        keepNewAfterFlyAway = false
=======
        keepNewAfterFlyAway = false,
>>>>>>> 0d09370c
      )
    val listener = FakePTableModelUpdateListener()
    tableModel.addListener(listener)
    tableModel.editedItem = propWidth

    propHeight!!.value = ""
    tableModel.refresh()
    assertThat(tableModel.items.map { it.name })
      .containsExactly(ATTR_TEXT, ATTR_LAYOUT_WIDTH)
      .inOrder()
    assertThat(listener.updateCount).isEqualTo(1)
    assertThat(listener.nextEditedItem).isEqualTo(propWidth)
  }

  @Test
  fun testRefreshWhenWidthIsEditedAndRemoved() {
    val tableModel =
      FilteredPTableModel(
        model!!,
        itemFilter,
        insertOp,
        deleteOp,
        alternateSortOrder!!,
<<<<<<< HEAD
        keepNewAfterFlyAway = false
=======
        keepNewAfterFlyAway = false,
>>>>>>> 0d09370c
      )
    val listener = FakePTableModelUpdateListener()
    tableModel.addListener(listener)
    tableModel.editedItem = propWidth

    propWidth!!.value = ""
    tableModel.refresh()
    assertThat(tableModel.items.map { it.name })
      .containsExactly(ATTR_TEXT, ATTR_LAYOUT_HEIGHT)
      .inOrder()
    assertThat(listener.updateCount).isEqualTo(1)
    assertThat(listener.nextEditedItem?.name).isEqualTo(ATTR_LAYOUT_HEIGHT)
  }

  @Test
  fun testRefreshWhenGravityIsAssigned() {
    val tableModel =
      FilteredPTableModel(
        model!!,
        itemFilter,
        insertOp,
        deleteOp,
        alternateSortOrder!!,
<<<<<<< HEAD
        keepNewAfterFlyAway = false
=======
        keepNewAfterFlyAway = false,
>>>>>>> 0d09370c
      )
    val listener = FakePTableModelUpdateListener()
    tableModel.addListener(listener)
    tableModel.editedItem = propText

    propGravity!!.value = VALUE_TOP
    tableModel.refresh()
    assertThat(tableModel.items.map { it.name })
      .containsExactly(ATTR_TEXT, ATTR_LAYOUT_WIDTH, ATTR_LAYOUT_HEIGHT, ATTR_LAYOUT_GRAVITY)
      .inOrder()
    assertThat(listener.updateCount).isEqualTo(1)
    assertThat(listener.nextEditedItem).isEqualTo(propText)
  }

  @Test
  fun testSortedGroup() {
    val tableModel =
      FilteredPTableModel(
        model!!,
        { true },
        insertOp,
        deleteOp,
        alternateSortOrder!!,
        listOf(MarginGroup()),
<<<<<<< HEAD
        false
=======
        false,
>>>>>>> 0d09370c
      )
    val items = tableModel.items
    assertThat(items.map { it.name })
      .containsExactly(
        ATTR_TEXT,
        MARGIN_GROUP_NAME,
        ATTR_VISIBLE,
        ATTR_LAYOUT_WIDTH,
        ATTR_LAYOUT_HEIGHT,
<<<<<<< HEAD
        ATTR_LAYOUT_GRAVITY
=======
        ATTR_LAYOUT_GRAVITY,
>>>>>>> 0d09370c
      )
      .inOrder()
    val group = items[1] as PTableGroupItem
    assertThat(group.children.map { it.name })
      .containsExactly(
        ATTR_LAYOUT_MARGIN,
        ATTR_LAYOUT_MARGIN_END,
        ATTR_LAYOUT_MARGIN_TOP,
        ATTR_LAYOUT_MARGIN_LEFT,
        ATTR_LAYOUT_MARGIN_RIGHT,
        ATTR_LAYOUT_MARGIN_START,
<<<<<<< HEAD
        ATTR_LAYOUT_MARGIN_BOTTOM
=======
        ATTR_LAYOUT_MARGIN_BOTTOM,
>>>>>>> 0d09370c
      )
      .inOrder()
  }

  @Test
  fun testCustomCursor() {
    val hasCustomCursor: (FakePropertyItem) -> Boolean = { it.name == ATTR_TEXT }
    val tableModel =
      FilteredPTableModel(
        model!!,
        { true },
        insertOp,
        deleteOp,
        alternateSortOrder!!,
        listOf(MarginGroup()),
<<<<<<< HEAD
        hasCustomCursor = hasCustomCursor
=======
        hasCustomCursor = hasCustomCursor,
>>>>>>> 0d09370c
      )
    val group = tableModel.items.single { it.name == "margin" }
    val text = tableModel.items.single { it.name == propText!!.name }
    val height = tableModel.items.single { it.name == propHeight!!.name }
    assertThat(tableModel.hasCustomCursor(group, PTableColumn.VALUE)).isFalse()
    assertThat(tableModel.hasCustomCursor(text, PTableColumn.VALUE)).isTrue()
    assertThat(tableModel.hasCustomCursor(height, PTableColumn.VALUE)).isFalse()
  }

  private inner class MarginGroup : GroupSpec<FakePropertyItem> {
    override val name = "margin"

    override val value: String
      get() =
        "[${part(propMargin)}, ${part(propMarginLeft, propMarginStart)}, " +
          "${part(propMarginTop)}, ${part(propMarginRight, propMarginEnd)}, ${part(propMarginBottom)}]"

    override val itemFilter: (FakePropertyItem) -> Boolean
      get() = {
        it == propMargin ||
          it == propMarginLeft ||
          it == propMarginRight ||
          it == propMarginStart ||
          it == propMarginEnd ||
          it == propMarginTop ||
          it == propMarginBottom
      }

    override val comparator: Comparator<PTableItem>
      get() = alternateSortOrder!!

    private fun part(property: FakePropertyItem?, override: FakePropertyItem? = null): String {
      return override?.value ?: property?.value ?: "?"
    }
  }
}<|MERGE_RESOLUTION|>--- conflicted
+++ resolved
@@ -152,11 +152,7 @@
         insertOp,
         deleteOp,
         alternateSortOrder!!,
-<<<<<<< HEAD
-        keepNewAfterFlyAway = false
-=======
-        keepNewAfterFlyAway = false,
->>>>>>> 0d09370c
+        keepNewAfterFlyAway = false,
       )
     val listener = FakePTableModelUpdateListener()
     val property = FakePropertyItem(ANDROID_URI, ATTR_LAYOUT_WIDTH, VALUE_MATCH_PARENT)
@@ -177,11 +173,7 @@
         insertOp,
         deleteOp,
         alternateSortOrder!!,
-<<<<<<< HEAD
-        keepNewAfterFlyAway = false
-=======
-        keepNewAfterFlyAway = false,
->>>>>>> 0d09370c
+        keepNewAfterFlyAway = false,
       )
     val listener = FakePTableModelUpdateListener()
     val property = FakePropertyItem(ANDROID_URI, ATTR_FONT_FAMILY, "Sans")
@@ -204,11 +196,7 @@
         insertOp,
         deleteOp,
         alternateSortOrder!!,
-<<<<<<< HEAD
-        keepNewAfterFlyAway = false
-=======
-        keepNewAfterFlyAway = false,
->>>>>>> 0d09370c
+        keepNewAfterFlyAway = false,
       )
     val listener = FakePTableModelUpdateListener()
     val property = FakeNewPropertyItem()
@@ -231,11 +219,7 @@
         insertOp,
         deleteOp,
         alternateSortOrder!!,
-<<<<<<< HEAD
-        keepNewAfterFlyAway = false
-=======
-        keepNewAfterFlyAway = false,
->>>>>>> 0d09370c
+        keepNewAfterFlyAway = false,
       )
     tableModel.addNewItem(FakeNewPropertyItem())
     val listener = FakePTableModelUpdateListener()
@@ -259,11 +243,7 @@
         insertOp,
         deleteOp,
         alternateSortOrder!!,
-<<<<<<< HEAD
-        keepNewAfterFlyAway = false
-=======
-        keepNewAfterFlyAway = false,
->>>>>>> 0d09370c
+        keepNewAfterFlyAway = false,
       )
     tableModel.addNewItem(FakeNewPropertyItem())
     val listener = FakePTableModelUpdateListener()
@@ -277,11 +257,7 @@
         ATTR_LAYOUT_WIDTH,
         ATTR_LAYOUT_HEIGHT,
         ATTR_CONSTRAINT_SET_START,
-<<<<<<< HEAD
-        ""
-=======
         "",
->>>>>>> 0d09370c
       )
       .inOrder()
     assertThat(listener.updateCount).isEqualTo(1)
@@ -297,11 +273,7 @@
         insertOp,
         deleteOp,
         alternateSortOrder!!,
-<<<<<<< HEAD
-        listOf(MarginGroup())
-=======
-        listOf(MarginGroup()),
->>>>>>> 0d09370c
+        listOf(MarginGroup()),
       )
     val property = FakeNewPropertyItem()
     val group = tableModel.items[1]
@@ -325,11 +297,7 @@
         insertOp,
         null,
         alternateSortOrder!!,
-<<<<<<< HEAD
-        listOf(MarginGroup())
-=======
-        listOf(MarginGroup()),
->>>>>>> 0d09370c
+        listOf(MarginGroup()),
       )
     assertThat(tableModel1.supportsInsertableItems()).isTrue()
     val tableModel2 =
@@ -339,11 +307,7 @@
         null,
         null,
         alternateSortOrder!!,
-<<<<<<< HEAD
-        listOf(MarginGroup())
-=======
-        listOf(MarginGroup()),
->>>>>>> 0d09370c
+        listOf(MarginGroup()),
       )
     assertThat(tableModel2.supportsInsertableItems()).isFalse()
   }
@@ -357,11 +321,7 @@
         null,
         deleteOp,
         alternateSortOrder!!,
-<<<<<<< HEAD
-        listOf(MarginGroup())
-=======
-        listOf(MarginGroup()),
->>>>>>> 0d09370c
+        listOf(MarginGroup()),
       )
     assertThat(tableModel1.supportsRemovableItems()).isTrue()
     val tableModel2 =
@@ -371,11 +331,7 @@
         null,
         null,
         alternateSortOrder!!,
-<<<<<<< HEAD
-        listOf(MarginGroup())
-=======
-        listOf(MarginGroup()),
->>>>>>> 0d09370c
+        listOf(MarginGroup()),
       )
     assertThat(tableModel2.supportsRemovableItems()).isFalse()
   }
@@ -389,11 +345,7 @@
         insertOp,
         deleteOp,
         alternateSortOrder!!,
-<<<<<<< HEAD
-        keepNewAfterFlyAway = false
-=======
-        keepNewAfterFlyAway = false,
->>>>>>> 0d09370c
+        keepNewAfterFlyAway = false,
       )
     val property = FakeNewPropertyItem()
     assertThat(tableModel.acceptMoveToNextEditor(propWidth!!, PTableColumn.NAME)).isTrue()
@@ -414,11 +366,7 @@
         insertOp,
         deleteOp,
         alternateSortOrder!!,
-<<<<<<< HEAD
-        keepNewAfterFlyAway = false
-=======
-        keepNewAfterFlyAway = false,
->>>>>>> 0d09370c
+        keepNewAfterFlyAway = false,
       )
     val listener = FakePTableModelUpdateListener()
     tableModel.addListener(listener)
@@ -442,11 +390,7 @@
         insertOp,
         deleteOp,
         alternateSortOrder!!,
-<<<<<<< HEAD
-        keepNewAfterFlyAway = false
-=======
-        keepNewAfterFlyAway = false,
->>>>>>> 0d09370c
+        keepNewAfterFlyAway = false,
       )
     val listener = FakePTableModelUpdateListener()
     tableModel.addListener(listener)
@@ -470,11 +414,7 @@
         insertOp,
         deleteOp,
         alternateSortOrder!!,
-<<<<<<< HEAD
-        keepNewAfterFlyAway = false
-=======
-        keepNewAfterFlyAway = false,
->>>>>>> 0d09370c
+        keepNewAfterFlyAway = false,
       )
     val listener = FakePTableModelUpdateListener()
     tableModel.addListener(listener)
@@ -499,11 +439,7 @@
         deleteOp,
         alternateSortOrder!!,
         listOf(MarginGroup()),
-<<<<<<< HEAD
-        false
-=======
         false,
->>>>>>> 0d09370c
       )
     val items = tableModel.items
     assertThat(items.map { it.name })
@@ -513,11 +449,7 @@
         ATTR_VISIBLE,
         ATTR_LAYOUT_WIDTH,
         ATTR_LAYOUT_HEIGHT,
-<<<<<<< HEAD
-        ATTR_LAYOUT_GRAVITY
-=======
         ATTR_LAYOUT_GRAVITY,
->>>>>>> 0d09370c
       )
       .inOrder()
     val group = items[1] as PTableGroupItem
@@ -529,11 +461,7 @@
         ATTR_LAYOUT_MARGIN_LEFT,
         ATTR_LAYOUT_MARGIN_RIGHT,
         ATTR_LAYOUT_MARGIN_START,
-<<<<<<< HEAD
-        ATTR_LAYOUT_MARGIN_BOTTOM
-=======
         ATTR_LAYOUT_MARGIN_BOTTOM,
->>>>>>> 0d09370c
       )
       .inOrder()
   }
@@ -549,11 +477,7 @@
         deleteOp,
         alternateSortOrder!!,
         listOf(MarginGroup()),
-<<<<<<< HEAD
-        hasCustomCursor = hasCustomCursor
-=======
         hasCustomCursor = hasCustomCursor,
->>>>>>> 0d09370c
       )
     val group = tableModel.items.single { it.name == "margin" }
     val text = tableModel.items.single { it.name == propText!!.name }
