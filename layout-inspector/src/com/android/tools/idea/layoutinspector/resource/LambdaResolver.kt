/*
 * Copyright (C) 2020 The Android Open Source Project
 *
 * Licensed under the Apache License, Version 2.0 (the "License");
 * you may not use this file except in compliance with the License.
 * You may obtain a copy of the License at
 *
 *      http://www.apache.org/licenses/LICENSE-2.0
 *
 * Unless required by applicable law or agreed to in writing, software
 * distributed under the License is distributed on an "AS IS" BASIS,
 * WITHOUT WARRANTIES OR CONDITIONS OF ANY KIND, either express or implied.
 * See the License for the specific language governing permissions and
 * limitations under the License.
 */
package com.android.tools.idea.layoutinspector.resource

import com.android.annotations.concurrency.Slow
import com.intellij.openapi.editor.Document
import com.intellij.openapi.fileEditor.FileDocumentManager
import com.intellij.openapi.fileEditor.OpenFileDescriptor
import com.intellij.openapi.project.Project
import com.intellij.pom.Navigatable
import com.intellij.psi.PsiElement
import com.intellij.psi.PsiWhiteSpace
import com.intellij.psi.impl.source.tree.LeafElement
<<<<<<< HEAD
import org.jetbrains.kotlin.analysis.api.KaSession
=======
import java.lang.Integer.min
import java.util.IdentityHashMap
import org.jetbrains.kotlin.analysis.api.KtAnalysisSession
>>>>>>> 0d09370c
import org.jetbrains.kotlin.analysis.api.analyze
import org.jetbrains.kotlin.analysis.api.annotations.hasAnnotation
import org.jetbrains.kotlin.analysis.api.calls.singleFunctionCallOrNull
import org.jetbrains.kotlin.idea.base.plugin.KotlinPluginModeProvider
import org.jetbrains.kotlin.idea.caches.resolve.resolveToCall
import org.jetbrains.kotlin.lexer.KtSingleValueToken
import org.jetbrains.kotlin.name.ClassId
import org.jetbrains.kotlin.name.FqName
import org.jetbrains.kotlin.psi.KtCallExpression
import org.jetbrains.kotlin.psi.KtCallableReferenceExpression
import org.jetbrains.kotlin.psi.KtClass
import org.jetbrains.kotlin.psi.KtElement
import org.jetbrains.kotlin.psi.KtExpression
import org.jetbrains.kotlin.psi.KtFile
import org.jetbrains.kotlin.psi.KtLambdaExpression
import org.jetbrains.kotlin.psi.KtNamedFunction
import org.jetbrains.kotlin.psi.KtProperty
import org.jetbrains.kotlin.psi.KtTreeVisitor
import org.jetbrains.kotlin.psi.KtValueArgument
import org.jetbrains.kotlin.psi.psiUtil.endOffset
import org.jetbrains.kotlin.psi.psiUtil.getStrictParentOfType
import org.jetbrains.kotlin.psi.psiUtil.startOffset
import org.jetbrains.kotlin.resolve.calls.util.getParameterForArgument

/**
 * Compose lambda name prefix.
 *
 * The kotlin plugin for Compose will create a custom mangled name for @Composable lambdas that have
 * no captured scope (i.e. has no referenced to variables that were passed in).
 */
private const val LAMBDA_PREFIX = "lambda-"
private const val COMPOSABLE_ANNOTATION = "androidx.compose.runtime.Composable"
private val COMPOSABLE_ANNOTATION_FQNAME = FqName(COMPOSABLE_ANNOTATION)

/**
 * Runs the block in an analysis session, if the K2 plugin is in use, or under a null session if K1.
 */
<<<<<<< HEAD
private inline fun <T> analyzeIfK2(startElement: KtElement, block: KaSession?.() -> T) =
=======
private inline fun <T> analyzeIfK2(startElement: KtElement, block: KtAnalysisSession?.() -> T) =
>>>>>>> 0d09370c
  if (KotlinPluginModeProvider.isK2Mode()) {
    analyze(startElement) { block() }
  } else {
    (null as KaSession?).block()
  }

/** Service to find the [SourceLocation] of a lambda found in Compose. */
class LambdaResolver(project: Project) : ComposeResolver(project) {
  private val visitor = LambdaVisitor()

  /**
   * Find the lambda [SourceLocation].
   *
   * The compiler will generate a synthetic class for each lambda invocation.
   *
   * @param packageName the class name of the enclosing class of the lambda. This is the first part
   *   of the synthetic class name.
   * @param fileName the name of the enclosing file (without the path).
   * @param lambdaName the second part of the synthetic class name i.e. without the enclosed class
   *   name
   * @param functionName the function called if this is a function reference, empty if this is a
   *   lambda expression
   * @param startLine the starting line of the lambda invoke method as seen by JVMTI (1 based)
   * @param startLine the last line of the lambda invoke method as seen by JVMTI (1 based)
   */
  @Slow
  fun findLambdaLocation(
    packageName: String,
    fileName: String,
    lambdaName: String,
    functionName: String,
    startLine: Int,
    endLine: Int,
  ): SourceLocation {
    if (startLine < 1 || endLine < 1) {
      return unknown(fileName)
    }
    val ktFile = findKotlinFile(fileName) { it == packageName } ?: return unknown(fileName)
    val doc =
      ktFile.virtualFile?.let { FileDocumentManager.getInstance().getDocument(it) }
        ?: return unknown(fileName, ktFile)

    analyzeIfK2(ktFile) {
      val possible = findPossibleLambdas(ktFile, doc, functionName, startLine, endLine)
      val lambda = selectLambdaFromSynthesizedName(possible, lambdaName)
      val checkedStartLine = min(startLine - 1, doc.lineCount)
      val navigatable =
        lambda?.navigationElement as? Navigatable
          ?: OpenFileDescriptor(project, ktFile.virtualFile, checkedStartLine, 0)
      val actualLine =
        1 + if (lambda != null) doc.getLineNumber(lambda.startOffset) else checkedStartLine
      return SourceLocation("${fileName}:$actualLine", navigatable)
    }
  }

  private fun unknown(fileName: String, ktFile: KtFile? = null): SourceLocation =
    SourceLocation("$fileName:unknown", ktFile)

  /**
   * Return all the lambda/callable reference expressions from [ktFile] that are contained entirely
   * within the line range.
   *
   * If the line range contains multiple lines then make sure all internal lines are fully covered
   * by the returned lambdas.
   *
   * @return a map from a lambda or callable reference to the nesting level from a top element.
   */
  private fun KaSession?.findPossibleLambdas(
    ktFile: KtFile,
    doc: Document,
    functionName: String,
    startLine: Int,
    endLine: Int,
  ): Map<KtExpression, Int> {
    val offsetRange =
      try {
        doc.getLineStartOffset(startLine - 1)..(doc.getLineEndOffset(endLine - 1))
      } catch (ex: IndexOutOfBoundsException) {
        return emptyMap()
      }
    if (offsetRange.isEmpty()) {
      return emptyMap()
    }
    val internalRange =
      if (endLine <= startLine) IntRange.EMPTY
      else
        try {
          doc.getLineEndOffset(startLine - 1)..(doc.getLineStartOffset(endLine - 1))
        } catch (ex: IndexOutOfBoundsException) {
          IntRange.EMPTY
        }
    val possible = IdentityHashMap<KtExpression, Int>()
    visitor.forEachLambda(this@findPossibleLambdas, ktFile) {
      expr,
      nesting,
      hasComposableSibling,
      recurse ->
      val range = IntRange(expr.startOffset, expr.endOffset)
      val codeRange = codeRangeOf(expr)
      if (
        typeMatch(expr, functionName) &&
          offsetRange.contains(codeRange) &&
          range.contains(internalRange)
      ) {
        // If an argument has a @Composable sibling argument we can no longer trust the nesting
        // level.
        // Because it may be mangled by the compose kotlin plugin instead of the kotlin compiler
        // itself.
        possible[expr] = if (hasComposableSibling) -1 else nesting
      }
      recurse()
    }
    return possible
  }

  private fun codeRangeOf(expr: KtExpression): IntRange {
    var startOffset = expr.startOffset
    var endOffset = expr.endOffset
    if (expr is KtLambdaExpression) {
      // Skip any preceding comments in the lambda body:
      startOffset = expr.bodyExpression?.children?.firstOrNull()?.startOffset ?: startOffset
      // Skip trailing non code elements in the lambda body:
      endOffset = lastCodeElement(expr)?.endOffset ?: endOffset
    }
    return IntRange(startOffset, endOffset)
  }

  private fun IntRange.contains(range: IntRange): Boolean =
    range.isEmpty() || (contains(range.first) && contains(range.last))

  /**
   * Attempt to go back from the right curly brace in a lambda to the first expression part that is
   * a code element as described in [isCodeElement].
   */
  private fun lastCodeElement(lambda: KtLambdaExpression): PsiElement? {
    var expr = lambda.rightCurlyBrace as? PsiElement ?: return null
    while (!isCodeElement(expr)) {
      while (expr.prevSibling == null) {
        expr = expr.parent ?: return null
        if (expr == lambda) {
          return null
        }
      }
      expr = expr.prevSibling ?: return null
      while (expr.lastChild != null) {
        expr = expr.lastChild
      }
    }
    return expr
  }

  /** Non code elements are: whitespace, an end parenthesis ")", or an end bracket "}" */
  private fun isCodeElement(expr: PsiElement): Boolean {
    if (expr is PsiWhiteSpace) {
      return false
    }
    val leafElement = expr as? LeafElement ?: return true
    val token = leafElement.elementType as? KtSingleValueToken ?: return true
    return token.value != ")" && token.value != "}"
  }

  private fun typeMatch(expression: KtExpression, functionName: String): Boolean =
    if (functionName.isNotEmpty())
      expression is KtCallableReferenceExpression &&
        expression.callableReference.getReferencedName() == functionName
    else expression is KtLambdaExpression

  /**
   * Select the most likely lambda from the [lambdas] found from line numbers, by using the
   * synthetic name [lambdaName].
   */
<<<<<<< HEAD
  private fun KaSession?.selectLambdaFromSynthesizedName(
    lambdas: Map<KtExpression, Int>,
    lambdaName: String
=======
  private fun KtAnalysisSession?.selectLambdaFromSynthesizedName(
    lambdas: Map<KtExpression, Int>,
    lambdaName: String,
>>>>>>> 0d09370c
  ): KtExpression? {
    when (lambdas.size) {
      0 -> return null
      1 -> return lambdas.keys.single() // no need investigate the lambdaName
    }
    val candidates =
      if (lambdaName.startsWith(LAMBDA_PREFIX)) {
        // This lambda was inside a lambda with a mangled name created by the compose kotlin plugin.
        // We cannot trust the nesting level.
        // If all the lambdas found in the line range has the same nesting level we can still select
        // the correct one from the name.
        val nesting = lambdas.values.toSet().singleOrNull() ?: return null
        if (nesting == -1) {
          // A nesting value of -1 means all of the lambdas may have a separate custom mangled name
          // i.e. it is impossible to choose.
          return null
        }
        lambdas.keys
      } else {
        // There are no lambda names created by the compose kotlin plugin, so we can select lambdas
        // with the correct nesting level:
        val wantedNestingLevel = lambdaName.count { it == '$' }
        lambdas.entries.filter { it.value == wantedNestingLevel }.map { it.key }
      }
    when (candidates.size) {
      0 -> return null // the nesting level didn't match
      1 -> return candidates.first() // only one match for the nesting level, return that match
    }
    val arbitrary = candidates.first()
    val topElement = findParentElement(arbitrary) ?: return null
    val selector = findDesiredLambdaSelectorFromName(lambdaName) ?: return null
    val index = selector - 1
    val nestedUnderTopElement = mutableListOf<KtExpression>()
    visitor.forEachLambda(
      this@selectLambdaFromSynthesizedName,
      topElement,
<<<<<<< HEAD
      excludeTopElements = true
=======
      excludeTopElements = true,
>>>>>>> 0d09370c
    ) { expression, _, _, _ ->
      nestedUnderTopElement.add(expression)
    }
    val candidate =
      if (index in nestedUnderTopElement.indices) nestedUnderTopElement[index] else return null
    return if (lambdas.contains(candidate)) candidate else null
  }

  /**
   * Find the selector as indicated by the lambdaName
   *
   * The indices generated by the compiler are 1 based.
   */
  private fun findDesiredLambdaSelectorFromName(lambdaName: String): Int? {
    val part = lambdaName.substringAfterLast('$')
    return part.toIntOrNull()
  }

  /**
   * Find the closest parent element of interest that contains this [lambda].
   *
   * The last index in the synthetic name will be an index of a lambda inside the closest parent
   * that is either a class, method, variable, or another lambda. Find the parent such that we can
   * enumerate the lambdas inside this parent element.
   */
  private fun findParentElement(lambda: KtExpression): KtElement? {
    var next = lambda.parent as? KtElement
    while (next != null) {
      when (next) {
        is KtClass,
        is KtNamedFunction,
        is KtProperty,
        is KtLambdaExpression -> return next
        else -> next = next.parent as? KtElement
      }
    }
    return null
  }

  /** Visitor for finding lambda expressions and function references */
  private class LambdaVisitor : KtTreeVisitor<VisitorData>() {
    private var nesting = 0
    private var foundComposableSibling = false

    /**
     * For each lambda or function reference found in [startElement] call [callable] with the
     * arguments:
     * - the lambda expression found
     * - the nesting level starting at [startElement]
     * - true if a previous sibling lambda was annotated as @Composable
     * - a function to recurse into the lambda
     *
     * If [excludeTopElements] is true the visitor will NOT recurse into the top elements:
     * - class, method, or variable.
     */
    fun forEachLambda(
      analysisSession: KaSession?,
      startElement: KtElement,
      excludeTopElements: Boolean = false,
      callable: (KtExpression, Int, Boolean, () -> Unit) -> Unit,
    ) {
      nesting = 0
      foundComposableSibling = false
      startElement.acceptChildren(
        this@LambdaVisitor,
<<<<<<< HEAD
        VisitorData(analysisSession, excludeTopElements, callable)
=======
        VisitorData(analysisSession, excludeTopElements, callable),
>>>>>>> 0d09370c
      )
    }

    override fun visitLambdaExpression(expression: KtLambdaExpression, data: VisitorData): Void? {
      foundComposableSibling =
        foundComposableSibling || data.analysisSession.hasComposableAnnotation(expression)
      data.callable(expression, nesting, foundComposableSibling) {
        nestedOperation(nesting + 1) { super.visitLambdaExpression(expression, data) }
      }
      return null
    }

    override fun visitCallableReferenceExpression(
      expression: KtCallableReferenceExpression,
<<<<<<< HEAD
      data: VisitorData
=======
      data: VisitorData,
>>>>>>> 0d09370c
    ): Void? {
      data.callable(expression, nesting, foundComposableSibling) {
        nestedOperation(nesting + 1) { super.visitCallableReferenceExpression(expression, data) }
      }
      return null
    }

    override fun visitClass(klass: KtClass, data: VisitorData): Void? {
      if (!data.excludeTopElements) {
        nestedOperation(0) { super.visitClass(klass, data) }
      }
      return null
    }

    override fun visitProperty(property: KtProperty, data: VisitorData): Void? {
      if (!data.excludeTopElements) {
        nestedOperation(0) { super.visitProperty(property, data) }
      }
      return null
    }

    override fun visitNamedFunction(function: KtNamedFunction, data: VisitorData): Void? {
      if (!data.excludeTopElements) {
        nestedOperation(0) { super.visitNamedFunction(function, data) }
      }
      return null
    }

    private fun nestedOperation(newNesting: Int, operation: () -> Unit) {
      val nestingBefore = nesting
      val foundComposableSiblingBefore = foundComposableSibling
      nesting = newNesting
      foundComposableSibling = false
      operation()
      nesting = nestingBefore
      foundComposableSibling = foundComposableSiblingBefore
    }

<<<<<<< HEAD
    private fun KaSession?.hasComposableAnnotation(
=======
    private fun KtAnalysisSession?.hasComposableAnnotation(
>>>>>>> 0d09370c
      expression: KtLambdaExpression
    ): Boolean {
      val argument = expression.parent as? KtValueArgument ?: return false
      val call = argument.getStrictParentOfType<KtCallExpression>() ?: return false
      if (this != null) {
        // K2 plugin - use Analysis API in existing analysis session.
        return call
          .resolveCall()
          ?.singleFunctionCallOrNull()
          ?.argumentMapping
          ?.get(argument.getArgumentExpression())
          ?.symbol
          ?.hasAnnotation(ClassId.topLevel(COMPOSABLE_ANNOTATION_FQNAME)) == true
      } else {
        // K1 plugin - use old descriptor API.
        val resolvedCall = call.resolveToCall() ?: return false
        val parameter = resolvedCall.getParameterForArgument(argument) ?: return false
        return parameter.type.annotations.hasAnnotation(COMPOSABLE_ANNOTATION_FQNAME)
      }
    }
  }

  private data class VisitorData(
    /** K2 Analysis API session (null for K1 plugin). */
    val analysisSession: KaSession?,
    val excludeTopElements: Boolean,
    val callable: (KtExpression, Int, Boolean, () -> Unit) -> Unit,
  )
}<|MERGE_RESOLUTION|>--- conflicted
+++ resolved
@@ -24,13 +24,7 @@
 import com.intellij.psi.PsiElement
 import com.intellij.psi.PsiWhiteSpace
 import com.intellij.psi.impl.source.tree.LeafElement
-<<<<<<< HEAD
 import org.jetbrains.kotlin.analysis.api.KaSession
-=======
-import java.lang.Integer.min
-import java.util.IdentityHashMap
-import org.jetbrains.kotlin.analysis.api.KtAnalysisSession
->>>>>>> 0d09370c
 import org.jetbrains.kotlin.analysis.api.analyze
 import org.jetbrains.kotlin.analysis.api.annotations.hasAnnotation
 import org.jetbrains.kotlin.analysis.api.calls.singleFunctionCallOrNull
@@ -54,6 +48,8 @@
 import org.jetbrains.kotlin.psi.psiUtil.getStrictParentOfType
 import org.jetbrains.kotlin.psi.psiUtil.startOffset
 import org.jetbrains.kotlin.resolve.calls.util.getParameterForArgument
+import java.lang.Integer.min
+import java.util.IdentityHashMap
 
 /**
  * Compose lambda name prefix.
@@ -68,11 +64,7 @@
 /**
  * Runs the block in an analysis session, if the K2 plugin is in use, or under a null session if K1.
  */
-<<<<<<< HEAD
 private inline fun <T> analyzeIfK2(startElement: KtElement, block: KaSession?.() -> T) =
-=======
-private inline fun <T> analyzeIfK2(startElement: KtElement, block: KtAnalysisSession?.() -> T) =
->>>>>>> 0d09370c
   if (KotlinPluginModeProvider.isK2Mode()) {
     analyze(startElement) { block() }
   } else {
@@ -244,15 +236,9 @@
    * Select the most likely lambda from the [lambdas] found from line numbers, by using the
    * synthetic name [lambdaName].
    */
-<<<<<<< HEAD
   private fun KaSession?.selectLambdaFromSynthesizedName(
     lambdas: Map<KtExpression, Int>,
-    lambdaName: String
-=======
-  private fun KtAnalysisSession?.selectLambdaFromSynthesizedName(
-    lambdas: Map<KtExpression, Int>,
     lambdaName: String,
->>>>>>> 0d09370c
   ): KtExpression? {
     when (lambdas.size) {
       0 -> return null
@@ -289,11 +275,7 @@
     visitor.forEachLambda(
       this@selectLambdaFromSynthesizedName,
       topElement,
-<<<<<<< HEAD
-      excludeTopElements = true
-=======
       excludeTopElements = true,
->>>>>>> 0d09370c
     ) { expression, _, _, _ ->
       nestedUnderTopElement.add(expression)
     }
@@ -359,11 +341,7 @@
       foundComposableSibling = false
       startElement.acceptChildren(
         this@LambdaVisitor,
-<<<<<<< HEAD
-        VisitorData(analysisSession, excludeTopElements, callable)
-=======
         VisitorData(analysisSession, excludeTopElements, callable),
->>>>>>> 0d09370c
       )
     }
 
@@ -378,11 +356,7 @@
 
     override fun visitCallableReferenceExpression(
       expression: KtCallableReferenceExpression,
-<<<<<<< HEAD
-      data: VisitorData
-=======
       data: VisitorData,
->>>>>>> 0d09370c
     ): Void? {
       data.callable(expression, nesting, foundComposableSibling) {
         nestedOperation(nesting + 1) { super.visitCallableReferenceExpression(expression, data) }
@@ -421,11 +395,7 @@
       foundComposableSibling = foundComposableSiblingBefore
     }
 
-<<<<<<< HEAD
     private fun KaSession?.hasComposableAnnotation(
-=======
-    private fun KtAnalysisSession?.hasComposableAnnotation(
->>>>>>> 0d09370c
       expression: KtLambdaExpression
     ): Boolean {
       val argument = expression.parent as? KtValueArgument ?: return false
