<?xml version="1.0" encoding="UTF-8"?>
<module type="JAVA_MODULE" version="4">
  <component name="NewModuleRootManager" inherit-compiler-output="true">
    <exclude-output />
    <content url="file://$MODULE_DIR$/testSrc">
      <sourceFolder url="file://$MODULE_DIR$/testSrc" isTestSource="true" />
      <sourceFolder url="file://$MODULE_DIR$/testSrc/resources" type="java-test-resource" />
    </content>
    <orderEntry type="inheritedJdk" />
<<<<<<< HEAD
=======
    <orderEntry type="library" name="studio-sdk" level="project" />
    <orderEntry type="library" name="studio-plugin-com.intellij.java" level="project" />
    <orderEntry type="library" scope="TEST" name="kotlin-test" level="project" />
    <orderEntry type="library" name="studio-plugin-com.intellij.gradle" level="project" />
    <orderEntry type="library" name="studio-plugin-org.jetbrains.plugins.gradle" level="project" />
    <orderEntry type="library" name="studio-plugin-org.jetbrains.kotlin" level="project" />
    <orderEntry type="library" name="studio-plugin-com.intellij.java-i18n" level="project" />
    <orderEntry type="library" name="studio-plugin-com.intellij.java.ide" level="project" />
>>>>>>> 0d09370c
    <orderEntry type="sourceFolder" forTests="false" />
    <orderEntry type="library" name="kotlin-stdlib" level="project" />
    <orderEntry type="library" scope="TEST" name="Gradle" level="project" />
    <orderEntry type="library" scope="TEST" name="Guava" level="project" />
    <orderEntry type="library" scope="TEST" name="JUnit4" level="project" />
    <orderEntry type="library" scope="TEST" name="commons-io" level="project" />
    <orderEntry type="library" scope="TEST" name="commons-lang3" level="project" />
    <orderEntry type="library" scope="TEST" name="jackson-module-kotlin" level="project" />
    <orderEntry type="library" scope="TEST" name="jetbrains-annotations" level="project" />
    <orderEntry type="library" scope="TEST" name="kotlin-test" level="project" />
    <orderEntry type="library" scope="TEST" name="kotlin-reflect" level="project" />
    <orderEntry type="library" scope="TEST" name="mockito" level="project" />
<<<<<<< HEAD
    <orderEntry type="library" scope="TEST" name="protobuf" level="project" />
=======
    <orderEntry type="library" scope="TEST" name="truth" level="project" />
    <orderEntry type="module" module-name="intellij.android.adt.testutils" scope="TEST" />
    <orderEntry type="module" module-name="intellij.android.gradle.dsl" scope="TEST" />
    <orderEntry type="module" module-name="intellij.android.gradle.dsl.kotlin" scope="RUNTIME" />
    <orderEntry type="module" module-name="intellij.android.gradle.dsl.toml" scope="RUNTIME" />
>>>>>>> 0d09370c
    <orderEntry type="library" scope="TEST" name="studio-analytics-proto" level="project" />
    <orderEntry type="library" scope="TEST" name="studio-proto" level="project" />
    <orderEntry type="library" scope="TEST" name="truth" level="project" />
    <orderEntry type="library" scope="PROVIDED" name="kotlinc.analysis-api" level="project" />
    <orderEntry type="library" scope="PROVIDED" name="kotlinc.kotlin-compiler-common" level="project" />
    <orderEntry type="module" module-name="android.sdktools.analytics-shared" scope="TEST" />
    <orderEntry type="module" module-name="android.sdktools.analytics-testing" scope="TEST" />
    <orderEntry type="module" module-name="android.sdktools.analytics-tracker" scope="TEST" />
    <orderEntry type="module" module-name="android.sdktools.android-annotations" scope="TEST" />
    <orderEntry type="module" module-name="android.sdktools.builder-model" scope="TEST" />
    <orderEntry type="module" module-name="android.sdktools.common" scope="TEST" />
    <orderEntry type="module" module-name="android.sdktools.ddmlib" scope="TEST" />
    <orderEntry type="module" module-name="android.sdktools.flags" scope="TEST" />
    <orderEntry type="module" module-name="android.sdktools.layoutlib-api" scope="TEST" />
    <orderEntry type="module" module-name="android.sdktools.lint-api" scope="TEST" />
    <orderEntry type="module" module-name="android.sdktools.lint-checks" scope="TEST" />
    <orderEntry type="module" module-name="android.sdktools.manifest-merger" scope="TEST" />
    <orderEntry type="module" module-name="android.sdktools.repository" scope="TEST" />
    <orderEntry type="module" module-name="android.sdktools.sdk-common" scope="TEST" />
    <orderEntry type="module" module-name="android.sdktools.sdk-common.gradle.rt" scope="TEST" />
    <orderEntry type="module" module-name="android.sdktools.sdklib" scope="TEST" />
    <orderEntry type="module" module-name="android.sdktools.testutils" scope="TEST" />
    <orderEntry type="module" module-name="intellij.android.adt.testutils" scope="TEST" />
    <orderEntry type="module" module-name="intellij.android.adt.ui" scope="TEST" />
    <orderEntry type="module" module-name="intellij.android.build-attribution" scope="TEST" />
    <orderEntry type="module" module-name="intellij.android.buildCommon" scope="TEST" />
    <orderEntry type="module" module-name="intellij.android.common" scope="TEST" />
    <orderEntry type="module" module-name="intellij.android.core" scope="TEST" />
    <orderEntry type="module" module-name="intellij.android.deploy" scope="TEST" />
    <orderEntry type="module" module-name="intellij.android.execution.common" scope="TEST" />
    <orderEntry type="module" module-name="intellij.android.gradle.dsl" scope="TEST" />
    <orderEntry type="module" module-name="intellij.android.jps.model" scope="TEST" />
    <orderEntry type="module" module-name="intellij.android.lint" scope="TEST" />
    <orderEntry type="module" module-name="intellij.android.ml-api" scope="TEST" />
    <orderEntry type="module" module-name="intellij.android.navigator.testutils" scope="TEST" />
    <orderEntry type="module" module-name="intellij.android.projectSystem" scope="TEST" />
    <orderEntry type="module" module-name="intellij.android.projectSystem.gradle" scope="TEST" />
    <orderEntry type="module" module-name="intellij.android.projectSystem.gradle.models" scope="TEST" />
    <orderEntry type="module" module-name="intellij.android.projectSystem.gradle.psd" scope="TEST" />
    <orderEntry type="module" module-name="intellij.android.projectSystem.gradle.repositorySearch" scope="TEST" />
    <orderEntry type="module" module-name="intellij.android.projectSystem.gradle.sync" scope="TEST" />
    <orderEntry type="module" module-name="intellij.android.projectSystem.gradle.sync.testUtils" scope="TEST" />
    <orderEntry type="module" module-name="intellij.android.projectSystem.gradle.upgrade" scope="TEST" />
<<<<<<< HEAD
    <orderEntry type="module" module-name="intellij.android.render-resources" scope="TEST" />
    <orderEntry type="module" module-name="intellij.android.testFramework" scope="TEST" />
    <orderEntry type="module" module-name="intellij.android.testutils" scope="TEST" />
    <orderEntry type="module" module-name="intellij.color.scheme.warmNeon" scope="TEST" />
    <orderEntry type="module" module-name="intellij.gradle.common" scope="TEST" />
    <orderEntry type="module" module-name="intellij.gradle.java" scope="TEST" />
    <orderEntry type="module" module-name="intellij.gradle.toolingExtension" scope="TEST" />
    <orderEntry type="module" module-name="intellij.groovy" scope="TEST" />
    <orderEntry type="module" module-name="intellij.groovy.psi" scope="TEST" />
    <orderEntry type="module" module-name="intellij.java" scope="TEST" />
    <orderEntry type="module" module-name="intellij.java.compiler.impl" scope="TEST" />
    <orderEntry type="module" module-name="intellij.java.execution" scope="TEST" />
    <orderEntry type="module" module-name="intellij.java.frontback.psi" scope="TEST" />
    <orderEntry type="module" module-name="intellij.java.impl" scope="TEST" />
    <orderEntry type="module" module-name="intellij.java.psi" scope="TEST" />
    <orderEntry type="module" module-name="intellij.java.psi.impl" scope="TEST" />
    <orderEntry type="module" module-name="intellij.java.testFramework" scope="TEST" />
    <orderEntry type="module" module-name="intellij.maven.server.indexer" scope="TEST" />
    <orderEntry type="module" module-name="intellij.platform.analysis" scope="TEST" />
    <orderEntry type="module" module-name="intellij.platform.analysis.impl" scope="TEST" />
    <orderEntry type="module" module-name="intellij.platform.backend.workspace" scope="TEST" />
    <orderEntry type="module" module-name="intellij.platform.core" scope="TEST" />
    <orderEntry type="module" module-name="intellij.platform.core.impl" scope="TEST" />
    <orderEntry type="module" module-name="intellij.platform.core.ui" scope="TEST" />
    <orderEntry type="module" module-name="intellij.platform.editor" scope="TEST" />
    <orderEntry type="module" module-name="intellij.platform.execution" scope="TEST" />
    <orderEntry type="module" module-name="intellij.platform.execution.impl" scope="TEST" />
    <orderEntry type="module" module-name="intellij.platform.extensions" scope="TEST" />
    <orderEntry type="module" module-name="intellij.platform.externalSystem" scope="TEST" />
    <orderEntry type="module" module-name="intellij.platform.externalSystem.impl" scope="TEST" />
    <orderEntry type="module" module-name="intellij.platform.externalSystem.rt" scope="TEST" />
    <orderEntry type="module" module-name="intellij.platform.ide" scope="TEST" />
    <orderEntry type="module" module-name="intellij.platform.ide.core" scope="TEST" />
    <orderEntry type="module" module-name="intellij.platform.ide.core.impl" scope="TEST" />
    <orderEntry type="module" module-name="intellij.platform.ide.impl" scope="TEST" />
    <orderEntry type="module" module-name="intellij.platform.indexing" scope="TEST" />
    <orderEntry type="module" module-name="intellij.platform.jps.model.serialization" scope="TEST" />
    <orderEntry type="module" module-name="intellij.platform.lang" scope="TEST" />
    <orderEntry type="module" module-name="intellij.platform.lang.core" scope="TEST" />
    <orderEntry type="module" module-name="intellij.platform.lang.impl" scope="TEST" />
    <orderEntry type="module" module-name="intellij.platform.projectModel" scope="TEST" />
    <orderEntry type="module" module-name="intellij.platform.projectModel.impl" scope="TEST" />
    <orderEntry type="module" module-name="intellij.platform.refactoring" scope="TEST" />
    <orderEntry type="module" module-name="intellij.platform.testFramework" scope="TEST" />
    <orderEntry type="module" module-name="intellij.platform.testFramework.common" scope="TEST" />
    <orderEntry type="module" module-name="intellij.platform.usageView" scope="TEST" />
    <orderEntry type="module" module-name="intellij.platform.usageView.impl" scope="TEST" />
    <orderEntry type="module" module-name="intellij.platform.util" scope="TEST" />
    <orderEntry type="module" module-name="intellij.platform.util.base" scope="TEST" />
    <orderEntry type="module" module-name="intellij.platform.util.jdom" scope="TEST" />
    <orderEntry type="module" module-name="intellij.platform.util.rt" scope="TEST" />
    <orderEntry type="module" module-name="intellij.platform.util.ui" scope="TEST" />
    <orderEntry type="module" module-name="intellij.platform.workspace.storage" scope="TEST" />
    <orderEntry type="module" module-name="intellij.toml.core" scope="TEST" />
    <orderEntry type="module" module-name="intellij.xml.analysis.impl" scope="TEST" />
    <orderEntry type="module" module-name="intellij.xml.dom" scope="TEST" />
    <orderEntry type="module" module-name="intellij.xml.psi" scope="TEST" />
    <orderEntry type="module" module-name="kotlin.base.util" scope="TEST" />
    <orderEntry type="module" module-name="kotlin.gradle.code-insight-common" scope="TEST" />
    <orderEntry type="module" module-name="kotlin.gradle.gradle-tooling.impl" scope="TEST" />
    <orderEntry type="module" module-name="intellij.android.gradle.dsl.kotlin" scope="RUNTIME" />
    <orderEntry type="module" module-name="intellij.android.gradle.dsl.toml" scope="RUNTIME" />
    <orderEntry type="module" module-name="intellij.android.kotlin.extensions" scope="RUNTIME" />
    <orderEntry type="module" module-name="intellij.android.kotlin.idea" scope="RUNTIME" />
    <orderEntry type="module" module-name="intellij.android.kotlin.idea.common" scope="RUNTIME" />
=======
    <orderEntry type="module" module-name="android.sdktools.analytics-testing" scope="TEST" />
    <orderEntry type="module" module-name="analytics-tracker" scope="TEST" />
    <orderEntry type="module" module-name="intellij.android.adt.ui" scope="TEST" />
    <orderEntry type="library" scope="TEST" name="studio-plugin-org.intellij.groovy" level="project" />
    <orderEntry type="module" module-name="android.sdktools.manifest-merger" scope="TEST" />
    <orderEntry type="module" module-name="android.sdktools.lint-checks" scope="TEST" />
    <orderEntry type="module" module-name="analytics-shared" scope="TEST" />
    <orderEntry type="module" module-name="intellij.android.build-attribution" scope="TEST" />
    <orderEntry type="module" module-name="intellij.android.execution.common" scope="TEST" />
    <orderEntry type="module" module-name="intellij.android.render-resources" scope="TEST" />
    <orderEntry type="module" module-name="intellij.android.kotlin.idea" scope="RUNTIME" />
    <orderEntry type="module" module-name="intellij.android.kotlin.idea.common" scope="RUNTIME" />
    <orderEntry type="module" module-name="intellij.android.kotlin.extensions" scope="RUNTIME" />
    <orderEntry type="library" name="studio-plugin-org.toml.lang" level="project" />
    <orderEntry type="library" scope="TEST" name="studio-plugin-com.intellij.properties" level="project" />
    <orderEntry type="library" scope="TEST" name="agp-version" level="project" />
    <orderEntry type="module" module-name="intellij.android.gradle.dsl.testutils" scope="TEST" />
    <orderEntry type="module" module-name="intellij.android.gradle.dsl.declarative" scope="TEST" />
>>>>>>> 0d09370c
  </component>
</module><|MERGE_RESOLUTION|>--- conflicted
+++ resolved
@@ -6,19 +6,8 @@
       <sourceFolder url="file://$MODULE_DIR$/testSrc" isTestSource="true" />
       <sourceFolder url="file://$MODULE_DIR$/testSrc/resources" type="java-test-resource" />
     </content>
-    <orderEntry type="inheritedJdk" />
-<<<<<<< HEAD
-=======
-    <orderEntry type="library" name="studio-sdk" level="project" />
-    <orderEntry type="library" name="studio-plugin-com.intellij.java" level="project" />
-    <orderEntry type="library" scope="TEST" name="kotlin-test" level="project" />
-    <orderEntry type="library" name="studio-plugin-com.intellij.gradle" level="project" />
-    <orderEntry type="library" name="studio-plugin-org.jetbrains.plugins.gradle" level="project" />
-    <orderEntry type="library" name="studio-plugin-org.jetbrains.kotlin" level="project" />
-    <orderEntry type="library" name="studio-plugin-com.intellij.java-i18n" level="project" />
-    <orderEntry type="library" name="studio-plugin-com.intellij.java.ide" level="project" />
->>>>>>> 0d09370c
-    <orderEntry type="sourceFolder" forTests="false" />
+    <orderEntry type="library" name="studio-platform" level="project" />
+    <orderEntry type="library" scope="TEST" name="studio-test-platform" level="project" />
     <orderEntry type="library" name="kotlin-stdlib" level="project" />
     <orderEntry type="library" scope="TEST" name="Gradle" level="project" />
     <orderEntry type="library" scope="TEST" name="Guava" level="project" />
@@ -30,37 +19,12 @@
     <orderEntry type="library" scope="TEST" name="kotlin-test" level="project" />
     <orderEntry type="library" scope="TEST" name="kotlin-reflect" level="project" />
     <orderEntry type="library" scope="TEST" name="mockito" level="project" />
-<<<<<<< HEAD
     <orderEntry type="library" scope="TEST" name="protobuf" level="project" />
-=======
-    <orderEntry type="library" scope="TEST" name="truth" level="project" />
-    <orderEntry type="module" module-name="intellij.android.adt.testutils" scope="TEST" />
-    <orderEntry type="module" module-name="intellij.android.gradle.dsl" scope="TEST" />
-    <orderEntry type="module" module-name="intellij.android.gradle.dsl.kotlin" scope="RUNTIME" />
-    <orderEntry type="module" module-name="intellij.android.gradle.dsl.toml" scope="RUNTIME" />
->>>>>>> 0d09370c
-    <orderEntry type="library" scope="TEST" name="studio-analytics-proto" level="project" />
-    <orderEntry type="library" scope="TEST" name="studio-proto" level="project" />
     <orderEntry type="library" scope="TEST" name="truth" level="project" />
     <orderEntry type="library" scope="PROVIDED" name="kotlinc.analysis-api" level="project" />
     <orderEntry type="library" scope="PROVIDED" name="kotlinc.kotlin-compiler-common" level="project" />
-    <orderEntry type="module" module-name="android.sdktools.analytics-shared" scope="TEST" />
-    <orderEntry type="module" module-name="android.sdktools.analytics-testing" scope="TEST" />
-    <orderEntry type="module" module-name="android.sdktools.analytics-tracker" scope="TEST" />
-    <orderEntry type="module" module-name="android.sdktools.android-annotations" scope="TEST" />
-    <orderEntry type="module" module-name="android.sdktools.builder-model" scope="TEST" />
-    <orderEntry type="module" module-name="android.sdktools.common" scope="TEST" />
-    <orderEntry type="module" module-name="android.sdktools.ddmlib" scope="TEST" />
-    <orderEntry type="module" module-name="android.sdktools.flags" scope="TEST" />
-    <orderEntry type="module" module-name="android.sdktools.layoutlib-api" scope="TEST" />
-    <orderEntry type="module" module-name="android.sdktools.lint-api" scope="TEST" />
-    <orderEntry type="module" module-name="android.sdktools.lint-checks" scope="TEST" />
-    <orderEntry type="module" module-name="android.sdktools.manifest-merger" scope="TEST" />
-    <orderEntry type="module" module-name="android.sdktools.repository" scope="TEST" />
-    <orderEntry type="module" module-name="android.sdktools.sdk-common" scope="TEST" />
-    <orderEntry type="module" module-name="android.sdktools.sdk-common.gradle.rt" scope="TEST" />
-    <orderEntry type="module" module-name="android.sdktools.sdklib" scope="TEST" />
-    <orderEntry type="module" module-name="android.sdktools.testutils" scope="TEST" />
+    <orderEntry type="inheritedJdk" />
+    <orderEntry type="sourceFolder" forTests="false" />
     <orderEntry type="module" module-name="intellij.android.adt.testutils" scope="TEST" />
     <orderEntry type="module" module-name="intellij.android.adt.ui" scope="TEST" />
     <orderEntry type="module" module-name="intellij.android.build-attribution" scope="TEST" />
@@ -72,7 +36,6 @@
     <orderEntry type="module" module-name="intellij.android.gradle.dsl" scope="TEST" />
     <orderEntry type="module" module-name="intellij.android.jps.model" scope="TEST" />
     <orderEntry type="module" module-name="intellij.android.lint" scope="TEST" />
-    <orderEntry type="module" module-name="intellij.android.ml-api" scope="TEST" />
     <orderEntry type="module" module-name="intellij.android.navigator.testutils" scope="TEST" />
     <orderEntry type="module" module-name="intellij.android.projectSystem" scope="TEST" />
     <orderEntry type="module" module-name="intellij.android.projectSystem.gradle" scope="TEST" />
@@ -82,7 +45,6 @@
     <orderEntry type="module" module-name="intellij.android.projectSystem.gradle.sync" scope="TEST" />
     <orderEntry type="module" module-name="intellij.android.projectSystem.gradle.sync.testUtils" scope="TEST" />
     <orderEntry type="module" module-name="intellij.android.projectSystem.gradle.upgrade" scope="TEST" />
-<<<<<<< HEAD
     <orderEntry type="module" module-name="intellij.android.render-resources" scope="TEST" />
     <orderEntry type="module" module-name="intellij.android.testFramework" scope="TEST" />
     <orderEntry type="module" module-name="intellij.android.testutils" scope="TEST" />
@@ -148,25 +110,12 @@
     <orderEntry type="module" module-name="intellij.android.kotlin.extensions" scope="RUNTIME" />
     <orderEntry type="module" module-name="intellij.android.kotlin.idea" scope="RUNTIME" />
     <orderEntry type="module" module-name="intellij.android.kotlin.idea.common" scope="RUNTIME" />
-=======
-    <orderEntry type="module" module-name="android.sdktools.analytics-testing" scope="TEST" />
-    <orderEntry type="module" module-name="analytics-tracker" scope="TEST" />
-    <orderEntry type="module" module-name="intellij.android.adt.ui" scope="TEST" />
-    <orderEntry type="library" scope="TEST" name="studio-plugin-org.intellij.groovy" level="project" />
-    <orderEntry type="module" module-name="android.sdktools.manifest-merger" scope="TEST" />
-    <orderEntry type="module" module-name="android.sdktools.lint-checks" scope="TEST" />
-    <orderEntry type="module" module-name="analytics-shared" scope="TEST" />
-    <orderEntry type="module" module-name="intellij.android.build-attribution" scope="TEST" />
-    <orderEntry type="module" module-name="intellij.android.execution.common" scope="TEST" />
-    <orderEntry type="module" module-name="intellij.android.render-resources" scope="TEST" />
-    <orderEntry type="module" module-name="intellij.android.kotlin.idea" scope="RUNTIME" />
-    <orderEntry type="module" module-name="intellij.android.kotlin.idea.common" scope="RUNTIME" />
-    <orderEntry type="module" module-name="intellij.android.kotlin.extensions" scope="RUNTIME" />
-    <orderEntry type="library" name="studio-plugin-org.toml.lang" level="project" />
-    <orderEntry type="library" scope="TEST" name="studio-plugin-com.intellij.properties" level="project" />
-    <orderEntry type="library" scope="TEST" name="agp-version" level="project" />
+    <orderEntry type="module" module-name="kotlin.base.scripting" scope="TEST" />
     <orderEntry type="module" module-name="intellij.android.gradle.dsl.testutils" scope="TEST" />
+    <orderEntry type="module" module-name="kotlin.project-configuration" scope="TEST" />
     <orderEntry type="module" module-name="intellij.android.gradle.dsl.declarative" scope="TEST" />
->>>>>>> 0d09370c
+    <orderEntry type="module" module-name="intellij.properties.psi" scope="TEST" />
+    <orderEntry type="module" module-name="intellij.properties.psi.impl" scope="TEST" />
+    <orderEntry type="module" module-name="intellij.android.ml-api" scope="TEST" />
   </component>
 </module>