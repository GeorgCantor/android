--- conflicted
+++ resolved
@@ -71,15 +71,7 @@
   override val isOngoing
     get() = SessionsManager.isSessionAlive(activeSession)
 
-<<<<<<< HEAD
-  /**
-   * The MEMORY_CAPTURE and CPU_CAPTURE session types are indicative of imported memory and CPU sessions respectively.
-   */
-  override val canExport = sessionMetaData.type == SessionMetaData.SessionType.MEMORY_CAPTURE
-                           || sessionMetaData.type == SessionMetaData.SessionType.CPU_CAPTURE
-=======
   override val canExport get() = childArtifacts.size == 1 && isImported()
->>>>>>> 0d09370c
 
   override fun export(outputStream: OutputStream) {
     assert(canExport)
@@ -166,15 +158,12 @@
 
   fun containsExactlyOneArtifact() = childArtifacts.size == 1
 
-<<<<<<< HEAD
-=======
   /**
    * The MEMORY_CAPTURE and CPU_CAPTURE session types are indicative of imported memory and CPU sessions respectively.
    */
   fun isImported() = sessionMetaData.type == SessionMetaData.SessionType.CPU_CAPTURE
                      || sessionMetaData.type == SessionMetaData.SessionType.MEMORY_CAPTURE
 
->>>>>>> 0d09370c
   companion object {
     private const val SESSION_INITIALIZING = "Starting..."
 
