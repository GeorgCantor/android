--- conflicted
+++ resolved
@@ -15,12 +15,8 @@
  */
 package com.android.tools.idea.compose.preview.actions
 
-<<<<<<< HEAD
-import com.android.sdklib.AndroidCoordinate
-=======
 import com.android.tools.adtui.common.SwingCoordinate
 import com.android.tools.idea.actions.DESIGN_SURFACE
->>>>>>> 0d09370c
 import com.android.tools.idea.common.model.Coordinates
 import com.android.tools.idea.compose.preview.findDeepestHits
 import com.android.tools.idea.compose.preview.message
@@ -69,11 +65,7 @@
         ?.nlComponent
         ?.viewInfo
         ?.let { viewInfo -> parseViewInfo(viewInfo, logger) }
-<<<<<<< HEAD
-        ?.findDeepestHits(x, y)
-=======
         ?.findDeepestHits(androidX, androidY)
->>>>>>> 0d09370c
     if (deepestViewInfos.isNullOrEmpty()) {
       // This is expected for example when the Preview contains showSystemUi=true
       // and the "systemUi" is where the right-click happens.
