/*
 * Copyright (C) 2021 The Android Open Source Project
 *
 * Licensed under the Apache License, Version 2.0 (the "License");
 * you may not use this file except in compliance with the License.
 * You may obtain a copy of the License at
 *
 *      http://www.apache.org/licenses/LICENSE-2.0
 *
 * Unless required by applicable law or agreed to in writing, software
 * distributed under the License is distributed on an "AS IS" BASIS,
 * WITHOUT WARRANTIES OR CONDITIONS OF ANY KIND, either express or implied.
 * See the License for the specific language governing permissions and
 * limitations under the License.
 */
package com.android.tools.idea.appinspection.inspectors.network.view

import com.android.tools.adtui.TabularLayout
import com.android.tools.adtui.TooltipComponent
import com.android.tools.adtui.TooltipView.TOOLTIP_BODY_FONT
import com.android.tools.adtui.common.AdtUiUtils
import com.android.tools.adtui.model.AspectObserver
import com.android.tools.adtui.model.Range
import com.android.tools.adtui.model.formatter.TimeFormatter
import com.android.tools.adtui.stdui.BorderlessTableCellRenderer
import com.android.tools.adtui.stdui.TimelineTable
import com.android.tools.adtui.stdui.TooltipLayeredPane
import com.android.tools.idea.appinspection.inspectors.network.model.NetworkInspectorAspect
import com.android.tools.idea.appinspection.inspectors.network.model.NetworkInspectorModel
import com.android.tools.idea.appinspection.inspectors.network.model.connections.ConnectionData
import com.android.tools.idea.appinspection.inspectors.network.model.connections.SelectionRangeDataFetcher
import com.android.tools.idea.appinspection.inspectors.network.view.constants.DEFAULT_BACKGROUND
import com.android.tools.idea.appinspection.inspectors.network.view.constants.NETWORK_RECEIVING_COLOR
import com.android.tools.idea.appinspection.inspectors.network.view.constants.NETWORK_SENDING_COLOR
import com.android.tools.idea.appinspection.inspectors.network.view.constants.NETWORK_THREADS_VIEW_TOOLTIP_DIVIDER
import com.android.tools.idea.appinspection.inspectors.network.view.constants.SMALL_FONT
import com.android.tools.idea.appinspection.inspectors.network.view.constants.TOOLTIP_BACKGROUND
import com.android.tools.idea.appinspection.inspectors.network.view.constants.TOOLTIP_BORDER
import com.android.tools.idea.appinspection.inspectors.network.view.constants.TOOLTIP_TEXT
import com.intellij.ui.JBColor
import com.intellij.util.ui.JBUI
import java.awt.BasicStroke
import java.awt.Component
import java.awt.Dimension
import java.awt.Graphics
import java.awt.Graphics2D
import java.awt.KeyboardFocusManager
import java.awt.RenderingHints
import java.awt.event.ComponentAdapter
import java.awt.event.ComponentEvent
import java.awt.event.MouseAdapter
import java.awt.event.MouseEvent
import java.awt.font.TextAttribute
import java.awt.geom.Rectangle2D
import javax.swing.JComponent
import javax.swing.JLabel
import javax.swing.JPanel
import javax.swing.JTable
import javax.swing.SwingUtilities
import javax.swing.event.TableModelEvent
import javax.swing.event.TableModelListener
import javax.swing.table.AbstractTableModel
import javax.swing.table.TableRowSorter

/** Displays network connection information of all threads. */
class ThreadsView(model: NetworkInspectorModel, parentPane: TooltipLayeredPane) {
  private enum class Column(val displayName: String) {
    NAME("Initiating thread"),
    TIMELINE("Timeline"),
  }

  private val threadsTable: JTable
  private val observer: AspectObserver
  val component: JComponent
    get() = threadsTable

  init {
    val tableModel = ThreadsTableModel(model.selectionRangeDataFetcher)
    threadsTable =
      TimelineTable.create(tableModel, model.timeline, Column.TIMELINE.displayName, true)
    val timelineRenderer = TimelineRenderer(threadsTable, model)
    threadsTable.getColumnModel().getColumn(Column.NAME.ordinal).cellRenderer =
      BorderlessTableCellRenderer()
    threadsTable.columnModel.getColumn(Column.TIMELINE.ordinal).cellRenderer = timelineRenderer
    threadsTable.setBackground(DEFAULT_BACKGROUND)
    threadsTable.setShowVerticalLines(true)
    threadsTable.setShowHorizontalLines(false)
    threadsTable.setCellSelectionEnabled(false)
    threadsTable.setFocusable(false)
    threadsTable.setRowMargin(0)
    threadsTable.setRowHeight(ROW_HEIGHT)
    threadsTable.setFocusTraversalKeys(KeyboardFocusManager.FORWARD_TRAVERSAL_KEYS, null)
    threadsTable.setFocusTraversalKeys(KeyboardFocusManager.BACKWARD_TRAVERSAL_KEYS, null)
    threadsTable.addComponentListener(
      object : ComponentAdapter() {
        override fun componentResized(e: ComponentEvent) {
          threadsTable.getColumnModel().getColumn(Column.NAME.ordinal).preferredWidth =
            (threadsTable.getWidth() * 1.0 / 8).toInt()
          threadsTable.getColumnModel().getColumn(Column.TIMELINE.ordinal).preferredWidth =
            (threadsTable.getWidth() * 7.0 / 8).toInt()
        }
      }
    )
    val sorter = TableRowSorter(tableModel)
    sorter.setComparator(Column.NAME.ordinal, Comparator.comparing { obj: String -> obj })
    sorter.setComparator(
      Column.TIMELINE.ordinal,
<<<<<<< HEAD
      Comparator.comparing { data: List<ConnectionData> -> data[0].requestStartTimeUs }
=======
      Comparator.comparing { data: List<ConnectionData> -> data[0].requestStartTimeUs },
>>>>>>> 0d09370c
    )
    threadsTable.setRowSorter(sorter)
    threadsTable.addMouseListener(
      object : MouseAdapter() {
        override fun mouseClicked(e: MouseEvent) {
          val selection = timelineRenderer.activeRange
          val data = findHttpDataUnderCursor(threadsTable, selection, e)
          if (data != null) {
            model.setSelectedConnection(data)
            model.detailContent = NetworkInspectorModel.DetailContent.CONNECTION
            e.consume()
          }
        }
      }
    )
    threadsTable.addMouseMotionListener(
      TooltipView(threadsTable, parentPane, timelineRenderer.activeRange)
    )
    observer = AspectObserver()
    model.aspect.addDependency(observer).onChange(NetworkInspectorAspect.SELECTED_CONNECTION) {
      timelineRenderer.updateRows()
      threadsTable.repaint()
    }
  }

  private class ThreadsTableModel(selectionRangeDataFetcher: SelectionRangeDataFetcher) :
    AbstractTableModel() {
    private val threads = mutableListOf<List<ConnectionData>>()

    init {
      selectionRangeDataFetcher.addOnChangedListener { list -> dataChanged(list) }
    }

    private fun dataChanged(dataList: List<ConnectionData>) {
      threads.clear()
      if (dataList.isEmpty()) {
        fireTableDataChanged()
        return
      }
      val groupedThreads = dataList.filter { it.threads.isNotEmpty() }.groupBy { it.threads[0].id }

      // Sort by thread name, so that they're consistently displayed in alphabetical order.
      threads.addAll(
        groupedThreads.values.sortedWith(
          compareBy({ it[0].threads[0].name }, { it[0].threads[0].id })
        )
      )
      fireTableDataChanged()
    }

    override fun getRowCount() = threads.size

    override fun getColumnCount() = 2

    override fun getColumnName(column: Int) = Column.values()[column].displayName

    override fun getValueAt(rowIndex: Int, columnIndex: Int): Any {
      return if (columnIndex == Column.NAME.ordinal) {
        threads[rowIndex][0].threads[0].name
      } else {
        threads[rowIndex]
      }
    }
  }

  private class TimelineRenderer(
    private val table: JTable,
    private val model: NetworkInspectorModel,
  ) : TimelineTable.CellRenderer(model.timeline, true), TableModelListener {
    private val connectionsInfo = mutableListOf<JComponent>()

    init {
      table.model.addTableModelListener(this)
      tableChanged(TableModelEvent(table.model))
    }

    override fun tableChanged(e: TableModelEvent) {
      updateRows()
    }

    fun updateRows() {
      connectionsInfo.clear()
      for (index in 0 until table.model.rowCount) {
        @Suppress("UNCHECKED_CAST")
        val data = table.model.getValueAt(index, 1) as List<ConnectionData>
        connectionsInfo.add(ConnectionsInfoComponent(table, data, model, activeRange))
      }
    }

    override fun getTableCellRendererComponent(isSelected: Boolean, row: Int): Component {
      return connectionsInfo[table.convertRowIndexToModel(row)]
    }
  }

  /**
   * A component that responsible for rendering information of the given connections, such as
   * connection names, warnings, and lifecycle states.
   */
  private class ConnectionsInfoComponent(
    private val table: JTable,
    private val dataList: List<ConnectionData>,
    private val model: NetworkInspectorModel,
    private val range: Range,
  ) : JComponent() {

    init {
      font = SMALL_FONT
      foreground = JBColor.BLACK
      background = DEFAULT_BACKGROUND
    }

    override fun paintComponent(g: Graphics) {
      super.paintComponent(g)
      val g2d: Graphics2D = g.create() as Graphics2D
      g2d.setRenderingHint(RenderingHints.KEY_ANTIALIASING, RenderingHints.VALUE_ANTIALIAS_OFF)
      g2d.setRenderingHint(
        RenderingHints.KEY_TEXT_ANTIALIASING,
        RenderingHints.VALUE_TEXT_ANTIALIAS_ON,
      )
      for (i in dataList.indices) {
        val data = dataList[i]
        val endLimit =
          if (i + 1 < dataList.size) {
            rangeToPosition(dataList[i + 1].requestStartTimeUs.toDouble())
          } else width.toDouble()
        drawState(g2d, data, endLimit)
        drawConnectionName(g2d, data, endLimit)
      }
      if (model.selectedConnection != null && dataList.contains(model.selectedConnection)) {
        drawSelection(g2d, model.selectedConnection!!, width.toDouble())
      }
      g2d.dispose()
    }

    private fun drawState(g2d: Graphics2D, data: ConnectionData, endLimit: Double) {
      var prev = rangeToPosition(data.requestStartTimeUs.toDouble())
      g2d.color = NETWORK_SENDING_COLOR
      if (data.responseStartTimeUs > 0) {
        val download = rangeToPosition(data.responseStartTimeUs.toDouble())
        // draw sending
        g2d.fill(
          Rectangle2D.Double(
            prev,
            (height - STATE_HEIGHT) / 2.0,
            download - prev,
            STATE_HEIGHT.toDouble(),
          )
        )
        g2d.color = NETWORK_RECEIVING_COLOR
        prev = download
      }
      val end =
        if (data.connectionEndTimeUs > 0) rangeToPosition(data.connectionEndTimeUs.toDouble())
        else endLimit
      g2d.fill(
        Rectangle2D.Double(prev, (height - STATE_HEIGHT) / 2.0, end - prev, STATE_HEIGHT.toDouble())
      )
    }

    private fun drawConnectionName(g2d: Graphics2D, data: ConnectionData, endLimit: Double) {
      g2d.font = font
      g2d.color = foreground
      val start = rangeToPosition(data.requestStartTimeUs.toDouble())
      val end =
        if (data.connectionEndTimeUs > 0) rangeToPosition(data.connectionEndTimeUs.toDouble())
        else endLimit
      val metrics = getFontMetrics(font)
      val text =
        AdtUiUtils.shrinkToFit(data.name, metrics, (end - start - 2 * NAME_PADDING).toFloat())
      val availableSpace = end - start - metrics.stringWidth(text)
      g2d.drawString(
        text,
        (start + availableSpace / 2.0).toFloat(),
        ((height - metrics.height) * 0.5 + metrics.ascent).toFloat(),
      )
    }

    private fun drawSelection(g2d: Graphics2D, data: ConnectionData, endLimit: Double) {
      val start = rangeToPosition(data.requestStartTimeUs.toDouble())
      val end =
        if (data.connectionEndTimeUs > 0) rangeToPosition(data.connectionEndTimeUs.toDouble())
        else endLimit
      g2d.stroke = BasicStroke(SELECTION_OUTLINE_BORDER.toFloat())
      g2d.color = table.selectionBackground
      val rect =
        Rectangle2D.Double(
          start - SELECTION_OUTLINE_PADDING,
          (height - STATE_HEIGHT) / 2.0 - SELECTION_OUTLINE_PADDING,
          end - start + 2 * SELECTION_OUTLINE_PADDING,
          STATE_HEIGHT + 2 * SELECTION_OUTLINE_PADDING.toDouble(),
        )
      g2d.draw(rect)
    }

    private fun rangeToPosition(r: Double): Double {
      return (r - range.min) / range.length * width
    }

    companion object {
      private const val NAME_PADDING = 6
    }
  }

  private class TooltipView(
    private val table: JTable,
    parentPane: TooltipLayeredPane,
    private val range: Range,
  ) : MouseAdapter() {
    private val content =
      JPanel(TabularLayout("*", "*")).apply {
        border = TOOLTIP_BORDER
        background = TOOLTIP_BACKGROUND
        font = TOOLTIP_BODY_FONT
      }
    private val tooltipComponent =
      TooltipComponent.Builder(content, table, parentPane).build().apply {
        registerListenersOn(table)
        isVisible = false
      }

    override fun mouseMoved(e: MouseEvent) {
      tooltipComponent.isVisible = false
      val data = findHttpDataUnderCursor(table, range, e)
      data?.let { showTooltip(it) }
    }

    private fun showTooltip(data: ConnectionData) {
      tooltipComponent.isVisible = true
      val urlName = data.name
      val duration = data.connectionEndTimeUs - data.requestStartTimeUs
      content.removeAll()
      addToContent(newTooltipLabel(urlName))
      val durationLabel = newTooltipLabel(TimeFormatter.getSingleUnitDurationString(duration))
      durationLabel.foreground = TOOLTIP_TEXT
      addToContent(durationLabel)
      if (data.threads.size > 1) {
        val divider = JPanel()
        divider.preferredSize = Dimension(0, 5)
        divider.border = JBUI.Borders.customLineBottom(NETWORK_THREADS_VIEW_TOOLTIP_DIVIDER)
        divider.background = content.background
        content.add(divider, TabularLayout.Constraint(content.componentCount, 0))
        val alsoAccessedByLabel = newTooltipLabel("Also accessed by:")
        alsoAccessedByLabel.font =
          alsoAccessedByLabel.font.deriveFont(
            mapOf(TextAttribute.WEIGHT to TextAttribute.WEIGHT_BOLD)
          )
        addToContent(alsoAccessedByLabel)
        for (i in 1 until data.threads.size) {
          val label = newTooltipLabel(data.threads[i].name)
          addToContent(label)
          if (i == data.threads.size - 1) {
            label.border = JBUI.Borders.empty(5, 0)
          }
        }
      }
    }

    private fun addToContent(component: JComponent) {
      component.border = JBUI.Borders.emptyTop(5)
      content.add(component, TabularLayout.Constraint(content.componentCount, 0))
    }

    private fun newTooltipLabel(text: String): JLabel {
      val label = JLabel(text)
      label.foreground = TOOLTIP_TEXT
      label.font = TOOLTIP_BODY_FONT
      return label
    }
  }

  companion object {
    private val STATE_HEIGHT = JBUI.scale(15)
    private val SELECTION_OUTLINE_PADDING = JBUI.scale(3)
    private val SELECTION_OUTLINE_BORDER = JBUI.scale(2)
    private val ROW_HEIGHT =
      STATE_HEIGHT + 2 * (SELECTION_OUTLINE_BORDER + SELECTION_OUTLINE_PADDING)

    private fun findHttpDataUnderCursor(
      table: JTable,
      range: Range,
<<<<<<< HEAD
      e: MouseEvent
=======
      e: MouseEvent,
>>>>>>> 0d09370c
    ): ConnectionData? {
      val p = SwingUtilities.convertPoint(e.component, e.point, table)
      val row = table.rowAtPoint(p)
      val column = table.columnAtPoint(p)
      if (row == -1 || column == -1) {
        return null
      }
      if (column == Column.TIMELINE.ordinal) {
        val cellBounds = table.getCellRect(row, column, false)
        val modelIndex = table.convertRowIndexToModel(row)
        @Suppress("UNCHECKED_CAST")
        val dataList = table.model.getValueAt(modelIndex, 1) as List<ConnectionData>
        val at = positionToRange((p.x - cellBounds.x).toDouble(), cellBounds.getWidth(), range)
        for (data in dataList) {
          if (data.requestStartTimeUs <= at && at <= data.connectionEndTimeUs) {
            return data
          }
        }
      }
      return null
    }

    private fun positionToRange(x: Double, width: Double, range: Range): Double {
      return x * range.length / width + range.min
    }
  }
}<|MERGE_RESOLUTION|>--- conflicted
+++ resolved
@@ -105,11 +105,7 @@
     sorter.setComparator(Column.NAME.ordinal, Comparator.comparing { obj: String -> obj })
     sorter.setComparator(
       Column.TIMELINE.ordinal,
-<<<<<<< HEAD
-      Comparator.comparing { data: List<ConnectionData> -> data[0].requestStartTimeUs }
-=======
       Comparator.comparing { data: List<ConnectionData> -> data[0].requestStartTimeUs },
->>>>>>> 0d09370c
     )
     threadsTable.setRowSorter(sorter)
     threadsTable.addMouseListener(
@@ -390,11 +386,7 @@
     private fun findHttpDataUnderCursor(
       table: JTable,
       range: Range,
-<<<<<<< HEAD
-      e: MouseEvent
-=======
       e: MouseEvent,
->>>>>>> 0d09370c
     ): ConnectionData? {
       val p = SwingUtilities.convertPoint(e.component, e.point, table)
       val row = table.rowAtPoint(p)
