/*
 * Copyright (C) 2020 The Android Open Source Project
 *
 * Licensed under the Apache License, Version 2.0 (the "License");
 * you may not use this file except in compliance with the License.
 * You may obtain a copy of the License at
 *
 *      http://www.apache.org/licenses/LICENSE-2.0
 *
 * Unless required by applicable law or agreed to in writing, software
 * distributed under the License is distributed on an "AS IS" BASIS,
 * WITHOUT WARRANTIES OR CONDITIONS OF ANY KIND, either express or implied.
 * See the License for the specific language governing permissions and
 * limitations under the License.
 */
package com.android.tools.idea.uibuilder.surface

import com.android.tools.idea.common.analytics.CommonUsageTracker
import com.android.tools.idea.common.error.Issue
import com.android.tools.idea.validator.ValidatorData
import com.google.common.annotations.VisibleForTesting
import com.google.wireless.android.sdk.stats.ApplyAtfFixEvent
import com.google.wireless.android.sdk.stats.AtfAuditResult
import com.google.wireless.android.sdk.stats.AtfFixDetail
import com.google.wireless.android.sdk.stats.AtfResultDetail
import com.google.wireless.android.sdk.stats.IgnoreAtfResultEvent
import com.google.wireless.android.sdk.stats.LayoutEditorEvent

/** Metric tracker for results from accessibility testing framework */
class NlLayoutScannerMetricTracker(private val surface: NlDesignSurface) {

  /** Track expanded issues so we don't log them multiple times */
  @VisibleForTesting val expanded = HashSet<Issue>()
<<<<<<< HEAD

  /** Tracks all issues created by atf. */
  fun trackIssues(issues: Set<Issue>, renderMetric: RenderResultMetricData) {
    val atfIssues =
      issues.filterIsInstance<NlAtfIssue>().filter {
        it.severity == HighlightSeverity.ERROR || it.severity == HighlightSeverity.WARNING
      }
    if (atfIssues.isEmpty()) {
      return
    }

    CommonUsageTracker.getInstance(surface).logStudioEvent(
      LayoutEditorEvent.LayoutEditorEventType.ATF_AUDIT_RESULT
    ) { event ->
      val atfResultBuilder = AtfAuditResult.newBuilder()
      atfIssues.forEach { issue -> atfResultBuilder.addCounts(atfResultCountBuilder(issue)) }
      atfResultBuilder
        .setAuditDurationMs(renderMetric.scanMs)
        .setTotalRenderTimeMs(renderMetric.renderMs)
        .setComponentCount(renderMetric.componentCount)
        .setRenderResult(renderMetric.isRenderResultSuccess)
      event.setAtfAuditResult(atfResultBuilder)
    }
  }

  /** Track the first time the issue is expanded by user. */
  fun trackFirstExpanded(issue: Issue) {
    if (issue !is NlAtfIssue || expanded.contains(issue)) {
      return
    }

    expanded.add(issue)

    CommonUsageTracker.getInstance(surface).logStudioEvent(
      LayoutEditorEvent.LayoutEditorEventType.ATF_AUDIT_RESULT
    ) { event ->
      val atfResultBuilder = AtfAuditResult.newBuilder()
      atfResultBuilder.addCounts(atfResultCountBuilder(issue).setErrorExpanded(true))
      event.setAtfAuditResult(atfResultBuilder)
    }
  }
=======
>>>>>>> 574fcae1

  /** Track the ignore button is clicked by user. */
  fun trackIgnoreButtonClicked(issue: ValidatorData.Issue) {
    CommonUsageTracker.getInstance(surface).logStudioEvent(
      LayoutEditorEvent.LayoutEditorEventType.IGNORE_ATF_RESULT
    ) { event ->
      event.setIgnoreAtfResultEvent(
        IgnoreAtfResultEvent.newBuilder().setAtfResult(atfResultDetailBuilder(issue))
      )
    }
  }

  /** Track the fix button is clicked by user. */
  fun trackApplyFixButtonClicked(issue: ValidatorData.Issue) {
    CommonUsageTracker.getInstance(surface).logStudioEvent(
      LayoutEditorEvent.LayoutEditorEventType.APPLY_ATF_FIX
    ) { event ->
      val applyAtfFixBuilder = ApplyAtfFixEvent.newBuilder()
      applyAtfFixBuilder.setAtfResult(atfResultDetailBuilder(issue))
      issue.mFix?.let { applyAtfFixBuilder.setAtfFix(atfFixDetailBuilder(it)) }
      event.setApplyAtfFixEvent(applyAtfFixBuilder)
    }
  }

  fun clear() {
    expanded.clear()
  }

  private fun atfResultDetailBuilder(issue: ValidatorData.Issue): AtfResultDetail.Builder {
    val resultType =
      when (issue.mLevel) {
        ValidatorData.Level.ERROR -> AtfAuditResult.AtfResultCount.CheckResultType.ERROR
        ValidatorData.Level.WARNING -> AtfAuditResult.AtfResultCount.CheckResultType.WARNING
        ValidatorData.Level.INFO -> AtfAuditResult.AtfResultCount.CheckResultType.INFO
        else -> AtfAuditResult.AtfResultCount.CheckResultType.UNKNOWN
      }
    return AtfResultDetail.newBuilder().setCheckName(issue.mSourceClass).setResultType(resultType)
  }

  private fun atfFixDetailBuilder(fix: ValidatorData.Fix): AtfFixDetail.Builder {
    return AtfFixDetail.newBuilder().setFixType(getAtfFixType(fix))
  }

  private fun getAtfFixType(fix: ValidatorData.Fix): AtfFixDetail.AtfFixType {
    return when (fix) {
      is ValidatorData.SetViewAttributeFix -> AtfFixDetail.AtfFixType.SET_VIEW_ATTRIBUTE
      is ValidatorData.RemoveViewAttributeFix -> AtfFixDetail.AtfFixType.REMOVE_VIEW_ATTRIBUTE
      is ValidatorData.CompoundFix -> AtfFixDetail.AtfFixType.COMPOUND
      else -> AtfFixDetail.AtfFixType.UNKNOWN
    }
  }
<<<<<<< HEAD

  private fun atfResultCountBuilder(issue: NlAtfIssue): AtfAuditResult.AtfResultCount.Builder {
    val atfResultCountBuilder =
      AtfAuditResult.AtfResultCount.newBuilder().setCheckName(issue.srcClass)
    issue.result.mFix?.let { atfResultCountBuilder.addFixes(atfFixDetailBuilder(it)) }
    atfResultCountBuilder.setResultType(
      when (issue.result.mLevel) {
        ValidatorData.Level.ERROR -> AtfAuditResult.AtfResultCount.CheckResultType.ERROR
        ValidatorData.Level.WARNING -> AtfAuditResult.AtfResultCount.CheckResultType.WARNING
        ValidatorData.Level.INFO -> AtfAuditResult.AtfResultCount.CheckResultType.INFO
        else -> AtfAuditResult.AtfResultCount.CheckResultType.UNKNOWN // Should not be triggered.
      }
    )
    return atfResultCountBuilder
  }
=======
>>>>>>> 574fcae1
}

/** Metric metadata related to render results. */
data class RenderResultMetricData(
  var scanMs: Long = -1,
  var renderMs: Long = -1,
  var componentCount: Int = -1,
  var isRenderResultSuccess: Boolean = false
) {}<|MERGE_RESOLUTION|>--- conflicted
+++ resolved
@@ -31,50 +31,6 @@
 
   /** Track expanded issues so we don't log them multiple times */
   @VisibleForTesting val expanded = HashSet<Issue>()
-<<<<<<< HEAD
-
-  /** Tracks all issues created by atf. */
-  fun trackIssues(issues: Set<Issue>, renderMetric: RenderResultMetricData) {
-    val atfIssues =
-      issues.filterIsInstance<NlAtfIssue>().filter {
-        it.severity == HighlightSeverity.ERROR || it.severity == HighlightSeverity.WARNING
-      }
-    if (atfIssues.isEmpty()) {
-      return
-    }
-
-    CommonUsageTracker.getInstance(surface).logStudioEvent(
-      LayoutEditorEvent.LayoutEditorEventType.ATF_AUDIT_RESULT
-    ) { event ->
-      val atfResultBuilder = AtfAuditResult.newBuilder()
-      atfIssues.forEach { issue -> atfResultBuilder.addCounts(atfResultCountBuilder(issue)) }
-      atfResultBuilder
-        .setAuditDurationMs(renderMetric.scanMs)
-        .setTotalRenderTimeMs(renderMetric.renderMs)
-        .setComponentCount(renderMetric.componentCount)
-        .setRenderResult(renderMetric.isRenderResultSuccess)
-      event.setAtfAuditResult(atfResultBuilder)
-    }
-  }
-
-  /** Track the first time the issue is expanded by user. */
-  fun trackFirstExpanded(issue: Issue) {
-    if (issue !is NlAtfIssue || expanded.contains(issue)) {
-      return
-    }
-
-    expanded.add(issue)
-
-    CommonUsageTracker.getInstance(surface).logStudioEvent(
-      LayoutEditorEvent.LayoutEditorEventType.ATF_AUDIT_RESULT
-    ) { event ->
-      val atfResultBuilder = AtfAuditResult.newBuilder()
-      atfResultBuilder.addCounts(atfResultCountBuilder(issue).setErrorExpanded(true))
-      event.setAtfAuditResult(atfResultBuilder)
-    }
-  }
-=======
->>>>>>> 574fcae1
 
   /** Track the ignore button is clicked by user. */
   fun trackIgnoreButtonClicked(issue: ValidatorData.Issue) {
@@ -126,24 +82,6 @@
       else -> AtfFixDetail.AtfFixType.UNKNOWN
     }
   }
-<<<<<<< HEAD
-
-  private fun atfResultCountBuilder(issue: NlAtfIssue): AtfAuditResult.AtfResultCount.Builder {
-    val atfResultCountBuilder =
-      AtfAuditResult.AtfResultCount.newBuilder().setCheckName(issue.srcClass)
-    issue.result.mFix?.let { atfResultCountBuilder.addFixes(atfFixDetailBuilder(it)) }
-    atfResultCountBuilder.setResultType(
-      when (issue.result.mLevel) {
-        ValidatorData.Level.ERROR -> AtfAuditResult.AtfResultCount.CheckResultType.ERROR
-        ValidatorData.Level.WARNING -> AtfAuditResult.AtfResultCount.CheckResultType.WARNING
-        ValidatorData.Level.INFO -> AtfAuditResult.AtfResultCount.CheckResultType.INFO
-        else -> AtfAuditResult.AtfResultCount.CheckResultType.UNKNOWN // Should not be triggered.
-      }
-    )
-    return atfResultCountBuilder
-  }
-=======
->>>>>>> 574fcae1
 }
 
 /** Metric metadata related to render results. */
