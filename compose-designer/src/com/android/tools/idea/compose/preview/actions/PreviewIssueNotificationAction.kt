/*
 * Copyright (C) 2021 The Android Open Source Project
 *
 * Licensed under the Apache License, Version 2.0 (the "License");
 * you may not use this file except in compliance with the License.
 * You may obtain a copy of the License at
 *
 *      http://www.apache.org/licenses/LICENSE-2.0
 *
 * Unless required by applicable law or agreed to in writing, software
 * distributed under the License is distributed on an "AS IS" BASIS,
 * WITHOUT WARRANTIES OR CONDITIONS OF ANY KIND, either express or implied.
 * See the License for the specific language governing permissions and
 * limitations under the License.
 */
package com.android.tools.idea.compose.preview.actions

<<<<<<< HEAD
import com.android.tools.adtui.compose.InformationPopup
import com.android.tools.adtui.compose.InformationPopupImpl
import com.android.tools.adtui.compose.IssueNotificationAction
=======
>>>>>>> 0d09370c
import com.android.tools.adtui.compose.REFRESH_BUTTON
import com.android.tools.idea.actions.DESIGN_SURFACE
import com.android.tools.idea.common.actions.ActionButtonWithToolTipDescription
import com.android.tools.idea.common.surface.DesignSurface
import com.android.tools.idea.compose.preview.COMPOSE_PREVIEW_MANAGER
<<<<<<< HEAD
import com.android.tools.idea.compose.preview.ComposePreviewManager
import com.android.tools.idea.compose.preview.findComposePreviewManagerForContext
=======
>>>>>>> 0d09370c
import com.android.tools.idea.compose.preview.isPreviewFilterEnabled
import com.android.tools.idea.compose.preview.message
import com.android.tools.idea.editors.shortcuts.asString
import com.android.tools.idea.editors.shortcuts.getBuildAndRefreshShortcut
import com.android.tools.idea.flags.StudioFlags
import com.android.tools.idea.preview.actions.CommonIssueNotificationAction
import com.android.tools.idea.preview.actions.PreviewStatus
import com.android.tools.idea.preview.actions.findPreviewManager
import com.android.tools.idea.preview.actions.getStatusInfo
import com.android.tools.idea.projectsystem.requestBuild
<<<<<<< HEAD
import com.intellij.ide.DataManager
=======
>>>>>>> 0d09370c
import com.intellij.openapi.Disposable
import com.intellij.openapi.actionSystem.ActionManager
import com.intellij.openapi.actionSystem.ActionUpdateThread
import com.intellij.openapi.actionSystem.AnAction
import com.intellij.openapi.actionSystem.AnActionEvent
<<<<<<< HEAD
import com.intellij.openapi.actionSystem.DataContext
import com.intellij.openapi.actionSystem.DataProvider
=======
>>>>>>> 0d09370c
import com.intellij.openapi.actionSystem.DefaultActionGroup
import com.intellij.openapi.actionSystem.LangDataKeys
import com.intellij.openapi.actionSystem.PlatformCoreDataKeys
import com.intellij.openapi.actionSystem.Presentation
import com.intellij.openapi.actionSystem.RightAlignedToolbarAction
import com.intellij.openapi.actionSystem.ex.CustomComponentAction
<<<<<<< HEAD
import com.intellij.openapi.project.Project
import com.intellij.openapi.util.Disposer
import com.intellij.psi.PsiFile
import com.intellij.ui.components.AnActionLink
=======
import com.intellij.openapi.util.Disposer
>>>>>>> 0d09370c
import com.intellij.util.ui.JBUI
import org.jetbrains.annotations.VisibleForTesting
import java.awt.Insets
<<<<<<< HEAD
import java.lang.ref.WeakReference
import kotlin.reflect.KFunction0

/** Returns the status when Fast Preview is disabled. */
private fun getStatus(project: Project, previewStatus: ComposePreviewManager.Status) =
  when {
    previewStatus.isRefreshing -> PreviewStatus.Refreshing()

    // No Fast Preview and Preview is out of date (only when is user disabled)
    !project.fastPreviewManager.isAutoDisabled && previewStatus.isOutOfDate ->
      PreviewStatus.OutOfDate

    // Resources are out of date. FastPreview does not help with this.
    previewStatus.areResourcesOutOfDate -> PreviewStatus.OutOfDate

    // Build/Syntax/Render errors
    project.needsBuild -> PreviewStatus.NeedsBuild
    previewStatus.hasSyntaxErrors -> PreviewStatus.SyntaxError
    previewStatus.hasRuntimeErrors -> PreviewStatus.RenderIssues

    // Fast preview refresh/failures
    project.fastPreviewManager.isAutoDisabled -> PreviewStatus.FastPreviewFailed
    project.fastPreviewManager.isCompiling -> PreviewStatus.FastPreviewCompiling

    // Up-to-date
    else -> PreviewStatus.UpToDate
  }

/** Returns the status when Fast Preview is enabled. */
private fun getStatusForFastPreview(project: Project, previewStatus: ComposePreviewManager.Status) =
  when {
    previewStatus.isRefreshing -> PreviewStatus.Refreshing()

    // Syntax errors take precedence
    previewStatus.hasSyntaxErrors -> PreviewStatus.SyntaxError

    // Code is out of date
    previewStatus.isOutOfDate -> PreviewStatus.OutOfDate

    // Resources are out of date. FastPreview does not help with this.
    previewStatus.areResourcesOutOfDate -> PreviewStatus.OutOfDate
    project.needsBuild -> PreviewStatus.NeedsBuild
    previewStatus.hasRuntimeErrors -> PreviewStatus.RenderIssues
    project.fastPreviewManager.isCompiling -> PreviewStatus.FastPreviewCompiling

    // Up-to-date
    else -> PreviewStatus.UpToDate
  }

@VisibleForTesting
internal fun getStatusInfo(project: Project, dataContext: DataContext): PreviewStatus? {
  val composePreviewManager = dataContext.getData(COMPOSE_PREVIEW_MANAGER) ?: return null
  val previewStatus = composePreviewManager.status()
  val fastPreviewEnabled = project.fastPreviewManager.isEnabled
  return if (fastPreviewEnabled) getStatusForFastPreview(project, previewStatus)
  else getStatus(project, previewStatus)
}

private class ComposePreviewManagerFileProvider(dataContext: DataContext) : () -> PsiFile? {
  private val composePreviewManager = WeakReference(dataContext.getData(COMPOSE_PREVIEW_MANAGER))

  override fun invoke(): PsiFile? {
    return composePreviewManager.get()?.previewedFile
  }
}

/**
 * Creates an [InformationPopup]. The given [dataContext] will be used by the popup to query for
 * things like the current editor.
 */
@VisibleForTesting
fun defaultCreateInformationPopup(
  project: Project,
  dataContext: DataContext,
): InformationPopup? {
  val fileProvider = ComposePreviewManagerFileProvider(dataContext)::invoke
  return getStatusInfo(project, dataContext)?.let { previewStatusNotification ->
    val isAutoDisabled =
      previewStatusNotification is PreviewStatus.FastPreviewFailed &&
        project.fastPreviewManager.isAutoDisabled

    with(dataContext) {
      val linksList =
        listOfNotNull(
          createTitleActionLink(fileProvider),
          createErrorsActionLink(previewStatusNotification),
          createReenableFastPreviewActionLink(isAutoDisabled),
          createDisableFastPreviewActionLink(isAutoDisabled),
          createFastPreviewFailedActionLink(previewStatusNotification)
        )
      return@let InformationPopupImpl(
          title = null,
          description = previewStatusNotification.description,
          additionalActions = listOf(ToggleFastPreviewAction()),
          links = linksList
        )
        .also { newPopup ->
          // Register the data provider of the popup to be the same as the one used in the toolbar.
          // This allows for actions within the popup to query for things like the Editor even
          // when the Editor is not directly related to the popup.
          // We ensure that only EDT safe requests are passed to the dataContext and others are
          // simply not returned. If, for example, a PSI request is made, the caller will make sure
          // to first grab the BGT_DATA_PROVIDER and then send the request. The BGT_DATA_PROVIDER
          // will respond to any requests since it's safe from the threading perspective.
          DataManager.registerDataProvider(newPopup.popupComponent) { dataId ->
            return@registerDataProvider when (dataId) {
              PlatformCoreDataKeys.BGT_DATA_PROVIDER.name ->
                DataProvider { dataContext.getData(it) }
              PlatformCoreDataKeys.PROJECT.name,
              PlatformCoreDataKeys.MODULE.name,
              PlatformCoreDataKeys.EDITOR.name,
              PlatformCoreDataKeys.CONTEXT_COMPONENT.name,
              PlatformCoreDataKeys.FILE_EDITOR.name -> dataContext.getData(dataId)
              else -> null
            }
          }
        }
    }
  }
}

private fun DataContext.createFastPreviewFailedActionLink(
  previewStatusNotification: PreviewStatus,
): AnActionLink? =
  previewStatusNotification
    .takeIf { it is PreviewStatus.FastPreviewFailed }
    ?.let {
      actionLink(
        text = message("fast.preview.disabled.notification.show.details.action.title"),
        action = ShowEventLogAction(),
        delegateDataContext = this
      )
    }

private fun DataContext.createDisableFastPreviewActionLink(isAutoDisabled: Boolean): AnActionLink? =
  isAutoDisabled
    .takeIf { it }
    ?.let {
      actionLink(
        text = message("fast.preview.disabled.notification.stop.autodisable.action.title"),
        action = ReEnableFastPreview(false),
        delegateDataContext = this
      )
    }

private fun DataContext.createReenableFastPreviewActionLink(
  isAutoDisabled: Boolean,
): AnActionLink? =
  isAutoDisabled
    .takeIf { it }
    ?.let {
      actionLink(
        text = message("fast.preview.disabled.notification.reenable.action.title"),
        action = ReEnableFastPreview(),
        delegateDataContext = this
      )
    }

private fun DataContext.createErrorsActionLink(it: PreviewStatus): AnActionLink? =
  when (it) {
    is PreviewStatus.SyntaxError,
    PreviewStatus.RenderIssues ->
      actionLink(message("action.view.problems"), ShowProblemsPanel(), this)
    else -> null
  }

private fun DataContext.createTitleActionLink(
  fileProvider: KFunction0<PsiFile?>,
): AnActionLink =
  actionLink(
    text =
      message("action.build.and.refresh.title").replace("&&", "&") +
        getBuildAndRefreshShortcut().asString(),
    // Remove any ampersand escaping for tooltips (not needed in these links)
    action = BuildAndRefresh(fileProvider),
    delegateDataContext = this
  )
=======
>>>>>>> 0d09370c

/**
 * Action that reports the current state of the Compose Preview.
 *
 * This action reports:
 * - State of Live Edit or preview out of date if Live Edit is disabled
 * - Syntax errors
 */
<<<<<<< HEAD
class PreviewIssueNotificationAction(
  parentDisposable: Disposable,
  createInformationPopup: (Project, DataContext) -> InformationPopup? =
    ::defaultCreateInformationPopup
) : IssueNotificationAction(::getStatusInfo, createInformationPopup), RightAlignedToolbarAction {
=======
class PreviewIssueNotificationAction(parentDisposable: Disposable) :
  CommonIssueNotificationAction(), RightAlignedToolbarAction {
>>>>>>> 0d09370c

  init {
    Disposer.register(parentDisposable, this)
  }

  override fun margins(): Insets {
    return JBUI.insets(3, 7)
  }

  override fun update(e: AnActionEvent) {
    super.update(e)
    if (StudioFlags.COMPOSE_VIEW_FILTER.get()) {
      e.presentation.isVisible = !isPreviewFilterEnabled(e.dataContext)
    }
  }

  // EDT is needed because of calls to ComposePreviewManager.status() in getStatusInfo
  override fun getActionUpdateThread() = ActionUpdateThread.EDT
}

/**
 * [AnAction] that triggers a compilation of the current module. The build will automatically
 * trigger a refresh of the surface. The action visibility is controlled by the
 * [PreviewStatus.hasRefreshIcon]
 */
@Suppress("ComponentNotRegistered") // Register in compose-designer.xml already.
class ForceCompileAndRefreshActionForNotification private constructor() :
  AnAction(
    message("action.build.and.refresh.title"),
    message("action.build.and.refresh.description"),
    REFRESH_BUTTON,
  ),
  RightAlignedToolbarAction,
  CustomComponentAction {

  // Actions calling findComposePreviewManagersForContext in the update method, must run in BGT
  override fun getActionUpdateThread(): ActionUpdateThread = ActionUpdateThread.BGT

  companion object {
    private const val ACTION_ID =
      "Android.Designer.CommonActions.ForceCompileAndRefreshActionForNotification"

    @JvmStatic
    fun getInstance(): ForceCompileAndRefreshActionForNotification =
      ActionManager.getInstance().getAction(ACTION_ID)
        as ForceCompileAndRefreshActionForNotification
  }

  override fun actionPerformed(e: AnActionEvent) {
    val surface = e.getData(DESIGN_SURFACE)
    if (surface == null) {
      e.presentation.isEnabledAndVisible = false
      return
    }

    // The ComposePreviewManager will avoid refreshing its corresponding preview if it detects
    // that nothing has changed. But we want to always force a refresh when this button is pressed.
<<<<<<< HEAD
    findComposePreviewManagerForContext(e.dataContext)?.invalidate()
=======
    e.dataContext.findPreviewManager(COMPOSE_PREVIEW_MANAGER)?.invalidate()
>>>>>>> 0d09370c

    if (!requestBuildForSurface(surface)) {
      // If there are no models in the surface, we can not infer which models we should trigger
      // the build for. The fallback is to find the virtual file for the editor and trigger that.
      LangDataKeys.VIRTUAL_FILE.getData(e.dataContext)?.let { surface.project.requestBuild(it) }
    }
  }

  override fun update(e: AnActionEvent) {
    val presentation = e.presentation
    val isRefreshing =
<<<<<<< HEAD
      findComposePreviewManagerForContext(e.dataContext)?.let {
=======
      e.dataContext.findPreviewManager(COMPOSE_PREVIEW_MANAGER)?.let {
>>>>>>> 0d09370c
        e.updateSession.compute(this, "Check Preview Status", ActionUpdateThread.EDT) {
          it.status().isRefreshing
        }
      } ?: false
    presentation.isEnabled = !isRefreshing
    templateText?.let {
      presentation.setText("$it${getBuildAndRefreshShortcut().asString()}", false)
    }

    val project = e.project ?: return
    getStatusInfo(project, e.dataContext)?.let { e.presentation.isVisible = it.hasRefreshIcon }

    if (StudioFlags.COMPOSE_VIEW_FILTER.get()) {
      val manager = e.getData(DESIGN_SURFACE)?.let { COMPOSE_PREVIEW_MANAGER.getData(it) } ?: return
      e.presentation.isVisible = !manager.isFilterEnabled
    }
  }

  override fun createCustomComponent(presentation: Presentation, place: String) =
    ActionButtonWithToolTipDescription(this, presentation, place).apply {
      border = JBUI.Borders.empty(1, 2)
    }

  private fun requestBuildForSurface(surface: DesignSurface<*>) =
    surface.models
      .map { it.virtualFile }
      .distinct()
      .also { surface.project.requestBuild(it) }
      .isNotEmpty()
}

/**
 * [DefaultActionGroup] that shows the notification chip and the
 * [ForceCompileAndRefreshActionForNotification] button when applicable.
 */
class ComposeNotificationGroup(parentDisposable: Disposable) :
  DefaultActionGroup(
    listOf(
      ComposeHideFilterAction(),
      PreviewIssueNotificationAction(parentDisposable),
<<<<<<< HEAD
      ForceCompileAndRefreshActionForNotification.getInstance()
=======
      ForceCompileAndRefreshActionForNotification.getInstance(),
>>>>>>> 0d09370c
    )
  )<|MERGE_RESOLUTION|>--- conflicted
+++ resolved
@@ -15,22 +15,11 @@
  */
 package com.android.tools.idea.compose.preview.actions
 
-<<<<<<< HEAD
-import com.android.tools.adtui.compose.InformationPopup
-import com.android.tools.adtui.compose.InformationPopupImpl
-import com.android.tools.adtui.compose.IssueNotificationAction
-=======
->>>>>>> 0d09370c
 import com.android.tools.adtui.compose.REFRESH_BUTTON
 import com.android.tools.idea.actions.DESIGN_SURFACE
 import com.android.tools.idea.common.actions.ActionButtonWithToolTipDescription
 import com.android.tools.idea.common.surface.DesignSurface
 import com.android.tools.idea.compose.preview.COMPOSE_PREVIEW_MANAGER
-<<<<<<< HEAD
-import com.android.tools.idea.compose.preview.ComposePreviewManager
-import com.android.tools.idea.compose.preview.findComposePreviewManagerForContext
-=======
->>>>>>> 0d09370c
 import com.android.tools.idea.compose.preview.isPreviewFilterEnabled
 import com.android.tools.idea.compose.preview.message
 import com.android.tools.idea.editors.shortcuts.asString
@@ -41,217 +30,19 @@
 import com.android.tools.idea.preview.actions.findPreviewManager
 import com.android.tools.idea.preview.actions.getStatusInfo
 import com.android.tools.idea.projectsystem.requestBuild
-<<<<<<< HEAD
-import com.intellij.ide.DataManager
-=======
->>>>>>> 0d09370c
 import com.intellij.openapi.Disposable
 import com.intellij.openapi.actionSystem.ActionManager
 import com.intellij.openapi.actionSystem.ActionUpdateThread
 import com.intellij.openapi.actionSystem.AnAction
 import com.intellij.openapi.actionSystem.AnActionEvent
-<<<<<<< HEAD
-import com.intellij.openapi.actionSystem.DataContext
-import com.intellij.openapi.actionSystem.DataProvider
-=======
->>>>>>> 0d09370c
 import com.intellij.openapi.actionSystem.DefaultActionGroup
 import com.intellij.openapi.actionSystem.LangDataKeys
-import com.intellij.openapi.actionSystem.PlatformCoreDataKeys
 import com.intellij.openapi.actionSystem.Presentation
 import com.intellij.openapi.actionSystem.RightAlignedToolbarAction
 import com.intellij.openapi.actionSystem.ex.CustomComponentAction
-<<<<<<< HEAD
-import com.intellij.openapi.project.Project
 import com.intellij.openapi.util.Disposer
-import com.intellij.psi.PsiFile
-import com.intellij.ui.components.AnActionLink
-=======
-import com.intellij.openapi.util.Disposer
->>>>>>> 0d09370c
 import com.intellij.util.ui.JBUI
-import org.jetbrains.annotations.VisibleForTesting
 import java.awt.Insets
-<<<<<<< HEAD
-import java.lang.ref.WeakReference
-import kotlin.reflect.KFunction0
-
-/** Returns the status when Fast Preview is disabled. */
-private fun getStatus(project: Project, previewStatus: ComposePreviewManager.Status) =
-  when {
-    previewStatus.isRefreshing -> PreviewStatus.Refreshing()
-
-    // No Fast Preview and Preview is out of date (only when is user disabled)
-    !project.fastPreviewManager.isAutoDisabled && previewStatus.isOutOfDate ->
-      PreviewStatus.OutOfDate
-
-    // Resources are out of date. FastPreview does not help with this.
-    previewStatus.areResourcesOutOfDate -> PreviewStatus.OutOfDate
-
-    // Build/Syntax/Render errors
-    project.needsBuild -> PreviewStatus.NeedsBuild
-    previewStatus.hasSyntaxErrors -> PreviewStatus.SyntaxError
-    previewStatus.hasRuntimeErrors -> PreviewStatus.RenderIssues
-
-    // Fast preview refresh/failures
-    project.fastPreviewManager.isAutoDisabled -> PreviewStatus.FastPreviewFailed
-    project.fastPreviewManager.isCompiling -> PreviewStatus.FastPreviewCompiling
-
-    // Up-to-date
-    else -> PreviewStatus.UpToDate
-  }
-
-/** Returns the status when Fast Preview is enabled. */
-private fun getStatusForFastPreview(project: Project, previewStatus: ComposePreviewManager.Status) =
-  when {
-    previewStatus.isRefreshing -> PreviewStatus.Refreshing()
-
-    // Syntax errors take precedence
-    previewStatus.hasSyntaxErrors -> PreviewStatus.SyntaxError
-
-    // Code is out of date
-    previewStatus.isOutOfDate -> PreviewStatus.OutOfDate
-
-    // Resources are out of date. FastPreview does not help with this.
-    previewStatus.areResourcesOutOfDate -> PreviewStatus.OutOfDate
-    project.needsBuild -> PreviewStatus.NeedsBuild
-    previewStatus.hasRuntimeErrors -> PreviewStatus.RenderIssues
-    project.fastPreviewManager.isCompiling -> PreviewStatus.FastPreviewCompiling
-
-    // Up-to-date
-    else -> PreviewStatus.UpToDate
-  }
-
-@VisibleForTesting
-internal fun getStatusInfo(project: Project, dataContext: DataContext): PreviewStatus? {
-  val composePreviewManager = dataContext.getData(COMPOSE_PREVIEW_MANAGER) ?: return null
-  val previewStatus = composePreviewManager.status()
-  val fastPreviewEnabled = project.fastPreviewManager.isEnabled
-  return if (fastPreviewEnabled) getStatusForFastPreview(project, previewStatus)
-  else getStatus(project, previewStatus)
-}
-
-private class ComposePreviewManagerFileProvider(dataContext: DataContext) : () -> PsiFile? {
-  private val composePreviewManager = WeakReference(dataContext.getData(COMPOSE_PREVIEW_MANAGER))
-
-  override fun invoke(): PsiFile? {
-    return composePreviewManager.get()?.previewedFile
-  }
-}
-
-/**
- * Creates an [InformationPopup]. The given [dataContext] will be used by the popup to query for
- * things like the current editor.
- */
-@VisibleForTesting
-fun defaultCreateInformationPopup(
-  project: Project,
-  dataContext: DataContext,
-): InformationPopup? {
-  val fileProvider = ComposePreviewManagerFileProvider(dataContext)::invoke
-  return getStatusInfo(project, dataContext)?.let { previewStatusNotification ->
-    val isAutoDisabled =
-      previewStatusNotification is PreviewStatus.FastPreviewFailed &&
-        project.fastPreviewManager.isAutoDisabled
-
-    with(dataContext) {
-      val linksList =
-        listOfNotNull(
-          createTitleActionLink(fileProvider),
-          createErrorsActionLink(previewStatusNotification),
-          createReenableFastPreviewActionLink(isAutoDisabled),
-          createDisableFastPreviewActionLink(isAutoDisabled),
-          createFastPreviewFailedActionLink(previewStatusNotification)
-        )
-      return@let InformationPopupImpl(
-          title = null,
-          description = previewStatusNotification.description,
-          additionalActions = listOf(ToggleFastPreviewAction()),
-          links = linksList
-        )
-        .also { newPopup ->
-          // Register the data provider of the popup to be the same as the one used in the toolbar.
-          // This allows for actions within the popup to query for things like the Editor even
-          // when the Editor is not directly related to the popup.
-          // We ensure that only EDT safe requests are passed to the dataContext and others are
-          // simply not returned. If, for example, a PSI request is made, the caller will make sure
-          // to first grab the BGT_DATA_PROVIDER and then send the request. The BGT_DATA_PROVIDER
-          // will respond to any requests since it's safe from the threading perspective.
-          DataManager.registerDataProvider(newPopup.popupComponent) { dataId ->
-            return@registerDataProvider when (dataId) {
-              PlatformCoreDataKeys.BGT_DATA_PROVIDER.name ->
-                DataProvider { dataContext.getData(it) }
-              PlatformCoreDataKeys.PROJECT.name,
-              PlatformCoreDataKeys.MODULE.name,
-              PlatformCoreDataKeys.EDITOR.name,
-              PlatformCoreDataKeys.CONTEXT_COMPONENT.name,
-              PlatformCoreDataKeys.FILE_EDITOR.name -> dataContext.getData(dataId)
-              else -> null
-            }
-          }
-        }
-    }
-  }
-}
-
-private fun DataContext.createFastPreviewFailedActionLink(
-  previewStatusNotification: PreviewStatus,
-): AnActionLink? =
-  previewStatusNotification
-    .takeIf { it is PreviewStatus.FastPreviewFailed }
-    ?.let {
-      actionLink(
-        text = message("fast.preview.disabled.notification.show.details.action.title"),
-        action = ShowEventLogAction(),
-        delegateDataContext = this
-      )
-    }
-
-private fun DataContext.createDisableFastPreviewActionLink(isAutoDisabled: Boolean): AnActionLink? =
-  isAutoDisabled
-    .takeIf { it }
-    ?.let {
-      actionLink(
-        text = message("fast.preview.disabled.notification.stop.autodisable.action.title"),
-        action = ReEnableFastPreview(false),
-        delegateDataContext = this
-      )
-    }
-
-private fun DataContext.createReenableFastPreviewActionLink(
-  isAutoDisabled: Boolean,
-): AnActionLink? =
-  isAutoDisabled
-    .takeIf { it }
-    ?.let {
-      actionLink(
-        text = message("fast.preview.disabled.notification.reenable.action.title"),
-        action = ReEnableFastPreview(),
-        delegateDataContext = this
-      )
-    }
-
-private fun DataContext.createErrorsActionLink(it: PreviewStatus): AnActionLink? =
-  when (it) {
-    is PreviewStatus.SyntaxError,
-    PreviewStatus.RenderIssues ->
-      actionLink(message("action.view.problems"), ShowProblemsPanel(), this)
-    else -> null
-  }
-
-private fun DataContext.createTitleActionLink(
-  fileProvider: KFunction0<PsiFile?>,
-): AnActionLink =
-  actionLink(
-    text =
-      message("action.build.and.refresh.title").replace("&&", "&") +
-        getBuildAndRefreshShortcut().asString(),
-    // Remove any ampersand escaping for tooltips (not needed in these links)
-    action = BuildAndRefresh(fileProvider),
-    delegateDataContext = this
-  )
-=======
->>>>>>> 0d09370c
 
 /**
  * Action that reports the current state of the Compose Preview.
@@ -260,16 +51,8 @@
  * - State of Live Edit or preview out of date if Live Edit is disabled
  * - Syntax errors
  */
-<<<<<<< HEAD
-class PreviewIssueNotificationAction(
-  parentDisposable: Disposable,
-  createInformationPopup: (Project, DataContext) -> InformationPopup? =
-    ::defaultCreateInformationPopup
-) : IssueNotificationAction(::getStatusInfo, createInformationPopup), RightAlignedToolbarAction {
-=======
 class PreviewIssueNotificationAction(parentDisposable: Disposable) :
   CommonIssueNotificationAction(), RightAlignedToolbarAction {
->>>>>>> 0d09370c
 
   init {
     Disposer.register(parentDisposable, this)
@@ -285,9 +68,6 @@
       e.presentation.isVisible = !isPreviewFilterEnabled(e.dataContext)
     }
   }
-
-  // EDT is needed because of calls to ComposePreviewManager.status() in getStatusInfo
-  override fun getActionUpdateThread() = ActionUpdateThread.EDT
 }
 
 /**
@@ -327,11 +107,7 @@
 
     // The ComposePreviewManager will avoid refreshing its corresponding preview if it detects
     // that nothing has changed. But we want to always force a refresh when this button is pressed.
-<<<<<<< HEAD
-    findComposePreviewManagerForContext(e.dataContext)?.invalidate()
-=======
     e.dataContext.findPreviewManager(COMPOSE_PREVIEW_MANAGER)?.invalidate()
->>>>>>> 0d09370c
 
     if (!requestBuildForSurface(surface)) {
       // If there are no models in the surface, we can not infer which models we should trigger
@@ -343,11 +119,7 @@
   override fun update(e: AnActionEvent) {
     val presentation = e.presentation
     val isRefreshing =
-<<<<<<< HEAD
-      findComposePreviewManagerForContext(e.dataContext)?.let {
-=======
       e.dataContext.findPreviewManager(COMPOSE_PREVIEW_MANAGER)?.let {
->>>>>>> 0d09370c
         e.updateSession.compute(this, "Check Preview Status", ActionUpdateThread.EDT) {
           it.status().isRefreshing
         }
@@ -388,10 +160,6 @@
     listOf(
       ComposeHideFilterAction(),
       PreviewIssueNotificationAction(parentDisposable),
-<<<<<<< HEAD
-      ForceCompileAndRefreshActionForNotification.getInstance()
-=======
       ForceCompileAndRefreshActionForNotification.getInstance(),
->>>>>>> 0d09370c
     )
   )