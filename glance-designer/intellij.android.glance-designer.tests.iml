<?xml version="1.0" encoding="UTF-8"?>
<module type="JAVA_MODULE" version="4">
  <component name="NewModuleRootManager" inherit-compiler-output="true">
    <exclude-output />
    <content url="file://$MODULE_DIR$/testSrc">
      <sourceFolder url="file://$MODULE_DIR$/testSrc" isTestSource="true" />
    </content>
    <orderEntry type="inheritedJdk" />
    <orderEntry type="sourceFolder" forTests="false" />
    <orderEntry type="library" name="studio-analytics-proto" level="project" />
    <orderEntry type="module" module-name="intellij.android.designer" scope="TEST" />
    <orderEntry type="module" module-name="intellij.android.adt.ui" scope="TEST" />
    <orderEntry type="module" module-name="intellij.android.adt.testutils" scope="TEST" />
    <orderEntry type="module" module-name="intellij.android.testFramework" scope="TEST" />
    <orderEntry type="module" module-name="intellij.android.core" scope="TEST" />
    <orderEntry type="module" module-name="intellij.android.layout-ui" scope="TEST" />
    <orderEntry type="module" module-name="intellij.android.common" scope="TEST" />
    <orderEntry type="module" module-name="intellij.android.projectSystem" scope="TEST" />
    <orderEntry type="module" module-name="android.sdktools.flags" scope="TEST" />
    <orderEntry type="module" module-name="intellij.android.glance-designer" scope="TEST" />
    <orderEntry type="module" module-name="intellij.android.adt.ui.model" scope="TEST" />
    <orderEntry type="module" module-name="intellij.android.preview-designer" scope="TEST" />
    <orderEntry type="module" module-name="android.sdktools.testutils" scope="TEST" />
<<<<<<< HEAD
    <orderEntry type="library" name="kotlin-stdlib" level="project" />
    <orderEntry type="library" scope="TEST" name="kotlinx-coroutines-core" level="project" />
    <orderEntry type="library" scope="TEST" name="JUnit4" level="project" />
    <orderEntry type="module" module-name="intellij.platform.ide" scope="TEST" />
    <orderEntry type="module" module-name="intellij.platform.core" scope="TEST" />
    <orderEntry type="module" module-name="intellij.platform.extensions" scope="TEST" />
    <orderEntry type="module" module-name="intellij.platform.util" scope="TEST" />
    <orderEntry type="module" module-name="intellij.platform.core.ui" scope="TEST" />
    <orderEntry type="module" module-name="intellij.platform.testFramework" scope="TEST" />
=======
    <orderEntry type="module" module-name="intellij.android.preview-elements" scope="TEST" />
>>>>>>> 574fcae1
  </component>
  <component name="TestModuleProperties" production-module="intellij.android.glance-designer" />
</module><|MERGE_RESOLUTION|>--- conflicted
+++ resolved
@@ -4,36 +4,36 @@
     <exclude-output />
     <content url="file://$MODULE_DIR$/testSrc">
       <sourceFolder url="file://$MODULE_DIR$/testSrc" isTestSource="true" />
+      <sourceFolder url="file://$MODULE_DIR$/testSrc/META-INF" type="java-resource" />
     </content>
     <orderEntry type="inheritedJdk" />
     <orderEntry type="sourceFolder" forTests="false" />
-    <orderEntry type="library" name="studio-analytics-proto" level="project" />
+    <orderEntry type="library" scope="TEST" name="kotlin-stdlib" level="project" />
+    <orderEntry type="library" scope="TEST" name="studio-analytics-proto" level="project" />
+    <orderEntry type="library" scope="TEST" name="JUnit4" level="project" />
+    <orderEntry type="library" scope="TEST" name="kotlinx-coroutines-core" level="project" />
+    <orderEntry type="module" module-name="android.sdktools.common" scope="TEST" />
+    <orderEntry type="module" module-name="android.sdktools.flags" scope="TEST" />
+    <orderEntry type="module" module-name="android.sdktools.layoutlib-api" scope="TEST" />
+    <orderEntry type="module" module-name="android.sdktools.testutils" scope="TEST" />
+    <orderEntry type="module" module-name="intellij.android.adt.testutils" scope="TEST" />
+    <orderEntry type="module" module-name="intellij.android.adt.ui" scope="TEST" />
+    <orderEntry type="module" module-name="intellij.android.adt.ui.model" scope="TEST" />
+    <orderEntry type="module" module-name="intellij.android.common" scope="TEST" />
+    <orderEntry type="module" module-name="intellij.android.core" scope="TEST" />
     <orderEntry type="module" module-name="intellij.android.designer" scope="TEST" />
-    <orderEntry type="module" module-name="intellij.android.adt.ui" scope="TEST" />
-    <orderEntry type="module" module-name="intellij.android.adt.testutils" scope="TEST" />
+    <orderEntry type="module" module-name="intellij.android.glance-designer" scope="TEST" />
+    <orderEntry type="module" module-name="intellij.android.layout-ui" scope="TEST" />
+    <orderEntry type="module" module-name="intellij.android.preview-designer" scope="TEST" />
+    <orderEntry type="module" module-name="intellij.android.preview-elements" scope="TEST" />
+    <orderEntry type="module" module-name="intellij.android.projectSystem" scope="TEST" />
     <orderEntry type="module" module-name="intellij.android.testFramework" scope="TEST" />
-    <orderEntry type="module" module-name="intellij.android.core" scope="TEST" />
-    <orderEntry type="module" module-name="intellij.android.layout-ui" scope="TEST" />
-    <orderEntry type="module" module-name="intellij.android.common" scope="TEST" />
-    <orderEntry type="module" module-name="intellij.android.projectSystem" scope="TEST" />
-    <orderEntry type="module" module-name="android.sdktools.flags" scope="TEST" />
-    <orderEntry type="module" module-name="intellij.android.glance-designer" scope="TEST" />
-    <orderEntry type="module" module-name="intellij.android.adt.ui.model" scope="TEST" />
-    <orderEntry type="module" module-name="intellij.android.preview-designer" scope="TEST" />
-    <orderEntry type="module" module-name="android.sdktools.testutils" scope="TEST" />
-<<<<<<< HEAD
-    <orderEntry type="library" name="kotlin-stdlib" level="project" />
-    <orderEntry type="library" scope="TEST" name="kotlinx-coroutines-core" level="project" />
-    <orderEntry type="library" scope="TEST" name="JUnit4" level="project" />
+    <orderEntry type="module" module-name="intellij.platform.core" scope="TEST" />
+    <orderEntry type="module" module-name="intellij.platform.core.ui" scope="TEST" />
+    <orderEntry type="module" module-name="intellij.platform.extensions" scope="TEST" />
     <orderEntry type="module" module-name="intellij.platform.ide" scope="TEST" />
-    <orderEntry type="module" module-name="intellij.platform.core" scope="TEST" />
-    <orderEntry type="module" module-name="intellij.platform.extensions" scope="TEST" />
+    <orderEntry type="module" module-name="intellij.platform.testFramework" scope="TEST" />
     <orderEntry type="module" module-name="intellij.platform.util" scope="TEST" />
-    <orderEntry type="module" module-name="intellij.platform.core.ui" scope="TEST" />
-    <orderEntry type="module" module-name="intellij.platform.testFramework" scope="TEST" />
-=======
-    <orderEntry type="module" module-name="intellij.android.preview-elements" scope="TEST" />
->>>>>>> 574fcae1
   </component>
   <component name="TestModuleProperties" production-module="intellij.android.glance-designer" />
 </module>