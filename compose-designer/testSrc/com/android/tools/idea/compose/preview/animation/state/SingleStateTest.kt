/*
 * Copyright (C) 2022 The Android Open Source Project
 *
 * Licensed under the Apache License, Version 2.0 (the "License");
 * you may not use this file except in compliance with the License.
 * You may obtain a copy of the License at
 *
 *      http://www.apache.org/licenses/LICENSE-2.0
 *
 * Unless required by applicable law or agreed to in writing, software
 * distributed under the License is distributed on an "AS IS" BASIS,
 * WITHOUT WARRANTIES OR CONDITIONS OF ANY KIND, either express or implied.
 * See the License for the specific language governing permissions and
 * limitations under the License.
 */
package com.android.tools.idea.compose.preview.animation.state

import com.android.tools.adtui.swing.FakeUi
import com.android.tools.idea.common.surface.DesignSurface
<<<<<<< HEAD
import com.android.tools.idea.compose.preview.animation.AnimationCard
import com.android.tools.idea.compose.preview.animation.NoopAnimationTracker
import com.android.tools.idea.compose.preview.animation.TestUtils
=======
import com.android.tools.idea.compose.preview.animation.NoopComposeAnimationTracker
>>>>>>> 0d09370c
import com.android.tools.idea.compose.preview.animation.TestUtils.assertBigger
import com.android.tools.idea.compose.preview.animation.TestUtils.findComboBox
import com.android.tools.idea.preview.animation.AnimationCard
import com.android.tools.idea.preview.animation.TestUtils.createTestSlider
import com.android.tools.idea.preview.animation.TestUtils.findToolbar
import com.android.tools.idea.preview.animation.timeline.ElementState
import com.android.tools.idea.testing.AndroidProjectRule
import com.intellij.openapi.application.ApplicationManager
<<<<<<< HEAD
=======
import java.awt.Dimension
import javax.swing.JPanel
import kotlinx.coroutines.flow.MutableStateFlow
>>>>>>> 0d09370c
import org.junit.Assert.assertEquals
import org.junit.Assert.assertNotEquals
import org.junit.Rule
import org.junit.Test
import org.mockito.Mockito
import java.awt.Dimension
import javax.swing.JPanel

class SingleStateTest {

  @get:Rule val projectRule = AndroidProjectRule.inMemory()

  private val minimumSize = Dimension(10, 10)

  @Test
  fun createCard() {
    var callbacks = 0
    val state =
<<<<<<< HEAD
      SingleState(NoopAnimationTracker) { callbacks++ }
=======
      SingleState(NoopComposeAnimationTracker) { callbacks++ }
>>>>>>> 0d09370c
        .apply {
          updateStates(setOf("One", "Two", "Three"))
          setStartState("One")
          callbackEnabled = true
        }
    val card =
      AnimationCard(
          createTestSlider(),
          Mockito.mock(DesignSurface::class.java),
<<<<<<< HEAD
          ElementState("Title"),
          state.extraActions,
          NoopAnimationTracker
=======
          MutableStateFlow(ElementState()),
          "Title",
          state.extraActions,
          NoopComposeAnimationTracker,
>>>>>>> 0d09370c
        )
        .apply { size = Dimension(300, 300) }

    ApplicationManager.getApplication().invokeAndWait {
      val ui =
        FakeUi(card).apply {
          updateToolbars()
          layoutAndDispatchEvents()
        }

      val toolbar = card.findToolbar("AnimationCard")
      assertEquals(3, toolbar.components.size)
      // All components are visible
      toolbar.components.forEach { assertBigger(minimumSize, it.size) }
      // Default state.
      assertEquals("One", (toolbar.components[2] as JPanel).findComboBox().text)
      assertEquals("One", state.getState(0))
      val hash = state.stateHashCode()
      // Swap state.
      ui.clickOn(toolbar.components[1])
      // State hashCode has changed.
      assertNotEquals(hash, state.stateHashCode())
      // The states swapped.
      assertEquals(1, callbacks)
      assertEquals("Two", (toolbar.components[2] as JPanel).findComboBox().text)
      assertEquals("Two", state.getState(0))
      // Update states.
      state.updateStates(setOf("Four", "Five", "Six"))
      state.setStartState("Four")
      ui.updateToolbars()
      assertEquals("Four", (toolbar.components[2] as JPanel).findComboBox().text)
      assertEquals("Four", state.getState(0))
      // Swap state.
      ui.clickOn(toolbar.components[1])
      assertEquals("Five", (toolbar.components[2] as JPanel).findComboBox().text)
      assertEquals("Five", state.getState(0))
    }
  }
}<|MERGE_RESOLUTION|>--- conflicted
+++ resolved
@@ -17,13 +17,7 @@
 
 import com.android.tools.adtui.swing.FakeUi
 import com.android.tools.idea.common.surface.DesignSurface
-<<<<<<< HEAD
-import com.android.tools.idea.compose.preview.animation.AnimationCard
-import com.android.tools.idea.compose.preview.animation.NoopAnimationTracker
-import com.android.tools.idea.compose.preview.animation.TestUtils
-=======
 import com.android.tools.idea.compose.preview.animation.NoopComposeAnimationTracker
->>>>>>> 0d09370c
 import com.android.tools.idea.compose.preview.animation.TestUtils.assertBigger
 import com.android.tools.idea.compose.preview.animation.TestUtils.findComboBox
 import com.android.tools.idea.preview.animation.AnimationCard
@@ -32,19 +26,14 @@
 import com.android.tools.idea.preview.animation.timeline.ElementState
 import com.android.tools.idea.testing.AndroidProjectRule
 import com.intellij.openapi.application.ApplicationManager
-<<<<<<< HEAD
-=======
 import java.awt.Dimension
 import javax.swing.JPanel
 import kotlinx.coroutines.flow.MutableStateFlow
->>>>>>> 0d09370c
 import org.junit.Assert.assertEquals
 import org.junit.Assert.assertNotEquals
 import org.junit.Rule
 import org.junit.Test
 import org.mockito.Mockito
-import java.awt.Dimension
-import javax.swing.JPanel
 
 class SingleStateTest {
 
@@ -56,11 +45,7 @@
   fun createCard() {
     var callbacks = 0
     val state =
-<<<<<<< HEAD
-      SingleState(NoopAnimationTracker) { callbacks++ }
-=======
       SingleState(NoopComposeAnimationTracker) { callbacks++ }
->>>>>>> 0d09370c
         .apply {
           updateStates(setOf("One", "Two", "Three"))
           setStartState("One")
@@ -70,16 +55,10 @@
       AnimationCard(
           createTestSlider(),
           Mockito.mock(DesignSurface::class.java),
-<<<<<<< HEAD
-          ElementState("Title"),
-          state.extraActions,
-          NoopAnimationTracker
-=======
           MutableStateFlow(ElementState()),
           "Title",
           state.extraActions,
           NoopComposeAnimationTracker,
->>>>>>> 0d09370c
         )
         .apply { size = Dimension(300, 300) }
 
