<component name="libraryTable">
  <library name="studio-plugin-editorconfig">
    <CLASSES>
<<<<<<< HEAD
      <root url="jar://$IDEA-134f45d43aefc3cf7a3f806e0ea1ea6f768528f4$/plugins/editorconfig/lib/editorconfig.jar!/" />
    </CLASSES>
    <JAVADOC />
    <SOURCES />
=======
      <root url="jar://$PROJECT_DIR$/../../../prebuilts/studio/intellij-sdk/AI-223/$SDK_PLATFORM$/plugins/editorconfig/lib/editorconfig.jar!/" />
    </CLASSES>
    <JAVADOC />
    <SOURCES>
      <root url="jar://$PROJECT_DIR$/../../../prebuilts/studio/intellij-sdk/AI-223/android-studio-sources.zip!/" />
    </SOURCES>
>>>>>>> de127946
  </library>
</component><|MERGE_RESOLUTION|>--- conflicted
+++ resolved
@@ -1,18 +1,11 @@
 <component name="libraryTable">
   <library name="studio-plugin-editorconfig">
     <CLASSES>
-<<<<<<< HEAD
-      <root url="jar://$IDEA-134f45d43aefc3cf7a3f806e0ea1ea6f768528f4$/plugins/editorconfig/lib/editorconfig.jar!/" />
-    </CLASSES>
-    <JAVADOC />
-    <SOURCES />
-=======
-      <root url="jar://$PROJECT_DIR$/../../../prebuilts/studio/intellij-sdk/AI-223/$SDK_PLATFORM$/plugins/editorconfig/lib/editorconfig.jar!/" />
+      <root url="jar://$IDEA-e2145889fae88c3ad1b90efcf0690da06bbd44bf$/plugins/editorconfig/lib/editorconfig.jar!/" />
     </CLASSES>
     <JAVADOC />
     <SOURCES>
       <root url="jar://$PROJECT_DIR$/../../../prebuilts/studio/intellij-sdk/AI-223/android-studio-sources.zip!/" />
     </SOURCES>
->>>>>>> de127946
   </library>
 </component>