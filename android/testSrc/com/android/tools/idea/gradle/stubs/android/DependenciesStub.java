--- conflicted
+++ resolved
@@ -15,7 +15,6 @@
  */
 package com.android.tools.idea.gradle.stubs.android;
 
-import com.android.builder.model.AndroidAtom;
 import com.android.builder.model.AndroidLibrary;
 import com.android.builder.model.JavaLibrary;
 import com.android.tools.idea.gradle.project.model.ide.android.IdeAndroidLibrary;
@@ -66,20 +65,10 @@
   }
 
   @Override
-<<<<<<< HEAD
-  public Collection<AndroidAtom> getAtoms() {
-    return Collections.emptyList();
-  }
-
-  @Override
-  public AndroidAtom getBaseAtom() {
-    return null;
-=======
   public void forEachLibrary(@NotNull Consumer<IdeAndroidLibrary> action) {
   }
 
   @Override
   public void forEachJavaLibrary(@NotNull Consumer<IdeJavaLibrary> action) {
->>>>>>> b13afab4
   }
 }