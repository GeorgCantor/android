/*
 * Copyright (C) 2016 The Android Open Source Project
 *
 * Licensed under the Apache License, Version 2.0 (the "License");
 * you may not use this file except in compliance with the License.
 * You may obtain a copy of the License at
 *
 *      http://www.apache.org/licenses/LICENSE-2.0
 *
 * Unless required by applicable law or agreed to in writing, software
 * distributed under the License is distributed on an "AS IS" BASIS,
 * WITHOUT WARRANTIES OR CONDITIONS OF ANY KIND, either express or implied.
 * See the License for the specific language governing permissions and
 * limitations under the License.
 */
package com.android.tools.idea.gradle.project.sync.issues;

import static com.android.tools.idea.gradle.model.IdeSyncIssue.SEVERITY_ERROR;
import static com.google.common.truth.Truth.assertThat;
import static org.mockito.Mockito.spy;
import static org.mockito.Mockito.when;
import static org.mockito.MockitoAnnotations.initMocks;

import com.android.tools.idea.gradle.model.IdeSyncIssue;
import com.android.tools.idea.project.messages.MessageType;
import com.google.common.collect.ImmutableList;
import com.google.common.collect.ImmutableMap;
import com.google.wireless.android.sdk.stats.AndroidStudioEvent;
import com.google.wireless.android.sdk.stats.GradleSyncIssue;
import com.intellij.openapi.module.Module;
import com.intellij.testFramework.PlatformTestCase;
import java.util.ArrayList;
import java.util.List;
import org.mockito.Mock;

/**
 * Tests for {@link BuildToolsTooLowReporter}.
 */
public class BuildToolsTooLowReporterTest extends PlatformTestCase {
  @Mock private IdeSyncIssue mySyncIssue;
  private BuildToolsTooLowReporter myIssueReporter;

  @Override
  public void setUp() throws Exception {
    super.setUp();

    initMocks(this);
<<<<<<< HEAD
    mySyncMessages = GradleSyncMessagesStub.replaceSyncMessagesService(getProject(), getTestRootDisposable());
=======
>>>>>>> de127946
    myIssueReporter = new BuildToolsTooLowReporter();
  }

  public void testGetSupportedIssueType() {
    assertSame(IdeSyncIssue.TYPE_BUILD_TOOLS_TOO_LOW, myIssueReporter.getSupportedIssueType());
  }

  public void testReport() {
    String text = "Upgrade Build Tools!";
    when(mySyncIssue.getMessage()).thenReturn(text);

    String minVersion = "25";
    when(mySyncIssue.getData()).thenReturn(minVersion);
    when(mySyncIssue.getSeverity()).thenReturn(SEVERITY_ERROR);
    when(mySyncIssue.getType()).thenReturn(IdeSyncIssue.TYPE_BUILD_TOOLS_TOO_LOW);

    Module module = getModule();
    List<SyncIssueNotificationHyperlink> quickFixes = new ArrayList<>();
    quickFixes.add(new TestSyncIssueNotificationHyperlink("url", "", AndroidStudioEvent.GradleSyncQuickFix.UNKNOWN_GRADLE_SYNC_QUICK_FIX));

    BuildToolsTooLowReporter spiedReporter = spy(myIssueReporter);

    when(spiedReporter.getQuickFixHyperlinks(minVersion, ImmutableList.of(module), ImmutableMap.of()))
      .thenReturn(quickFixes);



    final var messages = spiedReporter.report(mySyncIssue, module, null);
    assertThat(messages).hasSize(1);

    final var message = messages.get(0);

    assertEquals(MessageType.WARNING, message.getType());
    assertEquals("Upgrade Build Tools!\nAffected Modules: testReport", message.getMessage());

    final var actualQuickFixes = message.getQuickFixes();
    assertEquals(quickFixes,
                 actualQuickFixes.subList(0, actualQuickFixes.size() - 1));
    assertEquals(
        GradleSyncIssue.newBuilder()
          .setType(AndroidStudioEvent.GradleSyncIssueType.TYPE_BUILD_TOOLS_TOO_LOW)
          .addOfferedQuickFixes(AndroidStudioEvent.GradleSyncQuickFix.UNKNOWN_GRADLE_SYNC_QUICK_FIX)
          .build(),
      SyncIssueUsageReporter.createGradleSyncIssue(mySyncIssue.getType(), message));
  }
}<|MERGE_RESOLUTION|>--- conflicted
+++ resolved
@@ -45,10 +45,6 @@
     super.setUp();
 
     initMocks(this);
-<<<<<<< HEAD
-    mySyncMessages = GradleSyncMessagesStub.replaceSyncMessagesService(getProject(), getTestRootDisposable());
-=======
->>>>>>> de127946
     myIssueReporter = new BuildToolsTooLowReporter();
   }
 
