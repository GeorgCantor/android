/*
 * Copyright (C) 2017 The Android Open Source Project
 *
 * Licensed under the Apache License, Version 2.0 (the "License");
 * you may not use this file except in compliance with the License.
 * You may obtain a copy of the License at
 *
 *      http://www.apache.org/licenses/LICENSE-2.0
 *
 * Unless required by applicable law or agreed to in writing, software
 * distributed under the License is distributed on an "AS IS" BASIS,
 * WITHOUT WARRANTIES OR CONDITIONS OF ANY KIND, either express or implied.
 * See the License for the specific language governing permissions and
 * limitations under the License.
 */
package com.android.tools.idea.gradle.project;

import static com.android.tools.idea.projectsystem.ProjectSystemUtil.getModuleSystem;

import com.android.annotations.concurrency.GuardedBy;
import com.android.ide.common.repository.AgpVersion;
import com.android.tools.idea.gradle.project.model.GradleAndroidModel;
import com.android.tools.idea.projectsystem.AndroidModuleSystem;
import com.android.tools.idea.projectsystem.ModuleSystemUtil;
import com.google.common.annotations.VisibleForTesting;
import com.google.common.collect.ImmutableList;
import com.intellij.openapi.externalSystem.util.ExternalSystemApiUtil;
import com.intellij.openapi.module.Module;
import com.intellij.openapi.module.ModuleManager;
import com.intellij.openapi.project.Project;
import java.util.ArrayList;
import java.util.HashSet;
import java.util.List;
import java.util.Set;
import org.jetbrains.annotations.NotNull;
import org.jetbrains.plugins.gradle.util.GradleConstants;

public class ProjectStructure {
  @NotNull private final Project myProject;

  @NotNull private final Object myLock = new Object();

  @GuardedBy("myLock")
  @NotNull
  private AndroidPluginVersionsInProject myPluginVersionsInProject = new AndroidPluginVersionsInProject();

  @GuardedBy("myLock")
  @NotNull
  private final List<Module> myAppHolderModules = new ArrayList<>();

  @NotNull
  public static ProjectStructure getInstance(@NotNull Project project) {
    return project.getService(ProjectStructure.class);
  }

  private ProjectStructure(@NotNull Project project) {
    myProject = project;
  }

  public void analyzeProjectStructure() {
    AndroidPluginVersionsInProject pluginVersionsInProject = new AndroidPluginVersionsInProject();

    ModuleManager moduleManager = ModuleManager.getInstance(myProject);
<<<<<<< HEAD
    List<Module> mainModules = Arrays.stream(moduleManager.getModules())
      .filter(ProjectStructure::isAndroidOrJavaMainSourceSetModuleBySourceSetName)
      .collect(Collectors.toList());

    Set<Module> mainModulesAccessibleFromMainModules = mainModules.stream()
      .flatMap(it -> Arrays.stream(ModuleRootManager.getInstance(it).getDependencies()))
      .filter(ProjectStructure::isAndroidOrJavaMainSourceSetModuleBySourceSetName)
      .collect(Collectors.toSet());

    List<Module> leafHolderModules =
      mainModules.stream()
        .filter(it -> !mainModulesAccessibleFromMainModules.contains(it) || isAppOrFeature(it))
        .map(ProjectStructure::getHolder)
        .collect(Collectors.toList());

    List<Module> appHolderModules =
      mainModules.stream()
        .filter(ProjectStructure::isApp)
        .map(ProjectStructure::getHolder)
        .collect(Collectors.toList());

    for (Module module : mainModules) {
=======
    List<Module> appHolderModules = new ArrayList<>();
    for (Module module : moduleManager.getModules()) {
>>>>>>> 574fcae1
      GradleAndroidModel androidModel = GradleAndroidModel.get(module);
      if (androidModel != null) {
        pluginVersionsInProject.add(androidModel);
        if (isApp(module) && ModuleSystemUtil.isHolderModule(module)) {
          appHolderModules.add(module);
        }
      }
    }

    synchronized (myLock) {
      myPluginVersionsInProject = pluginVersionsInProject;

      myAppHolderModules.clear();
      myAppHolderModules.addAll(appHolderModules);
    }
  }

  private static boolean isApp(@NotNull Module module) {
    AndroidModuleSystem.Type projectType = getModuleSystem(module).getType();
    return projectType == AndroidModuleSystem.Type.TYPE_APP || projectType == AndroidModuleSystem.Type.TYPE_INSTANTAPP;
  }

  @NotNull
  public AndroidPluginVersionsInProject getAndroidPluginVersions() {
    synchronized (myLock) {
      return myPluginVersionsInProject;
    }
  }

  @NotNull
  public ImmutableList<Module> getAppHolderModules() {
    synchronized (myLock) {
      return ImmutableList.copyOf(myAppHolderModules);
    }
  }

  public static boolean isAndroidOrJavaHolderModule(@NotNull Module module) {
    if (!ExternalSystemApiUtil.isExternalSystemAwareModule(GradleConstants.SYSTEM_ID, module)) return false;
    return ExternalSystemApiUtil.getExternalModuleType(module) == null;
  }

  public static class AndroidPluginVersionsInProject {
    @NotNull private final Set<AgpVersion> myAgpVersions = new HashSet<>();

    private void add(@NotNull GradleAndroidModel androidModel) {
      AgpVersion modelVersion = androidModel.getAgpVersion();
      add(modelVersion);
    }

    @VisibleForTesting
    private void add(@NotNull AgpVersion modelVersion) {
      myAgpVersions.add(modelVersion);
    }

    @NotNull
    public List<AgpVersion> getAllVersions() {
      return new ArrayList<>(myAgpVersions);
    }
  }
}<|MERGE_RESOLUTION|>--- conflicted
+++ resolved
@@ -61,33 +61,8 @@
     AndroidPluginVersionsInProject pluginVersionsInProject = new AndroidPluginVersionsInProject();
 
     ModuleManager moduleManager = ModuleManager.getInstance(myProject);
-<<<<<<< HEAD
-    List<Module> mainModules = Arrays.stream(moduleManager.getModules())
-      .filter(ProjectStructure::isAndroidOrJavaMainSourceSetModuleBySourceSetName)
-      .collect(Collectors.toList());
-
-    Set<Module> mainModulesAccessibleFromMainModules = mainModules.stream()
-      .flatMap(it -> Arrays.stream(ModuleRootManager.getInstance(it).getDependencies()))
-      .filter(ProjectStructure::isAndroidOrJavaMainSourceSetModuleBySourceSetName)
-      .collect(Collectors.toSet());
-
-    List<Module> leafHolderModules =
-      mainModules.stream()
-        .filter(it -> !mainModulesAccessibleFromMainModules.contains(it) || isAppOrFeature(it))
-        .map(ProjectStructure::getHolder)
-        .collect(Collectors.toList());
-
-    List<Module> appHolderModules =
-      mainModules.stream()
-        .filter(ProjectStructure::isApp)
-        .map(ProjectStructure::getHolder)
-        .collect(Collectors.toList());
-
-    for (Module module : mainModules) {
-=======
     List<Module> appHolderModules = new ArrayList<>();
     for (Module module : moduleManager.getModules()) {
->>>>>>> 574fcae1
       GradleAndroidModel androidModel = GradleAndroidModel.get(module);
       if (androidModel != null) {
         pluginVersionsInProject.add(androidModel);
