/*
 * Copyright (C) 2014 The Android Open Source Project
 *
 * Licensed under the Apache License, Version 2.0 (the "License");
 * you may not use this file except in compliance with the License.
 * You may obtain a copy of the License at
 *
 *      http://www.apache.org/licenses/LICENSE-2.0
 *
 * Unless required by applicable law or agreed to in writing, software
 * distributed under the License is distributed on an "AS IS" BASIS,
 * WITHOUT WARRANTIES OR CONDITIONS OF ANY KIND, either express or implied.
 * See the License for the specific language governing permissions and
 * limitations under the License.
 */
package com.android.tools.idea.gradle.util;

import static com.android.tools.idea.sdk.IdeSdks.MAC_JDK_CONTENT_PATH;
import static com.android.tools.idea.ui.GuiTestingService.isInTestingMode;

import com.android.annotations.concurrency.Slow;
import com.android.ide.common.repository.AgpVersion;
<<<<<<< HEAD
import com.android.tools.idea.IdeInfo;
import com.android.tools.idea.downloads.AndroidProfilerDownloader;
=======
>>>>>>> 574fcae1
import com.android.tools.idea.flags.StudioFlags;
import com.android.tools.idea.gradle.plugin.AgpVersions;
import com.android.tools.idea.util.StudioPathManager;
import com.google.common.annotations.VisibleForTesting;
import com.google.common.collect.ImmutableList;
import com.intellij.openapi.application.ApplicationManager;
import com.intellij.openapi.application.PathManager;
import com.intellij.openapi.diagnostic.Logger;
import com.intellij.openapi.util.SystemInfo;
import com.intellij.openapi.util.io.FileUtilRt;
import com.intellij.util.system.CpuArch;
import java.io.File;
import java.io.IOException;
import java.nio.file.Files;
import java.nio.file.Path;
import java.nio.file.Paths;
import java.util.ArrayList;
import java.util.List;
import org.jetbrains.annotations.NotNull;
import org.jetbrains.annotations.Nullable;

public class EmbeddedDistributionPaths {
  @NotNull
  public static EmbeddedDistributionPaths getInstance() {
    return ApplicationManager.getApplication().getService(EmbeddedDistributionPaths.class);
  }

  @NotNull
  public List<File> findAndroidStudioLocalMavenRepoPaths() {
    if (!StudioFlags.USE_DEVELOPMENT_OFFLINE_REPOS.get() && !isInTestingMode()) {
      return ImmutableList.of();
    }
    return doFindAndroidStudioLocalMavenRepoPaths();
  }

  @Slow
  public List<File> getNewProjectLocalMavenRepos(AgpVersion agpVersion) {
    // Only include the local repositories if the supplied version is not available in gmaven
    // but is available in the local development repos
    if (AgpVersions.INSTANCE.onlyAvailableInDevelopmentOfflineRepo(agpVersion)) {
      return doFindAndroidStudioLocalMavenRepoPaths();
    }
    return ImmutableList.of();
  }

  @VisibleForTesting
  @NotNull
  static List<File> doFindAndroidStudioLocalMavenRepoPaths() {
    List<File> repoPaths = new ArrayList<>();
    // Add prebuilt offline repo
    String studioCustomRepo = System.getenv("STUDIO_CUSTOM_REPO");
    if (studioCustomRepo != null) {
      try {
        Path customRepoPath = Paths.get(studioCustomRepo).toRealPath();
        if (!Files.isDirectory(customRepoPath)) {
          throw new IllegalArgumentException("Invalid path in STUDIO_CUSTOM_REPO environment variable");
        }
        repoPaths.add(customRepoPath.toFile());
      }
      catch (IOException e) {
        throw new IllegalArgumentException("Invalid path in STUDIO_CUSTOM_REPO environment variable", e);
      }
    }

    if (StudioPathManager.isRunningFromSources()) {
      if (studioCustomRepo == null) {
        addIfExists("out/repo", repoPaths);
      }
      // Add locally published offline studio repo
      addIfExists("out/studio/repo", repoPaths);
      addIfExists(System.getProperty("java.io.tmpdir") + "/offline-maven-repo", repoPaths);
      // TODO: Test repo locations are dynamic and are given via .manifest files, we should not hardcode here
      addIfExists("../maven/repository", repoPaths);
      // Add prebuilts repo only if any have already been added
      if (!repoPaths.isEmpty()) {
        addIfExists("prebuilts/tools/common/m2/repository", repoPaths);
      }
    }

    return ImmutableList.copyOf(repoPaths);
  }

  /**
   * Adds paths that correspond to directories which exist to repoPaths
   *
   * The path should be relative to tools/idea.
   */
  private static void addIfExists(String path, List<File> repoPaths) {
    Path directory = StudioPathManager.resolvePathFromSourcesRoot(path);
    if (!Files.isDirectory(directory)) return;
    repoPaths.add(directory.toFile());
  }

  @NotNull
  public File findEmbeddedProfilerTransform() {
    final String path = "plugins/android/resources/profilers-transform.jar";
    if (StudioPathManager.isRunningFromSources()) {
      // Development build
      return StudioPathManager.resolvePathFromSourcesRoot("bazel-bin/tools/base/profiler/transform/profilers-transform.jar").toFile();
    } else {
      @Nullable File file = getOptionalIjPath(path);
      if (file != null && file.exists()) {
        return file;
      }
      return new File(PathManager.getHomePath(), path);
    }
  }

  public String findEmbeddedInstaller() {
    final String path = "plugins/android/resources/installer";
    if (StudioPathManager.isRunningFromSources() && IdeInfo.getInstance().isAndroidStudio()) {
      // Development mode
      return StudioPathManager.resolvePathFromSourcesRoot("bazel-bin/tools/base/deploy/installer/android-installer").toAbsolutePath().toString();
    } else {
      File file = getOptionalIjPath(path);
      if (file != null && file.exists()) {
        return file.getAbsolutePath();
      }
    }
    return new File(PathManager.getHomePath(), path).getAbsolutePath();
  }

  @Nullable
  private File getOptionalIjPath(String path) {
    // IJ does not bundle some large resources from android plugin, and downloads them on demand.
    AndroidProfilerDownloader.getInstance().makeSureComponentIsInPlace();
    return AndroidProfilerDownloader.getInstance().getHostDir(path);
  }

  /**
   * @return the directory in the source repository that contains the checked-in Gradle distributions. In Android Studio production builds,
   * it returns null.
   */
  @Nullable
  public File findEmbeddedGradleDistributionPath() {
    if (StudioPathManager.isRunningFromSources()) {
      // Development build.
      Path distribution = StudioPathManager.resolvePathFromSourcesRoot("tools/external/gradle");
      if (Files.isDirectory(distribution)) {
        return distribution.toFile();
      }
    }
    return null;
  }

  /**
   * @param gradleVersion the version of Gradle to search for
   * @return The archive file for the requested Gradle distribution, if exists, that is checked into the source repository. In Android
   * Studio production builds, this method always returns null.
   */
  @Nullable
  public File findEmbeddedGradleDistributionFile(@NotNull String gradleVersion) {
    File distributionPath = findEmbeddedGradleDistributionPath();
    if (distributionPath != null) {
      File allDistributionFile = new File(distributionPath, "gradle-" + gradleVersion + "-all.zip");
      if (allDistributionFile.isFile() && allDistributionFile.exists()) {
        return allDistributionFile;
      }

      File binDistributionFile = new File(distributionPath, "gradle-" + gradleVersion + "-bin.zip");
      if (binDistributionFile.isFile() && binDistributionFile.exists()) {
        return binDistributionFile;
      }
    }
    return null;
  }

  @Nullable
  public Path tryToGetEmbeddedJdkPath() {
    try {
      return getEmbeddedJdkPath();
    }
    catch (Throwable t) {
      Logger.getInstance(EmbeddedDistributionPaths.class).warn("Failed to find a valid embedded JDK", t);
      return null;
    }
  }

  @NotNull
  public Path getEmbeddedJdkPath() {
    if (StudioPathManager.isRunningFromSources()) {
      // If AndroidStudio runs from IntelliJ IDEA sources
      if (System.getProperty("android.test.embedded.jdk") != null) {
        Path jdkDir = Paths.get(System.getProperty("android.test.embedded.jdk"));
        return jdkDir;
      }

      // Development build.
      String embeddedJdkPath = System.getProperty("embedded.jdk.path", "prebuilts/studio/jdk/jdk17").trim();
      Path jdkDir = getJdkRootPathFromSourcesRoot(embeddedJdkPath);

      // Resolve real path
      //
      // Gradle prior to 6.9 don't work well with symlinks
      // see https://discuss.gradle.org/t/gradle-daemon-different-context/2146/3
      // see https://github.com/gradle/gradle/issues/12840
      //
      // [WARNING] This effective escapes Bazel's sandbox. Remove as soon as possible.
      try {
        Path wellKnownJdkFile = jdkDir.resolve("release");
        jdkDir = wellKnownJdkFile.toRealPath().getParent();
      }
      catch (IOException ignore) {
      }
      return jdkDir;
    } else {
      // Release build.
      String ideHomePath = getIdeHomePath();
      Path jdkRootPath = Paths.get(ideHomePath, "jbr");
      return getSystemSpecificJdkPath(jdkRootPath);
    }
  }

  @NotNull
  public static Path getJdkRootPathFromSourcesRoot(String embeddedJdkPath) {
    Path jdkRootPath = StudioPathManager.resolvePathFromSourcesRoot(embeddedJdkPath);
    if (SystemInfo.isWindows) {
      if (embeddedJdkPath.endsWith("jdk")) { // our prebuilt JDK 1.8: has distinct win32/win64.  In practice we will want win64 always.
        jdkRootPath = jdkRootPath.resolve("win64");
      }
      else {
        jdkRootPath = jdkRootPath.resolve("win");
      }
    }
    else if (SystemInfo.isLinux) {
      jdkRootPath = jdkRootPath.resolve("linux");
    }
    else if (SystemInfo.isMac && CpuArch.isArm64()) {
      jdkRootPath = jdkRootPath.resolve("mac-arm64");
    }
    else if (SystemInfo.isMac) {
      jdkRootPath = jdkRootPath.resolve("mac");
    }
    Path jdkDir = getSystemSpecificJdkPath(jdkRootPath);
    return jdkDir;
  }

  @NotNull
  private static Path getSystemSpecificJdkPath(Path jdkRootPath) {
    if (SystemInfo.isMac) {
      jdkRootPath = jdkRootPath.resolve(MAC_JDK_CONTENT_PATH);
    }
    if (!Files.isDirectory(jdkRootPath)) {
      throw new Error(String.format("Incomplete or corrupted installation - \"%s\" directory does not exist", jdkRootPath));
    }
    return jdkRootPath;
  }

  @NotNull
  private static String getIdeHomePath() {
    return FileUtilRt.toSystemDependentName(PathManager.getHomePath());
  }
}<|MERGE_RESOLUTION|>--- conflicted
+++ resolved
@@ -15,16 +15,14 @@
  */
 package com.android.tools.idea.gradle.util;
 
+import static com.android.tools.idea.ui.GuiTestingService.isInTestingMode;
 import static com.android.tools.idea.sdk.IdeSdks.MAC_JDK_CONTENT_PATH;
-import static com.android.tools.idea.ui.GuiTestingService.isInTestingMode;
+import static com.intellij.openapi.util.io.FileUtil.toSystemDependentName;
 
 import com.android.annotations.concurrency.Slow;
 import com.android.ide.common.repository.AgpVersion;
-<<<<<<< HEAD
 import com.android.tools.idea.IdeInfo;
 import com.android.tools.idea.downloads.AndroidProfilerDownloader;
-=======
->>>>>>> 574fcae1
 import com.android.tools.idea.flags.StudioFlags;
 import com.android.tools.idea.gradle.plugin.AgpVersions;
 import com.android.tools.idea.util.StudioPathManager;
@@ -34,7 +32,6 @@
 import com.intellij.openapi.application.PathManager;
 import com.intellij.openapi.diagnostic.Logger;
 import com.intellij.openapi.util.SystemInfo;
-import com.intellij.openapi.util.io.FileUtilRt;
 import com.intellij.util.system.CpuArch;
 import java.io.File;
 import java.io.IOException;
@@ -120,31 +117,17 @@
 
   @NotNull
   public File findEmbeddedProfilerTransform() {
-    final String path = "plugins/android/resources/profilers-transform.jar";
-    if (StudioPathManager.isRunningFromSources()) {
+    if (StudioPathManager.isRunningFromSources() && IdeInfo.getInstance().isAndroidStudio()) {
       // Development build
       return StudioPathManager.resolvePathFromSourcesRoot("bazel-bin/tools/base/profiler/transform/profilers-transform.jar").toFile();
     } else {
+      final String path = "plugins/android/resources/profilers-transform.jar";
       @Nullable File file = getOptionalIjPath(path);
       if (file != null && file.exists()) {
         return file;
       }
       return new File(PathManager.getHomePath(), path);
     }
-  }
-
-  public String findEmbeddedInstaller() {
-    final String path = "plugins/android/resources/installer";
-    if (StudioPathManager.isRunningFromSources() && IdeInfo.getInstance().isAndroidStudio()) {
-      // Development mode
-      return StudioPathManager.resolvePathFromSourcesRoot("bazel-bin/tools/base/deploy/installer/android-installer").toAbsolutePath().toString();
-    } else {
-      File file = getOptionalIjPath(path);
-      if (file != null && file.exists()) {
-        return file.getAbsolutePath();
-      }
-    }
-    return new File(PathManager.getHomePath(), path).getAbsolutePath();
   }
 
   @Nullable
@@ -200,6 +183,22 @@
     catch (Throwable t) {
       Logger.getInstance(EmbeddedDistributionPaths.class).warn("Failed to find a valid embedded JDK", t);
       return null;
+    }
+  }
+
+  public String findEmbeddedInstaller() {
+    if (StudioPathManager.isRunningFromSources() && IdeInfo.getInstance().isAndroidStudio()) {
+      // Development mode
+      return StudioPathManager.resolvePathFromSourcesRoot("bazel-bin/tools/base/deploy/installer/android-installer")
+        .toString();
+    }
+    else {
+      String pathString = "plugins/android/resources/installer";
+      File file = getOptionalIjPath(pathString);
+      if (file != null && file.exists()) {
+        return file.getAbsolutePath();
+      }
+      return new File(PathManager.getHomePath(), pathString).getAbsolutePath();
     }
   }
 
@@ -275,6 +274,6 @@
 
   @NotNull
   private static String getIdeHomePath() {
-    return FileUtilRt.toSystemDependentName(PathManager.getHomePath());
+    return toSystemDependentName(PathManager.getHomePath());
   }
 }