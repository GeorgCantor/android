--- conflicted
+++ resolved
@@ -44,13 +44,12 @@
       psUiSettings
     ) {
   override fun getRemoveAction(): AnAction? {
-<<<<<<< HEAD
     return object : DumbAwareAction("Remove Signing Config", "Removes a Signing Config", IconUtil.getRemoveIcon()) {
       override fun update(e: AnActionEvent?) {
         e?.presentation?.isEnabled = selectedConfigurable != null
       }
 
-      override fun actionPerformed(e: AnActionEvent?) {
+      override fun actionPerformed(e: AnActionEvent) {
         if (Messages.showYesNoDialog(
             e?.project,
             "Remove signing config '${selectedConfigurable?.displayName}' from the module?",
@@ -61,11 +60,6 @@
           module.removeSigningConfig(selectedNode.getModel() ?: return)
           selectNode(nodeToSelectAfter)
         }
-=======
-    return object : DumbAwareAction("Remove Signing Config", "Remove Signing Config", IconUtil.getRemoveIcon()) {
-      override fun actionPerformed(e: AnActionEvent) {
-        TODO("Implement remove signing config")
->>>>>>> 94f39b51
       }
     }
   }
