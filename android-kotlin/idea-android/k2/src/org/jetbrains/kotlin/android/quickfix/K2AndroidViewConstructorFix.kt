/*
 * Copyright (C) 2023 The Android Open Source Project
 *
 * Licensed under the Apache License, Version 2.0 (the "License");
 * you may not use this file except in compliance with the License.
 * You may obtain a copy of the License at
 *
 *      http://www.apache.org/licenses/LICENSE-2.0
 *
 * Unless required by applicable law or agreed to in writing, software
 * distributed under the License is distributed on an "AS IS" BASIS,
 * WITHOUT WARRANTIES OR CONDITIONS OF ANY KIND, either express or implied.
 * See the License for the specific language governing permissions and
 * limitations under the License.
 */
package org.jetbrains.kotlin.android.quickfix

import com.intellij.openapi.editor.Editor
import com.intellij.openapi.project.Project
import org.jetbrains.kotlin.analysis.api.KaExperimentalApi
<<<<<<< HEAD
import org.jetbrains.kotlin.analysis.api.KaSession
import org.jetbrains.kotlin.analysis.api.fir.diagnostics.KaFirDiagnostic.SupertypeNotInitialized
import org.jetbrains.kotlin.analysis.api.types.KaClassType
import org.jetbrains.kotlin.analysis.api.types.KaType
=======
import org.jetbrains.kotlin.analysis.api.permissions.KaAllowAnalysisOnEdt
import org.jetbrains.kotlin.analysis.api.KtAnalysisSession
import org.jetbrains.kotlin.analysis.api.analyze
import org.jetbrains.kotlin.analysis.api.fir.diagnostics.KaFirDiagnostic.SupertypeNotInitialized
import org.jetbrains.kotlin.analysis.api.permissions.allowAnalysisOnEdt
import org.jetbrains.kotlin.analysis.api.types.KtNonErrorClassType
import org.jetbrains.kotlin.analysis.api.types.KtType
>>>>>>> ad897288
import org.jetbrains.kotlin.idea.codeinsight.api.applicable.fixes.AbstractKotlinApplicableQuickFix
import org.jetbrains.kotlin.idea.codeinsight.api.applicators.fixes.KotlinQuickFixFactory
import org.jetbrains.kotlin.idea.codeinsight.api.applicators.fixes.KotlinQuickFixRegistrar
import org.jetbrains.kotlin.idea.codeinsight.api.applicators.fixes.KotlinQuickFixesList
import org.jetbrains.kotlin.idea.codeinsight.api.applicators.fixes.KtQuickFixesListBuilder
import org.jetbrains.kotlin.name.ClassId
import org.jetbrains.kotlin.psi.KtFile
import org.jetbrains.kotlin.psi.KtSuperTypeEntry
import org.jetbrains.kotlin.psi.KtTypeReference
import org.jetbrains.kotlin.psi.psiUtil.containingClass
import org.jetbrains.kotlin.psi.psiUtil.getNonStrictParentOfType

class K2AndroidViewConstructorFix(
    element: KtSuperTypeEntry,
    private val useThreeParameterConstructor: Boolean
) : AbstractKotlinApplicableQuickFix<KtSuperTypeEntry>(element) {
    override fun getFamilyName(): String = KotlinAndroidViewConstructorUtils.DESCRIPTION

    // Called from the EDT.
    override fun apply(element: KtSuperTypeEntry, project: Project, editor: Editor?, file: KtFile) {
        KotlinAndroidViewConstructorUtils.applyFix(project, element, useThreeParameterConstructor)
    }

    companion object {
        // Called from a background thread in an open analysis session.
        @OptIn(KaExperimentalApi::class)
        private fun KaSession.createForDiagnostic(diagnostic: SupertypeNotInitialized): K2AndroidViewConstructorFix? {
            val superTypeReference = diagnostic.psi as? KtTypeReference ?: return null
            val superTypeEntry = superTypeReference.getNonStrictParentOfType<KtSuperTypeEntry>() ?: return null
            val ktClass = superTypeEntry.containingClass() ?: return null
            if (ktClass.primaryConstructor != null) return null

            val superType = superTypeReference.type as? KaClassType ?: return null

            if (!isAndroidView(superType)) {
                return null
            }

<<<<<<< HEAD
=======
            @OptIn(KaExperimentalApi::class)
>>>>>>> ad897288
            val superConstructors = superType.scope?.getConstructors() ?: return null
            val superConstructorClassSignatures = superConstructors.map { constructor ->
                constructor.valueParameters.map { param ->
                    classId(param.returnType)
                }
            }

            if (KotlinAndroidViewConstructorUtils.REQUIRED_CONSTRUCTOR_SIGNATURE !in superConstructorClassSignatures) {
                return null
            }

            // We don't have the ability to analyze in apply(), so capture all of the information that the quickfix
            // needs to actually apply the fix here. In this case, we need to know whether to delegate to the two-
            // or three-argument version of the View constructor. (See the discussion at the definition of
            // [ALLOWED_THREE_PARAMETER_CONSTRUCTOR_DIRECT_SUPERTYPES] for why we do this.)
            val useThreeParameterConstructor =
                ktClass.superTypeListEntries
                    .mapNotNull { it.typeReference?.type }
                    .any { classId(it) in KotlinAndroidViewConstructorUtils.ALLOWED_THREE_PARAMETER_CONSTRUCTOR_DIRECT_SUPERTYPES }

            return K2AndroidViewConstructorFix(superTypeEntry, useThreeParameterConstructor)
        }

<<<<<<< HEAD
        val FACTORY: KotlinQuickFixFactory.IntentionBased<SupertypeNotInitialized> = KotlinQuickFixFactory.IntentionBased { diagnostic: SupertypeNotInitialized ->
            listOfNotNull(createForDiagnostic(diagnostic))

        }

        private fun KaSession.classId(type: KaType): ClassId? = type.expandedSymbol?.classId
        private fun KaSession.isAndroidView(type: KaType): Boolean = type.isSubtypeOf(KotlinAndroidViewConstructorUtils.REQUIRED_SUPERTYPE)
=======
        val FACTORY = KotlinQuickFixFactory.IntentionBased<SupertypeNotInitialized> { diagnostic ->
            listOfNotNull(createForDiagnostic(diagnostic))
        }

        private fun KtAnalysisSession.classId(type: KtType): ClassId? = type.expandedClassSymbol?.classId
        private fun KtAnalysisSession.isAndroidView(type: KtType): Boolean =
            classId(type) == KotlinAndroidViewConstructorUtils.REQUIRED_SUPERTYPE
>>>>>>> ad897288
    }
}

class K2AndroidViewConstructorFixRegistrar : KotlinQuickFixRegistrar() {
    override val list: KotlinQuickFixesList = KtQuickFixesListBuilder.registerPsiQuickFix {
        registerFactory(K2AndroidViewConstructorFix.FACTORY)
    }
}<|MERGE_RESOLUTION|>--- conflicted
+++ resolved
@@ -18,20 +18,10 @@
 import com.intellij.openapi.editor.Editor
 import com.intellij.openapi.project.Project
 import org.jetbrains.kotlin.analysis.api.KaExperimentalApi
-<<<<<<< HEAD
 import org.jetbrains.kotlin.analysis.api.KaSession
 import org.jetbrains.kotlin.analysis.api.fir.diagnostics.KaFirDiagnostic.SupertypeNotInitialized
 import org.jetbrains.kotlin.analysis.api.types.KaClassType
 import org.jetbrains.kotlin.analysis.api.types.KaType
-=======
-import org.jetbrains.kotlin.analysis.api.permissions.KaAllowAnalysisOnEdt
-import org.jetbrains.kotlin.analysis.api.KtAnalysisSession
-import org.jetbrains.kotlin.analysis.api.analyze
-import org.jetbrains.kotlin.analysis.api.fir.diagnostics.KaFirDiagnostic.SupertypeNotInitialized
-import org.jetbrains.kotlin.analysis.api.permissions.allowAnalysisOnEdt
-import org.jetbrains.kotlin.analysis.api.types.KtNonErrorClassType
-import org.jetbrains.kotlin.analysis.api.types.KtType
->>>>>>> ad897288
 import org.jetbrains.kotlin.idea.codeinsight.api.applicable.fixes.AbstractKotlinApplicableQuickFix
 import org.jetbrains.kotlin.idea.codeinsight.api.applicators.fixes.KotlinQuickFixFactory
 import org.jetbrains.kotlin.idea.codeinsight.api.applicators.fixes.KotlinQuickFixRegistrar
@@ -57,7 +47,6 @@
 
     companion object {
         // Called from a background thread in an open analysis session.
-        @OptIn(KaExperimentalApi::class)
         private fun KaSession.createForDiagnostic(diagnostic: SupertypeNotInitialized): K2AndroidViewConstructorFix? {
             val superTypeReference = diagnostic.psi as? KtTypeReference ?: return null
             val superTypeEntry = superTypeReference.getNonStrictParentOfType<KtSuperTypeEntry>() ?: return null
@@ -70,10 +59,7 @@
                 return null
             }
 
-<<<<<<< HEAD
-=======
             @OptIn(KaExperimentalApi::class)
->>>>>>> ad897288
             val superConstructors = superType.scope?.getConstructors() ?: return null
             val superConstructorClassSignatures = superConstructors.map { constructor ->
                 constructor.valueParameters.map { param ->
@@ -97,7 +83,6 @@
             return K2AndroidViewConstructorFix(superTypeEntry, useThreeParameterConstructor)
         }
 
-<<<<<<< HEAD
         val FACTORY: KotlinQuickFixFactory.IntentionBased<SupertypeNotInitialized> = KotlinQuickFixFactory.IntentionBased { diagnostic: SupertypeNotInitialized ->
             listOfNotNull(createForDiagnostic(diagnostic))
 
@@ -105,15 +90,6 @@
 
         private fun KaSession.classId(type: KaType): ClassId? = type.expandedSymbol?.classId
         private fun KaSession.isAndroidView(type: KaType): Boolean = type.isSubtypeOf(KotlinAndroidViewConstructorUtils.REQUIRED_SUPERTYPE)
-=======
-        val FACTORY = KotlinQuickFixFactory.IntentionBased<SupertypeNotInitialized> { diagnostic ->
-            listOfNotNull(createForDiagnostic(diagnostic))
-        }
-
-        private fun KtAnalysisSession.classId(type: KtType): ClassId? = type.expandedClassSymbol?.classId
-        private fun KtAnalysisSession.isAndroidView(type: KtType): Boolean =
-            classId(type) == KotlinAndroidViewConstructorUtils.REQUIRED_SUPERTYPE
->>>>>>> ad897288
     }
 }
 
