--- conflicted
+++ resolved
@@ -57,15 +57,7 @@
   }
 
   @Override
-<<<<<<< HEAD
-  public void actionPerformed(AnActionEvent e) {
-=======
   public void actionPerformed(@NotNull AnActionEvent e) {
-    if (!StudioFlags.NELE_SAMPLE_DATA.get()) {
-      return;
-    }
-
->>>>>>> ae31a6be
     AndroidFacet facet = getFacetFromAction(e);
     if (facet == null) {
       return;
