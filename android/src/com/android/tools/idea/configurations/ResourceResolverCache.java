--- conflicted
+++ resolved
@@ -17,7 +17,6 @@
 
 import com.android.SdkConstants;
 import com.android.ide.common.rendering.api.ResourceValue;
-import com.android.ide.common.resources.ResourceValueMap;
 import com.android.ide.common.resources.ResourceRepository;
 import com.android.ide.common.resources.ResourceResolver;
 import com.android.ide.common.resources.ResourceValueMap;
@@ -69,23 +68,15 @@
    * Note that they key here is only the full configuration, whereas the map for the
    * resolvers also includes the theme.
    */
-<<<<<<< HEAD
-  private final Map<String, Map<ResourceType, ResourceValueMap>> myAppResourceMap;
-=======
   @VisibleForTesting
   final Map<String, Map<ResourceType, ResourceValueMap>> myAppResourceMap;
->>>>>>> 1e5b25b8
 
   /**
    * Map of configured framework resources. These are cached separately from the final resource
    * resolver since they can be shared between different layouts that only vary by theme
    */
-<<<<<<< HEAD
-  private final Map<String, Map<ResourceType, ResourceValueMap>> myFrameworkResourceMap;
-=======
   @VisibleForTesting
   final Map<String, Map<ResourceType, ResourceValueMap>> myFrameworkResourceMap;
->>>>>>> 1e5b25b8
 
   /** The generation timestamp of our most recently cached app resources, used to invalidate on edits */
   private long myCachedGeneration;
@@ -174,19 +165,8 @@
       // App resources
       configuredAppRes = myAppResourceMap.get(configurationKey);
       if (configuredAppRes == null) {
-<<<<<<< HEAD
-        // get the project resource values based on the current config
-        Application application = ApplicationManager.getApplication();
-        configuredAppRes = application.runReadAction(new Computable<Map<ResourceType, ResourceValueMap>>() {
-          @Override
-          public Map<ResourceType, ResourceValueMap> compute() {
-            return resources.getConfiguredResources(fullConfiguration);
-          }
-        });
-=======
         // Get the project resource values based on the current config.
         configuredAppRes = ReadAction.compute(() -> resources.getConfiguredResources(fullConfiguration));
->>>>>>> 1e5b25b8
         myAppResourceMap.put(configurationKey, configuredAppRes);
       }
 
