--- conflicted
+++ resolved
@@ -13,26 +13,25 @@
     <orderEntry type="module" module-name="android.sdktools.flags" />
     <orderEntry type="module-library">
       <library name="libjava_sites" type="repository">
-        <properties include-transitive-deps="false" maven-id="org.jetbrains.intellij.deps.android.tools.base:libjava_sites:221.0.19.0" />
+        <properties include-transitive-deps="false" maven-id="org.jetbrains.intellij.deps.android.tools.base:libjava_sites:223.0.1.0" />
         <CLASSES>
-          <root url="jar://$MAVEN_REPOSITORY$/org/jetbrains/intellij/deps/android/tools/base/libjava_sites/221.0.19.0/libjava_sites-221.0.19.0.jar!/" />
+          <root url="jar://$MAVEN_REPOSITORY$/org/jetbrains/intellij/deps/android/tools/base/libjava_sites/223.0.1.0/libjava_sites-223.0.1.0.jar!/" />
         </CLASSES>
         <JAVADOC />
-        <SOURCES>
-          <root url="jar://$MAVEN_REPOSITORY$/org/jetbrains/intellij/deps/android/tools/base/libjava_sites/221.0.19.0/libjava_sites-221.0.19.0-sources.jar!/" />
-        </SOURCES>
+        <SOURCES />
       </library>
     </orderEntry>
     <orderEntry type="library" name="studio-analytics-proto" level="project" />
     <orderEntry type="module" module-name="android.sdktools.analytics-tracker" />
     <orderEntry type="module" module-name="android.sdktools.lint-api" />
-<<<<<<< HEAD
+    <orderEntry type="module" module-name="intellij.android.execution.common" />
+    <orderEntry type="module" module-name="intellij.android.render-resources" />
+    <orderEntry type="library" name="protobuf" level="project" />
     <orderEntry type="library" name="Guava" level="project" />
-    <orderEntry type="library" name="protobuf" level="project" />
     <orderEntry type="library" name="fastutil-min" level="project" />
-    <orderEntry type="library" name="kotlinx-coroutines-core" level="project" />
     <orderEntry type="library" name="jetbrains-annotations" level="project" />
     <orderEntry type="library" name="StreamEx" level="project" />
+    <orderEntry type="library" name="NanoXML" level="project" />
     <orderEntry type="library" name="kotlin-stdlib" level="project" />
     <orderEntry type="module" module-name="intellij.android.jps.model" />
     <orderEntry type="module" module-name="intellij.platform.util.jdom" />
@@ -40,13 +39,12 @@
     <orderEntry type="module" module-name="intellij.platform.util.base" />
     <orderEntry type="module" module-name="intellij.platform.util.rt" />
     <orderEntry type="module" module-name="intellij.platform.debugger" />
-    <orderEntry type="module" module-name="intellij.platform.editor" />
+    <orderEntry type="module" module-name="intellij.platform.analysis" />
     <orderEntry type="module" module-name="intellij.java.psi" />
     <orderEntry type="module" module-name="intellij.java.psi.impl" />
-    <orderEntry type="module" module-name="intellij.platform.analysis" />
     <orderEntry type="module" module-name="intellij.platform.ide" />
     <orderEntry type="module" module-name="intellij.platform.util" />
-    <orderEntry type="module" module-name="intellij.platform.core.ui" />
+    <orderEntry type="module" module-name="intellij.platform.util.trove" />
     <orderEntry type="module" module-name="intellij.platform.util.ui" />
     <orderEntry type="module" module-name="intellij.platform.concurrency" />
     <orderEntry type="module" module-name="intellij.platform.projectModel" />
@@ -55,16 +53,15 @@
     <orderEntry type="module" module-name="kotlin.jvm-debugger.coroutines" />
     <orderEntry type="module" module-name="intellij.platform.debugger.impl" />
     <orderEntry type="module" module-name="intellij.platform.execution" />
-    <orderEntry type="module" module-name="intellij.xml.dom" />
     <orderEntry type="module" module-name="intellij.java.execution" />
     <orderEntry type="module" module-name="intellij.platform.core" />
+    <orderEntry type="module" module-name="intellij.java.debugger.impl" />
     <orderEntry type="module" module-name="intellij.platform.images" />
     <orderEntry type="module" module-name="intellij.platform.extensions" />
-    <orderEntry type="module" module-name="intellij.java.debugger.impl" />
+    <orderEntry type="module" module-name="intellij.platform.util.ex" />
     <orderEntry type="module" module-name="intellij.platform.ide.core" />
-=======
-    <orderEntry type="module" module-name="intellij.android.execution.common" />
-    <orderEntry type="module" module-name="intellij.android.render-resources" />
->>>>>>> de127946
+    <orderEntry type="module" module-name="intellij.platform.indexing.impl" />
+    <orderEntry type="module" module-name="intellij.xml.dom" />
+    <orderEntry type="module" module-name="intellij.xml.dom.impl" />
   </component>
 </module>