/*
 * Copyright (C) 2015 The Android Open Source Project
 *
 * Licensed under the Apache License, Version 2.0 (the "License");
 * you may not use this file except in compliance with the License.
 * You may obtain a copy of the License at
 *
 *      http://www.apache.org/licenses/LICENSE-2.0
 *
 * Unless required by applicable law or agreed to in writing, software
 * distributed under the License is distributed on an "AS IS" BASIS,
 * WITHOUT WARRANTIES OR CONDITIONS OF ANY KIND, either express or implied.
 * See the License for the specific language governing permissions and
 * limitations under the License.
 */
package com.android.tools.idea.gradle.customizer.java;

import com.android.tools.idea.gradle.JavaProject;
import com.android.tools.idea.gradle.customizer.ModuleCustomizer;
import com.intellij.openapi.externalSystem.service.project.IdeModifiableModelsProvider;
import com.intellij.openapi.module.Module;
import com.intellij.openapi.project.Project;
import com.intellij.openapi.roots.LibraryOrderEntry;
import com.intellij.openapi.roots.ModifiableRootModel;
import com.intellij.openapi.roots.libraries.Library;
import org.jetbrains.annotations.NotNull;
import org.jetbrains.annotations.Nullable;

import java.io.File;
import java.util.Map;
import java.util.Set;

import static com.android.SdkConstants.DOT_JAR;
import static com.android.tools.idea.gradle.customizer.AbstractDependenciesModuleCustomizer.pathToUrl;
import static com.intellij.openapi.roots.DependencyScope.COMPILE;
import static com.intellij.openapi.roots.OrderRootType.CLASSES;
import static com.intellij.openapi.util.io.FileUtil.getNameWithoutExtension;
import static com.intellij.openapi.util.io.FileUtil.isAncestor;
import static com.intellij.openapi.util.text.StringUtil.endsWithIgnoreCase;

public class ArtifactsByConfigurationModuleCustomizer implements ModuleCustomizer<JavaProject> {
  @Override
  public void customizeModule(@NotNull Project project,
                              @NotNull Module module,
                              @NotNull IdeModifiableModelsProvider modelsProvider,
                              @Nullable JavaProject javaProject) {
    if (javaProject != null) {
<<<<<<< HEAD
      final ModifiableRootModel moduleModel = modelsProvider.getModifiableRootModel(module);
      Map<String, Set<File>> artifactsByConfiguration = javaProject.getArtifactsByConfiguration();
      if (artifactsByConfiguration != null) {
        for (Map.Entry<String, Set<File>> entry : artifactsByConfiguration.entrySet()) {
          Set<File> artifacts = entry.getValue();
          if (artifacts != null && !artifacts.isEmpty()) {
            for (File artifact : artifacts) {
              if (!artifact.isFile() || !endsWithIgnoreCase(artifact.getName(), DOT_JAR)) {
                // We only expose artifacts that are jar files.
                continue;
              }
              String libraryName = module.getName() + "." + getNameWithoutExtension(artifact);
              Library library = modelsProvider.getLibraryByName(libraryName);
              if (library == null) {
                // Create library.
                library = modelsProvider.createLibrary(libraryName);
                Library.ModifiableModel libraryModel = modelsProvider.getModifiableLibraryModel(library);
                String url = pathToUrl(artifact.getPath());
                libraryModel.addRoot(url, CLASSES);
                LibraryOrderEntry orderEntry = moduleModel.addLibraryEntry(library);
                orderEntry.setScope(COMPILE);
                orderEntry.setExported(true);
              }
=======
      ModifiableRootModel moduleModel = modelsProvider.getModifiableRootModel(module);

      for (Map.Entry<String, Set<File>> entry : javaProject.getArtifactsByConfiguration().entrySet()) {
        Set<File> artifacts = entry.getValue();
        if (artifacts != null && !artifacts.isEmpty()) {
          for (File artifact : artifacts) {
            if (!artifact.isFile() || !endsWithIgnoreCase(artifact.getName(), DOT_JAR)) {
              // We only expose artifacts that are jar files.
              continue;
            }
            File buildFolderPath = javaProject.getBuildFolderPath();
            String artifactName = getNameWithoutExtension(artifact);

            if (buildFolderPath != null &&
                buildFolderPath.isDirectory() &&
                isAncestor(buildFolderPath, artifact, true) &&
                module.getName().equals(artifactName)) {
              // This is the jar obtained by compiling the module, no need to add it as dependency.
              continue;
            }
            String libraryName = module.getName() + "." + artifactName;
            Library library = modelsProvider.getLibraryByName(libraryName);
            if (library == null) {
              // Create library.
              library = modelsProvider.createLibrary(libraryName);

              Library.ModifiableModel libraryModel = modelsProvider.getModifiableLibraryModel(library);
              String url = pathToUrl(artifact.getPath());
              libraryModel.addRoot(url, CLASSES);

              LibraryOrderEntry orderEntry = moduleModel.addLibraryEntry(library);
              orderEntry.setScope(COMPILE);
              orderEntry.setExported(true);
>>>>>>> 50d6ab60
            }
          }
        }
      }
    }
  }
}<|MERGE_RESOLUTION|>--- conflicted
+++ resolved
@@ -45,31 +45,6 @@
                               @NotNull IdeModifiableModelsProvider modelsProvider,
                               @Nullable JavaProject javaProject) {
     if (javaProject != null) {
-<<<<<<< HEAD
-      final ModifiableRootModel moduleModel = modelsProvider.getModifiableRootModel(module);
-      Map<String, Set<File>> artifactsByConfiguration = javaProject.getArtifactsByConfiguration();
-      if (artifactsByConfiguration != null) {
-        for (Map.Entry<String, Set<File>> entry : artifactsByConfiguration.entrySet()) {
-          Set<File> artifacts = entry.getValue();
-          if (artifacts != null && !artifacts.isEmpty()) {
-            for (File artifact : artifacts) {
-              if (!artifact.isFile() || !endsWithIgnoreCase(artifact.getName(), DOT_JAR)) {
-                // We only expose artifacts that are jar files.
-                continue;
-              }
-              String libraryName = module.getName() + "." + getNameWithoutExtension(artifact);
-              Library library = modelsProvider.getLibraryByName(libraryName);
-              if (library == null) {
-                // Create library.
-                library = modelsProvider.createLibrary(libraryName);
-                Library.ModifiableModel libraryModel = modelsProvider.getModifiableLibraryModel(library);
-                String url = pathToUrl(artifact.getPath());
-                libraryModel.addRoot(url, CLASSES);
-                LibraryOrderEntry orderEntry = moduleModel.addLibraryEntry(library);
-                orderEntry.setScope(COMPILE);
-                orderEntry.setExported(true);
-              }
-=======
       ModifiableRootModel moduleModel = modelsProvider.getModifiableRootModel(module);
 
       for (Map.Entry<String, Set<File>> entry : javaProject.getArtifactsByConfiguration().entrySet()) {
@@ -103,7 +78,6 @@
               LibraryOrderEntry orderEntry = moduleModel.addLibraryEntry(library);
               orderEntry.setScope(COMPILE);
               orderEntry.setExported(true);
->>>>>>> 50d6ab60
             }
           }
         }
