/*
 * Copyright (C) 2015 The Android Open Source Project
 *
 * Licensed under the Apache License, Version 2.0 (the "License");
 * you may not use this file except in compliance with the License.
 * You may obtain a copy of the License at
 *
 *      http://www.apache.org/licenses/LICENSE-2.0
 *
 * Unless required by applicable law or agreed to in writing, software
 * distributed under the License is distributed on an "AS IS" BASIS,
 * WITHOUT WARRANTIES OR CONDITIONS OF ANY KIND, either express or implied.
 * See the License for the specific language governing permissions and
 * limitations under the License.
 */
package com.android.tools.idea.updater.configure;

import com.android.repository.api.RepositorySource;
import com.android.repository.api.SettingsController;
import com.android.tools.idea.sdk.StudioSettingsController;
import com.intellij.CommonBundle;
import com.intellij.icons.AllIcons;
import com.intellij.ide.DataManager;
import com.intellij.openapi.actionSystem.ActionUpdateThread;
import com.intellij.openapi.actionSystem.AnActionEvent;
import com.intellij.openapi.actionSystem.DataContext;
import com.intellij.openapi.application.ModalityState;
import com.intellij.openapi.options.ex.Settings;
import com.intellij.openapi.progress.ProgressManager;
import com.intellij.openapi.project.DumbAwareAction;
import com.intellij.ui.AnActionButton;
import com.intellij.ui.AnActionButtonRunnable;
import com.intellij.ui.AnActionButtonUpdater;
import com.intellij.ui.ToolbarDecorator;
import com.intellij.ui.table.TableView;
import com.intellij.util.ui.AsyncProcessIcon;
import javax.swing.JCheckBox;
import javax.swing.JPanel;
import org.jetbrains.android.util.AndroidBundle;
import org.jetbrains.annotations.NotNull;
import org.jetbrains.annotations.Nullable;

/**
 * Panel that shows the current {@link RepositorySource}s.
 */
public class UpdateSitesPanel {
  private JPanel myRootPanel;
  private TableView myUpdateSitesTable;
  @SuppressWarnings("unused") private JPanel mySourcesPanel;
  private JPanel mySourcesLoadingPanel;
  @SuppressWarnings("unused") private AsyncProcessIcon mySourcesLoadingIcon;
  private JCheckBox myForceHttp;
  private SourcesTableModel mySourcesTableModel;
  private static SettingsController ourSettingsController = StudioSettingsController.getInstance();

  public UpdateSitesPanel(@NotNull Runnable refreshCallback) {
    init(refreshCallback);
  }

  // IJ tries to be smart and generates weird code if this isn't a separate method and is instead in the constructor...
  private void init(@NotNull Runnable refreshCallback) {
    mySourcesTableModel.setRefreshCallback(refreshCallback);
  }

  private void createUIComponents() {
    mySourcesLoadingIcon = new AsyncProcessIcon(CommonBundle.getLoadingTreeNodeText());
    Runnable finishLoadingCallback = () -> {
      mySourcesLoadingPanel.setVisible(false);

      DataManager dataManager = DataManager.getInstance();
      DataContext dataContext = dataManager.getDataContext(myRootPanel);
      @Nullable Settings settings = Settings.KEY.getData(dataContext);
      if (settings != null) {
        // Since loading happens asynchronously, the states of the apply/reset buttons won't be updated unless we force a revalidation.
        settings.revalidate();
      }
    };

    mySourcesTableModel =
      new SourcesTableModel(() -> mySourcesLoadingPanel.setVisible(true), finishLoadingCallback, ModalityState.current());
    myUpdateSitesTable = new TableView<>(mySourcesTableModel);
    ToolbarDecorator userDefinedDecorator = ToolbarDecorator.createDecorator(myUpdateSitesTable);
    mySourcesPanel = addExtraActions(userDefinedDecorator).createPanel();
    SdkUpdaterConfigPanel.setTableProperties(myUpdateSitesTable, null);
  }

  private ToolbarDecorator addExtraActions(final ToolbarDecorator decorator) {
    return decorator.setEditAction(new AnActionButtonRunnable() {
<<<<<<< HEAD
        @Override
        public void run(AnActionButton anActionButton) {
          mySourcesTableModel.editRow(myUpdateSitesTable.getSelectedRow());
        }
      })
      .setEditActionUpdater(new AnActionButtonUpdater() {
        @Override
        public boolean isEnabled(@NotNull AnActionEvent e) {
          return myUpdateSitesTable.getSelectedRowCount() == 1 && mySourcesTableModel.isEditable(myUpdateSitesTable.getSelectedRow());
        }
      })
      .setAddActionUpdater(new AnActionButtonUpdater() {
        @Override
        public boolean isEnabled(@NotNull AnActionEvent e) {
          return mySourcesTableModel.isEditable();
        }
      })
      .addExtraAction(
        new DumbAwareAction(AndroidBundle.messagePointer("action.AnActionButton.update.sites.text.select.all"), AllIcons.Actions.Selectall) {
          @Override
          public @NotNull ActionUpdateThread getActionUpdateThread() {
            return ActionUpdateThread.EDT;
          }

          @Override
          public void update(@NotNull AnActionEvent e) {
            e.getPresentation().setEnabled(mySourcesTableModel.hasEditableRows());
          }

          @Override
          public void actionPerformed(@NotNull AnActionEvent e) {
            mySourcesTableModel.setAllEnabled(true);
          }
        })
      .addExtraAction(new DumbAwareAction(AndroidBundle.messagePointer("action.AnActionButton.update.sites.text.deselect.all"),
                                          AllIcons.Actions.Unselectall) {
        @Override
        public @NotNull ActionUpdateThread getActionUpdateThread() {
          return ActionUpdateThread.EDT;
        }

        @Override
        public void update(@NotNull AnActionEvent e) {
          e.getPresentation().setEnabled(mySourcesTableModel.hasEditableRows());
=======
      @Override
      public void run(AnActionButton anActionButton) {
        mySourcesTableModel.editRow(myUpdateSitesTable.getSelectedRow());
      }
    }).setEditActionUpdater(new AnActionButtonUpdater() {
      @Override
      public boolean isEnabled(@NotNull AnActionEvent e) {
        return myUpdateSitesTable.getSelectedRowCount() == 1 && mySourcesTableModel.isEditable(myUpdateSitesTable.getSelectedRow());
      }
    }).setAddActionUpdater(new AnActionButtonUpdater() {
      @Override
      public boolean isEnabled(@NotNull AnActionEvent e) {
        return mySourcesTableModel.isEditable();
      }
    }).addExtraAction(new DumbAwareAction("Select All", null, AllIcons.Actions.Selectall) {
      @Override
      public @NotNull ActionUpdateThread getActionUpdateThread() {
        return ActionUpdateThread.BGT;
      }

      @Override
      public void update(@NotNull AnActionEvent e) {
        e.getPresentation().setEnabled(mySourcesTableModel.hasEditableRows());
      }

      @Override
      public void actionPerformed(@NotNull AnActionEvent e) {
        mySourcesTableModel.setAllEnabled(true);
      }
    }).addExtraAction(new DumbAwareAction("Deselect All", null, AllIcons.Actions.Unselectall) {
      @Override
      public @NotNull ActionUpdateThread getActionUpdateThread() {
        return ActionUpdateThread.BGT;
      }

      @Override
      public void update(@NotNull AnActionEvent e) {
        e.getPresentation().setEnabled(mySourcesTableModel.hasEditableRows());
      }

      @Override
      public void actionPerformed(@NotNull AnActionEvent e) {
        mySourcesTableModel.setAllEnabled(false);
      }
    }).setMoveDownAction(null).setMoveUpAction(null).setRemoveActionUpdater(new AnActionButtonUpdater() {
      @Override
      public boolean isEnabled(@NotNull AnActionEvent e) {
        if (myUpdateSitesTable.getSelectedRowCount() < 1) {
          return false;
>>>>>>> 0d09370c
        }

        @Override
        public void actionPerformed(@NotNull AnActionEvent e) {
          mySourcesTableModel.setAllEnabled(false);
        }
      })
      .setMoveDownAction(null)
      .setMoveUpAction(null)
      .setRemoveActionUpdater(new AnActionButtonUpdater() {
        @Override
        public boolean isEnabled(@NotNull AnActionEvent e) {
          if (myUpdateSitesTable.getSelectedRowCount() < 1) {
            return false;
          }
          for (int i : myUpdateSitesTable.getSelectedRows()) {
            if (!mySourcesTableModel.isEditable(i)) {
              return false;
            }
          }
          return true;
        }
      });
  }

  public boolean isModified() {
    return mySourcesTableModel.isSourcesModified()
           || ourSettingsController.getForceHttp() != myForceHttp.isSelected();
  }

  public void reset() {
    mySourcesTableModel.reset();
    myForceHttp.setSelected(ourSettingsController.getForceHttp());
  }

  public void setConfigurable(@NotNull SdkUpdaterConfigurable configurable) {
    mySourcesTableModel.setConfigurable(configurable);
  }

  public void save() {
    ProgressManager.getInstance().runProcessWithProgressSynchronously(new Runnable() {
      @Override
      public void run() {
        mySourcesTableModel.save(ProgressManager.getInstance().getProgressIndicator());
        ourSettingsController.setForceHttp(myForceHttp.isSelected());
      }
    }, "Saving Sources", false, null, myRootPanel);
  }
}<|MERGE_RESOLUTION|>--- conflicted
+++ resolved
@@ -18,7 +18,6 @@
 import com.android.repository.api.RepositorySource;
 import com.android.repository.api.SettingsController;
 import com.android.tools.idea.sdk.StudioSettingsController;
-import com.intellij.CommonBundle;
 import com.intellij.icons.AllIcons;
 import com.intellij.ide.DataManager;
 import com.intellij.openapi.actionSystem.ActionUpdateThread;
@@ -34,10 +33,9 @@
 import com.intellij.ui.ToolbarDecorator;
 import com.intellij.ui.table.TableView;
 import com.intellij.util.ui.AsyncProcessIcon;
-import javax.swing.JCheckBox;
-import javax.swing.JPanel;
-import org.jetbrains.android.util.AndroidBundle;
 import org.jetbrains.annotations.NotNull;
+
+import javax.swing.*;
 import org.jetbrains.annotations.Nullable;
 
 /**
@@ -63,7 +61,7 @@
   }
 
   private void createUIComponents() {
-    mySourcesLoadingIcon = new AsyncProcessIcon(CommonBundle.getLoadingTreeNodeText());
+    mySourcesLoadingIcon = new AsyncProcessIcon("Loading...");
     Runnable finishLoadingCallback = () -> {
       mySourcesLoadingPanel.setVisible(false);
 
@@ -86,52 +84,6 @@
 
   private ToolbarDecorator addExtraActions(final ToolbarDecorator decorator) {
     return decorator.setEditAction(new AnActionButtonRunnable() {
-<<<<<<< HEAD
-        @Override
-        public void run(AnActionButton anActionButton) {
-          mySourcesTableModel.editRow(myUpdateSitesTable.getSelectedRow());
-        }
-      })
-      .setEditActionUpdater(new AnActionButtonUpdater() {
-        @Override
-        public boolean isEnabled(@NotNull AnActionEvent e) {
-          return myUpdateSitesTable.getSelectedRowCount() == 1 && mySourcesTableModel.isEditable(myUpdateSitesTable.getSelectedRow());
-        }
-      })
-      .setAddActionUpdater(new AnActionButtonUpdater() {
-        @Override
-        public boolean isEnabled(@NotNull AnActionEvent e) {
-          return mySourcesTableModel.isEditable();
-        }
-      })
-      .addExtraAction(
-        new DumbAwareAction(AndroidBundle.messagePointer("action.AnActionButton.update.sites.text.select.all"), AllIcons.Actions.Selectall) {
-          @Override
-          public @NotNull ActionUpdateThread getActionUpdateThread() {
-            return ActionUpdateThread.EDT;
-          }
-
-          @Override
-          public void update(@NotNull AnActionEvent e) {
-            e.getPresentation().setEnabled(mySourcesTableModel.hasEditableRows());
-          }
-
-          @Override
-          public void actionPerformed(@NotNull AnActionEvent e) {
-            mySourcesTableModel.setAllEnabled(true);
-          }
-        })
-      .addExtraAction(new DumbAwareAction(AndroidBundle.messagePointer("action.AnActionButton.update.sites.text.deselect.all"),
-                                          AllIcons.Actions.Unselectall) {
-        @Override
-        public @NotNull ActionUpdateThread getActionUpdateThread() {
-          return ActionUpdateThread.EDT;
-        }
-
-        @Override
-        public void update(@NotNull AnActionEvent e) {
-          e.getPresentation().setEnabled(mySourcesTableModel.hasEditableRows());
-=======
       @Override
       public void run(AnActionButton anActionButton) {
         mySourcesTableModel.editRow(myUpdateSitesTable.getSelectedRow());
@@ -181,30 +133,15 @@
       public boolean isEnabled(@NotNull AnActionEvent e) {
         if (myUpdateSitesTable.getSelectedRowCount() < 1) {
           return false;
->>>>>>> 0d09370c
         }
-
-        @Override
-        public void actionPerformed(@NotNull AnActionEvent e) {
-          mySourcesTableModel.setAllEnabled(false);
-        }
-      })
-      .setMoveDownAction(null)
-      .setMoveUpAction(null)
-      .setRemoveActionUpdater(new AnActionButtonUpdater() {
-        @Override
-        public boolean isEnabled(@NotNull AnActionEvent e) {
-          if (myUpdateSitesTable.getSelectedRowCount() < 1) {
+        for (int i : myUpdateSitesTable.getSelectedRows()) {
+          if (!mySourcesTableModel.isEditable(i)) {
             return false;
           }
-          for (int i : myUpdateSitesTable.getSelectedRows()) {
-            if (!mySourcesTableModel.isEditable(i)) {
-              return false;
-            }
-          }
-          return true;
         }
-      });
+        return true;
+      }
+    });
   }
 
   public boolean isModified() {
