--- conflicted
+++ resolved
@@ -78,11 +78,7 @@
     {"pickFirsts", property, PICK_FIRSTS, VAR},
   }).collect(toModelMap());
 
-<<<<<<< HEAD
-  public static final ImmutableMap<String,PropertiesElementDescription> CHILD_PROPERTIES_ELEMENTS_MAP = Stream.of(new Object[][]{
-=======
   public static final ImmutableMap<String,PropertiesElementDescription<?>> CHILD_PROPERTIES_ELEMENTS_MAP = Stream.of(new Object[][]{
->>>>>>> 0d09370c
     {"dex", DexDslElement.DEX},
     {"jniLibs", JniLibsDslElement.JNI_LIBS},
     {"resources", ResourcesDslElement.RESOURCES},
@@ -107,12 +103,7 @@
   public static final class PackagingOptionsDslElementSchema extends GradlePropertiesDslElementSchema {
 
     @Override
-<<<<<<< HEAD
-    @NotNull
-    protected ImmutableMap<String, PropertiesElementDescription> getAllBlockElementDescriptions() {
-=======
     protected ImmutableMap<String, PropertiesElementDescription<?>> getAllBlockElementDescriptions(GradleDslNameConverter.Kind kind) {
->>>>>>> 0d09370c
       return CHILD_PROPERTIES_ELEMENTS_MAP;
     }
 
