--- conflicted
+++ resolved
@@ -21,12 +21,10 @@
 import com.android.tools.idea.gradle.dependencies.GradleDependencyManager
 import com.android.tools.idea.gradle.model.IdeAndroidGradlePluginProjectFlags
 import com.android.tools.idea.gradle.model.IdeAndroidLibrary
-<<<<<<< HEAD
 import com.android.tools.idea.gradle.model.IdeAndroidProjectType
-=======
->>>>>>> 44b500f2
 import com.android.tools.idea.gradle.model.IdeDependencies
 import com.android.tools.idea.gradle.project.model.AndroidModuleModel
+import com.android.tools.idea.gradle.project.model.GradleAndroidModel
 import com.android.tools.idea.gradle.util.DynamicAppUtils
 import com.android.tools.idea.project.getPackageName
 import com.android.tools.idea.projectsystem.AndroidModuleSystem
@@ -50,6 +48,7 @@
 import com.android.tools.idea.projectsystem.getForFile
 import com.android.tools.idea.projectsystem.getTransitiveNavigationFiles
 import com.android.tools.idea.projectsystem.sourceProviders
+import com.android.tools.idea.res.AndroidDependenciesCache
 import com.android.tools.idea.res.MainContentRootSampleDataDirectoryProvider
 import com.android.tools.idea.run.ApplicationIdProvider
 import com.android.tools.idea.run.GradleApplicationIdProvider
@@ -63,10 +62,9 @@
 import com.intellij.psi.search.GlobalSearchScope
 import org.jetbrains.android.dom.manifest.getPrimaryManifestXml
 import org.jetbrains.android.facet.AndroidFacet
-import org.jetbrains.android.util.AndroidUtils
 import java.io.File
 import java.nio.file.Path
-import java.util.*
+import java.util.Collections
 import java.util.concurrent.TimeUnit
 
 /**
@@ -145,7 +143,7 @@
     }
   }
 
-  override fun getResourceModuleDependencies() = AndroidUtils.getAllAndroidDependencies(module, true).map(AndroidFacet::getModule)
+  override fun getResourceModuleDependencies() = AndroidDependenciesCache.getAllAndroidDependencies(module, true).map(AndroidFacet::getModule)
 
   override fun getDirectResourceModuleDependents(): List<Module> = ModuleManager.getInstance(module.project).getModuleDependentModules(
     module)
@@ -162,6 +160,7 @@
              DependencyScopeType.MAIN -> gradleModel.selectedVariant.mainArtifact.level2Dependencies
              DependencyScopeType.ANDROID_TEST -> gradleModel.selectedVariant.androidTestArtifact?.level2Dependencies
              DependencyScopeType.UNIT_TEST -> gradleModel.selectedVariant.unitTestArtifact?.level2Dependencies
+             DependencyScopeType.TEST_FIXTURES -> gradleModel.selectedVariant.testFixturesArtifact?.level2Dependencies
            } ?: return null
   }
 
@@ -177,19 +176,31 @@
     val manager = GradleDependencyManager.getInstance(module.project)
     val coordinates = Collections.singletonList(coordinate)
 
-    if (type == DependencyType.ANNOTATION_PROCESSOR) {
-      // addDependenciesWithoutSync doesn't support this: more direct implementation
-      manager.addDependenciesWithoutSync(module, coordinates) { _, name, _ ->
-        when {
-          name.startsWith("androidTest") -> "androidTestAnnotationProcessor"
-          name.startsWith("test") -> "testAnnotationProcessor"
-          else -> "annotationProcessor"
+    when (type) {
+      DependencyType.ANNOTATION_PROCESSOR -> {
+        // addDependenciesWithoutSync doesn't support this: more direct implementation
+        manager.addDependenciesWithoutSync(module, coordinates) { _, name, _ ->
+          when {
+            name.startsWith("androidTest") -> "androidTestAnnotationProcessor"
+            name.startsWith("test") -> "testAnnotationProcessor"
+            else -> "annotationProcessor"
+          }
         }
       }
-    }
-    else {
-      manager.addDependenciesWithoutSync(module, coordinates)
-    }
+      DependencyType.DEBUG_IMPLEMENTATION -> {
+        manager.addDependenciesWithoutSync(module, coordinates) { _, _, _ ->
+          "debugImplementation"
+        }
+      }
+      else -> {
+        manager.addDependenciesWithoutSync(module, coordinates)
+      }
+    }
+  }
+
+  override fun updateLibrariesToVersion(toVersions: List<GradleCoordinate>) {
+    val manager = GradleDependencyManager.getInstance(module.project)
+    manager.updateLibrariesToVersion(module, toVersions)
   }
 
   override fun getModuleTemplates(targetDirectory: VirtualFile?): List<NamedModuleTemplate> {
@@ -214,7 +225,7 @@
 
   override fun getManifestOverrides(): ManifestOverrides {
     val facet = AndroidFacet.getInstance(module)
-    val androidModel = facet?.let(AndroidModuleModel::get) ?: return ManifestOverrides()
+    val androidModel = facet?.let(GradleAndroidModel::get) ?: return ManifestOverrides()
     val directOverrides = notNullMapOf(
       ManifestSystemProperty.MIN_SDK_VERSION to androidModel.minSdkVersion?.apiString,
       ManifestSystemProperty.TARGET_SDK_VERSION to androidModel.targetSdkVersion?.apiString,
@@ -291,11 +302,11 @@
     }
   }
 
-  override fun getNotRuntimeConfigurationSpecificApplicationIdProviderForLegacyUse(): ApplicationIdProvider {
+  override fun getApplicationIdProvider(): ApplicationIdProvider {
     val androidFacet = AndroidFacet.getInstance(module) ?: error("Cannot find AndroidFacet. Module: ${module.name}")
-    val androidModel = AndroidModuleModel.get(androidFacet) ?: error("Cannot find AndroidModuleModel. Module: ${module.name}")
+    val androidModel = GradleAndroidModel.get(androidFacet) ?: error("Cannot find AndroidModuleModel. Module: ${module.name}")
     return GradleApplicationIdProvider(
-      androidFacet, false, androidModel, androidModel.selectedVariant, { null }
+      androidFacet, false, androidModel, androidModel.selectedVariant
     )
   }
 
