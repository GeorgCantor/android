/*
 * Copyright (C) 2022 The Android Open Source Project
 *
 * Licensed under the Apache License, Version 2.0 (the "License");
 * you may not use this file except in compliance with the License.
 * You may obtain a copy of the License at
 *
 *      http://www.apache.org/licenses/LICENSE-2.0
 *
 * Unless required by applicable law or agreed to in writing, software
 * distributed under the License is distributed on an "AS IS" BASIS,
 * WITHOUT WARRANTIES OR CONDITIONS OF ANY KIND, either express or implied.
 * See the License for the specific language governing permissions and
 * limitations under the License.
 */
package com.android.tools.idea.insights.ui

import com.android.tools.adtui.TabularLayout
import com.android.tools.adtui.common.primaryContentBackground
import com.android.tools.idea.concurrency.AndroidCoroutineScope
import com.android.tools.idea.concurrency.AndroidDispatchers
import com.android.tools.idea.insights.AppInsightsIssue
import com.android.tools.idea.insights.AppInsightsProjectLevelController
import com.android.tools.idea.insights.AppInsightsState
import com.android.tools.idea.insights.CancellableTimeoutException
import com.android.tools.idea.insights.LoadingState
import com.android.tools.idea.insights.NoDevicesSelectedException
import com.android.tools.idea.insights.NoOperatingSystemsSelectedException
import com.android.tools.idea.insights.NoTypesSelectedException
import com.android.tools.idea.insights.NoVersionsSelectedException
import com.android.tools.idea.insights.RevertibleException
import com.android.tools.idea.insights.analytics.IssueSelectionSource
import com.intellij.openapi.Disposable
import com.intellij.openapi.diagnostic.Logger
import com.intellij.ui.AnimatedIcon
import com.intellij.ui.ScrollPaneFactory
import com.intellij.ui.TableSpeedSearch
import com.intellij.ui.components.JBLoadingPanel
import com.intellij.ui.scale.JBUIScale
import com.intellij.ui.table.TableView
import com.intellij.util.containers.Convertor
import com.intellij.util.ui.StartupUiUtil
import com.intellij.util.ui.TimerUtil
import com.intellij.util.ui.UIUtil
import java.awt.Dimension
import javax.swing.JComponent
import javax.swing.ListSelectionModel
import javax.swing.UIManager
import javax.swing.event.ListSelectionListener
import javax.swing.table.JTableHeader
import kotlinx.coroutines.flow.distinctUntilChanged
import kotlinx.coroutines.flow.map
import kotlinx.coroutines.launch
import org.jetbrains.annotations.TestOnly

class AppInsightsIssuesTableView(
  model: AppInsightsIssuesTableModel,
  private val controller: AppInsightsProjectLevelController,
<<<<<<< HEAD
  private val renderer: AppInsightsTableCellRenderer
=======
  private val renderer: AppInsightsTableCellRenderer,
>>>>>>> 0d09370c
) : Disposable {
  val component: JComponent
  private val speedSearch: TableSpeedSearch
  private val tableHeader: JTableHeader
  private val changeListener: ListSelectionListener
  private val loadingPanel: JBLoadingPanel
  val table: IssuesTableView

  private val scope = AndroidCoroutineScope(this, AndroidDispatchers.uiThread)

  init {
    loadingPanel = JBLoadingPanel(TabularLayout("*", "Fit,*"), this)
    table = IssuesTableView(model)
    speedSearch =
      TableSpeedSearch(
        table,
        Convertor { if (it is AppInsightsIssue) convertToSearchText(it) else it.toString() },
      )
    tableHeader = table.tableHeader
    tableHeader.reorderingAllowed = false
    loadingPanel.add(table.tableHeader, TabularLayout.Constraint(0, 0))
    loadingPanel.add(
      ScrollPaneFactory.createScrollPane(table, true),
      TabularLayout.Constraint(1, 0),
    )
    changeListener = ListSelectionListener {
      if (!it.valueIsAdjusting) {
        controller.selectIssue(table.selection.firstOrNull(), IssueSelectionSource.LIST)
      }
    }
    table.selectionModel.addListSelectionListener(changeListener)
    loadingPanel.setLoadingText("Loading")
    loadingPanel.startLoading()
    loadingPanel.minimumSize = Dimension(JBUIScale.scale(90), 0)
    component = loadingPanel

    scope.launch {
      controller.state
        .map { it.issues }
        .distinctUntilChanged()
        .collect { issues ->
          when (issues) {
            is LoadingState.Loading -> {
              loadingPanel.startLoading()
              model.items = emptyList()
            }
            is LoadingState.Ready -> {
              if (issues.value.value.items.isEmpty()) {
                table.tableEmptyText.apply {
                  clear()
                  appendText("No issues", EMPTY_STATE_TITLE_FORMAT)
                  appendSecondaryText(
                    "It can take 24-48 hours for crashes to appear",
                    EMPTY_STATE_TEXT_FORMAT,
                    null,
                  )
                }
              }
              if (model.items != issues.value.value.items) {
                suppressListener(table) {
                  model.items = issues.value.value.items
                  table.updateColumnSizes()
                }
              }
              if (table.selectedObject != issues.value.value.selected) {
                LOGGER.info(
                  "Changed selection from issue ${table.selectedObject?.issueDetails?.id} to ${issues.value.value.selected?.issueDetails?.id}"
                )
                // when selection changes it fires multiple events:
                // 1. clear current selection fires selected item as null
                // 2. new selection is set as requested
                // This causes multiple round trips and updates the model to null, then to the
                // actual
                // value.
                // To avoid this we suppress the change listener since as the model change was the
                // source of this event,
                // and we don't need to fire an issue change event.
                suppressListener(table) {
                  table.selection = listOfNotNull(issues.value.value.selected)
                }
                table.scrollRectToVisible(table.getCellRect(table.selectedRow, 0, true))
              } else {
                LOGGER.info("Issue not changed: ${table.selectedObject?.issueDetails?.id}.")
              }
              loadingPanel.stopLoading()
            }
            is LoadingState.NetworkFailure -> {
              table.tableEmptyText.apply {
                clear()
                appendText("Request failed", EMPTY_STATE_TITLE_FORMAT)
                appendLine("You can ", EMPTY_STATE_TEXT_FORMAT, null)
<<<<<<< HEAD
                appendText(
                  "retry",
                  EMPTY_STATE_LINK_FORMAT,
                ) {
                  controller.refresh()
                }
                appendText(
                  " the request",
                  EMPTY_STATE_TEXT_FORMAT,
                )
                appendText(" or, if you currently don't", EMPTY_STATE_TEXT_FORMAT)
                appendLine("have a network connection, enter ", EMPTY_STATE_TEXT_FORMAT, null)
                appendText(
                  "Offline Mode",
                  EMPTY_STATE_LINK_FORMAT,
                ) {
=======
                appendText("retry", EMPTY_STATE_LINK_FORMAT) { controller.refresh() }
                appendText(" the request", EMPTY_STATE_TEXT_FORMAT)
                appendText(" or, if you currently don't", EMPTY_STATE_TEXT_FORMAT)
                appendLine("have a network connection, enter ", EMPTY_STATE_TEXT_FORMAT, null)
                appendText("Offline Mode", EMPTY_STATE_LINK_FORMAT) {
>>>>>>> 0d09370c
                  controller.enterOfflineMode()
                }
                appendText(".", EMPTY_STATE_TEXT_FORMAT)
              }
              model.items = emptyList()
              loadingPanel.stopLoading()
            }
            is LoadingState.Failure -> {
              when (issues.cause) {
                is NoTypesSelectedException -> {
                  table.tableEmptyText.apply {
                    clear()
                    appendText("No types selected", EMPTY_STATE_TITLE_FORMAT)
                    appendSecondaryText(
                      "No event types are selected. Enable a type above to see issues.",
                      EMPTY_STATE_TEXT_FORMAT,
                      null,
                    )
                  }
                }
                is NoVersionsSelectedException -> {
                  table.tableEmptyText.apply {
                    clear()
                    appendText("No versions selected", EMPTY_STATE_TITLE_FORMAT)
                    appendSecondaryText(
                      "No versions are selected. Enable a version above to see issues.",
                      EMPTY_STATE_TEXT_FORMAT,
                      null,
                    )
                  }
                }
                is NoDevicesSelectedException -> {
                  table.tableEmptyText.apply {
                    clear()
                    appendText("No devices selected", EMPTY_STATE_TITLE_FORMAT)
                    appendSecondaryText(
                      "No devices are selected. Enable a device above to see issues.",
                      EMPTY_STATE_TEXT_FORMAT,
                      null,
                    )
                  }
                }
                is NoOperatingSystemsSelectedException -> {
                  table.tableEmptyText.apply {
                    clear()
                    appendText("No operating systems selected", EMPTY_STATE_TITLE_FORMAT)
                    appendSecondaryText(
                      "No operating systems are selected. Enable an operating system above to see issues.",
                      EMPTY_STATE_TEXT_FORMAT,
                      null,
                    )
                  }
                }
                is RevertibleException -> {
                  handleRevertibleException(issues)
                }
                else -> {
                  table.tableEmptyText.apply {
                    clear()
                    appendText(
                      issues.message ?: "An unknown failure occurred",
<<<<<<< HEAD
                      EMPTY_STATE_TITLE_FORMAT
=======
                      EMPTY_STATE_TITLE_FORMAT,
>>>>>>> 0d09370c
                    )
                  }
                }
              }
              model.items = emptyList()
              loadingPanel.stopLoading()
            }
          }
        }
      LOGGER.info("Collection terminated on table view.")
    }
  }

  private inline fun suppressListener(table: TableView<*>, block: () -> Unit) {
    table.selectionModel.removeListSelectionListener(changeListener)
    try {
      block()
    } finally {
      table.selectionModel.addListSelectionListener(changeListener)
    }
  }

  fun setHeaderHeight(height: Int) {
    tableHeader.preferredSize = Dimension(0, height)
  }

  override fun dispose() = Unit

  inner class IssuesTableView(model: AppInsightsIssuesTableModel) :
    TableView<AppInsightsIssue>(model) {
    val tableEmptyText =
      AppInsightsStatusText(this) { (isEmpty && !loadingPanel.isLoading).also { updateTimer(it) } }

    // This is required to force the spinner icon to animate in the status text.
    private val repaintTimer =
      TimerUtil.createNamedTimer("AppInsightsIssuesTableView", 10) { repaint() }

    init {
      selectionModel.selectionMode = ListSelectionModel.SINGLE_SELECTION
      setShowGrid(false)
      isFocusable = true
      background = primaryContentBackground
    }

    private fun updateTimer(isEmptyTextVisible: Boolean) {
      if (isEmptyTextVisible && tableEmptyText.component.icon is AnimatedIcon) {
        repaintTimer.restart()
      } else {
        repaintTimer.stop()
      }
    }

    override fun getEmptyText() = tableEmptyText

    override fun createDefaultTableHeader(): JTableHeader {
      return object : JBTableHeader() {
        override fun updateUI() {
          super.updateUI()
          background = UIManager.getColor("Panel.background")
          font = UIUtil.getLabelFont(UIUtil.FontSize.SMALL)
        }
      }
    }

    override fun updateUI() {
      super.updateUI()
      renderer.updateRenderer()
      tableEmptyText?.setFont(StartupUiUtil.labelFont)
    }

    @TestOnly fun isLoading() = loadingPanel.isLoading
  }

  /** Returns true if loading should be stopped. */
  private fun handleRevertibleException(failure: LoadingState.Failure) {
    val cause = failure.cause as RevertibleException
    when (val revertibleCause = cause.cause) {
      is CancellableTimeoutException -> {
        table.tableEmptyText.apply {
          clear()
          appendLine(
            AnimatedIcon.Default(),
            "Fetching issues is taking longer than expected.",
            EMPTY_STATE_TITLE_FORMAT,
<<<<<<< HEAD
            null
=======
            null,
>>>>>>> 0d09370c
          )
          appendSecondaryText("You can wait, ", EMPTY_STATE_TEXT_FORMAT, null)
          appendSecondaryText("retry", EMPTY_STATE_LINK_FORMAT) { controller.refresh() }
          appendSecondaryText(" or ", EMPTY_STATE_TEXT_FORMAT, null)
          appendSecondaryText("enter offline mode", EMPTY_STATE_LINK_FORMAT) {
            controller.enterOfflineMode()
          }
          appendSecondaryText(" to see cached data.", EMPTY_STATE_TEXT_FORMAT, null)
        }
      }
      else -> {
        table.tableEmptyText.apply {
          clear()
          appendText(
            failure.message ?: revertibleCause?.message ?: "An unknown failure occurred",
<<<<<<< HEAD
            EMPTY_STATE_TITLE_FORMAT
=======
            EMPTY_STATE_TITLE_FORMAT,
>>>>>>> 0d09370c
          )
          if (cause.snapshot != null) {
            appendSecondaryText("Go Back", EMPTY_STATE_LINK_FORMAT) {
              controller.revertToSnapshot(cause.snapshot as AppInsightsState)
            }
          }
        }
      }
    }
  }

  companion object {
    val LOGGER = Logger.getInstance(AppInsightsIssuesTableView::class.java)
  }
}<|MERGE_RESOLUTION|>--- conflicted
+++ resolved
@@ -56,11 +56,7 @@
 class AppInsightsIssuesTableView(
   model: AppInsightsIssuesTableModel,
   private val controller: AppInsightsProjectLevelController,
-<<<<<<< HEAD
-  private val renderer: AppInsightsTableCellRenderer
-=======
   private val renderer: AppInsightsTableCellRenderer,
->>>>>>> 0d09370c
 ) : Disposable {
   val component: JComponent
   private val speedSearch: TableSpeedSearch
@@ -152,30 +148,11 @@
                 clear()
                 appendText("Request failed", EMPTY_STATE_TITLE_FORMAT)
                 appendLine("You can ", EMPTY_STATE_TEXT_FORMAT, null)
-<<<<<<< HEAD
-                appendText(
-                  "retry",
-                  EMPTY_STATE_LINK_FORMAT,
-                ) {
-                  controller.refresh()
-                }
-                appendText(
-                  " the request",
-                  EMPTY_STATE_TEXT_FORMAT,
-                )
-                appendText(" or, if you currently don't", EMPTY_STATE_TEXT_FORMAT)
-                appendLine("have a network connection, enter ", EMPTY_STATE_TEXT_FORMAT, null)
-                appendText(
-                  "Offline Mode",
-                  EMPTY_STATE_LINK_FORMAT,
-                ) {
-=======
                 appendText("retry", EMPTY_STATE_LINK_FORMAT) { controller.refresh() }
                 appendText(" the request", EMPTY_STATE_TEXT_FORMAT)
                 appendText(" or, if you currently don't", EMPTY_STATE_TEXT_FORMAT)
                 appendLine("have a network connection, enter ", EMPTY_STATE_TEXT_FORMAT, null)
                 appendText("Offline Mode", EMPTY_STATE_LINK_FORMAT) {
->>>>>>> 0d09370c
                   controller.enterOfflineMode()
                 }
                 appendText(".", EMPTY_STATE_TEXT_FORMAT)
@@ -237,11 +214,7 @@
                     clear()
                     appendText(
                       issues.message ?: "An unknown failure occurred",
-<<<<<<< HEAD
-                      EMPTY_STATE_TITLE_FORMAT
-=======
                       EMPTY_STATE_TITLE_FORMAT,
->>>>>>> 0d09370c
                     )
                   }
                 }
@@ -326,11 +299,7 @@
             AnimatedIcon.Default(),
             "Fetching issues is taking longer than expected.",
             EMPTY_STATE_TITLE_FORMAT,
-<<<<<<< HEAD
-            null
-=======
             null,
->>>>>>> 0d09370c
           )
           appendSecondaryText("You can wait, ", EMPTY_STATE_TEXT_FORMAT, null)
           appendSecondaryText("retry", EMPTY_STATE_LINK_FORMAT) { controller.refresh() }
@@ -346,11 +315,7 @@
           clear()
           appendText(
             failure.message ?: revertibleCause?.message ?: "An unknown failure occurred",
-<<<<<<< HEAD
-            EMPTY_STATE_TITLE_FORMAT
-=======
             EMPTY_STATE_TITLE_FORMAT,
->>>>>>> 0d09370c
           )
           if (cause.snapshot != null) {
             appendSecondaryText("Go Back", EMPTY_STATE_LINK_FORMAT) {
