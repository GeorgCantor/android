--- conflicted
+++ resolved
@@ -24,7 +24,6 @@
 import com.intellij.openapi.Disposable;
 import com.intellij.openapi.application.Application;
 import com.intellij.openapi.application.ApplicationManager;
-import com.intellij.openapi.application.PathManager;
 import com.intellij.openapi.application.WriteAction;
 import com.intellij.openapi.application.ex.PathManagerEx;
 import com.intellij.openapi.application.impl.ApplicationImpl;
@@ -45,12 +44,7 @@
 import com.intellij.testFramework.LightProjectDescriptor;
 import com.intellij.testFramework.UsefulTestCase;
 import com.intellij.testFramework.fixtures.JavaCodeInsightTestFixture;
-<<<<<<< HEAD
-=======
-import com.intellij.util.concurrency.AppExecutorUtil;
-import com.intellij.util.concurrency.AppScheduledExecutorService;
 import com.intellij.util.containers.ContainerUtil;
->>>>>>> 799703f0
 import com.intellij.util.ui.UIUtil;
 import java.io.File;
 import java.nio.file.Files;
@@ -59,12 +53,7 @@
 import java.util.Arrays;
 import java.util.Comparator;
 import java.util.List;
-<<<<<<< HEAD
-=======
 import java.util.Set;
-import java.util.concurrent.Callable;
-import java.util.concurrent.Future;
->>>>>>> 799703f0
 import java.util.stream.Collectors;
 import org.jetbrains.android.dom.wrappers.LazyValueResourceElementWrapper;
 import org.jetbrains.android.sdk.AndroidPlatform;
@@ -117,59 +106,43 @@
    * Checks that there are no undisposed Android-related objects.
    */
   public static void checkUndisposedAndroidRelatedObjects() {
-<<<<<<< HEAD
+    Ref<Disposable> firstLeak = new Ref<>();
     DisposerExplorer.visitTree(disposable -> {
-      if (disposable.getClass().getName().equals("com.android.tools.idea.adb.AdbService") ||
-          disposable.getClass().getName().equals("com.android.tools.idea.adb.AdbOptionsService") ||
+      if (allLeakedDisposables.contains(disposable) ||
+          disposable.getClass().getName().startsWith("com.android.tools.analytics.HighlightingStats") ||disposable.getClass().getName().equals("com.android.tools.idea.adb.AdbService") ||
           (disposable instanceof ProjectEx && (((ProjectEx)disposable).isDefault() || ((ProjectEx)disposable).isLight())) ||
           disposable.toString().startsWith("services of com.intellij.openapi.project.impl.ProjectImpl") ||
           disposable.toString().startsWith("services of com.intellij.openapi.project.impl.ProjectExImpl") ||
           disposable.toString().startsWith("services of " + ApplicationImpl.class.getName()) ||
           disposable instanceof Application ||
-=======
-    Ref<Disposable> firstLeak = new Ref<>();
-    DisposerExplorer.visitTree(disposable -> {
-      if (allLeakedDisposables.contains(disposable) ||
-          disposable.getClass().getName().startsWith("com.android.tools.analytics.HighlightingStats") ||
-          (disposable instanceof ProjectImpl && (((ProjectImpl)disposable).isDefault() || ((ProjectImpl)disposable).isLight())) ||
-          disposable.toString().startsWith("services of ") || // See ComponentManagerImpl.serviceParentDisposable.
->>>>>>> 799703f0
           (disposable instanceof Module && ((Module)disposable).getName().equals(LightProjectDescriptor.TEST_MODULE_NAME)) ||
           disposable instanceof PsiReferenceContributor) {
         // Ignore application services and light projects and modules that are not disposed by tearDown.
         return DisposerExplorer.VisitResult.SKIP_CHILDREN;
       }
-<<<<<<< HEAD
-      if (disposable.getClass().getName().startsWith("com.android.")) {
-        Disposable root = disposable;
+      if (disposable.getClass().getName().startsWith("com.android.") ||
+          disposable.getClass().getName().startsWith("org.jetbrains.android.")) {
+        firstLeak.setIfNull(disposable);
+        allLeakedDisposables.add(disposable);
+      }
+      return DisposerExplorer.VisitResult.CONTINUE;
+    });
+    if (!firstLeak.isNull()) {
+        Disposable root = firstLeak.get();
         StringBuilder disposerChain = new StringBuilder(root.toString());
         Disposable parent;
         while ((parent = DisposerExplorer.getParent(root)) != null) {
           root = parent;
           disposerChain.append(" <- ").append(root);
         }
-        fail("Undisposed object of type " + disposable.getClass().getName() + ": " + disposerChain.append(" (root)"));
-=======
-      if (disposable.getClass().getName().startsWith("com.android.") ||
-          disposable.getClass().getName().startsWith("org.jetbrains.android.")) {
-        firstLeak.setIfNull(disposable);
-        allLeakedDisposables.add(disposable);
->>>>>>> 799703f0
-      }
-      return DisposerExplorer.VisitResult.CONTINUE;
-    });
-    if (!firstLeak.isNull()) {
-      Disposable disposable = firstLeak.get();
-      Disposable parent = DisposerExplorer.getParent(disposable);
-      String baseMsg = "Undisposed object '" + disposable + "' of type '" + disposable.getClass().getName() + "'";
-      if (parent == null) {
+      String baseMsg = "Undisposed object of type " + root.getClass().getName() + ": " + disposerChain.append(" (root)") + "'";
+      if (DisposerExplorer.getParent(firstLeak.get()) == null) {
         throw new RuntimeException(
           baseMsg + ", registered as a root disposable (see cause for creation trace)",
           DisposerExplorer.getTrace(disposable));
       } else {
         throw new RuntimeException(baseMsg + ", with parent '" + parent + "' of type '" + parent.getClass().getName() + "'");
       }
-    }
   }
 
   public static void refreshProjectFiles() {
