--- conflicted
+++ resolved
@@ -19,11 +19,7 @@
 import com.android.tools.compose.COMPOSABLE_ANNOTATION_FQ_NAME
 import com.android.tools.compose.COMPOSE_PREVIEW_ANNOTATION_FQN
 import com.android.tools.compose.COMPOSE_PREVIEW_PARAMETER_ANNOTATION_FQN
-<<<<<<< HEAD
-import com.android.tools.idea.compose.preview.ComposePreviewBundle.message
-=======
 import com.android.tools.idea.compose.preview.util.isValidPreviewLocation
->>>>>>> 574fcae1
 import com.android.tools.idea.configurations.ConfigurationManager
 import com.android.tools.idea.kotlin.evaluateConstant
 import com.android.tools.idea.kotlin.findValueArgument
@@ -31,15 +27,12 @@
 import com.android.tools.idea.projectsystem.isUnitTestFile
 import com.android.tools.idea.util.androidFacet
 import com.android.tools.layoutlib.isLayoutLibTarget
-<<<<<<< HEAD
-=======
 import com.android.tools.preview.MAX_HEIGHT
 import com.android.tools.preview.MAX_WIDTH
 import com.android.tools.preview.config.PARAMETER_API_LEVEL
 import com.android.tools.preview.config.PARAMETER_FONT_SCALE
 import com.android.tools.preview.config.PARAMETER_HEIGHT_DP
 import com.android.tools.preview.config.PARAMETER_WIDTH_DP
->>>>>>> 574fcae1
 import com.intellij.codeInspection.LocalInspectionToolSession
 import com.intellij.codeInspection.ProblemHighlightType
 import com.intellij.codeInspection.ProblemsHolder
@@ -47,13 +40,10 @@
 import com.intellij.psi.PsiElement
 import com.intellij.psi.PsiElementVisitor
 import com.intellij.psi.util.parentOfType
-<<<<<<< HEAD
-=======
 import org.jetbrains.kotlin.analysis.api.analyze
 import org.jetbrains.kotlin.analysis.api.calls.singleFunctionCallOrNull
 import org.jetbrains.kotlin.analysis.api.calls.symbol
-import org.jetbrains.kotlin.idea.base.plugin.isK2Plugin
->>>>>>> 574fcae1
+import org.jetbrains.kotlin.idea.base.plugin.KotlinPluginModeProvider
 import org.jetbrains.kotlin.idea.caches.resolve.resolveToCall
 import org.jetbrains.kotlin.idea.codeinsight.api.classic.inspections.AbstractKotlinInspection
 import org.jetbrains.kotlin.idea.util.module
@@ -481,12 +471,7 @@
           ?.filter { it.isLayoutLibTarget }
           ?.map { it.version.apiLevel }
           ?.takeIf { it.isNotEmpty() }
-<<<<<<< HEAD
-      }
-        ?: listOf(SdkVersionInfo.LOWEST_COMPILE_SDK_VERSION, SdkVersionInfo.HIGHEST_SUPPORTED_API)
-=======
       } ?: listOf(SdkVersionInfo.LOWEST_COMPILE_SDK_VERSION, SdkVersionInfo.HIGHEST_SUPPORTED_API)
->>>>>>> 574fcae1
 
     val (min, max) = supportedApiLevels.minOrNull()!! to supportedApiLevels.maxOrNull()!!
 
@@ -559,19 +544,8 @@
         override fun visitCallExpression(expression: KtCallExpression) {
           super.visitCallExpression(expression)
           val parentFunction = expression.psiOrParent.parentOfType<KtNamedFunction>() ?: return
-<<<<<<< HEAD
-          val resolvedExpression = expression.resolveToCall()
-          if (
-            resolvedExpression?.resultingDescriptor?.name?.asString() == parentFunction.name &&
-              parentFunction.annotationEntries.any {
-                it.fqNameMatches(COMPOSE_PREVIEW_ANNOTATION_FQN) ||
-                  (it.toUElement() as? UAnnotation).isMultiPreviewAnnotation()
-              }
-          ) {
-=======
           if (!parentFunction.isComposablePreviewFunction()) return
           if (expression.calleeFunctionName()?.asString() == parentFunction.name) {
->>>>>>> 574fcae1
             holder.registerProblem(
               expression.psiOrParent as PsiElement,
               message("inspection.preview.recursive.description"),
@@ -579,8 +553,6 @@
             )
           }
         }
-<<<<<<< HEAD
-=======
 
         private fun KtNamedFunction.isComposablePreviewFunction() =
           annotationEntries.any {
@@ -589,7 +561,7 @@
           }
 
         private fun KtCallExpression.calleeFunctionName() =
-          if (isK2Plugin()) {
+          if (KotlinPluginModeProvider.isK2Mode()) {
             analyze(this) {
               val functionSymbol = resolveCall()?.singleFunctionCallOrNull()?.symbol
               functionSymbol?.callableIdIfNonLocal?.callableName
@@ -598,7 +570,6 @@
             val resolvedExpression = resolveToCall()
             resolvedExpression?.resultingDescriptor?.name
           }
->>>>>>> 574fcae1
       }
     } else {
       PsiElementVisitor.EMPTY_VISITOR
