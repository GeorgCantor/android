<?xml version="1.0" encoding="UTF-8"?>
<module type="JAVA_MODULE" version="4">
  <component name="NewModuleRootManager" inherit-compiler-output="true">
    <exclude-output />
    <content url="file://$MODULE_DIR$">
      <sourceFolder url="file://$MODULE_DIR$/src" isTestSource="false" />
    </content>
    <orderEntry type="library" scope="PROVIDED" name="studio-platform" level="project" />
    <orderEntry type="library" scope="TEST" name="studio-test-platform" level="project" />
    <orderEntry type="library" name="Guava" level="project" />
    <orderEntry type="library" name="jetbrains-annotations" level="project" />
    <orderEntry type="library" name="kotlin-stdlib" level="project" />
    <orderEntry type="library" name="kotlinx-coroutines-core" level="project" />
    <orderEntry type="library" name="kotlinx-coroutines-guava" level="project" />
    <orderEntry type="library" name="zxing-core" level="project" />
    <orderEntry type="library" name="protobuf" level="project" />
    <orderEntry type="sourceFolder" forTests="false" />
    <orderEntry type="inheritedJdk" />
    <orderEntry type="module" module-name="intellij.android.adt.ui" />
    <orderEntry type="module" module-name="intellij.android.artwork" />
<<<<<<< HEAD
    <orderEntry type="module" module-name="intellij.android.common" />
    <orderEntry type="module" module-name="intellij.color.scheme.warmNeon" />
    <orderEntry type="module" module-name="intellij.platform.concurrency" />
    <orderEntry type="module" module-name="intellij.platform.core" />
    <orderEntry type="module" module-name="intellij.platform.core.impl" />
    <orderEntry type="module" module-name="intellij.platform.core.ui" />
    <orderEntry type="module" module-name="intellij.platform.debugger" />
    <orderEntry type="module" module-name="intellij.platform.editor" />
    <orderEntry type="module" module-name="intellij.platform.extensions" />
    <orderEntry type="module" module-name="intellij.platform.ide" />
    <orderEntry type="module" module-name="intellij.platform.ide.core" />
    <orderEntry type="module" module-name="intellij.platform.ide.impl" />
    <orderEntry type="module" module-name="intellij.platform.ide.util.io" />
    <orderEntry type="module" module-name="intellij.platform.projectModel" />
    <orderEntry type="module" module-name="intellij.platform.util" />
    <orderEntry type="module" module-name="intellij.platform.util.base" />
    <orderEntry type="module" module-name="intellij.platform.util.rt" />
    <orderEntry type="module" module-name="intellij.platform.util.ui" />
=======
    <orderEntry type="module" module-name="android.sdktools.sdklib" />
    <orderEntry type="library" name="kotlinx-coroutines-guava" level="project" />
    <orderEntry type="module" module-name="android.sdktools.adblib" />
    <orderEntry type="library" name="studio-plugin-com.intellij.platform.images" level="project" />
    <orderEntry type="module" module-name="android.sdktools.pixelprobe" />
    <orderEntry type="module" module-name="android.sdktools.device-provisioner" />
    <orderEntry type="module" module-name="android.sdktools.process-monitor" />
    <orderEntry type="module" module-name="android.sdktools.adblib.tools" />
    <orderEntry type="module" module-name="android.sdktools.adblib.ddmlibcompatibility" />
    <orderEntry type="module" module-name="android.sdktools.jdwptracer" />
    <orderEntry type="module" module-name="android.sdktools.jdwpscache" />
    <orderEntry type="module" module-name="analytics-tracker" />
    <orderEntry type="library" name="studio-analytics-proto" level="project" />
    <orderEntry type="library" name="libadblib-tools-proto" level="project" />
    <orderEntry type="module" module-name="analytics" />
>>>>>>> 03a9668f
  </component>
</module><|MERGE_RESOLUTION|>--- conflicted
+++ resolved
@@ -18,7 +18,6 @@
     <orderEntry type="inheritedJdk" />
     <orderEntry type="module" module-name="intellij.android.adt.ui" />
     <orderEntry type="module" module-name="intellij.android.artwork" />
-<<<<<<< HEAD
     <orderEntry type="module" module-name="intellij.android.common" />
     <orderEntry type="module" module-name="intellij.color.scheme.warmNeon" />
     <orderEntry type="module" module-name="intellij.platform.concurrency" />
@@ -37,22 +36,6 @@
     <orderEntry type="module" module-name="intellij.platform.util.base" />
     <orderEntry type="module" module-name="intellij.platform.util.rt" />
     <orderEntry type="module" module-name="intellij.platform.util.ui" />
-=======
-    <orderEntry type="module" module-name="android.sdktools.sdklib" />
-    <orderEntry type="library" name="kotlinx-coroutines-guava" level="project" />
-    <orderEntry type="module" module-name="android.sdktools.adblib" />
-    <orderEntry type="library" name="studio-plugin-com.intellij.platform.images" level="project" />
-    <orderEntry type="module" module-name="android.sdktools.pixelprobe" />
-    <orderEntry type="module" module-name="android.sdktools.device-provisioner" />
-    <orderEntry type="module" module-name="android.sdktools.process-monitor" />
-    <orderEntry type="module" module-name="android.sdktools.adblib.tools" />
-    <orderEntry type="module" module-name="android.sdktools.adblib.ddmlibcompatibility" />
-    <orderEntry type="module" module-name="android.sdktools.jdwptracer" />
-    <orderEntry type="module" module-name="android.sdktools.jdwpscache" />
-    <orderEntry type="module" module-name="analytics-tracker" />
-    <orderEntry type="library" name="studio-analytics-proto" level="project" />
-    <orderEntry type="library" name="libadblib-tools-proto" level="project" />
-    <orderEntry type="module" module-name="analytics" />
->>>>>>> 03a9668f
+    <orderEntry type="module" module-name="intellij.android.analytics" />
   </component>
 </module>