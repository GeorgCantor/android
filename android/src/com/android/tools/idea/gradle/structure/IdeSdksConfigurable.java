/*
 * Copyright (C) 2013 The Android Open Source Project
 *
 * Licensed under the Apache License, Version 2.0 (the "License");
 * you may not use this file except in compliance with the License.
 * You may obtain a copy of the License at
 *
 *      http://www.apache.org/licenses/LICENSE-2.0
 *
 * Unless required by applicable law or agreed to in writing, software
 * distributed under the License is distributed on an "AS IS" BASIS,
 * WITHOUT WARRANTIES OR CONDITIONS OF ANY KIND, either express or implied.
 * See the License for the specific language governing permissions and
 * limitations under the License.
 */

package com.android.tools.idea.gradle.structure;

import com.android.repository.api.ProgressIndicator;
import com.android.repository.api.RepoManager;
import com.android.tools.idea.gradle.util.EmbeddedDistributionPaths;
import com.android.tools.idea.gradle.util.LocalProperties;
import com.android.tools.idea.npw.WizardUtils;
import com.android.tools.idea.npw.WizardUtils.WritableCheckMode;
import com.android.tools.idea.sdk.*;
import com.android.tools.idea.sdk.SdkPaths.ValidationResult;
import com.android.tools.idea.sdk.progress.StudioLoggerProgressIndicator;
import com.android.tools.idea.sdk.progress.StudioProgressRunner;
import com.android.tools.idea.wizard.model.ModelWizardDialog;
import com.google.common.collect.BiMap;
import com.google.common.collect.HashBiMap;
import com.google.common.collect.ImmutableList;
import com.google.common.collect.Lists;
import com.intellij.openapi.actionSystem.ActionManager;
import com.intellij.openapi.application.ApplicationManager;
import com.intellij.openapi.application.ModalityState;
import com.intellij.openapi.diagnostic.Logger;
import com.intellij.openapi.fileChooser.FileChooserDescriptor;
import com.intellij.openapi.options.BaseConfigurable;
import com.intellij.openapi.options.ConfigurationException;
import com.intellij.openapi.project.Project;
import com.intellij.openapi.projectRoots.JavaSdkVersion;
import com.intellij.openapi.projectRoots.Sdk;
import com.intellij.openapi.ui.DetailsComponent;
import com.intellij.openapi.ui.Messages;
import com.intellij.openapi.ui.TextFieldWithBrowseButton;
import com.intellij.openapi.util.ActionCallback;
import com.intellij.openapi.util.SystemInfo;
import com.intellij.openapi.vfs.VirtualFile;
import com.intellij.ui.DocumentAdapter;
import com.intellij.ui.HyperlinkAdapter;
import com.intellij.ui.HyperlinkLabel;
import com.intellij.ui.navigation.History;
import com.intellij.ui.navigation.Place;
import com.intellij.util.Function;
import com.intellij.util.ui.AsyncProcessIcon;
import com.intellij.util.ui.JBUI;
import org.jetbrains.android.sdk.AndroidSdkData;
import org.jetbrains.annotations.NonNls;
import org.jetbrains.annotations.NotNull;
import org.jetbrains.annotations.Nullable;

import javax.swing.*;
import javax.swing.event.DocumentEvent;
import javax.swing.event.HyperlinkEvent;
import java.awt.*;
import java.awt.event.FocusAdapter;
import java.awt.event.FocusEvent;
import java.awt.event.FocusListener;
import java.io.File;
import java.io.IOException;
import java.util.List;

import static com.android.SdkConstants.FD_NDK;
import static com.android.SdkConstants.NDK_DIR_PROPERTY;
<<<<<<< HEAD
=======
import static com.android.tools.idea.gradle.util.FilePaths.toSystemDependentPath;
>>>>>>> 1e5b25b8
import static com.android.tools.idea.npw.WizardUtils.validateLocation;
import static com.android.tools.idea.sdk.IdeSdks.MAC_JDK_CONTENT_PATH;
import static com.android.tools.idea.sdk.SdkPaths.validateAndroidNdk;
import static com.android.tools.idea.sdk.SdkPaths.validateAndroidSdk;
import static com.android.tools.idea.sdk.wizard.SdkQuickfixUtils.createDialogForPaths;
import static com.google.common.base.Strings.isNullOrEmpty;
import static com.google.common.base.Strings.nullToEmpty;
import static com.intellij.openapi.fileChooser.FileChooser.chooseFile;
import static com.intellij.openapi.projectRoots.JavaSdkVersion.JDK_1_8;
import static com.intellij.openapi.projectRoots.JdkUtil.checkForJdk;
import static com.intellij.openapi.util.io.FileUtilRt.toSystemDependentName;
import static com.intellij.openapi.util.text.StringUtil.isEmpty;
import static com.intellij.openapi.vfs.VfsUtil.findFileByIoFile;
import static com.intellij.openapi.vfs.VfsUtilCore.virtualToIoFile;
import static com.intellij.util.ui.UIUtil.getLabelBackground;
import static com.intellij.util.ui.UIUtil.getTextFieldBackground;

/**
 * Allows the user set global Android SDK and JDK locations that are used for Gradle-based Android projects.
 */
public class IdeSdksConfigurable extends BaseConfigurable implements Place.Navigator {
  @NonNls private static final String SDKS_PLACE = "sdks.place";

  private static final String CHOOSE_VALID_JDK_DIRECTORY_ERR = "Please choose a valid JDK directory.";
  private static final String CHOOSE_VALID_SDK_DIRECTORY_ERR = "Please choose a valid Android SDK directory.";
  private static final String CHOOSE_VALID_NDK_DIRECTORY_ERR = "Please choose a valid Android NDK directory.";

  private static final Logger LOG = Logger.getInstance(IdeSdksConfigurable.class);

  @Nullable private final BaseConfigurable myHost;
  @Nullable private final Project myProject;

  @NotNull private final BiMap<String, Component> myComponentsById = HashBiMap.create();

  // These paths are system-dependent.
  private String myOriginalNdkHomePath;
  private String myOriginalSdkHomePath;
  private String myOriginalJdkHomePath;
  private String myUserSelectedJdkHomePath;
  private boolean myOriginalUseEmbeddedJdk;

  private HyperlinkLabel myNdkDownloadHyperlinkLabel;
  private HyperlinkLabel myNdkResetHyperlinkLabel;
  private TextFieldWithBrowseButton mySdkLocationTextField;
  private TextFieldWithBrowseButton myNdkLocationTextField;
  private TextFieldWithBrowseButton myJdkLocationTextField;
  private JCheckBox myUseEmbeddedJdkCheckBox;
  private JPanel myWholePanel;
  private JPanel myNdkDownloadPanel;
  @SuppressWarnings("unused") private AsyncProcessIcon myNdkCheckProcessIcon;

  private DetailsComponent myDetailsComponent;
  private History myHistory;

  private String mySelectedComponentId;

  public IdeSdksConfigurable(@Nullable BaseConfigurable host, @Nullable Project project) {
    myHost = host;
    myProject = project;
    myWholePanel.setPreferredSize(JBUI.size(700, 500));

    myDetailsComponent = new DetailsComponent();
    myDetailsComponent.setContent(myWholePanel);
    myDetailsComponent.setText("SDK Location");

    // We can't update The IDE-level ndk directory. Due to that disabling the ndk directory option in the default Project Structure dialog.
    if (myProject == null || myProject.isDefault()) {
      myNdkLocationTextField.setEnabled(false);
    }

    adjustNdkQuickFixVisibility();

    CardLayout layout = (CardLayout)myNdkDownloadPanel.getLayout();
    layout.show(myNdkDownloadPanel, "loading");

    ProgressIndicator logger = new StudioLoggerProgressIndicator(getClass());
    RepoManager repoManager = AndroidSdks.getInstance().tryToChooseSdkHandler().getSdkManager(logger);
<<<<<<< HEAD
    StudioProgressRunner runner = new StudioProgressRunner(false, false, "Loading Remote SDK", true, project);
    RepoManager.RepoLoadedCallback onComplete = packages -> {
      if (packages.getRemotePackages().get(FD_NDK) != null) {
        layout.show(myNdkDownloadPanel, "link");
      }
      else {
        myNdkDownloadPanel.setVisible(false);
      }
    };
    Runnable onError = () -> myNdkDownloadPanel.setVisible(false);
=======
    StudioProgressRunner runner = new StudioProgressRunner(false, true, false, "Loading Remote SDK", project);
    RepoManager.RepoLoadedCallback onComplete = packages ->
      ApplicationManager.getApplication().invokeLater(() -> {
        if (packages.getRemotePackages().get(FD_NDK) != null) {
          layout.show(myNdkDownloadPanel, "link");
        }
        else {
          myNdkDownloadPanel.setVisible(false);
        }
      }, ModalityState.any());
    Runnable onError = () -> ApplicationManager.getApplication().invokeLater(
      () -> myNdkDownloadPanel.setVisible(false),
      ModalityState.any());
>>>>>>> 1e5b25b8
    repoManager.load(RepoManager.DEFAULT_EXPIRATION_PERIOD_MS, null, ImmutableList.of(onComplete), ImmutableList.of(onError), runner,
                     new StudioDownloader(), StudioSettingsController.getInstance(), false);

    FocusListener historyUpdater = new FocusAdapter() {
      @Override
      public void focusGained(FocusEvent e) {
        if (myHistory != null) {
          String id = myComponentsById.inverse().get(e.getComponent());
          mySelectedComponentId = id;
          if (id != null) {
            myHistory.pushQueryPlace();
          }
        }
      }
    };

    installValidationListener(mySdkLocationTextField.getTextField());
    installValidationListener(myJdkLocationTextField.getTextField());
    installValidationListener(myNdkLocationTextField.getTextField());

    myUseEmbeddedJdkCheckBox.addChangeListener(e -> {
      boolean useEmbeddedJdk = useEmbeddedJdk();
      updateJdkTextField(useEmbeddedJdk);

<<<<<<< HEAD
      File embeddedJdkPath = EmbeddedDistributionPaths.getInstance().getEmbeddedJdkPath();
      String path = embeddedJdkPath != null ? embeddedJdkPath.getPath() : "";
=======
      String path = EmbeddedDistributionPaths.getInstance().getEmbeddedJdkPath().getPath();
>>>>>>> 1e5b25b8
      if (!useEmbeddedJdk) {
        // If the user-selected path is the same as the "embedded JDK" path, ignore it because there is no user-selected path yet.
        if (path.equals(myUserSelectedJdkHomePath)) {
          myUserSelectedJdkHomePath = "";
        }
        path = myUserSelectedJdkHomePath;
      }
      myJdkLocationTextField.getTextField().setText(path);
    });

    addHistoryUpdater("mySdkLocationTextField", mySdkLocationTextField.getTextField(), historyUpdater);
    addHistoryUpdater("myJdkLocationTextField", myJdkLocationTextField.getTextField(), historyUpdater);
    addHistoryUpdater("myNdkLocationTextField", myNdkLocationTextField.getTextField(), historyUpdater);
  }

  private void addHistoryUpdater(@NotNull String id, @NotNull Component c, @NotNull FocusListener historyUpdater) {
    myComponentsById.put(id, c);
    c.addFocusListener(historyUpdater);
  }

  @Override
  public void disposeUIResources() {
  }

  @Override
  public void reset() {
    myOriginalSdkHomePath = getIdeAndroidSdkPath();
    myOriginalNdkHomePath = getIdeNdkPath();
    myOriginalJdkHomePath = getIdeJdkPath();
    myOriginalUseEmbeddedJdk = IdeSdks.getInstance().isUsingEmbeddedJdk();

    mySdkLocationTextField.setText(myOriginalSdkHomePath);
    myNdkLocationTextField.setText(myOriginalNdkHomePath);

    String jdkPath = myOriginalUseEmbeddedJdk ? EmbeddedDistributionPaths.getInstance().getEmbeddedJdkPath().getPath() : myOriginalJdkHomePath;
    myJdkLocationTextField.setText(jdkPath);
    myUserSelectedJdkHomePath = myOriginalJdkHomePath;
    updateJdkTextField(myOriginalUseEmbeddedJdk);

    myUseEmbeddedJdkCheckBox.setSelected(myOriginalUseEmbeddedJdk);
  }

  private void updateJdkTextField(boolean useEmbeddedJdk) {
    Color background = useEmbeddedJdk ? getLabelBackground() : getTextFieldBackground();
    JTextField textField = myJdkLocationTextField.getTextField();
    textField.setBackground(background);
    textField.setEditable(!useEmbeddedJdk);
    myJdkLocationTextField.getButton().setEnabled(!useEmbeddedJdk);
  }

  @Override
  public void apply() throws ConfigurationException {
    if (!isModified()) {
      return;
    }
    ApplicationManager.getApplication().runWriteAction(() -> {
      // Setting the Sdk path will trigger the project sync. Set the Ndk path and Jdk path before the Sdk path to get the changes to them
      // to take effect during the sync.
      saveAndroidNdkPath();

      IdeSdks ideSdks = IdeSdks.getInstance();
      ideSdks.setJdkPath(useEmbeddedJdk() ? EmbeddedDistributionPaths.getInstance().getEmbeddedJdkPath() : getJdkLocation());
      ideSdks.setAndroidSdkPath(getSdkLocation(), myProject);

      if (!ApplicationManager.getApplication().isUnitTestMode()) {
        ActionManager.getInstance().getAction("WelcomeScreen.RunAndroidSdkManager").update(null);
      }
    });
  }

  private void saveAndroidNdkPath() {
    if (myProject == null || myProject.isDefault()) {
      return;
    }

    try {
      LocalProperties localProperties = new LocalProperties(myProject);
      localProperties.setAndroidNdkPath(getNdkLocation());
      localProperties.save();
    }
    catch (IOException e) {
      LOG.info(String.format("Unable to update local.properties file in project '%1$s'.", myProject.getName()), e);
      String cause = e.getMessage();
      if (isNullOrEmpty(cause)) {
        cause = "[Unknown]";
      }
      String msg = String.format("Unable to update local.properties file in project '%1$s'.\n\n" +
                                 "Cause: %2$s\n\n" +
                                 "Please manually update the file's '%3$s' property value to \n" +
                                 "'%4$s'\n" +
                                 "and sync the project with Gradle files.", myProject.getName(), cause, NDK_DIR_PROPERTY,
                                 getNdkLocation().getPath());
      Messages.showErrorDialog(myProject, msg, "Android Ndk Update");
    }
  }

  private void createUIComponents() {
    myNdkCheckProcessIcon = new AsyncProcessIcon("NDK check progress");
    createSdkLocationTextField();
    createJdkLocationTextField();
    createNdkLocationTextField();
    createNdkDownloadLink();
    createNdkResetLink();
  }

  private void createSdkLocationTextField() {
    mySdkLocationTextField = createTextFieldWithBrowseButton("Choose Android SDK Location", CHOOSE_VALID_SDK_DIRECTORY_ERR,
                                                             file -> validateAndroidSdk(file, false));
  }

  private void createNdkLocationTextField() {
    myNdkLocationTextField = createTextFieldWithBrowseButton(
      "Choose Android NDK Location", CHOOSE_VALID_NDK_DIRECTORY_ERR,
      file -> validateAndroidNdk(file, false));
  }

  @NotNull
  private TextFieldWithBrowseButton createTextFieldWithBrowseButton(@NotNull String title,
                                                                    @NotNull String errorMessage,
                                                                    @NotNull Function<File, ValidationResult> validation) {
    FileChooserDescriptor descriptor = createSingleFolderDescriptor(title, file -> {
      ValidationResult validationResult = validation.fun(file);
      if (!validationResult.success) {
        String msg = validationResult.message;
        if (isEmpty(msg)) {
          msg = errorMessage;
        }
        throw new IllegalArgumentException(msg);
      }
      return null;
    });

    JTextField textField = new JTextField(10);
    return new TextFieldWithBrowseButton(textField, e -> {
      VirtualFile suggestedDir = null;
      File ndkLocation = getNdkLocation();
      if (ndkLocation.isDirectory()) {
        suggestedDir = findFileByIoFile(ndkLocation, false);
      }
      VirtualFile chosen = chooseFile(descriptor, null, suggestedDir);
      if (chosen != null) {
        File f = virtualToIoFile(chosen);
        textField.setText(f.getPath());
      }
    });
  }

  private void createNdkResetLink() {
    myNdkResetHyperlinkLabel = new HyperlinkLabel();
    myNdkResetHyperlinkLabel.setHyperlinkText("", "Select", " default NDK");
    myNdkResetHyperlinkLabel.addHyperlinkListener(new HyperlinkAdapter() {
      @Override
      protected void hyperlinkActivated(HyperlinkEvent e) {
        // known non-null since otherwise we won't show the link
        File androidNdkPath = IdeSdks.getInstance().getAndroidNdkPath();
        assert androidNdkPath != null;
        myNdkLocationTextField.setText(androidNdkPath.getPath());
      }
    });
  }

  private void createNdkDownloadLink() {
    myNdkDownloadHyperlinkLabel = new HyperlinkLabel();
    myNdkDownloadHyperlinkLabel.setHyperlinkText("", "Download", " Android NDK.");
    myNdkDownloadHyperlinkLabel.addHyperlinkListener(new HyperlinkAdapter() {
      @Override
      protected void hyperlinkActivated(HyperlinkEvent e) {
        if (validateAndroidSdkPath() != null) {
          Messages.showErrorDialog(getContentPanel(), "Please select a valid SDK before downloading the NDK.");
          return;
        }
        List<String> requested = ImmutableList.of(FD_NDK);
        ModelWizardDialog dialog = createDialogForPaths(myWholePanel, requested, false);
        if (dialog != null && dialog.showAndGet()) {
          File ndk = IdeSdks.getInstance().getAndroidNdkPath();
          if (ndk != null) {
            myNdkLocationTextField.setText(ndk.getPath());
          }
          validateState();
        }
      }
    });
  }

  private void createJdkLocationTextField() {
    JTextField textField = new JTextField(10);
    myJdkLocationTextField = new TextFieldWithBrowseButton(textField, e -> chooseJdkLocation());
  }

  public void chooseJdkLocation() {
    myJdkLocationTextField.getTextField().requestFocus();

    VirtualFile suggestedDir = null;
    File jdkLocation = getUserSelectedJdkLocation();
    if (jdkLocation.isDirectory()) {
      suggestedDir = findFileByIoFile(jdkLocation, false);
    }
    VirtualFile chosen = chooseFile(createSingleFolderDescriptor("Choose JDK Location", file -> {
      File validJdkLocation = validateJdkPath(file);
      if (validJdkLocation == null) {
        throw new IllegalArgumentException(CHOOSE_VALID_JDK_DIRECTORY_ERR);
      }
      return null;
    }), null, suggestedDir);
    if (chosen != null) {
      File validJdkLocation = validateJdkPath(virtualToIoFile(chosen));
      assert validJdkLocation != null;
      myUserSelectedJdkHomePath = validJdkLocation.getPath();
      myJdkLocationTextField.setText(myUserSelectedJdkHomePath);
    }
  }

  private void installValidationListener(@NotNull JTextField textField) {
    if (myHost instanceof AndroidProjectStructureConfigurable) {
      textField.getDocument().addDocumentListener(new DocumentAdapter() {
        @Override
        protected void textChanged(DocumentEvent e) {
          ((AndroidProjectStructureConfigurable)myHost).requestValidation();
        }
      });
    }
  }

  @NotNull
  private static FileChooserDescriptor createSingleFolderDescriptor(@NotNull String title, @NotNull Function<File, Void> validation) {
    FileChooserDescriptor descriptor = new FileChooserDescriptor(false, true, false, false, false, false) {
      @Override
      public void validateSelectedFiles(VirtualFile[] files) throws Exception {
        for (VirtualFile virtualFile : files) {
          File file = virtualToIoFile(virtualFile);
          validation.fun(file);
        }
      }
    };
    if (SystemInfo.isMac) {
      descriptor.withShowHiddenFiles(true);
    }
    descriptor.setTitle(title);
    return descriptor;
  }

  @Override
  public String getDisplayName() {
    return "SDK Location";
  }

  @Override
  public String getHelpTopic() {
    return null;
  }

  @Nullable
  @Override
  public JComponent createComponent() {
    return myDetailsComponent.getComponent();
  }

  @NotNull
  public JComponent getContentPanel() {
    return myWholePanel;
  }

  @Override
  public boolean isModified() {
    return !myOriginalSdkHomePath.equals(getSdkLocation().getPath()) ||
           !myOriginalNdkHomePath.equals(getNdkLocation().getPath()) ||
           !myOriginalJdkHomePath.equals(getJdkLocation().getPath()) ||
           myOriginalUseEmbeddedJdk != useEmbeddedJdk();
  }

  /**
   * Returns the first SDK it finds that matches our default naming convention. There will be several SDKs so named, one for each build
   * target installed in the SDK; which of those this method returns is not defined.
   *
   * @param create True if this method should attempt to create an SDK if one does not exist.
   * @return null if an SDK is unavailable or creation failed.
   */
  @Nullable
  private static Sdk getFirstDefaultAndroidSdk(boolean create) {
    IdeSdks ideSdks = IdeSdks.getInstance();
    List<Sdk> allAndroidSdks = ideSdks.getEligibleAndroidSdks();
    if (!allAndroidSdks.isEmpty()) {
      return allAndroidSdks.get(0);
    }
    if (!create) {
      return null;
    }
    AndroidSdkData sdkData = AndroidSdks.getInstance().tryToChooseAndroidSdk();
    if (sdkData == null) {
      return null;
    }
    List<Sdk> sdks = ideSdks.createAndroidSdkPerAndroidTarget(sdkData.getLocation());
    return !sdks.isEmpty() ? sdks.get(0) : null;
  }

  /**
   * @return what the IDE is using as the home path for the Android SDK for new projects.
   */
  @NotNull
  private static String getIdeAndroidSdkPath() {
    File path = IdeSdks.getInstance().getAndroidSdkPath();
    if (path != null) {
      return path.getPath();
    }
    Sdk sdk = getFirstDefaultAndroidSdk(true);
    if (sdk != null) {
      String sdkHome = sdk.getHomePath();
      if (sdkHome != null) {
        return toSystemDependentName(sdkHome);
      }
    }
    return "";
  }

  /**
   * @return the appropriate NDK path for a given project, i.e the project's ndk path for a real project and the default NDK path default
   * project.
   */
  @NotNull
  private String getIdeNdkPath() {
    if (myProject != null && !myProject.isDefault()) {
      try {
        File androidNdkPath = new LocalProperties(myProject).getAndroidNdkPath();
        if (androidNdkPath != null) {
          return androidNdkPath.getPath();
        }
      }
      catch (IOException e) {
        LOG.info(String.format("Unable to read local.properties file in project '%1$s'.", myProject.getName()), e);
      }
    }
    else {
      File path = IdeSdks.getInstance().getAndroidNdkPath();
      if (path != null) {
        return path.getPath();
      }
    }
    return "";
  }

  /**
   * @return what the IDE is using as the home path for the JDK.
   */
  @NotNull
  private static String getIdeJdkPath() {
    File javaHome =  IdeSdks.getInstance().getJdkPath();
    return javaHome != null ? javaHome.getPath() : "";
  }

  @NotNull
  private File getSdkLocation() {
    String sdkLocation = mySdkLocationTextField.getText();
    return toSystemDependentPath(sdkLocation);
  }

  @NotNull
  private File getNdkLocation() {
    String ndkLocation = myNdkLocationTextField.getText();
    return toSystemDependentPath(ndkLocation);
  }

  @Override
  @NotNull
  public JComponent getPreferredFocusedComponent() {
    Component toFocus = myComponentsById.get(mySelectedComponentId);
    return toFocus instanceof JComponent ? (JComponent)toFocus : mySdkLocationTextField.getTextField();
  }

  public boolean validate() throws ConfigurationException {
    String msg = validateAndroidSdkPath();
    if (msg != null) {
      throw new ConfigurationException(msg);
    }

    if (!useEmbeddedJdk()) {
      File validJdkLocation = validateJdkPath(getJdkLocation());
      if (validJdkLocation == null) {
        throw new ConfigurationException(CHOOSE_VALID_JDK_DIRECTORY_ERR);
      }
    }

    msg = validateAndroidNdkPath();
    if (msg != null) {
      throw new ConfigurationException(msg);
    }

    return true;
  }

  @NotNull
  public List<ProjectConfigurationError> validateState() {
    List<ProjectConfigurationError> errors = Lists.newArrayList();

    String msg = validateAndroidSdkPath();
    if (msg != null) {
      ProjectConfigurationError error = new ProjectConfigurationError(msg, mySdkLocationTextField.getTextField());
      errors.add(error);
    }

    File jdkLocation;
    jdkLocation = validateJdkPath(getJdkLocation());

    if (jdkLocation == null) {
      ProjectConfigurationError error =
        new ProjectConfigurationError(CHOOSE_VALID_JDK_DIRECTORY_ERR, myJdkLocationTextField.getTextField());
      errors.add(error);
    }
    else {
      JavaSdkVersion version = Jdks.getInstance().findVersion(jdkLocation);
      if (version == null || !version.isAtLeast(JDK_1_8)) {
        ProjectConfigurationError error =
          new ProjectConfigurationError("Please choose JDK 8 or newer", myJdkLocationTextField.getTextField());
        errors.add(error);
      }
    }

    msg = validateAndroidNdkPath();
    if (msg != null) {
      ProjectConfigurationError error = new ProjectConfigurationError(msg, myNdkLocationTextField.getTextField());
      errors.add(error);
    }

    return errors;
  }

  /**
   * @return the error message when the sdk path is not valid, {@code null} otherwise.
   */
  @Nullable
  private String validateAndroidSdkPath() {
    //noinspection deprecation
    WizardUtils.ValidationResult wizardValidationResult =
      validateLocation(getSdkLocation().getAbsolutePath(), "Android SDK location", false, WritableCheckMode.DO_NOT_CHECK);
    if (!wizardValidationResult.isOk()) {
      return wizardValidationResult.getFormattedMessage();
    }
    ValidationResult validationResult = validateAndroidSdk(getSdkLocation(), false);
    if (!validationResult.success) {
      String msg = validationResult.message;
      if (isEmpty(msg)) {
        msg = CHOOSE_VALID_SDK_DIRECTORY_ERR;
      }
      return msg;
    }
    return null;
  }

  /**
   * @return the error message when the ndk path is not valid, {@code null} otherwise.
   */
  @Nullable
  private String validateAndroidNdkPath() {
    hideNdkQuickfixLink();
    // As NDK is required for the projects with NDK modules, considering the empty value as legal.
    if (!myNdkLocationTextField.getText().isEmpty()) {
      ValidationResult validationResult = validateAndroidNdk(getNdkLocation(), false);
      if (!validationResult.success) {
        adjustNdkQuickFixVisibility();
        String msg = validationResult.message;
        if (isEmpty(msg)) {
          msg = CHOOSE_VALID_NDK_DIRECTORY_ERR;
        }
        return msg;
      }
    }
    else if (myNdkLocationTextField.isVisible()) {
      adjustNdkQuickFixVisibility();
    }
    return null;
  }

  private void adjustNdkQuickFixVisibility() {
    boolean hasNdk = IdeSdks.getInstance().getAndroidNdkPath() != null;
    myNdkDownloadPanel.setVisible(!hasNdk);
    myNdkResetHyperlinkLabel.setVisible(hasNdk);
  }

  private void hideNdkQuickfixLink() {
    myNdkResetHyperlinkLabel.setVisible(false);
    myNdkDownloadPanel.setVisible(false);
  }

  @NotNull
  private File getUserSelectedJdkLocation() {
    String jdkLocation = nullToEmpty(myUserSelectedJdkHomePath);
    return toSystemDependentPath(jdkLocation);
  }

  @NotNull
  private File getJdkLocation() {
    String jdkLocation = myJdkLocationTextField.getText();
    return toSystemDependentPath(jdkLocation);
  }

  @NotNull
  private File getJdkLocation() {
    String jdkLocation = myJdkLocationTextField.getText();
    return new File(toSystemDependentName(jdkLocation));
  }

  private boolean useEmbeddedJdk() {
    return myUseEmbeddedJdkCheckBox.isSelected();
  }

  /**
   * Validates that the given directory belongs to a JDK installation.
   * @param file the directory to validate.
   * @return the path of the JDK installation if valid, or {@code null} if the path is not valid.
   */
  @Nullable
  private File validateJdkPath(@NotNull File file) {
    if (checkForJdk(file)) {
      return file;
    }
    if (SystemInfo.isMac) {
      File potentialPath = new File(file, MAC_JDK_CONTENT_PATH);
      if (potentialPath.isDirectory() && checkForJdk(potentialPath)) {
        myJdkLocationTextField.setText(potentialPath.getPath());
        return potentialPath;
      }
    }
    return null;
  }

  /**
   * @return {@code true} if the configurable is needed: e.g. if we're missing a JDK or an Android SDK setting.
   */
  public static boolean isNeeded() {
    String jdkPath = getIdeJdkPath();
    String sdkPath = getIdeAndroidSdkPath();

    IdeSdks ideSdks = IdeSdks.getInstance();

    boolean validJdk = ideSdks.isUsingEmbeddedJdk() || (!jdkPath.isEmpty() && checkForJdk(new File(jdkPath)));
    boolean validSdk = !sdkPath.isEmpty() && ideSdks.isValidAndroidSdkPath(new File(sdkPath));

    return !validJdk || !validSdk;
  }

  @Override
  public void setHistory(History history) {
    myHistory = history;
  }

  @Override
  public ActionCallback navigateTo(@Nullable Place place, boolean requestFocus) {
    if (place != null) {
      Object path = place.getPath(SDKS_PLACE);
      if (path instanceof String) {
        Component c = myComponentsById.get(path);
        if (c != null) {
          c.requestFocusInWindow();
        }
      }
    }
    return ActionCallback.DONE;
  }

  @Override
  public void queryPlace(@NotNull Place place) {
    place.putPath(SDKS_PLACE, mySelectedComponentId);
  }
}<|MERGE_RESOLUTION|>--- conflicted
+++ resolved
@@ -73,10 +73,7 @@
 
 import static com.android.SdkConstants.FD_NDK;
 import static com.android.SdkConstants.NDK_DIR_PROPERTY;
-<<<<<<< HEAD
-=======
 import static com.android.tools.idea.gradle.util.FilePaths.toSystemDependentPath;
->>>>>>> 1e5b25b8
 import static com.android.tools.idea.npw.WizardUtils.validateLocation;
 import static com.android.tools.idea.sdk.IdeSdks.MAC_JDK_CONTENT_PATH;
 import static com.android.tools.idea.sdk.SdkPaths.validateAndroidNdk;
@@ -154,19 +151,7 @@
 
     ProgressIndicator logger = new StudioLoggerProgressIndicator(getClass());
     RepoManager repoManager = AndroidSdks.getInstance().tryToChooseSdkHandler().getSdkManager(logger);
-<<<<<<< HEAD
-    StudioProgressRunner runner = new StudioProgressRunner(false, false, "Loading Remote SDK", true, project);
-    RepoManager.RepoLoadedCallback onComplete = packages -> {
-      if (packages.getRemotePackages().get(FD_NDK) != null) {
-        layout.show(myNdkDownloadPanel, "link");
-      }
-      else {
-        myNdkDownloadPanel.setVisible(false);
-      }
-    };
-    Runnable onError = () -> myNdkDownloadPanel.setVisible(false);
-=======
-    StudioProgressRunner runner = new StudioProgressRunner(false, true, false, "Loading Remote SDK", project);
+    StudioProgressRunner runner = new StudioProgressRunner(false, false, "Loading Remote SDK", project);
     RepoManager.RepoLoadedCallback onComplete = packages ->
       ApplicationManager.getApplication().invokeLater(() -> {
         if (packages.getRemotePackages().get(FD_NDK) != null) {
@@ -179,7 +164,6 @@
     Runnable onError = () -> ApplicationManager.getApplication().invokeLater(
       () -> myNdkDownloadPanel.setVisible(false),
       ModalityState.any());
->>>>>>> 1e5b25b8
     repoManager.load(RepoManager.DEFAULT_EXPIRATION_PERIOD_MS, null, ImmutableList.of(onComplete), ImmutableList.of(onError), runner,
                      new StudioDownloader(), StudioSettingsController.getInstance(), false);
 
@@ -204,12 +188,8 @@
       boolean useEmbeddedJdk = useEmbeddedJdk();
       updateJdkTextField(useEmbeddedJdk);
 
-<<<<<<< HEAD
       File embeddedJdkPath = EmbeddedDistributionPaths.getInstance().getEmbeddedJdkPath();
       String path = embeddedJdkPath != null ? embeddedJdkPath.getPath() : "";
-=======
-      String path = EmbeddedDistributionPaths.getInstance().getEmbeddedJdkPath().getPath();
->>>>>>> 1e5b25b8
       if (!useEmbeddedJdk) {
         // If the user-selected path is the same as the "embedded JDK" path, ignore it because there is no user-selected path yet.
         if (path.equals(myUserSelectedJdkHomePath)) {
@@ -704,12 +684,6 @@
     return toSystemDependentPath(jdkLocation);
   }
 
-  @NotNull
-  private File getJdkLocation() {
-    String jdkLocation = myJdkLocationTextField.getText();
-    return new File(toSystemDependentName(jdkLocation));
-  }
-
   private boolean useEmbeddedJdk() {
     return myUseEmbeddedJdkCheckBox.isSelected();
   }
