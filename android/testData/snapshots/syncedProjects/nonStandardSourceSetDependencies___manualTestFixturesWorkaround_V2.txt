--- conflicted
+++ resolved
@@ -142,34 +142,20 @@
         FACET                         : Kotlin
             TypeId                        : kotlin-language
             ExternalSource                : GRADLE
-<<<<<<< HEAD
-            ApiLevel                      : 1.9
-            CompilerArguments
-                apiVersion                    : 1.9
-                languageVersion               : 1.9
-=======
             ApiLevel                      : 2.0
             CompilerArguments
                 apiVersion                    : 2.0
                 languageVersion               : 2.0
->>>>>>> 0d09370c
             CompilerSettings
                 additionalArguments           :
                 copyJsLibraryFiles            : true
                 outputDirectoryForJsLibraryFiles        : lib
             IsTestModule                  : false
             Kind                          : DEFAULT
-<<<<<<< HEAD
-            LanguageLevel                 : 1.9
-            MergedCompilerArguments
-                apiVersion                    : 1.9
-                languageVersion               : 1.9
-=======
             LanguageLevel                 : 2.0
             MergedCompilerArguments
                 apiVersion                    : 2.0
                 languageVersion               : 2.0
->>>>>>> 0d09370c
             Platform                      : JVM (1.8)
             UseProjectSettings            : false
             Version                       : 5
@@ -268,34 +254,20 @@
         FACET                         : Kotlin
             TypeId                        : kotlin-language
             ExternalSource                : GRADLE
-<<<<<<< HEAD
-            ApiLevel                      : 1.9
-            CompilerArguments
-                apiVersion                    : 1.9
-                languageVersion               : 1.9
-=======
             ApiLevel                      : 2.0
             CompilerArguments
                 apiVersion                    : 2.0
                 languageVersion               : 2.0
->>>>>>> 0d09370c
             CompilerSettings
                 additionalArguments           :
                 copyJsLibraryFiles            : true
                 outputDirectoryForJsLibraryFiles        : lib
             IsTestModule                  : false
             Kind                          : DEFAULT
-<<<<<<< HEAD
-            LanguageLevel                 : 1.9
-            MergedCompilerArguments
-                apiVersion                    : 1.9
-                languageVersion               : 1.9
-=======
             LanguageLevel                 : 2.0
             MergedCompilerArguments
                 apiVersion                    : 2.0
                 languageVersion               : 2.0
->>>>>>> 0d09370c
             Platform                      : JVM (1.8)
             UseProjectSettings            : false
             Version                       : 5
@@ -389,34 +361,20 @@
         FACET                         : Kotlin
             TypeId                        : kotlin-language
             ExternalSource                : GRADLE
-<<<<<<< HEAD
-            ApiLevel                      : 1.9
-            CompilerArguments
-                apiVersion                    : 1.9
-                languageVersion               : 1.9
-=======
             ApiLevel                      : 2.0
             CompilerArguments
                 apiVersion                    : 2.0
                 languageVersion               : 2.0
->>>>>>> 0d09370c
             CompilerSettings
                 additionalArguments           :
                 copyJsLibraryFiles            : true
                 outputDirectoryForJsLibraryFiles        : lib
             IsTestModule                  : false
             Kind                          : DEFAULT
-<<<<<<< HEAD
-            LanguageLevel                 : 1.9
-            MergedCompilerArguments
-                apiVersion                    : 1.9
-                languageVersion               : 1.9
-=======
             LanguageLevel                 : 2.0
             MergedCompilerArguments
                 apiVersion                    : 2.0
                 languageVersion               : 2.0
->>>>>>> 0d09370c
             Platform                      : JVM (1.8)
             UseProjectSettings            : false
             Version                       : 5
@@ -515,17 +473,10 @@
         FACET                         : Kotlin
             TypeId                        : kotlin-language
             ExternalSource                : GRADLE
-<<<<<<< HEAD
-            ApiLevel                      : 1.9
-            CompilerArguments
-                apiVersion                    : 1.9
-                languageVersion               : 1.9
-=======
             ApiLevel                      : 2.0
             CompilerArguments
                 apiVersion                    : 2.0
                 languageVersion               : 2.0
->>>>>>> 0d09370c
                 multiPlatform                 : true
                 - pluginClasspaths            : <M2>/org/jetbrains/annotations/13.0/annotations-13.0.jar
                 - pluginClasspaths            : <M2>/org/jetbrains/kotlin/kotlin-script-runtime/<KOTLIN_VERSION>/kotlin-script-runtime-<KOTLIN_VERSION>.jar
@@ -539,28 +490,17 @@
             ExternalProjectId             : :common
             IsTestModule                  : false
             Kind                          : SOURCE_SET_HOLDER
-<<<<<<< HEAD
-            LanguageLevel                 : 1.9
-            MergedCompilerArguments
-                apiVersion                    : 1.9
-                languageVersion               : 1.9
-=======
             LanguageLevel                 : 2.0
             MergedCompilerArguments
                 apiVersion                    : 2.0
                 languageVersion               : 2.0
->>>>>>> 0d09370c
                 multiPlatform                 : true
                 - pluginClasspaths            : <M2>/org/jetbrains/annotations/13.0/annotations-13.0.jar
                 - pluginClasspaths            : <M2>/org/jetbrains/kotlin/kotlin-script-runtime/<KOTLIN_VERSION>/kotlin-script-runtime-<KOTLIN_VERSION>.jar
                 - pluginClasspaths            : <M2>/org/jetbrains/kotlin/kotlin-scripting-common/<KOTLIN_VERSION>/kotlin-scripting-common-<KOTLIN_VERSION>.jar
                 - pluginClasspaths            : <M2>/org/jetbrains/kotlin/kotlin-scripting-jvm/<KOTLIN_VERSION>/kotlin-scripting-jvm-<KOTLIN_VERSION>.jar
                 - pluginClasspaths            : <M2>/org/jetbrains/kotlin/kotlin-stdlib/<KOTLIN_VERSION>/kotlin-stdlib-<KOTLIN_VERSION>.jar
-<<<<<<< HEAD
-            Platform                      : JVM (1.8)
-=======
             Platform                      : JVM (17)
->>>>>>> 0d09370c
             UseProjectSettings            : false
             Version                       : 5
         CONENT_ENTRY                  : file://<PROJECT>/common/src/commonMain
@@ -596,17 +536,10 @@
         FACET                         : Kotlin
             TypeId                        : kotlin-language
             ExternalSource                : GRADLE
-<<<<<<< HEAD
-            ApiLevel                      : 1.9
-            CompilerArguments
-                apiVersion                    : 1.9
-                languageVersion               : 1.9
-=======
             ApiLevel                      : 2.0
             CompilerArguments
                 apiVersion                    : 2.0
                 languageVersion               : 2.0
->>>>>>> 0d09370c
                 multiPlatform                 : true
                 - pluginClasspaths            : <M2>/org/jetbrains/annotations/13.0/annotations-13.0.jar
                 - pluginClasspaths            : <M2>/org/jetbrains/kotlin/kotlin-script-runtime/<KOTLIN_VERSION>/kotlin-script-runtime-<KOTLIN_VERSION>.jar
@@ -620,28 +553,17 @@
             ExternalProjectId             : :common
             IsTestModule                  : true
             Kind                          : SOURCE_SET_HOLDER
-<<<<<<< HEAD
-            LanguageLevel                 : 1.9
-            MergedCompilerArguments
-                apiVersion                    : 1.9
-                languageVersion               : 1.9
-=======
             LanguageLevel                 : 2.0
             MergedCompilerArguments
                 apiVersion                    : 2.0
                 languageVersion               : 2.0
->>>>>>> 0d09370c
                 multiPlatform                 : true
                 - pluginClasspaths            : <M2>/org/jetbrains/annotations/13.0/annotations-13.0.jar
                 - pluginClasspaths            : <M2>/org/jetbrains/kotlin/kotlin-script-runtime/<KOTLIN_VERSION>/kotlin-script-runtime-<KOTLIN_VERSION>.jar
                 - pluginClasspaths            : <M2>/org/jetbrains/kotlin/kotlin-scripting-common/<KOTLIN_VERSION>/kotlin-scripting-common-<KOTLIN_VERSION>.jar
                 - pluginClasspaths            : <M2>/org/jetbrains/kotlin/kotlin-scripting-jvm/<KOTLIN_VERSION>/kotlin-scripting-jvm-<KOTLIN_VERSION>.jar
                 - pluginClasspaths            : <M2>/org/jetbrains/kotlin/kotlin-stdlib/<KOTLIN_VERSION>/kotlin-stdlib-<KOTLIN_VERSION>.jar
-<<<<<<< HEAD
-            Platform                      : JVM (1.8)
-=======
             Platform                      : JVM (17)
->>>>>>> 0d09370c
             UseProjectSettings            : false
             Version                       : 5
         CONENT_ENTRY                  : file://<PROJECT>/common/src/commonTest [-]
@@ -678,17 +600,10 @@
         FACET                         : Kotlin
             TypeId                        : kotlin-language
             ExternalSource                : GRADLE
-<<<<<<< HEAD
-            ApiLevel                      : 1.9
-            CompilerArguments
-                apiVersion                    : 1.9
-                languageVersion               : 1.9
-=======
             ApiLevel                      : 2.0
             CompilerArguments
                 apiVersion                    : 2.0
                 languageVersion               : 2.0
->>>>>>> 0d09370c
                 multiPlatform                 : true
                 - pluginClasspaths            : <M2>/org/jetbrains/annotations/13.0/annotations-13.0.jar
                 - pluginClasspaths            : <M2>/org/jetbrains/kotlin/kotlin-script-runtime/<KOTLIN_VERSION>/kotlin-script-runtime-<KOTLIN_VERSION>.jar
@@ -702,17 +617,10 @@
             ExternalProjectId             : :common
             IsTestModule                  : false
             Kind                          : COMPILATION_AND_SOURCE_SET_HOLDER
-<<<<<<< HEAD
-            LanguageLevel                 : 1.9
-            MergedCompilerArguments
-                apiVersion                    : 1.9
-                languageVersion               : 1.9
-=======
             LanguageLevel                 : 2.0
             MergedCompilerArguments
                 apiVersion                    : 2.0
                 languageVersion               : 2.0
->>>>>>> 0d09370c
                 multiPlatform                 : true
                 - pluginClasspaths            : <M2>/org/jetbrains/annotations/13.0/annotations-13.0.jar
                 - pluginClasspaths            : <M2>/org/jetbrains/kotlin/kotlin-script-runtime/<KOTLIN_VERSION>/kotlin-script-runtime-<KOTLIN_VERSION>.jar
@@ -757,17 +665,10 @@
         FACET                         : Kotlin
             TypeId                        : kotlin-language
             ExternalSource                : GRADLE
-<<<<<<< HEAD
-            ApiLevel                      : 1.9
-            CompilerArguments
-                apiVersion                    : 1.9
-                languageVersion               : 1.9
-=======
             ApiLevel                      : 2.0
             CompilerArguments
                 apiVersion                    : 2.0
                 languageVersion               : 2.0
->>>>>>> 0d09370c
                 multiPlatform                 : true
                 - pluginClasspaths            : <M2>/org/jetbrains/annotations/13.0/annotations-13.0.jar
                 - pluginClasspaths            : <M2>/org/jetbrains/kotlin/kotlin-script-runtime/<KOTLIN_VERSION>/kotlin-script-runtime-<KOTLIN_VERSION>.jar
@@ -781,17 +682,10 @@
             ExternalProjectId             : :common
             IsTestModule                  : true
             Kind                          : COMPILATION_AND_SOURCE_SET_HOLDER
-<<<<<<< HEAD
-            LanguageLevel                 : 1.9
-            MergedCompilerArguments
-                apiVersion                    : 1.9
-                languageVersion               : 1.9
-=======
             LanguageLevel                 : 2.0
             MergedCompilerArguments
                 apiVersion                    : 2.0
                 languageVersion               : 2.0
->>>>>>> 0d09370c
                 multiPlatform                 : true
                 - pluginClasspaths            : <M2>/org/jetbrains/annotations/13.0/annotations-13.0.jar
                 - pluginClasspaths            : <M2>/org/jetbrains/kotlin/kotlin-script-runtime/<KOTLIN_VERSION>/kotlin-script-runtime-<KOTLIN_VERSION>.jar
@@ -864,17 +758,10 @@
         FACET                         : Kotlin
             TypeId                        : kotlin-language
             ExternalSource                : GRADLE
-<<<<<<< HEAD
-            ApiLevel                      : 1.9
-            CompilerArguments
-                apiVersion                    : 1.9
-                languageVersion               : 1.9
-=======
             ApiLevel                      : 2.0
             CompilerArguments
                 apiVersion                    : 2.0
                 languageVersion               : 2.0
->>>>>>> 0d09370c
                 - pluginClasspaths            : <M2>/org/jetbrains/annotations/13.0/annotations-13.0.jar
                 - pluginClasspaths            : <M2>/org/jetbrains/kotlin/kotlin-script-runtime/<KOTLIN_VERSION>/kotlin-script-runtime-<KOTLIN_VERSION>.jar
                 - pluginClasspaths            : <M2>/org/jetbrains/kotlin/kotlin-scripting-common/<KOTLIN_VERSION>/kotlin-scripting-common-<KOTLIN_VERSION>.jar
@@ -886,17 +773,10 @@
                 outputDirectoryForJsLibraryFiles        : lib
             IsTestModule                  : false
             Kind                          : DEFAULT
-<<<<<<< HEAD
-            LanguageLevel                 : 1.9
-            MergedCompilerArguments
-                apiVersion                    : 1.9
-                languageVersion               : 1.9
-=======
             LanguageLevel                 : 2.0
             MergedCompilerArguments
                 apiVersion                    : 2.0
                 languageVersion               : 2.0
->>>>>>> 0d09370c
                 - pluginClasspaths            : <M2>/org/jetbrains/annotations/13.0/annotations-13.0.jar
                 - pluginClasspaths            : <M2>/org/jetbrains/kotlin/kotlin-script-runtime/<KOTLIN_VERSION>/kotlin-script-runtime-<KOTLIN_VERSION>.jar
                 - pluginClasspaths            : <M2>/org/jetbrains/kotlin/kotlin-scripting-common/<KOTLIN_VERSION>/kotlin-scripting-common-<KOTLIN_VERSION>.jar
@@ -944,17 +824,10 @@
         FACET                         : Kotlin
             TypeId                        : kotlin-language
             ExternalSource                : GRADLE
-<<<<<<< HEAD
-            ApiLevel                      : 1.9
-            CompilerArguments
-                apiVersion                    : 1.9
-                languageVersion               : 1.9
-=======
             ApiLevel                      : 2.0
             CompilerArguments
                 apiVersion                    : 2.0
                 languageVersion               : 2.0
->>>>>>> 0d09370c
                 - pluginClasspaths            : <M2>/org/jetbrains/annotations/13.0/annotations-13.0.jar
                 - pluginClasspaths            : <M2>/org/jetbrains/kotlin/kotlin-script-runtime/<KOTLIN_VERSION>/kotlin-script-runtime-<KOTLIN_VERSION>.jar
                 - pluginClasspaths            : <M2>/org/jetbrains/kotlin/kotlin-scripting-common/<KOTLIN_VERSION>/kotlin-scripting-common-<KOTLIN_VERSION>.jar
@@ -966,17 +839,10 @@
                 outputDirectoryForJsLibraryFiles        : lib
             IsTestModule                  : false
             Kind                          : DEFAULT
-<<<<<<< HEAD
-            LanguageLevel                 : 1.9
-            MergedCompilerArguments
-                apiVersion                    : 1.9
-                languageVersion               : 1.9
-=======
             LanguageLevel                 : 2.0
             MergedCompilerArguments
                 apiVersion                    : 2.0
                 languageVersion               : 2.0
->>>>>>> 0d09370c
                 - pluginClasspaths            : <M2>/org/jetbrains/annotations/13.0/annotations-13.0.jar
                 - pluginClasspaths            : <M2>/org/jetbrains/kotlin/kotlin-script-runtime/<KOTLIN_VERSION>/kotlin-script-runtime-<KOTLIN_VERSION>.jar
                 - pluginClasspaths            : <M2>/org/jetbrains/kotlin/kotlin-scripting-common/<KOTLIN_VERSION>/kotlin-scripting-common-<KOTLIN_VERSION>.jar
@@ -1099,34 +965,20 @@
         FACET                         : Kotlin
             TypeId                        : kotlin-language
             ExternalSource                : GRADLE
-<<<<<<< HEAD
-            ApiLevel                      : 1.9
-            CompilerArguments
-                apiVersion                    : 1.9
-                languageVersion               : 1.9
-=======
             ApiLevel                      : 2.0
             CompilerArguments
                 apiVersion                    : 2.0
                 languageVersion               : 2.0
->>>>>>> 0d09370c
             CompilerSettings
                 additionalArguments           :
                 copyJsLibraryFiles            : true
                 outputDirectoryForJsLibraryFiles        : lib
             IsTestModule                  : false
             Kind                          : DEFAULT
-<<<<<<< HEAD
-            LanguageLevel                 : 1.9
-            MergedCompilerArguments
-                apiVersion                    : 1.9
-                languageVersion               : 1.9
-=======
             LanguageLevel                 : 2.0
             MergedCompilerArguments
                 apiVersion                    : 2.0
                 languageVersion               : 2.0
->>>>>>> 0d09370c
             Platform                      : JVM (17)
             UseProjectSettings            : false
             Version                       : 5
@@ -1267,34 +1119,20 @@
         FACET                         : Kotlin
             TypeId                        : kotlin-language
             ExternalSource                : GRADLE
-<<<<<<< HEAD
-            ApiLevel                      : 1.9
-            CompilerArguments
-                apiVersion                    : 1.9
-                languageVersion               : 1.9
-=======
             ApiLevel                      : 2.0
             CompilerArguments
                 apiVersion                    : 2.0
                 languageVersion               : 2.0
->>>>>>> 0d09370c
             CompilerSettings
                 additionalArguments           :
                 copyJsLibraryFiles            : true
                 outputDirectoryForJsLibraryFiles        : lib
             IsTestModule                  : false
             Kind                          : DEFAULT
-<<<<<<< HEAD
-            LanguageLevel                 : 1.9
-            MergedCompilerArguments
-                apiVersion                    : 1.9
-                languageVersion               : 1.9
-=======
             LanguageLevel                 : 2.0
             MergedCompilerArguments
                 apiVersion                    : 2.0
                 languageVersion               : 2.0
->>>>>>> 0d09370c
             Platform                      : JVM (17)
             UseProjectSettings            : false
             Version                       : 5
@@ -1408,34 +1246,20 @@
         FACET                         : Kotlin
             TypeId                        : kotlin-language
             ExternalSource                : GRADLE
-<<<<<<< HEAD
-            ApiLevel                      : 1.9
-            CompilerArguments
-                apiVersion                    : 1.9
-                languageVersion               : 1.9
-=======
             ApiLevel                      : 2.0
             CompilerArguments
                 apiVersion                    : 2.0
                 languageVersion               : 2.0
->>>>>>> 0d09370c
             CompilerSettings
                 additionalArguments           :
                 copyJsLibraryFiles            : true
                 outputDirectoryForJsLibraryFiles        : lib
             IsTestModule                  : false
             Kind                          : DEFAULT
-<<<<<<< HEAD
-            LanguageLevel                 : 1.9
-            MergedCompilerArguments
-                apiVersion                    : 1.9
-                languageVersion               : 1.9
-=======
             LanguageLevel                 : 2.0
             MergedCompilerArguments
                 apiVersion                    : 2.0
                 languageVersion               : 2.0
->>>>>>> 0d09370c
             Platform                      : JVM (17)
             UseProjectSettings            : false
             Version                       : 5
@@ -1631,17 +1455,10 @@
         FACET                         : Kotlin
             TypeId                        : kotlin-language
             ExternalSource                : GRADLE
-<<<<<<< HEAD
-            ApiLevel                      : 1.9
-            CompilerArguments
-                apiVersion                    : 1.9
-                languageVersion               : 1.9
-=======
             ApiLevel                      : 2.0
             CompilerArguments
                 apiVersion                    : 2.0
                 languageVersion               : 2.0
->>>>>>> 0d09370c
                 multiPlatform                 : true
                 - pluginClasspaths            : <M2>/org/jetbrains/annotations/13.0/annotations-13.0.jar
                 - pluginClasspaths            : <M2>/org/jetbrains/kotlin/kotlin-script-runtime/<KOTLIN_VERSION>/kotlin-script-runtime-<KOTLIN_VERSION>.jar
@@ -1655,17 +1472,10 @@
             ExternalProjectId             : :feature-b
             IsTestModule                  : true
             Kind                          : COMPILATION_AND_SOURCE_SET_HOLDER
-<<<<<<< HEAD
-            LanguageLevel                 : 1.9
-            MergedCompilerArguments
-                apiVersion                    : 1.9
-                languageVersion               : 1.9
-=======
             LanguageLevel                 : 2.0
             MergedCompilerArguments
                 apiVersion                    : 2.0
                 languageVersion               : 2.0
->>>>>>> 0d09370c
                 multiPlatform                 : true
                 - pluginClasspaths            : <M2>/org/jetbrains/annotations/13.0/annotations-13.0.jar
                 - pluginClasspaths            : <M2>/org/jetbrains/kotlin/kotlin-script-runtime/<KOTLIN_VERSION>/kotlin-script-runtime-<KOTLIN_VERSION>.jar
@@ -1725,32 +1535,6 @@
         ORDER_ENTRY                   : NonStandardSourceSetDependencies.feature-b.main
             Scope                         : Test
         BUILD_TASKS
-<<<<<<< HEAD
-            TEST_COMPILE_MODE             : All
-                CLEAN                         : :feature-b:createMockableJar, :feature-b:generateDebugAndroidTestSources, :feature-b:generateDebugSources
-                ASSEMBLE                      : :feature-b:assembleDebug, :feature-b:assembleDebugAndroidTest, :feature-b:assembleDebugUnitTest
-                REBUILD                       : :feature-b:assembleDebug, :feature-b:assembleDebugAndroidTest, :feature-b:assembleDebugUnitTest, :feature-b:clean
-                COMPILE_JAVA                  : :feature-b:compileDebugAndroidTestSources, :feature-b:compileDebugSources, :feature-b:compileDebugUnitTestSources
-                SOURCE_GEN                    : :feature-b:createMockableJar, :feature-b:generateDebugAndroidTestSources, :feature-b:generateDebugSources
-            TEST_COMPILE_MODE             : Android tests
-                CLEAN                         : :feature-b:generateDebugAndroidTestSources, :feature-b:generateDebugSources
-                ASSEMBLE                      : :feature-b:assembleDebug, :feature-b:assembleDebugAndroidTest
-                REBUILD                       : :feature-b:assembleDebug, :feature-b:assembleDebugAndroidTest, :feature-b:clean
-                COMPILE_JAVA                  : :feature-b:compileDebugAndroidTestSources, :feature-b:compileDebugSources
-                SOURCE_GEN                    : :feature-b:generateDebugAndroidTestSources, :feature-b:generateDebugSources
-            TEST_COMPILE_MODE             : Unit tests
-                CLEAN                         : :feature-b:createMockableJar, :feature-b:generateDebugSources
-                ASSEMBLE                      : :feature-b:assembleDebug, :feature-b:assembleDebugUnitTest
-                REBUILD                       : :feature-b:assembleDebug, :feature-b:assembleDebugUnitTest, :feature-b:clean
-                COMPILE_JAVA                  : :feature-b:compileDebugUnitTestSources
-                SOURCE_GEN                    : :feature-b:createMockableJar, :feature-b:generateDebugSources
-            TEST_COMPILE_MODE             : None
-                CLEAN                         : :feature-b:generateDebugSources
-                ASSEMBLE                      : :feature-b:assembleDebug
-                REBUILD                       : :feature-b:assembleDebug, :feature-b:clean
-                COMPILE_JAVA                  : :feature-b:compileDebugSources
-                SOURCE_GEN                    : :feature-b:generateDebugSources
-=======
                 CLEAN                         : :feature-b:generateDebugAndroidTestSources
                 ASSEMBLE                      : :feature-b:assembleDebugAndroidTest
                 REBUILD                       : :feature-b:assembleDebugAndroidTest, :feature-b:clean
@@ -1758,7 +1542,6 @@
                 SOURCE_GEN                    : :feature-b:generateDebugAndroidTestSources
                 BASELINE_PROFILE_GEN          : :feature-b:generateDebugBaselineProfile
                 BASELINE_PROFILE_GEN_ALL_VARIANTS       : :feature-b:generateBaselineProfile
->>>>>>> 0d09370c
     MODULE                        : NonStandardSourceSetDependencies.feature-b.main
         LINKED_ANDROID_MODULE_GROUP
             holder                        : NonStandardSourceSetDependencies.feature-b
@@ -1801,17 +1584,10 @@
         FACET                         : Kotlin
             TypeId                        : kotlin-language
             ExternalSource                : GRADLE
-<<<<<<< HEAD
-            ApiLevel                      : 1.9
-            CompilerArguments
-                apiVersion                    : 1.9
-                languageVersion               : 1.9
-=======
             ApiLevel                      : 2.0
             CompilerArguments
                 apiVersion                    : 2.0
                 languageVersion               : 2.0
->>>>>>> 0d09370c
                 multiPlatform                 : true
                 - pluginClasspaths            : <M2>/org/jetbrains/annotations/13.0/annotations-13.0.jar
                 - pluginClasspaths            : <M2>/org/jetbrains/kotlin/kotlin-script-runtime/<KOTLIN_VERSION>/kotlin-script-runtime-<KOTLIN_VERSION>.jar
@@ -1825,17 +1601,10 @@
             ExternalProjectId             : :feature-b
             IsTestModule                  : false
             Kind                          : COMPILATION_AND_SOURCE_SET_HOLDER
-<<<<<<< HEAD
-            LanguageLevel                 : 1.9
-            MergedCompilerArguments
-                apiVersion                    : 1.9
-                languageVersion               : 1.9
-=======
             LanguageLevel                 : 2.0
             MergedCompilerArguments
                 apiVersion                    : 2.0
                 languageVersion               : 2.0
->>>>>>> 0d09370c
                 multiPlatform                 : true
                 - pluginClasspaths            : <M2>/org/jetbrains/annotations/13.0/annotations-13.0.jar
                 - pluginClasspaths            : <M2>/org/jetbrains/kotlin/kotlin-script-runtime/<KOTLIN_VERSION>/kotlin-script-runtime-<KOTLIN_VERSION>.jar
@@ -1939,17 +1708,10 @@
         FACET                         : Kotlin
             TypeId                        : kotlin-language
             ExternalSource                : GRADLE
-<<<<<<< HEAD
-            ApiLevel                      : 1.9
-            CompilerArguments
-                apiVersion                    : 1.9
-                languageVersion               : 1.9
-=======
             ApiLevel                      : 2.0
             CompilerArguments
                 apiVersion                    : 2.0
                 languageVersion               : 2.0
->>>>>>> 0d09370c
                 multiPlatform                 : true
                 - pluginClasspaths            : <M2>/org/jetbrains/annotations/13.0/annotations-13.0.jar
                 - pluginClasspaths            : <M2>/org/jetbrains/kotlin/kotlin-script-runtime/<KOTLIN_VERSION>/kotlin-script-runtime-<KOTLIN_VERSION>.jar
@@ -1963,17 +1725,10 @@
             ExternalProjectId             : :feature-b
             IsTestModule                  : true
             Kind                          : COMPILATION_AND_SOURCE_SET_HOLDER
-<<<<<<< HEAD
-            LanguageLevel                 : 1.9
-            MergedCompilerArguments
-                apiVersion                    : 1.9
-                languageVersion               : 1.9
-=======
             LanguageLevel                 : 2.0
             MergedCompilerArguments
                 apiVersion                    : 2.0
                 languageVersion               : 2.0
->>>>>>> 0d09370c
                 multiPlatform                 : true
                 - pluginClasspaths            : <M2>/org/jetbrains/annotations/13.0/annotations-13.0.jar
                 - pluginClasspaths            : <M2>/org/jetbrains/kotlin/kotlin-script-runtime/<KOTLIN_VERSION>/kotlin-script-runtime-<KOTLIN_VERSION>.jar
@@ -2105,17 +1860,10 @@
         FACET                         : Kotlin
             TypeId                        : kotlin-language
             ExternalSource                : GRADLE
-<<<<<<< HEAD
-            ApiLevel                      : 1.9
-            CompilerArguments
-                apiVersion                    : 1.9
-                languageVersion               : 1.9
-=======
             ApiLevel                      : 2.0
             CompilerArguments
                 apiVersion                    : 2.0
                 languageVersion               : 2.0
->>>>>>> 0d09370c
                 - pluginClasspaths            : <M2>/org/jetbrains/annotations/13.0/annotations-13.0.jar
                 - pluginClasspaths            : <M2>/org/jetbrains/kotlin/kotlin-script-runtime/<KOTLIN_VERSION>/kotlin-script-runtime-<KOTLIN_VERSION>.jar
                 - pluginClasspaths            : <M2>/org/jetbrains/kotlin/kotlin-scripting-common/<KOTLIN_VERSION>/kotlin-scripting-common-<KOTLIN_VERSION>.jar
@@ -2127,17 +1875,10 @@
                 outputDirectoryForJsLibraryFiles        : lib
             IsTestModule                  : false
             Kind                          : DEFAULT
-<<<<<<< HEAD
-            LanguageLevel                 : 1.9
-            MergedCompilerArguments
-                apiVersion                    : 1.9
-                languageVersion               : 1.9
-=======
             LanguageLevel                 : 2.0
             MergedCompilerArguments
                 apiVersion                    : 2.0
                 languageVersion               : 2.0
->>>>>>> 0d09370c
                 - pluginClasspaths            : <M2>/org/jetbrains/annotations/13.0/annotations-13.0.jar
                 - pluginClasspaths            : <M2>/org/jetbrains/kotlin/kotlin-script-runtime/<KOTLIN_VERSION>/kotlin-script-runtime-<KOTLIN_VERSION>.jar
                 - pluginClasspaths            : <M2>/org/jetbrains/kotlin/kotlin-scripting-common/<KOTLIN_VERSION>/kotlin-scripting-common-<KOTLIN_VERSION>.jar
@@ -2192,17 +1933,10 @@
         FACET                         : Kotlin
             TypeId                        : kotlin-language
             ExternalSource                : GRADLE
-<<<<<<< HEAD
-            ApiLevel                      : 1.9
-            CompilerArguments
-                apiVersion                    : 1.9
-                languageVersion               : 1.9
-=======
             ApiLevel                      : 2.0
             CompilerArguments
                 apiVersion                    : 2.0
                 languageVersion               : 2.0
->>>>>>> 0d09370c
                 - pluginClasspaths            : <M2>/org/jetbrains/annotations/13.0/annotations-13.0.jar
                 - pluginClasspaths            : <M2>/org/jetbrains/kotlin/kotlin-script-runtime/<KOTLIN_VERSION>/kotlin-script-runtime-<KOTLIN_VERSION>.jar
                 - pluginClasspaths            : <M2>/org/jetbrains/kotlin/kotlin-scripting-common/<KOTLIN_VERSION>/kotlin-scripting-common-<KOTLIN_VERSION>.jar
@@ -2214,17 +1948,10 @@
                 outputDirectoryForJsLibraryFiles        : lib
             IsTestModule                  : false
             Kind                          : DEFAULT
-<<<<<<< HEAD
-            LanguageLevel                 : 1.9
-            MergedCompilerArguments
-                apiVersion                    : 1.9
-                languageVersion               : 1.9
-=======
             LanguageLevel                 : 2.0
             MergedCompilerArguments
                 apiVersion                    : 2.0
                 languageVersion               : 2.0
->>>>>>> 0d09370c
                 - pluginClasspaths            : <M2>/org/jetbrains/annotations/13.0/annotations-13.0.jar
                 - pluginClasspaths            : <M2>/org/jetbrains/kotlin/kotlin-script-runtime/<KOTLIN_VERSION>/kotlin-script-runtime-<KOTLIN_VERSION>.jar
                 - pluginClasspaths            : <M2>/org/jetbrains/kotlin/kotlin-scripting-common/<KOTLIN_VERSION>/kotlin-scripting-common-<KOTLIN_VERSION>.jar
@@ -2274,17 +2001,10 @@
         FACET                         : Kotlin
             TypeId                        : kotlin-language
             ExternalSource                : GRADLE
-<<<<<<< HEAD
-            ApiLevel                      : 1.9
-            CompilerArguments
-                apiVersion                    : 1.9
-                languageVersion               : 1.9
-=======
             ApiLevel                      : 2.0
             CompilerArguments
                 apiVersion                    : 2.0
                 languageVersion               : 2.0
->>>>>>> 0d09370c
                 - pluginClasspaths            : <M2>/org/jetbrains/annotations/13.0/annotations-13.0.jar
                 - pluginClasspaths            : <M2>/org/jetbrains/kotlin/kotlin-script-runtime/<KOTLIN_VERSION>/kotlin-script-runtime-<KOTLIN_VERSION>.jar
                 - pluginClasspaths            : <M2>/org/jetbrains/kotlin/kotlin-scripting-common/<KOTLIN_VERSION>/kotlin-scripting-common-<KOTLIN_VERSION>.jar
@@ -2296,17 +2016,10 @@
                 outputDirectoryForJsLibraryFiles        : lib
             IsTestModule                  : false
             Kind                          : DEFAULT
-<<<<<<< HEAD
-            LanguageLevel                 : 1.9
-            MergedCompilerArguments
-                apiVersion                    : 1.9
-                languageVersion               : 1.9
-=======
             LanguageLevel                 : 2.0
             MergedCompilerArguments
                 apiVersion                    : 2.0
                 languageVersion               : 2.0
->>>>>>> 0d09370c
                 - pluginClasspaths            : <M2>/org/jetbrains/annotations/13.0/annotations-13.0.jar
                 - pluginClasspaths            : <M2>/org/jetbrains/kotlin/kotlin-script-runtime/<KOTLIN_VERSION>/kotlin-script-runtime-<KOTLIN_VERSION>.jar
                 - pluginClasspaths            : <M2>/org/jetbrains/kotlin/kotlin-scripting-common/<KOTLIN_VERSION>/kotlin-scripting-common-<KOTLIN_VERSION>.jar
@@ -2679,17 +2392,10 @@
         FACET                         : Kotlin
             TypeId                        : kotlin-language
             ExternalSource                : GRADLE
-<<<<<<< HEAD
-            ApiLevel                      : 1.9
-            CompilerArguments
-                apiVersion                    : 1.9
-                languageVersion               : 1.9
-=======
             ApiLevel                      : 2.0
             CompilerArguments
                 apiVersion                    : 2.0
                 languageVersion               : 2.0
->>>>>>> 0d09370c
                 multiPlatform                 : true
                 - pluginClasspaths            : <M2>/org/jetbrains/annotations/13.0/annotations-13.0.jar
                 - pluginClasspaths            : <M2>/org/jetbrains/kotlin/kotlin-script-runtime/<KOTLIN_VERSION>/kotlin-script-runtime-<KOTLIN_VERSION>.jar
@@ -2703,28 +2409,17 @@
             ExternalProjectId             : :kmp-java:sample
             IsTestModule                  : false
             Kind                          : SOURCE_SET_HOLDER
-<<<<<<< HEAD
-            LanguageLevel                 : 1.9
-            MergedCompilerArguments
-                apiVersion                    : 1.9
-                languageVersion               : 1.9
-=======
             LanguageLevel                 : 2.0
             MergedCompilerArguments
                 apiVersion                    : 2.0
                 languageVersion               : 2.0
->>>>>>> 0d09370c
                 multiPlatform                 : true
                 - pluginClasspaths            : <M2>/org/jetbrains/annotations/13.0/annotations-13.0.jar
                 - pluginClasspaths            : <M2>/org/jetbrains/kotlin/kotlin-script-runtime/<KOTLIN_VERSION>/kotlin-script-runtime-<KOTLIN_VERSION>.jar
                 - pluginClasspaths            : <M2>/org/jetbrains/kotlin/kotlin-scripting-common/<KOTLIN_VERSION>/kotlin-scripting-common-<KOTLIN_VERSION>.jar
                 - pluginClasspaths            : <M2>/org/jetbrains/kotlin/kotlin-scripting-jvm/<KOTLIN_VERSION>/kotlin-scripting-jvm-<KOTLIN_VERSION>.jar
                 - pluginClasspaths            : <M2>/org/jetbrains/kotlin/kotlin-stdlib/<KOTLIN_VERSION>/kotlin-stdlib-<KOTLIN_VERSION>.jar
-<<<<<<< HEAD
-            Platform                      : JVM (1.8)
-=======
             Platform                      : JVM (17)
->>>>>>> 0d09370c
             UseProjectSettings            : false
             Version                       : 5
         CONENT_ENTRY                  : file://<PROJECT>/kmp-java/sample/src/commonMain
@@ -2760,17 +2455,10 @@
         FACET                         : Kotlin
             TypeId                        : kotlin-language
             ExternalSource                : GRADLE
-<<<<<<< HEAD
-            ApiLevel                      : 1.9
-            CompilerArguments
-                apiVersion                    : 1.9
-                languageVersion               : 1.9
-=======
             ApiLevel                      : 2.0
             CompilerArguments
                 apiVersion                    : 2.0
                 languageVersion               : 2.0
->>>>>>> 0d09370c
                 multiPlatform                 : true
                 - pluginClasspaths            : <M2>/org/jetbrains/annotations/13.0/annotations-13.0.jar
                 - pluginClasspaths            : <M2>/org/jetbrains/kotlin/kotlin-script-runtime/<KOTLIN_VERSION>/kotlin-script-runtime-<KOTLIN_VERSION>.jar
@@ -2784,28 +2472,17 @@
             ExternalProjectId             : :kmp-java:sample
             IsTestModule                  : true
             Kind                          : SOURCE_SET_HOLDER
-<<<<<<< HEAD
-            LanguageLevel                 : 1.9
-            MergedCompilerArguments
-                apiVersion                    : 1.9
-                languageVersion               : 1.9
-=======
             LanguageLevel                 : 2.0
             MergedCompilerArguments
                 apiVersion                    : 2.0
                 languageVersion               : 2.0
->>>>>>> 0d09370c
                 multiPlatform                 : true
                 - pluginClasspaths            : <M2>/org/jetbrains/annotations/13.0/annotations-13.0.jar
                 - pluginClasspaths            : <M2>/org/jetbrains/kotlin/kotlin-script-runtime/<KOTLIN_VERSION>/kotlin-script-runtime-<KOTLIN_VERSION>.jar
                 - pluginClasspaths            : <M2>/org/jetbrains/kotlin/kotlin-scripting-common/<KOTLIN_VERSION>/kotlin-scripting-common-<KOTLIN_VERSION>.jar
                 - pluginClasspaths            : <M2>/org/jetbrains/kotlin/kotlin-scripting-jvm/<KOTLIN_VERSION>/kotlin-scripting-jvm-<KOTLIN_VERSION>.jar
                 - pluginClasspaths            : <M2>/org/jetbrains/kotlin/kotlin-stdlib/<KOTLIN_VERSION>/kotlin-stdlib-<KOTLIN_VERSION>.jar
-<<<<<<< HEAD
-            Platform                      : JVM (1.8)
-=======
             Platform                      : JVM (17)
->>>>>>> 0d09370c
             UseProjectSettings            : false
             Version                       : 5
         CONENT_ENTRY                  : file://<PROJECT>/kmp-java/sample/src/commonTest [-]
@@ -2842,17 +2519,10 @@
         FACET                         : Kotlin
             TypeId                        : kotlin-language
             ExternalSource                : GRADLE
-<<<<<<< HEAD
-            ApiLevel                      : 1.9
-            CompilerArguments
-                apiVersion                    : 1.9
-                languageVersion               : 1.9
-=======
             ApiLevel                      : 2.0
             CompilerArguments
                 apiVersion                    : 2.0
                 languageVersion               : 2.0
->>>>>>> 0d09370c
                 multiPlatform                 : true
                 - pluginClasspaths            : <M2>/org/jetbrains/annotations/13.0/annotations-13.0.jar
                 - pluginClasspaths            : <M2>/org/jetbrains/kotlin/kotlin-script-runtime/<KOTLIN_VERSION>/kotlin-script-runtime-<KOTLIN_VERSION>.jar
@@ -2866,17 +2536,10 @@
             ExternalProjectId             : :kmp-java:sample
             IsTestModule                  : false
             Kind                          : COMPILATION_AND_SOURCE_SET_HOLDER
-<<<<<<< HEAD
-            LanguageLevel                 : 1.9
-            MergedCompilerArguments
-                apiVersion                    : 1.9
-                languageVersion               : 1.9
-=======
             LanguageLevel                 : 2.0
             MergedCompilerArguments
                 apiVersion                    : 2.0
                 languageVersion               : 2.0
->>>>>>> 0d09370c
                 multiPlatform                 : true
                 - pluginClasspaths            : <M2>/org/jetbrains/annotations/13.0/annotations-13.0.jar
                 - pluginClasspaths            : <M2>/org/jetbrains/kotlin/kotlin-script-runtime/<KOTLIN_VERSION>/kotlin-script-runtime-<KOTLIN_VERSION>.jar
@@ -2923,17 +2586,10 @@
         FACET                         : Kotlin
             TypeId                        : kotlin-language
             ExternalSource                : GRADLE
-<<<<<<< HEAD
-            ApiLevel                      : 1.9
-            CompilerArguments
-                apiVersion                    : 1.9
-                languageVersion               : 1.9
-=======
             ApiLevel                      : 2.0
             CompilerArguments
                 apiVersion                    : 2.0
                 languageVersion               : 2.0
->>>>>>> 0d09370c
                 multiPlatform                 : true
                 - pluginClasspaths            : <M2>/org/jetbrains/annotations/13.0/annotations-13.0.jar
                 - pluginClasspaths            : <M2>/org/jetbrains/kotlin/kotlin-script-runtime/<KOTLIN_VERSION>/kotlin-script-runtime-<KOTLIN_VERSION>.jar
@@ -2947,17 +2603,10 @@
             ExternalProjectId             : :kmp-java:sample
             IsTestModule                  : true
             Kind                          : COMPILATION_AND_SOURCE_SET_HOLDER
-<<<<<<< HEAD
-            LanguageLevel                 : 1.9
-            MergedCompilerArguments
-                apiVersion                    : 1.9
-                languageVersion               : 1.9
-=======
             LanguageLevel                 : 2.0
             MergedCompilerArguments
                 apiVersion                    : 2.0
                 languageVersion               : 2.0
->>>>>>> 0d09370c
                 multiPlatform                 : true
                 - pluginClasspaths            : <M2>/org/jetbrains/annotations/13.0/annotations-13.0.jar
                 - pluginClasspaths            : <M2>/org/jetbrains/kotlin/kotlin-script-runtime/<KOTLIN_VERSION>/kotlin-script-runtime-<KOTLIN_VERSION>.jar
@@ -3129,34 +2778,20 @@
         FACET                         : Kotlin
             TypeId                        : kotlin-language
             ExternalSource                : GRADLE
-<<<<<<< HEAD
-            ApiLevel                      : 1.9
-            CompilerArguments
-                apiVersion                    : 1.9
-                languageVersion               : 1.9
-=======
             ApiLevel                      : 2.0
             CompilerArguments
                 apiVersion                    : 2.0
                 languageVersion               : 2.0
->>>>>>> 0d09370c
             CompilerSettings
                 additionalArguments           :
                 copyJsLibraryFiles            : true
                 outputDirectoryForJsLibraryFiles        : lib
             IsTestModule                  : false
             Kind                          : DEFAULT
-<<<<<<< HEAD
-            LanguageLevel                 : 1.9
-            MergedCompilerArguments
-                apiVersion                    : 1.9
-                languageVersion               : 1.9
-=======
             LanguageLevel                 : 2.0
             MergedCompilerArguments
                 apiVersion                    : 2.0
                 languageVersion               : 2.0
->>>>>>> 0d09370c
             Platform                      : JVM (17)
             UseProjectSettings            : false
             Version                       : 5
@@ -3275,34 +2910,20 @@
         FACET                         : Kotlin
             TypeId                        : kotlin-language
             ExternalSource                : GRADLE
-<<<<<<< HEAD
-            ApiLevel                      : 1.9
-            CompilerArguments
-                apiVersion                    : 1.9
-                languageVersion               : 1.9
-=======
             ApiLevel                      : 2.0
             CompilerArguments
                 apiVersion                    : 2.0
                 languageVersion               : 2.0
->>>>>>> 0d09370c
             CompilerSettings
                 additionalArguments           :
                 copyJsLibraryFiles            : true
                 outputDirectoryForJsLibraryFiles        : lib
             IsTestModule                  : false
             Kind                          : DEFAULT
-<<<<<<< HEAD
-            LanguageLevel                 : 1.9
-            MergedCompilerArguments
-                apiVersion                    : 1.9
-                languageVersion               : 1.9
-=======
             LanguageLevel                 : 2.0
             MergedCompilerArguments
                 apiVersion                    : 2.0
                 languageVersion               : 2.0
->>>>>>> 0d09370c
             Platform                      : JVM (17)
             UseProjectSettings            : false
             Version                       : 5
@@ -3389,34 +3010,20 @@
         FACET                         : Kotlin
             TypeId                        : kotlin-language
             ExternalSource                : GRADLE
-<<<<<<< HEAD
-            ApiLevel                      : 1.9
-            CompilerArguments
-                apiVersion                    : 1.9
-                languageVersion               : 1.9
-=======
             ApiLevel                      : 2.0
             CompilerArguments
                 apiVersion                    : 2.0
                 languageVersion               : 2.0
->>>>>>> 0d09370c
             CompilerSettings
                 additionalArguments           :
                 copyJsLibraryFiles            : true
                 outputDirectoryForJsLibraryFiles        : lib
             IsTestModule                  : false
             Kind                          : DEFAULT
-<<<<<<< HEAD
-            LanguageLevel                 : 1.9
-            MergedCompilerArguments
-                apiVersion                    : 1.9
-                languageVersion               : 1.9
-=======
             LanguageLevel                 : 2.0
             MergedCompilerArguments
                 apiVersion                    : 2.0
                 languageVersion               : 2.0
->>>>>>> 0d09370c
             Platform                      : JVM (17)
             UseProjectSettings            : false
             Version                       : 5
@@ -3611,38 +3218,6 @@
             *CLASSES                      : jar://<M2>/org/jetbrains/annotations/13.0/annotations-13.0.jar!/
     BUILD_TASKS
             CLEAN                         : <PROJECT>::app:createMockableJar, <PROJECT>::app:generateDebugAndroidTestSources, <PROJECT>::app:generateDebugSources, <PROJECT>::feature-a:createMockableJar, <PROJECT>::feature-a:generateDebugAndroidTestSources, <PROJECT>::feature-a:generateDebugSources, <PROJECT>::feature-b:createMockableJar, <PROJECT>::feature-b:generateDebugAndroidTestSources, <PROJECT>::feature-b:generateDebugSources, <PROJECT>::kmp-java:sample-test:createMockableJar, <PROJECT>::kmp-java:sample-test:generateDebugAndroidTestSources, <PROJECT>::kmp-java:sample-test:generateDebugSources, <PROJECT>::lib:createMockableJar, <PROJECT>::lib:generateDebugAndroidTestSources, <PROJECT>::lib:generateDebugSources
-<<<<<<< HEAD
-            ASSEMBLE                      : <PROJECT>::app:assembleDebug, <PROJECT>::app:assembleDebugAndroidTest, <PROJECT>::app:assembleDebugUnitTest, <PROJECT>::common:assemble, <PROJECT>::common:testClasses, <PROJECT>::desktop:assemble, <PROJECT>::desktop:testClasses, <PROJECT>::feature-a:assembleDebug, <PROJECT>::feature-a:assembleDebugAndroidTest, <PROJECT>::feature-a:assembleDebugUnitTest, <PROJECT>::feature-b:assembleDebug, <PROJECT>::feature-b:assembleDebugAndroidTest, <PROJECT>::feature-b:assembleDebugUnitTest, <PROJECT>::javaLibrary:assemble, <PROJECT>::javaLibrary:testClasses, <PROJECT>::kmp-java:sample-test:assembleDebug, <PROJECT>::kmp-java:sample-test:assembleDebugAndroidTest, <PROJECT>::kmp-java:sample-test:assembleDebugUnitTest, <PROJECT>::kmp-java:sample:assemble, <PROJECT>::kmp-java:sample:testClasses, <PROJECT>::lib:assembleDebug, <PROJECT>::lib:assembleDebugAndroidTest, <PROJECT>::lib:assembleDebugUnitTest
-            REBUILD                       : <PROJECT>::app:assembleDebug, <PROJECT>::app:assembleDebugAndroidTest, <PROJECT>::app:assembleDebugUnitTest, <PROJECT>::app:clean, <PROJECT>::common:assemble, <PROJECT>::common:clean, <PROJECT>::common:testClasses, <PROJECT>::desktop:assemble, <PROJECT>::desktop:clean, <PROJECT>::desktop:testClasses, <PROJECT>::feature-a:assembleDebug, <PROJECT>::feature-a:assembleDebugAndroidTest, <PROJECT>::feature-a:assembleDebugUnitTest, <PROJECT>::feature-a:clean, <PROJECT>::feature-b:assembleDebug, <PROJECT>::feature-b:assembleDebugAndroidTest, <PROJECT>::feature-b:assembleDebugUnitTest, <PROJECT>::feature-b:clean, <PROJECT>::javaLibrary:assemble, <PROJECT>::javaLibrary:clean, <PROJECT>::javaLibrary:testClasses, <PROJECT>::kmp-java:sample-test:assembleDebug, <PROJECT>::kmp-java:sample-test:assembleDebugAndroidTest, <PROJECT>::kmp-java:sample-test:assembleDebugUnitTest, <PROJECT>::kmp-java:sample-test:clean, <PROJECT>::kmp-java:sample:assemble, <PROJECT>::kmp-java:sample:clean, <PROJECT>::kmp-java:sample:testClasses, <PROJECT>::lib:assembleDebug, <PROJECT>::lib:assembleDebugAndroidTest, <PROJECT>::lib:assembleDebugUnitTest, <PROJECT>::lib:clean
-            COMPILE_JAVA                  : <PROJECT>::app:compileDebugAndroidTestSources, <PROJECT>::app:compileDebugSources, <PROJECT>::app:compileDebugUnitTestSources, <PROJECT>::common:compileJava, <PROJECT>::common:testClasses, <PROJECT>::desktop:compileJava, <PROJECT>::desktop:testClasses, <PROJECT>::feature-a:compileDebugAndroidTestSources, <PROJECT>::feature-a:compileDebugSources, <PROJECT>::feature-a:compileDebugUnitTestSources, <PROJECT>::feature-b:compileDebugAndroidTestSources, <PROJECT>::feature-b:compileDebugSources, <PROJECT>::feature-b:compileDebugUnitTestSources, <PROJECT>::javaLibrary:compileJava, <PROJECT>::javaLibrary:testClasses, <PROJECT>::kmp-java:sample-test:compileDebugAndroidTestSources, <PROJECT>::kmp-java:sample-test:compileDebugSources, <PROJECT>::kmp-java:sample-test:compileDebugUnitTestSources, <PROJECT>::kmp-java:sample:compileJava, <PROJECT>::kmp-java:sample:testClasses, <PROJECT>::lib:compileDebugAndroidTestSources, <PROJECT>::lib:compileDebugSources, <PROJECT>::lib:compileDebugUnitTestSources
-            SOURCE_GEN                    : <PROJECT>::app:createMockableJar, <PROJECT>::app:generateDebugAndroidTestSources, <PROJECT>::app:generateDebugSources, <PROJECT>::feature-a:createMockableJar, <PROJECT>::feature-a:generateDebugAndroidTestSources, <PROJECT>::feature-a:generateDebugSources, <PROJECT>::feature-b:createMockableJar, <PROJECT>::feature-b:generateDebugAndroidTestSources, <PROJECT>::feature-b:generateDebugSources, <PROJECT>::kmp-java:sample-test:createMockableJar, <PROJECT>::kmp-java:sample-test:generateDebugAndroidTestSources, <PROJECT>::kmp-java:sample-test:generateDebugSources, <PROJECT>::lib:createMockableJar, <PROJECT>::lib:generateDebugAndroidTestSources, <PROJECT>::lib:generateDebugSources
-            BUNDLE                        : :app:bundleDebug
-            APK_FROM_BUNDLE               : :app:extractApksForDebug
-        TEST_COMPILE_MODE             : Android tests
-            CLEAN                         : <PROJECT>::app:generateDebugAndroidTestSources, <PROJECT>::app:generateDebugSources, <PROJECT>::feature-a:generateDebugAndroidTestSources, <PROJECT>::feature-a:generateDebugSources, <PROJECT>::feature-b:generateDebugAndroidTestSources, <PROJECT>::feature-b:generateDebugSources, <PROJECT>::kmp-java:sample-test:generateDebugAndroidTestSources, <PROJECT>::kmp-java:sample-test:generateDebugSources, <PROJECT>::lib:generateDebugAndroidTestSources, <PROJECT>::lib:generateDebugSources
-            ASSEMBLE                      : <PROJECT>::app:assembleDebug, <PROJECT>::app:assembleDebugAndroidTest, <PROJECT>::common:assemble, <PROJECT>::desktop:assemble, <PROJECT>::feature-a:assembleDebug, <PROJECT>::feature-a:assembleDebugAndroidTest, <PROJECT>::feature-b:assembleDebug, <PROJECT>::feature-b:assembleDebugAndroidTest, <PROJECT>::javaLibrary:assemble, <PROJECT>::kmp-java:sample-test:assembleDebug, <PROJECT>::kmp-java:sample-test:assembleDebugAndroidTest, <PROJECT>::kmp-java:sample:assemble, <PROJECT>::lib:assembleDebug, <PROJECT>::lib:assembleDebugAndroidTest
-            REBUILD                       : <PROJECT>::app:assembleDebug, <PROJECT>::app:assembleDebugAndroidTest, <PROJECT>::app:clean, <PROJECT>::common:assemble, <PROJECT>::common:clean, <PROJECT>::desktop:assemble, <PROJECT>::desktop:clean, <PROJECT>::feature-a:assembleDebug, <PROJECT>::feature-a:assembleDebugAndroidTest, <PROJECT>::feature-a:clean, <PROJECT>::feature-b:assembleDebug, <PROJECT>::feature-b:assembleDebugAndroidTest, <PROJECT>::feature-b:clean, <PROJECT>::javaLibrary:assemble, <PROJECT>::javaLibrary:clean, <PROJECT>::kmp-java:sample-test:assembleDebug, <PROJECT>::kmp-java:sample-test:assembleDebugAndroidTest, <PROJECT>::kmp-java:sample-test:clean, <PROJECT>::kmp-java:sample:assemble, <PROJECT>::kmp-java:sample:clean, <PROJECT>::lib:assembleDebug, <PROJECT>::lib:assembleDebugAndroidTest, <PROJECT>::lib:clean
-            COMPILE_JAVA                  : <PROJECT>::app:compileDebugAndroidTestSources, <PROJECT>::app:compileDebugSources, <PROJECT>::common:compileJava, <PROJECT>::desktop:compileJava, <PROJECT>::feature-a:compileDebugAndroidTestSources, <PROJECT>::feature-a:compileDebugSources, <PROJECT>::feature-b:compileDebugAndroidTestSources, <PROJECT>::feature-b:compileDebugSources, <PROJECT>::javaLibrary:compileJava, <PROJECT>::kmp-java:sample-test:compileDebugAndroidTestSources, <PROJECT>::kmp-java:sample-test:compileDebugSources, <PROJECT>::kmp-java:sample:compileJava, <PROJECT>::lib:compileDebugAndroidTestSources, <PROJECT>::lib:compileDebugSources
-            SOURCE_GEN                    : <PROJECT>::app:generateDebugAndroidTestSources, <PROJECT>::app:generateDebugSources, <PROJECT>::feature-a:generateDebugAndroidTestSources, <PROJECT>::feature-a:generateDebugSources, <PROJECT>::feature-b:generateDebugAndroidTestSources, <PROJECT>::feature-b:generateDebugSources, <PROJECT>::kmp-java:sample-test:generateDebugAndroidTestSources, <PROJECT>::kmp-java:sample-test:generateDebugSources, <PROJECT>::lib:generateDebugAndroidTestSources, <PROJECT>::lib:generateDebugSources
-            BUNDLE                        : :app:bundleDebug
-            APK_FROM_BUNDLE               : :app:extractApksForDebug
-        TEST_COMPILE_MODE             : Unit tests
-            CLEAN                         : <PROJECT>::app:createMockableJar, <PROJECT>::app:generateDebugSources, <PROJECT>::feature-a:createMockableJar, <PROJECT>::feature-a:generateDebugSources, <PROJECT>::feature-b:createMockableJar, <PROJECT>::feature-b:generateDebugSources, <PROJECT>::kmp-java:sample-test:createMockableJar, <PROJECT>::kmp-java:sample-test:generateDebugSources, <PROJECT>::lib:createMockableJar, <PROJECT>::lib:generateDebugSources
-            ASSEMBLE                      : <PROJECT>::app:assembleDebug, <PROJECT>::app:assembleDebugUnitTest, <PROJECT>::common:assemble, <PROJECT>::common:testClasses, <PROJECT>::desktop:assemble, <PROJECT>::desktop:testClasses, <PROJECT>::feature-a:assembleDebug, <PROJECT>::feature-a:assembleDebugUnitTest, <PROJECT>::feature-b:assembleDebug, <PROJECT>::feature-b:assembleDebugUnitTest, <PROJECT>::javaLibrary:assemble, <PROJECT>::javaLibrary:testClasses, <PROJECT>::kmp-java:sample-test:assembleDebug, <PROJECT>::kmp-java:sample-test:assembleDebugUnitTest, <PROJECT>::kmp-java:sample:assemble, <PROJECT>::kmp-java:sample:testClasses, <PROJECT>::lib:assembleDebug, <PROJECT>::lib:assembleDebugUnitTest
-            REBUILD                       : <PROJECT>::app:assembleDebug, <PROJECT>::app:assembleDebugUnitTest, <PROJECT>::app:clean, <PROJECT>::common:assemble, <PROJECT>::common:clean, <PROJECT>::common:testClasses, <PROJECT>::desktop:assemble, <PROJECT>::desktop:clean, <PROJECT>::desktop:testClasses, <PROJECT>::feature-a:assembleDebug, <PROJECT>::feature-a:assembleDebugUnitTest, <PROJECT>::feature-a:clean, <PROJECT>::feature-b:assembleDebug, <PROJECT>::feature-b:assembleDebugUnitTest, <PROJECT>::feature-b:clean, <PROJECT>::javaLibrary:assemble, <PROJECT>::javaLibrary:clean, <PROJECT>::javaLibrary:testClasses, <PROJECT>::kmp-java:sample-test:assembleDebug, <PROJECT>::kmp-java:sample-test:assembleDebugUnitTest, <PROJECT>::kmp-java:sample-test:clean, <PROJECT>::kmp-java:sample:assemble, <PROJECT>::kmp-java:sample:clean, <PROJECT>::kmp-java:sample:testClasses, <PROJECT>::lib:assembleDebug, <PROJECT>::lib:assembleDebugUnitTest, <PROJECT>::lib:clean
-            COMPILE_JAVA                  : <PROJECT>::app:compileDebugUnitTestSources, <PROJECT>::common:compileJava, <PROJECT>::common:testClasses, <PROJECT>::desktop:compileJava, <PROJECT>::desktop:testClasses, <PROJECT>::feature-a:compileDebugUnitTestSources, <PROJECT>::feature-b:compileDebugUnitTestSources, <PROJECT>::javaLibrary:compileJava, <PROJECT>::javaLibrary:testClasses, <PROJECT>::kmp-java:sample-test:compileDebugUnitTestSources, <PROJECT>::kmp-java:sample:compileJava, <PROJECT>::kmp-java:sample:testClasses, <PROJECT>::lib:compileDebugUnitTestSources
-            SOURCE_GEN                    : <PROJECT>::app:createMockableJar, <PROJECT>::app:generateDebugSources, <PROJECT>::feature-a:createMockableJar, <PROJECT>::feature-a:generateDebugSources, <PROJECT>::feature-b:createMockableJar, <PROJECT>::feature-b:generateDebugSources, <PROJECT>::kmp-java:sample-test:createMockableJar, <PROJECT>::kmp-java:sample-test:generateDebugSources, <PROJECT>::lib:createMockableJar, <PROJECT>::lib:generateDebugSources
-            BUNDLE                        : :app:bundleDebug
-            APK_FROM_BUNDLE               : :app:extractApksForDebug
-        TEST_COMPILE_MODE             : None
-            CLEAN                         : <PROJECT>::app:generateDebugSources, <PROJECT>::feature-a:generateDebugSources, <PROJECT>::feature-b:generateDebugSources, <PROJECT>::kmp-java:sample-test:generateDebugSources, <PROJECT>::lib:generateDebugSources
-            ASSEMBLE                      : <PROJECT>::app:assembleDebug, <PROJECT>::common:assemble, <PROJECT>::desktop:assemble, <PROJECT>::feature-a:assembleDebug, <PROJECT>::feature-b:assembleDebug, <PROJECT>::javaLibrary:assemble, <PROJECT>::kmp-java:sample-test:assembleDebug, <PROJECT>::kmp-java:sample:assemble, <PROJECT>::lib:assembleDebug
-            REBUILD                       : <PROJECT>::app:assembleDebug, <PROJECT>::app:clean, <PROJECT>::common:assemble, <PROJECT>::common:clean, <PROJECT>::desktop:assemble, <PROJECT>::desktop:clean, <PROJECT>::feature-a:assembleDebug, <PROJECT>::feature-a:clean, <PROJECT>::feature-b:assembleDebug, <PROJECT>::feature-b:clean, <PROJECT>::javaLibrary:assemble, <PROJECT>::javaLibrary:clean, <PROJECT>::kmp-java:sample-test:assembleDebug, <PROJECT>::kmp-java:sample-test:clean, <PROJECT>::kmp-java:sample:assemble, <PROJECT>::kmp-java:sample:clean, <PROJECT>::lib:assembleDebug, <PROJECT>::lib:clean
-            COMPILE_JAVA                  : <PROJECT>::app:compileDebugSources, <PROJECT>::common:compileJava, <PROJECT>::desktop:compileJava, <PROJECT>::feature-a:compileDebugSources, <PROJECT>::feature-b:compileDebugSources, <PROJECT>::javaLibrary:compileJava, <PROJECT>::kmp-java:sample-test:compileDebugSources, <PROJECT>::kmp-java:sample:compileJava, <PROJECT>::lib:compileDebugSources
-            SOURCE_GEN                    : <PROJECT>::app:generateDebugSources, <PROJECT>::feature-a:generateDebugSources, <PROJECT>::feature-b:generateDebugSources, <PROJECT>::kmp-java:sample-test:generateDebugSources, <PROJECT>::lib:generateDebugSources
-            BUNDLE                        : :app:bundleDebug
-            APK_FROM_BUNDLE               : :app:extractApksForDebug
-=======
             ASSEMBLE                      : <PROJECT>::app:assembleDebug, <PROJECT>::app:assembleDebugAndroidTest, <PROJECT>::app:assembleDebugUnitTest, <PROJECT>::common:assemble, <PROJECT>::desktop:assemble, <PROJECT>::desktop:testClasses, <PROJECT>::feature-a:assembleDebug, <PROJECT>::feature-a:assembleDebugAndroidTest, <PROJECT>::feature-a:assembleDebugUnitTest, <PROJECT>::feature-b:assembleDebug, <PROJECT>::feature-b:assembleDebugAndroidTest, <PROJECT>::feature-b:assembleDebugUnitTest, <PROJECT>::javaLibrary:assemble, <PROJECT>::javaLibrary:testClasses, <PROJECT>::kmp-java:sample-test:assembleDebug, <PROJECT>::kmp-java:sample-test:assembleDebugAndroidTest, <PROJECT>::kmp-java:sample-test:assembleDebugUnitTest, <PROJECT>::kmp-java:sample:assemble, <PROJECT>::lib:assembleDebug, <PROJECT>::lib:assembleDebugAndroidTest, <PROJECT>::lib:assembleDebugUnitTest
             REBUILD                       : <PROJECT>::app:assembleDebug, <PROJECT>::app:assembleDebugAndroidTest, <PROJECT>::app:assembleDebugUnitTest, <PROJECT>::app:clean, <PROJECT>::common:assemble, <PROJECT>::common:clean, <PROJECT>::desktop:assemble, <PROJECT>::desktop:clean, <PROJECT>::desktop:testClasses, <PROJECT>::feature-a:assembleDebug, <PROJECT>::feature-a:assembleDebugAndroidTest, <PROJECT>::feature-a:assembleDebugUnitTest, <PROJECT>::feature-a:clean, <PROJECT>::feature-b:assembleDebug, <PROJECT>::feature-b:assembleDebugAndroidTest, <PROJECT>::feature-b:assembleDebugUnitTest, <PROJECT>::feature-b:clean, <PROJECT>::javaLibrary:assemble, <PROJECT>::javaLibrary:clean, <PROJECT>::javaLibrary:testClasses, <PROJECT>::kmp-java:sample-test:assembleDebug, <PROJECT>::kmp-java:sample-test:assembleDebugAndroidTest, <PROJECT>::kmp-java:sample-test:assembleDebugUnitTest, <PROJECT>::kmp-java:sample-test:clean, <PROJECT>::kmp-java:sample:assemble, <PROJECT>::kmp-java:sample:clean, <PROJECT>::lib:assembleDebug, <PROJECT>::lib:assembleDebugAndroidTest, <PROJECT>::lib:assembleDebugUnitTest, <PROJECT>::lib:clean
             COMPILE_JAVA                  : <PROJECT>::app:compileDebugAndroidTestSources, <PROJECT>::app:compileDebugSources, <PROJECT>::app:compileDebugUnitTestSources, <PROJECT>::common:compileJava, <PROJECT>::desktop:compileJava, <PROJECT>::desktop:testClasses, <PROJECT>::feature-a:compileDebugAndroidTestSources, <PROJECT>::feature-a:compileDebugSources, <PROJECT>::feature-a:compileDebugUnitTestSources, <PROJECT>::feature-b:compileDebugAndroidTestSources, <PROJECT>::feature-b:compileDebugSources, <PROJECT>::feature-b:compileDebugUnitTestSources, <PROJECT>::javaLibrary:compileJava, <PROJECT>::javaLibrary:testClasses, <PROJECT>::kmp-java:sample-test:compileDebugAndroidTestSources, <PROJECT>::kmp-java:sample-test:compileDebugSources, <PROJECT>::kmp-java:sample-test:compileDebugUnitTestSources, <PROJECT>::kmp-java:sample:compileJava, <PROJECT>::lib:compileDebugAndroidTestSources, <PROJECT>::lib:compileDebugSources, <PROJECT>::lib:compileDebugUnitTestSources
@@ -3650,5 +3225,4 @@
             BUNDLE                        : :app:bundleDebug
             APK_FROM_BUNDLE               : :app:extractApksForDebug
             BASELINE_PROFILE_GEN          : :app:generateDebugBaselineProfile
-            BASELINE_PROFILE_GEN_ALL_VARIANTS       : :app:generateBaselineProfile
->>>>>>> 0d09370c
+            BASELINE_PROFILE_GEN_ALL_VARIANTS       : :app:generateBaselineProfile