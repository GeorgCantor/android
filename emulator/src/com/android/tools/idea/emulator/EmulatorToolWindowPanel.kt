/*
 * Copyright (C) 2020 The Android Open Source Project
 *
 * Licensed under the Apache License, Version 2.0 (the "License");
 * you may not use this file except in compliance with the License.
 * You may obtain a copy of the License at
 *
 *      http://www.apache.org/licenses/LICENSE-2.0
 *
 * Unless required by applicable law or agreed to in writing, software
 * distributed under the License is distributed on an "AS IS" BASIS,
 * WITHOUT WARRANTIES OR CONDITIONS OF ANY KIND, either express or implied.
 * See the License for the specific language governing permissions and
 * limitations under the License.
 */
package com.android.tools.idea.emulator

import com.android.emulator.control.DisplayConfiguration
import com.android.emulator.control.DisplayConfigurations
import com.android.emulator.control.ExtendedControlsStatus
import com.android.tools.adtui.ZOOMABLE_KEY
import com.android.tools.adtui.common.primaryPanelBackground
import com.android.tools.adtui.util.ActionToolbarUtil.makeToolbarNavigable
import com.android.tools.idea.emulator.EmulatorController.ConnectionState
import com.android.tools.idea.emulator.EmulatorController.ConnectionStateListener
import com.android.tools.idea.emulator.actions.findManageSnapshotDialog
import com.android.tools.idea.emulator.actions.showExtendedControls
import com.android.tools.idea.emulator.actions.showManageSnapshotsDialog
import com.android.utils.HashCodes
import com.intellij.execution.runners.ExecutionUtil
import com.intellij.ide.ui.customization.CustomActionsSchema
import com.intellij.openapi.Disposable
import com.intellij.openapi.actionSystem.ActionManager
import com.intellij.openapi.actionSystem.ActionToolbar
import com.intellij.openapi.actionSystem.DataProvider
import com.intellij.openapi.actionSystem.DefaultActionGroup
import com.intellij.openapi.components.PersistentStateComponent
import com.intellij.openapi.components.ServiceManager
import com.intellij.openapi.components.State
import com.intellij.openapi.components.Storage
import com.intellij.openapi.diagnostic.thisLogger
import com.intellij.openapi.project.Project
import com.intellij.openapi.ui.DialogWrapper
import com.intellij.openapi.util.Disposer
import com.intellij.ui.IdeBorderFactory
import com.intellij.ui.JBColor
import com.intellij.ui.SideBorder
import com.intellij.util.ui.components.BorderLayoutPanel
import com.intellij.util.xmlb.XmlSerializerUtil
import com.intellij.util.xmlb.annotations.Property
import icons.StudioIcons
import it.unimi.dsi.fastutil.ints.Int2ObjectRBTreeMap
import org.jetbrains.annotations.TestOnly
import java.awt.BorderLayout
import java.awt.Dimension
import java.awt.EventQueue
import java.awt.KeyboardFocusManager
import java.beans.PropertyChangeListener
import java.nio.file.Path
import javax.swing.JComponent
import javax.swing.JLabel
import javax.swing.JPanel
import javax.swing.SwingConstants


/**
 * Represents contents of the Emulator tool window for a single Emulator instance.
 */
class EmulatorToolWindowPanel(
  private val project: Project,
  val emulator: EmulatorController
) : BorderLayoutPanel(), DataProvider, ConnectionStateListener {

  private val mainToolbar: ActionToolbar
  private val centerPanel = BorderLayoutPanel()
  private val displayPanels = Int2ObjectRBTreeMap<EmulatorDisplayPanel>()
  private val displayConfigurator = DisplayConfigurator()
  private var clipboardSynchronizer: EmulatorClipboardSynchronizer? = null
  private var contentDisposable: Disposable? = null

  private var primaryEmulatorView: EmulatorView? = null
  private val multiDisplayStateStorage = MultiDisplayStateStorage.getInstance(project)
  private val multiDisplayStateUpdater = Runnable {
    multiDisplayStateStorage.setMultiDisplayState(id.avdFolder, displayConfigurator.getMultiDisplayState())
  }

  private val focusOwnerListener = PropertyChangeListener { event ->
    val newFocus = event.newValue
    val gained = newFocus is EmulatorView && newFocus.emulator == emulator
    val oldFocus = event.oldValue
    val lost = oldFocus is EmulatorView && oldFocus.emulator == emulator
    if (gained != lost) {
      if (gained) {
        if (connected) {
          clipboardSynchronizer?.setDeviceClipboardAndKeepHostClipboardInSync()
        }
      }
      else if (lost) {
        clipboardSynchronizer?.stopKeepingHostClipboardInSync()
      }
    }
  }

  val id
    get() = emulator.emulatorId

  val title
    get() = emulator.emulatorId.avdName

  val icon
    get() = ICON

  val component: JComponent
    get() = this

  var zoomToolbarVisible = false
    set(value) {
      field = value
      for (panel in displayPanels.values) {
        panel.zoomToolbarVisible = value
      }
    }

  private val connected
    get() = emulator.connectionState == ConnectionState.CONNECTED

  @TestOnly
  var lastUiState: UiState? = null

  init {
    background = primaryPanelBackground

    mainToolbar = createToolbar(EMULATOR_MAIN_TOOLBAR_ID, isToolbarHorizontal)

    addToCenter(centerPanel)
    addToolbar()
  }

  private fun addToolbar() {
    if (isToolbarHorizontal) {
      mainToolbar.setOrientation(SwingConstants.HORIZONTAL)
      centerPanel.border = IdeBorderFactory.createBorder(JBColor.border(), SideBorder.TOP)
      addToTop(mainToolbar.component)
    }
    else {
      mainToolbar.setOrientation(SwingConstants.VERTICAL)
      centerPanel.border = IdeBorderFactory.createBorder(JBColor.border(), SideBorder.LEFT)
      addToLeft(mainToolbar.component)
    }
  }

  fun getPreferredFocusableComponent(): JComponent {
    return primaryEmulatorView ?: this
  }

  fun setDeviceFrameVisible(visible: Boolean) {
    primaryEmulatorView?.deviceFrameVisible = visible
  }

<<<<<<< HEAD
  fun setDeviceFrameVisible(visible: Boolean) {
    emulatorView?.deviceFrameVisible = visible
  }

  fun createContent(deviceFrameVisible: Boolean) {
=======
  override fun connectionStateChanged(emulator: EmulatorController, connectionState: ConnectionState) {
    if (connectionState == ConnectionState.CONNECTED) {
      displayConfigurator.refreshDisplayConfiguration()
      EventQueue.invokeLater {
        if (isFocusOwner) {
          clipboardSynchronizer?.setDeviceClipboardAndKeepHostClipboardInSync()
        }
      }
    }
  }

  /**
   * Populates the emulator panel with content.
   */
  fun createContent(deviceFrameVisible: Boolean, savedUiState: UiState? = null) {
>>>>>>> cdc83e4e
    try {
      lastUiState = null
      val disposable = Disposer.newDisposable()
      contentDisposable = disposable

<<<<<<< HEAD
      val toolbar = EmulatorZoomToolbar.createToolbar(this, disposable)
      toolbar.isVisible = zoomToolbarVisible
      floatingToolbar = toolbar
      zoomControlsLayerPane.add(toolbar, BorderLayout.EAST)

      val emulatorView = EmulatorView(emulator, disposable, deviceFrameVisible)
      emulatorView.background = background
      this.emulatorView = emulatorView
      scrollPane.setViewportView(emulatorView)
=======
      clipboardSynchronizer = EmulatorClipboardSynchronizer(emulator)

      val primaryDisplayPanel =
          EmulatorDisplayPanel(disposable, emulator, PRIMARY_DISPLAY_ID, null, zoomToolbarVisible, deviceFrameVisible)
      displayPanels[primaryDisplayPanel.displayId] = primaryDisplayPanel
      val emulatorView = primaryDisplayPanel.emulatorView
      primaryEmulatorView = emulatorView
>>>>>>> cdc83e4e
      mainToolbar.setTargetComponent(emulatorView)
      installFileDropHandler(this, emulatorView, project)
      KeyboardFocusManager.getCurrentKeyboardFocusManager().addPropertyChangeListener("focusOwner", focusOwnerListener)
      emulatorView.addDisplayConfigurationListener(displayConfigurator)
      emulator.addConnectionStateListener(this)

      val multiDisplayState = multiDisplayStateStorage.getMultiDisplayState(id.avdFolder)
      if (multiDisplayState == null) {
        centerPanel.addToCenter(primaryDisplayPanel)
      }
      else {
        try {
          displayConfigurator.buildLayout(multiDisplayState)
        }
        catch (e: RuntimeException) {
          thisLogger().error("Corrupted multi-display state", e)
          // Corrupted multi-display state. Start with a single display.
          centerPanel.addToCenter(primaryDisplayPanel)
        }
      }

      val uiState = savedUiState ?: UiState()
      val zoomScrollState = uiState.zoomScrollState
      for (panel in displayPanels.values) {
        zoomScrollState[panel.displayId]?.let { panel.zoomScrollState = it }
      }

      multiDisplayStateStorage.addUpdater(multiDisplayStateUpdater)

      if (connected) {
        displayConfigurator.refreshDisplayConfiguration()

        if (uiState.manageSnapshotsDialogShown) {
          showManageSnapshotsDialog(emulatorView, project)
        }
        if (uiState.extendedControlsShown) {
          showExtendedControls(emulator, project)
        }
      }
    }
    catch (e: Exception) {
      val label = "Unable to create emulator view: $e"
      add(JLabel(label), BorderLayout.CENTER)
    }
  }

  /**
   * Destroys content of the emulator panel and returns its state for later recreation.
   */
  fun destroyContent(): UiState {
    multiDisplayStateUpdater.run()
    multiDisplayStateStorage.removeUpdater(multiDisplayStateUpdater)

    val uiState = UiState()
    for (panel in displayPanels.values) {
      uiState.zoomScrollState[panel.displayId] = panel.zoomScrollState
    }

    val manageSnapshotsDialog = primaryEmulatorView?.let { findManageSnapshotDialog(it) }
    uiState.manageSnapshotsDialogShown = manageSnapshotsDialog != null
    manageSnapshotsDialog?.close(DialogWrapper.CLOSE_EXIT_CODE)

    if (connected) {
      emulator.closeExtendedControls(object: EmptyStreamObserver<ExtendedControlsStatus>() {
        override fun onNext(response: ExtendedControlsStatus) {
          EventQueue.invokeLater {
            uiState.extendedControlsShown = response.visibilityChanged
          }
        }
      })
    }

    KeyboardFocusManager.getCurrentKeyboardFocusManager().removePropertyChangeListener("focusOwner", focusOwnerListener)
    emulator.removeConnectionStateListener(this)
    contentDisposable?.let { Disposer.dispose(it) }
    contentDisposable = null

    centerPanel.removeAll()
    displayPanels.clear()
    primaryEmulatorView = null
    mainToolbar.setTargetComponent(null)
    clipboardSynchronizer = null
    lastUiState = uiState
    return uiState
  }

  override fun getData(dataId: String): Any? {
    return when (dataId) {
      EMULATOR_CONTROLLER_KEY.name -> emulator
      EMULATOR_VIEW_KEY.name, ZOOMABLE_KEY.name -> primaryEmulatorView
      NUMBER_OF_DISPLAYS.name -> displayPanels.size
      else -> null
    }
  }

  @Suppress("SameParameterValue")
  private fun createToolbar(toolbarId: String, horizontal: Boolean): ActionToolbar {
    val actions = listOf(CustomActionsSchema.getInstance().getCorrectedAction(toolbarId)!!)
    val toolbar = ActionManager.getInstance().createActionToolbar(toolbarId, DefaultActionGroup(actions), horizontal)
    toolbar.layoutPolicy = ActionToolbar.AUTO_LAYOUT_POLICY
    makeToolbarNavigable(toolbar)
    return toolbar
  }

  private inner class DisplayConfigurator : DisplayConfigurationListener {

    var displayDescriptors = emptyList<DisplayDescriptor>()

    override fun displayConfigurationChanged() {
      refreshDisplayConfiguration()
    }

    fun refreshDisplayConfiguration() {
      emulator.getDisplayConfigurations(object : EmptyStreamObserver<DisplayConfigurations>() {
        override fun onNext(response: DisplayConfigurations) {
          EventQueue.invokeLater {
            displayConfigurationReceived(response.displaysList)
          }
        }
      })
    }

    private fun displayConfigurationReceived(displayConfigs: List<DisplayConfiguration>) {
      val primaryDisplayView = primaryEmulatorView ?: return
      val newDisplays = getDisplayDescriptors(primaryDisplayView, displayConfigs)
      if (newDisplays.size == 1 && displayDescriptors.size <= 1 || newDisplays == displayDescriptors) {
        return
      }

      displayPanels.int2ObjectEntrySet().removeIf { (displayId, displayPanel) ->
        if (!newDisplays.any { it.displayId == displayId }) {
          Disposer.dispose(displayPanel)
          true
        }
        else {
          false
        }
      }
      val layoutRoot = computeBestLayout(centerPanel.sizeWithoutInsets, newDisplays.map { it.size })
      val rootPanel = buildLayout(layoutRoot, newDisplays)
      displayDescriptors = newDisplays
      setRootPanel(rootPanel)
    }

    fun buildLayout(multiDisplayState: MultiDisplayState) {
      val newDisplays = multiDisplayState.displayDescriptors
      val rootPanel = buildLayout(multiDisplayState.emulatorPanelState, newDisplays)
      displayDescriptors = newDisplays
      setRootPanel(rootPanel)
    }

    private fun buildLayout(layoutNode: LayoutNode, displayDescriptors: List<DisplayDescriptor>): JPanel {
      return when (layoutNode) {
        is LeafNode -> {
          val display = displayDescriptors[layoutNode.rectangleIndex]
          val displayId = display.displayId
          displayPanels.computeIfAbsent(displayId) {
            assert(displayId != PRIMARY_DISPLAY_ID)
            EmulatorDisplayPanel(contentDisposable!!, emulator, displayId, display.size, zoomToolbarVisible)
          }
        }
        is SplitNode -> {
          EmulatorSplitPanel(layoutNode).apply {
            firstComponent = buildLayout(layoutNode.firstChild, displayDescriptors)
            secondComponent = buildLayout(layoutNode.secondChild, displayDescriptors)
          }
        }
      }
    }

    private fun buildLayout(state: EmulatorPanelState, displayDescriptors: List<DisplayDescriptor>): JPanel {
      val splitPanelState = state.splitPanel
      return if (splitPanelState != null) {
        EmulatorSplitPanel(splitPanelState.splitType, splitPanelState.proportion).apply {
          firstComponent = buildLayout(splitPanelState.firstComponent, displayDescriptors)
          secondComponent = buildLayout(splitPanelState.secondComponent, displayDescriptors)
        }
      }
      else {
        val displayId = state.displayId ?: throw IllegalArgumentException()
        val display = displayDescriptors.find { it.displayId == displayId } ?: throw IllegalArgumentException()
        displayPanels.computeIfAbsent(displayId) {
          assert(displayId != PRIMARY_DISPLAY_ID)
          EmulatorDisplayPanel(contentDisposable!!, emulator, displayId, display.size, zoomToolbarVisible)
        }
      }
    }

    private fun setRootPanel(rootPanel: JPanel) {
      mainToolbar.updateActionsImmediately() // Rotation buttons are hidden in multi-display mode.
      centerPanel.removeAll()
      centerPanel.addToCenter(rootPanel)
      centerPanel.validate()
    }

    private fun getDisplayDescriptors(emulatorView: EmulatorView, displays: List<DisplayConfiguration>): List<DisplayDescriptor> {
      return displays
        .map {
          if (it.display == PRIMARY_DISPLAY_ID) {
            DisplayDescriptor(PRIMARY_DISPLAY_ID, emulatorView.displaySizeWithFrame)
          }
          else {
            DisplayDescriptor(it)
          }
        }
        .sorted()
    }

    fun getMultiDisplayState(): MultiDisplayState? {
      if (centerPanel.componentCount > 0) {
        val panel = centerPanel.getComponent(0)
        if (panel is EmulatorSplitPanel) {
          return MultiDisplayState(displayDescriptors.toMutableList(), panel.getState())
        }
      }
      return null
    }
  }

  data class DisplayDescriptor(var displayId: Int, var width: Int, var height: Int) : Comparable<DisplayDescriptor> {

    constructor(displayConfig: DisplayConfiguration) : this(displayConfig.display, displayConfig.width, displayConfig.height)

    constructor(displayId: Int, size: Dimension) : this(displayId, size.width, size.height)

    @Suppress("unused") // Used by XML deserializer.
    constructor() : this(0, 0, 0)

    val size
      get() = Dimension(width, height)

    override fun compareTo(other: DisplayDescriptor): Int {
      return displayId - other.displayId
    }
  }

  class UiState {
    var manageSnapshotsDialogShown = false
    var extendedControlsShown = false
    var multiDisplayState: MultiDisplayState? = null
    val zoomScrollState = Int2ObjectRBTreeMap<EmulatorDisplayPanel.ZoomScrollState>()
  }

  /**
   * Persistent multi-display state corresponding to a single AVD.
   * The no-argument constructor is used by the XML deserializer.
   */
  class MultiDisplayState() {

    constructor(displayDescriptors: MutableList<DisplayDescriptor>, emulatorPanelState: EmulatorPanelState) : this() {
      this.displayDescriptors = displayDescriptors
      this.emulatorPanelState = emulatorPanelState
    }

    lateinit var displayDescriptors: MutableList<DisplayDescriptor>
    lateinit var emulatorPanelState: EmulatorPanelState

    override fun equals(other: Any?): Boolean {
      if (this === other) return true
      if (javaClass != other?.javaClass) return false

      other as MultiDisplayState
      return displayDescriptors == other.displayDescriptors && emulatorPanelState == other.emulatorPanelState
    }

    override fun hashCode(): Int {
      return HashCodes.mix(displayDescriptors.hashCode(), emulatorPanelState.hashCode())
    }
  }

  @State(name = "EmulatorDisplays", storages = [Storage("emulatorDisplays.xml")])
  class MultiDisplayStateStorage : PersistentStateComponent<MultiDisplayStateStorage> {

    @get:Property(surroundWithTag = true)
    var displayStateByAvdFolder = mutableMapOf<String, MultiDisplayState>()

    private val updaters = mutableListOf<Runnable>()

    override fun getState(): MultiDisplayStateStorage {
      for (updater in updaters) {
        updater.run()
      }
      return this
    }

    override fun loadState(state: MultiDisplayStateStorage) {
      XmlSerializerUtil.copyBean(state, this)
    }

    fun addUpdater(updater: Runnable) {
      updaters.add(updater)
    }

    fun removeUpdater(updater: Runnable) {
      updaters.remove(updater)
    }

    fun getMultiDisplayState(avdFolder: Path): MultiDisplayState? = displayStateByAvdFolder[avdFolder.toString()]

    fun setMultiDisplayState(avdFolder: Path, state: MultiDisplayState?) {
      if (state == null) {
        displayStateByAvdFolder.remove(avdFolder.toString())
      }
      else {
        displayStateByAvdFolder[avdFolder.toString()] = state
      }
    }

    companion object {
      @JvmStatic
      fun getInstance(project: Project): MultiDisplayStateStorage {
        return ServiceManager.getService(project, MultiDisplayStateStorage::class.java)
      }
    }
  }
}

private val ICON = ExecutionUtil.getLiveIndicator(StudioIcons.DeviceExplorer.VIRTUAL_DEVICE_PHONE)
private const val isToolbarHorizontal = true<|MERGE_RESOLUTION|>--- conflicted
+++ resolved
@@ -157,13 +157,6 @@
     primaryEmulatorView?.deviceFrameVisible = visible
   }
 
-<<<<<<< HEAD
-  fun setDeviceFrameVisible(visible: Boolean) {
-    emulatorView?.deviceFrameVisible = visible
-  }
-
-  fun createContent(deviceFrameVisible: Boolean) {
-=======
   override fun connectionStateChanged(emulator: EmulatorController, connectionState: ConnectionState) {
     if (connectionState == ConnectionState.CONNECTED) {
       displayConfigurator.refreshDisplayConfiguration()
@@ -179,23 +172,11 @@
    * Populates the emulator panel with content.
    */
   fun createContent(deviceFrameVisible: Boolean, savedUiState: UiState? = null) {
->>>>>>> cdc83e4e
     try {
       lastUiState = null
       val disposable = Disposer.newDisposable()
       contentDisposable = disposable
 
-<<<<<<< HEAD
-      val toolbar = EmulatorZoomToolbar.createToolbar(this, disposable)
-      toolbar.isVisible = zoomToolbarVisible
-      floatingToolbar = toolbar
-      zoomControlsLayerPane.add(toolbar, BorderLayout.EAST)
-
-      val emulatorView = EmulatorView(emulator, disposable, deviceFrameVisible)
-      emulatorView.background = background
-      this.emulatorView = emulatorView
-      scrollPane.setViewportView(emulatorView)
-=======
       clipboardSynchronizer = EmulatorClipboardSynchronizer(emulator)
 
       val primaryDisplayPanel =
@@ -203,7 +184,6 @@
       displayPanels[primaryDisplayPanel.displayId] = primaryDisplayPanel
       val emulatorView = primaryDisplayPanel.emulatorView
       primaryEmulatorView = emulatorView
->>>>>>> cdc83e4e
       mainToolbar.setTargetComponent(emulatorView)
       installFileDropHandler(this, emulatorView, project)
       KeyboardFocusManager.getCurrentKeyboardFocusManager().addPropertyChangeListener("focusOwner", focusOwnerListener)
