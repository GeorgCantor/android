--- conflicted
+++ resolved
@@ -23,12 +23,8 @@
 import com.google.common.truth.Truth.assertThat
 import com.google.common.truth.TruthJUnit
 import com.intellij.openapi.module.ModuleManager
-<<<<<<< HEAD
-import com.intellij.testFramework.PlatformTestUtil
-=======
 import com.intellij.openapi.project.Project
 import java.io.File
->>>>>>> de127946
 
 data class GradleModuleHierarchyProviderTest(
   override val name: String,
@@ -80,23 +76,7 @@
     return copy(agpVersion = agpVersion)
   }
 
-<<<<<<< HEAD
-  fun testFirstSyncFailedStructure() {
-    prepareProjectForImport(TestProjectPaths.SIMPLE_APPLICATION, null, null, null, null, null)
-    val buildFile = PlatformTestUtil.getOrCreateProjectBaseDir(project).findChild("build.gradle")!!
-    runWriteAction {
-      buildFile.setBinaryContent("*** this is an error ***".toByteArray())
-    }
-    GradleProjectImporter.configureNewProject(project)
-    GradleProjectImporter.getInstance().importProjectNoSync(GradleProjectImporter.Request(project))
-    requestSyncAndGetExpectedFailure()
-    TruthJUnit.assume().that(ModuleManager.getInstance(project).modules).asList().hasSize(1)
-    val provider = GradleModuleHierarchyProvider(project)
-    // This case is handled by the AndroidViewProjectNode directly.
-    assertThat(provider.forProject.submodules).isEmpty()
-=======
   override fun runTest(root: File, project: Project) {
     test(project)
->>>>>>> de127946
   }
 }