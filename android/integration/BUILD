load("//tools/base/bazel:bazel.bzl", "iml_module", "iml_test")
load("//tools/base/bazel:maven.bzl", "maven_repository")
load("//tools/adt/idea/android/integration:build_defs.bzl", "INTEGRATION_TEST_GRADLE_VERSION")

# managed by go/iml_to_build
iml_module(
    name = "intellij.android.core.integration",
    enable_tests = False,
    iml_files = ["intellij.android.core.integration.iml"],
    test_srcs = ["testSrc"],
    visibility = ["//visibility:public"],
    # do not sort: must match IML order
    deps = [
        "//prebuilts/studio/intellij-sdk:studio-sdk[test]",
        "//prebuilts/tools/common/m2:junit-4.12[test]",
        "//tools/adt/idea/as-driver:as-driver.utils[module, test]",
        "//tools/base/testutils:studio.android.sdktools.testutils[module, test]",
        "//tools/base/common:studio.android.sdktools.common[module, test]",
        "//tools/base/perf-logger:studio.perf-logger[module, test]",
    ],
)

open_project_data = select({
    "@platforms//os:linux": [
        "//tools/adt/idea/studio:android-studio.linux.zip",
    ],
    "@platforms//os:macos": [
        "//tools/adt/idea/studio:android-studio.mac.zip",
    ],
    "@platforms//os:windows": [
        "//tools/adt/idea/studio:android-studio.win.zip",
    ],
}) + [
    ":minapp",
    ":openproject_deps",
    INTEGRATION_TEST_GRADLE_VERSION,
]

iml_test(
    name = "OpenProjectTest",
    timeout = "long",
    data = open_project_data,
    module = ":intellij.android.core.integration",
    tags_linux = ["block-network"],
    tags_windows = ["block-network"],
    test_class = "com.android.tools.idea.OpenProjectTest",
)

iml_test(
    name = "OpenProjectWithThreadingAgentDisabledTest",
    timeout = "long",
    data = open_project_data,
    jvm_flags = ["-Dthreading_agent.disabled=true"],
    module = ":intellij.android.core.integration",
    tags_linux = ["block-network"],
    tags_windows = ["block-network"],
    test_class = "com.android.tools.idea.OpenProjectTest",
)

iml_test(
    name = "EmulatorTest",
    data = [
        "//prebuilts/studio/sdk:emulator",
        "//prebuilts/studio/sdk:platform-tools",
        "@system_image_android-29_default_x86_64//:x86_64-android-29-images",
    ],
    module = ":intellij.android.core.integration",
    tags_linux = ["block-network"],
    tags_windows = [
        "block-network",
        "manual",  # RBE environment doesn't allow emulation (requires nested virtualization).
    ],
    test_class = "com.android.tools.idea.EmulatorTest",
)

iml_test(
    name = "DebuggerTest",
    timeout = "long",
    data = select({
        "@platforms//os:linux": [
            "//tools/adt/idea/studio:android-studio.linux.zip",
        ],
        "@platforms//os:macos": [
            "//tools/adt/idea/studio:android-studio.mac.zip",
        ],
        "@platforms//os:windows": [
            "//tools/adt/idea/studio:android-studio.win.zip",
        ],
    }) + [
        ":buildproject_deps",
        ":minapp",
        "//prebuilts/studio/sdk:build-tools/30.0.3",
        "//prebuilts/studio/sdk:emulator",
        "//prebuilts/studio/sdk:platform-tools",
        INTEGRATION_TEST_GRADLE_VERSION,
        "@system_image_android-29_default_x86_64//:x86_64-android-29-images",
    ],
    module = ":intellij.android.core.integration",
    tags_linux = ["block-network"],
    tags_windows = [
        "block-network",
        "manual",  # RBE environment doesn't allow emulation (requires nested virtualization).
    ],
    test_class = "com.android.tools.idea.DebuggerTest",
)

iml_test(
    name = "AdbServerConnectionTest",
    data = [
        "//prebuilts/studio/sdk:emulator",
        "//prebuilts/studio/sdk:platform-tools",
        "@system_image_android-29_default_x86_64//:x86_64-android-29-images",
    ],
    module = ":intellij.android.core.integration",
    tags = ["manual"],  # b/243923041
    tags_linux = ["block-network"],
    tags_windows = ["block-network"],
    test_class = "com.android.tools.idea.AdbServerConnectionTest",
)

iml_test(
    name = "EmulatorBeforeStudioTest",
    data = select({
        "@platforms//os:linux": [
            "//tools/adt/idea/studio:android-studio.linux.zip",
        ],
        "@platforms//os:macos": [
            "//tools/adt/idea/studio:android-studio.mac.zip",
        ],
        "@platforms//os:windows": [
            "//tools/adt/idea/studio:android-studio.win.zip",
        ],
    }) + [
        ":minapp",
        "//prebuilts/studio/sdk:emulator",
        "//prebuilts/studio/sdk:platform-tools",
        "//tools/base/build-system:gradle-distrib-7.2",
        "@system_image_android-29_default_x86_64//:x86_64-android-29-images",
    ],
    module = ":intellij.android.core.integration",
    tags_linux = ["block-network"],
    tags_windows = [
        "block-network",
        "manual",  # RBE environment doesn't allow emulation (requires nested virtualization).
    ],
    test_class = "com.android.tools.idea.EmulatorBeforeStudioTest",
)

iml_test(
    name = "EmulatorAfterStudioTest",
    data = select({
        "@platforms//os:linux": [
            "//tools/adt/idea/studio:android-studio.linux.zip",
        ],
        "@platforms//os:macos": [
            "//tools/adt/idea/studio:android-studio.mac.zip",
        ],
        "@platforms//os:windows": [
            "//tools/adt/idea/studio:android-studio.win.zip",
        ],
    }) + [
        ":minapp",
        "//prebuilts/studio/sdk:emulator",
        "//prebuilts/studio/sdk:platform-tools",
        "//tools/base/build-system:gradle-distrib-7.2",
        "@system_image_android-29_default_x86_64//:x86_64-android-29-images",
    ],
    module = ":intellij.android.core.integration",
    tags_linux = [
        "block-network",
        "manual",  # b/271006743: emulator can't fully boot
    ],
    tags_windows = [
        "block-network",
        "manual",  # RBE environment doesn't allow emulation (requires nested virtualization).
    ],
    test_class = "com.android.tools.idea.EmulatorAfterStudioTest",
)

iml_test(
    name = "LiveEditTest",
    timeout = "long",
    data = select({
        "@platforms//os:linux": [
            "//tools/adt/idea/studio:android-studio.linux.zip",
        ],
        "@platforms//os:macos": [
            "//tools/adt/idea/studio:android-studio.mac.zip",
        ],
        "@platforms//os:windows": [
            "//tools/adt/idea/studio:android-studio.win.zip",
        ],
        "//conditions:default": [],
    }) + [
        ":live_edit_project_deps",
        ":liveeditproject",
        "//prebuilts/studio/sdk:build-tools/30.0.3",
        "//prebuilts/studio/sdk:emulator",
        "//prebuilts/studio/sdk:platform-tools",
        "//tools/base/build-system:gradle-distrib-7.3.3",
        "@system_image_android-30_default_x86_64//:x86_64-android-30-images",
    ],
    module = ":intellij.android.core.integration",
    tags_linux = [
        "block-network",
        "very_flaky",  # b/263397644
    ],
    tags_mac = [],
    tags_windows = [
        "block-network",
        "manual",  # RBE environment doesn't allow emulation (requires nested virtualization).
    ],
    test_class = "com.android.tools.idea.LiveEditTest",
)

build_and_run_test_data = select({
    "@platforms//os:linux": [
        "//tools/adt/idea/studio:android-studio.linux.zip",
    ],
    "@platforms//os:macos": [
        "//tools/adt/idea/studio:android-studio.mac.zip",
    ],
    "@platforms//os:windows": [
        "//tools/adt/idea/studio:android-studio.win.zip",
    ],
    "//conditions:default": [],
}) + [
    ":buildproject_deps",
    ":minapp",
    "//prebuilts/studio/sdk:build-tools/30.0.3",
    "//prebuilts/studio/sdk:emulator",
    "//prebuilts/studio/sdk:platform-tools",
    INTEGRATION_TEST_GRADLE_VERSION,
    "@system_image_android-29_default_x86_64//:x86_64-android-29-images",
]

iml_test(
    name = "BuildAndRunTest",
    timeout = "long",
    data = build_and_run_test_data,
    module = ":intellij.android.core.integration",
    tags_linux = ["block-network"],
    tags_mac = [],
    tags_windows = [
        "block-network",
        "manual",  # RBE environment doesn't allow emulation (requires nested virtualization).
    ],
    test_class = "com.android.tools.idea.BuildAndRunTest",
)

iml_test(
    name = "CreateProjectTest",
    timeout = "long",
    data = select({
        "@platforms//os:linux": [
            "//tools/adt/idea/studio:android-studio.linux.zip",
        ],
        "@platforms//os:macos": [
            "//tools/adt/idea/studio:android-studio.mac.zip",
        ],
        "@platforms//os:windows": [
            "//tools/adt/idea/studio:android-studio.win.zip",
        ],
    }) + [
        ":createproject_deps",
        "//prebuilts/studio/sdk:build-tools/30.0.3",
<<<<<<< HEAD
        "//tools/base/build-system:gradle-distrib-7.5",
=======
        INTEGRATION_TEST_GRADLE_VERSION,
>>>>>>> 1a589ba2
    ],
    module = ":intellij.android.core.integration",
    tags_linux = ["block-network"],
    tags_windows = ["block-network"],
    test_class = "com.android.tools.idea.CreateProjectTest",
)

maven_repository(
    name = "createproject_deps",
    # keep sorted: for buildifier
    artifacts = [
        "@maven//:androidx.activity.activity-compose_1.5.1",
        "@maven//:androidx.appcompat.appcompat_1.4.1",
        "@maven//:androidx.compose.compiler.compiler_1.3.2",
        "@maven//:androidx.compose.compose-bom_2022.10.00",
        "@maven//:androidx.compose.foundation.foundation-layout_1.3.0",
        "@maven//:androidx.compose.foundation.foundation_1.3.0",
        "@maven//:androidx.compose.material.material-icons-core_1.3.0",
        "@maven//:androidx.compose.material.material-ripple_1.3.0",
        "@maven//:androidx.compose.material.material_1.3.0",
        "@maven//:androidx.compose.material3.material3_1.0.0",
        "@maven//:androidx.compose.ui.ui-test-junit4_1.3.0",
        "@maven//:androidx.compose.ui.ui-test-manifest_1.3.0",
        "@maven//:androidx.compose.ui.ui-tooling-preview_1.3.0",
        "@maven//:androidx.compose.ui.ui-tooling_1.3.0",
        "@maven//:androidx.compose.ui.ui_1.3.0",
        "@maven//:androidx.constraintlayout.constraintlayout_2.1.3",
        "@maven//:androidx.core.core-ktx_1.9.0",
        "@maven//:androidx.databinding.viewbinding_7.4.1",
        "@maven//:androidx.navigation.navigation-fragment-ktx_2.4.1",
        "@maven//:androidx.navigation.navigation-ui-ktx_2.4.1",
        "@maven//:androidx.test.espresso.espresso-core_3.4.0",
        "@maven//:androidx.test.ext.junit_1.1.3",
        "@maven//:com.android.application.com.android.application.gradle.plugin_7.4.1",
        "@maven//:com.android.library.com.android.library.gradle.plugin_7.4.1",
        "@maven//:com.android.tools.build.aapt2_7.4.1-8841542",
        "@maven//:com.android.tools.build.gradle_7.4.1",
        "@maven//:com.google.android.material.material_1.5.0",
        "@maven//:com.google.protobuf.protobuf-bom_3.17.2",
        "@maven//:com.google.protobuf.protobuf-java_3.17.2",
        "@maven//:junit.junit_4.13.2",
        "@maven//:org.jetbrains.kotlin.android.org.jetbrains.kotlin.android.gradle.plugin_1.7.20",
        "@maven//:org.jetbrains.kotlin.kotlin-gradle-plugin-api_1.7.20",
        "@maven//:org.jetbrains.kotlin.kotlin-gradle-plugin_1.7.20",
        "@maven//:org.jetbrains.kotlin.kotlin-reflect_1.6.21",
        "@maven//:org.jetbrains.kotlin.kotlin-stdlib-jdk8_1.7.20",
        "@maven//:org.jetbrains.kotlinx.kotlinx-coroutines-core_1.4.1",
        "@maven//:org.jetbrains.kotlinx.kotlinx-coroutines-core_1.5.2",
        "@maven//:org.jetbrains.markdown_0.2.1",
    ],
)

maven_repository(
    name = "openproject_deps",
    # keep sorted: for buildifier
    artifacts = [
        "@maven//:com.android.tools.build.gradle_7.1.0",
        "@maven//:org.jetbrains.kotlin.kotlin-compiler_1.8.20-Beta",
        "@maven//:org.jetbrains.kotlin.kotlin-gradle-plugin-api_1.8.20-Beta",
        "@maven//:org.jetbrains.kotlin.kotlin-gradle-plugin_1.8.20-Beta",
        "@maven//:org.jetbrains.kotlin.kotlin-stdlib-jdk8_1.8.20-Beta",
        "@maven//:org.jetbrains.kotlinx.kotlinx-coroutines-core_1.4.1",
        "@maven//:org.jetbrains.markdown_0.2.1",
    ],
)

iml_test(
    name = "BuildProjectTest",
    timeout = "long",
    data = select({
        "@platforms//os:linux": [
            "//tools/adt/idea/studio:android-studio.linux.zip",
        ],
        "@platforms//os:macos": [
            "//tools/adt/idea/studio:android-studio.mac.zip",
        ],
        "@platforms//os:windows": [
            "//tools/adt/idea/studio:android-studio.win.zip",
        ],
    }) + [
        ":buildproject_deps",
        ":minapp",
        "//prebuilts/studio/sdk:build-tools/30.0.3",
        INTEGRATION_TEST_GRADLE_VERSION,
    ],
    module = ":intellij.android.core.integration",
    tags_linux = ["block-network"],
    tags_windows = ["block-network"],
    test_class = "com.android.tools.idea.BuildProjectTest",
)

iml_test(
    name = "RunApkTest",
    timeout = "long",
    data = select({
        "@platforms//os:linux": [
            "//tools/adt/idea/studio:android-studio.linux.zip",
        ],
        "@platforms//os:macos": [
            "//tools/adt/idea/studio:android-studio.mac.zip",
        ],
        "@platforms//os:windows": [
            "//tools/adt/idea/studio:android-studio.win.zip",
        ],
        "//conditions:default": [],
    }) + [
        ":helloworldapk",
        "//prebuilts/studio/sdk:platforms/android-31",
        "//prebuilts/studio/sdk:build-tools/latest",
        "//prebuilts/studio/sdk:emulator",
        "//prebuilts/studio/sdk:platform-tools",
        "//tools/base/build-system:gradle-distrib-7.2",
        "@system_image_android-31_default_x86_64//:x86_64-android-31-images",
    ],
    module = ":intellij.android.core.integration",
    tags = ["manual"],  # Flaky due to b/260867011
    tags_linux = ["block-network"],
    tags_mac = [],
    tags_windows = [
        "block-network",
        "manual",  # RBE environment doesn't allow emulation (requires nested virtualization).
    ],
    test_class = "com.android.tools.idea.RunApkTest",
)

iml_test(
    name = "BuildAndRunInstrumentedTest",
    timeout = "long",
    data = select({
        "@platforms//os:linux": [
            "//tools/adt/idea/studio:android-studio.linux.zip",
        ],
        "@platforms//os:macos": [
            "//tools/adt/idea/studio:android-studio.mac.zip",
        ],
        "@platforms//os:windows": [
            "//tools/adt/idea/studio:android-studio.win.zip",
        ],
        "//conditions:default": [],
    }) + [
        ":run_instrumented_test_project_deps",
        ":instrumenttestapp",
        "//prebuilts/studio/sdk:build-tools/30.0.3",
        "//prebuilts/studio/sdk:emulator",
        "//prebuilts/studio/sdk:platform-tools",
        "//tools/base/build-system:gradle-distrib-7.5",
        "@system_image_android-29_default_x86_64//:x86_64-android-29-images",
    ],
    module = ":intellij.android.core.integration",
    tags_linux = ["block-network"],
    tags_mac = [],
    tags_windows = [
        "block-network",
        "manual",  # RBE environment doesn't allow emulation (requires nested virtualization).
    ],
    test_class = "com.android.tools.idea.BuildAndRunInstrumentedTest",
)

maven_repository(
    name = "buildproject_deps",
    # keep sorted: for buildifier
    artifacts = [
        "@maven//:com.android.tools.build.aapt2_7.1.0-7984345",
        "@maven//:com.android.tools.build.gradle_7.1.0",
        "@maven//:org.jetbrains.kotlin.kotlin-compiler_1.8.20-Beta",
        "@maven//:org.jetbrains.kotlin.kotlin-gradle-plugin-api_1.8.20-Beta",
        "@maven//:org.jetbrains.kotlin.kotlin-gradle-plugin_1.8.20-Beta",
        "@maven//:org.jetbrains.kotlin.kotlin-stdlib-jdk8_1.8.20-Beta",
        "@maven//:org.jetbrains.kotlinx.kotlinx-coroutines-core_1.4.1",
        "@maven//:org.jetbrains.markdown_0.2.1",
    ],
    visibility = ["//visibility:public"],
)

maven_repository(
    name = "live_edit_project_deps",
    # keep sorted: for buildifier
    artifacts = [
        "@maven//:androidx.activity.activity-compose_1.5.1",
        "@maven//:androidx.compose.compiler.compiler_1.3.2",
        "@maven//:androidx.compose.material.material_1.3.0",
        "@maven//:androidx.compose.ui.ui-test-manifest_1.3.0",
        "@maven//:androidx.compose.ui.ui-tooling-preview_1.3.0",
        "@maven//:androidx.compose.ui.ui-tooling_1.3.0",
        "@maven//:androidx.compose.ui.ui_1.3.0",
        "@maven//:androidx.core.core-ktx_1.9.0",
        "@maven//:androidx.lifecycle.lifecycle-common-java8_2.4.0",
        "@maven//:androidx.lifecycle.lifecycle-runtime-ktx_2.3.1",
        "@maven//:com.android.tools.build.aapt2_7.1.0-7984345",
        "@maven//:com.android.tools.build.aapt2_7.2.0-7984345",
        "@maven//:com.android.tools.build.gradle_7.2.0",
        "@maven//:org.jetbrains.kotlin.kotlin-gradle-plugin-api_1.7.20",
        "@maven//:org.jetbrains.kotlin.kotlin-gradle-plugin_1.7.20",
        "@maven//:org.jetbrains.kotlin.kotlin-stdlib-jdk8_1.7.20",
        "@maven//:org.jetbrains.kotlinx.kotlinx-coroutines-core_1.4.1",
        "@maven//:org.jetbrains.markdown_0.2.1",
    ],
)

maven_repository(
    name = "run_instrumented_test_project_deps",
    # keep sorted: for buildifier
    artifacts = [
        "@maven//:androidx.appcompat.appcompat_1.4.1",
        "@maven//:androidx.core.core-ktx_1.8.0",
        "@maven//:androidx.test.espresso.espresso-core_3.4.0",
        "@maven//:androidx.test.ext.junit_1.1.3",
        "@maven//:com.android.tools.build.aapt2_7.2.0-7984345",
        "@maven//:com.android.tools.build.gradle_7.2.0",
        "@maven//:com.android.tools.emulator.proto_30.2.0",
        "@maven//:com.android.tools.utp.android-device-provider-ddmlib_30.2.0",
        "@maven//:com.android.tools.utp.android-device-provider-gradle_30.2.0",
        "@maven//:com.android.tools.utp.android-test-plugin-host-additional-test-output_30.2.0",
        "@maven//:com.android.tools.utp.android-test-plugin-host-coverage_30.2.0",
        "@maven//:com.android.tools.utp.android-test-plugin-host-device-info-proto_30.2.0",
        "@maven//:com.android.tools.utp.android-test-plugin-host-device-info_30.2.0",
        "@maven//:com.android.tools.utp.android-test-plugin-host-logcat_30.2.0",
        "@maven//:com.android.tools.utp.android-test-plugin-host-retention_30.2.0",
        "@maven//:com.android.tools.utp.android-test-plugin-result-listener-gradle-proto_30.2.0",
        "@maven//:com.android.tools.utp.android-test-plugin-result-listener-gradle_30.2.0",
        "@maven//:com.google.android.material.material_1.5.0",
        "@maven//:com.google.testing.platform.android-device-provider-local_0.0.8-alpha07",
        "@maven//:com.google.testing.platform.android-driver-instrumentation_0.0.8-alpha07",
        "@maven//:com.google.testing.platform.android-test-plugin_0.0.8-alpha07",
        "@maven//:com.google.testing.platform.core-proto_0.0.8-alpha08",
        "@maven//:com.google.testing.platform.core_0.0.8-alpha07",
        "@maven//:com.google.testing.platform.launcher_0.0.8-alpha07",
        "@maven//:javax.annotation.javax.annotation-api_1.3.2",
        "@maven//:junit.junit_4.13.2",
        "@maven//:org.jetbrains.kotlin.kotlin-gradle-plugin-api_1.7.20",
        "@maven//:org.jetbrains.kotlin.kotlin-gradle-plugin_1.7.20",
        "@maven//:org.jetbrains.kotlin.kotlin-stdlib-jdk8_1.7.20",
        "@maven//:org.jetbrains.kotlinx.kotlinx-coroutines-core-jvm_1.5.2",
        "@maven//:org.jetbrains.kotlinx.kotlinx-coroutines-core_1.4.1",
        "@maven//:org.jetbrains.kotlinx.kotlinx-coroutines-core_1.5.2",
        "@maven//:org.jetbrains.markdown_0.2.1",
    ],
)

filegroup(
    name = "minapp",
    srcs = glob(["testData/minapp/**"]),
    visibility = ["//visibility:public"],
)

filegroup(
    name = "liveeditproject",
    srcs = glob(["testData/liveedit/**"]),
)

filegroup(
    name = "helloworldapk",
    srcs = glob(["testData/helloworldapk/**"]),
)

filegroup(
    name = "instrumenttestapp",
    srcs = glob(["testData/InstrumentedTestApp/**"]),
)<|MERGE_RESOLUTION|>--- conflicted
+++ resolved
@@ -264,11 +264,7 @@
     }) + [
         ":createproject_deps",
         "//prebuilts/studio/sdk:build-tools/30.0.3",
-<<<<<<< HEAD
-        "//tools/base/build-system:gradle-distrib-7.5",
-=======
         INTEGRATION_TEST_GRADLE_VERSION,
->>>>>>> 1a589ba2
     ],
     module = ":intellij.android.core.integration",
     tags_linux = ["block-network"],
