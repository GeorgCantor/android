/*
 * Copyright (C) 2015 The Android Open Source Project
 *
 * Licensed under the Apache License, Version 2.0 (the "License");
 * you may not use this file except in compliance with the License.
 * You may obtain a copy of the License at
 *
 *      http://www.apache.org/licenses/LICENSE-2.0
 *
 * Unless required by applicable law or agreed to in writing, software
 * distributed under the License is distributed on an "AS IS" BASIS,
 * WITHOUT WARRANTIES OR CONDITIONS OF ANY KIND, either express or implied.
 * See the License for the specific language governing permissions and
 * limitations under the License.
 */
package com.android.tools.idea.gradle.dsl.model.dependencies;

import static com.android.tools.idea.gradle.dsl.api.ext.GradlePropertyModel.ValueType.NONE;
import static com.android.tools.idea.gradle.dsl.model.ext.PropertyUtil.followElement;

import com.android.tools.idea.gradle.dsl.api.dependencies.ArtifactDependencyModel;
import com.android.tools.idea.gradle.dsl.api.dependencies.ArtifactDependencySpec;
import com.android.tools.idea.gradle.dsl.api.dependencies.DependenciesModel;
import com.android.tools.idea.gradle.dsl.api.dependencies.DependencyModel;
import com.android.tools.idea.gradle.dsl.api.dependencies.FileDependencyModel;
import com.android.tools.idea.gradle.dsl.api.dependencies.FileTreeDependencyModel;
import com.android.tools.idea.gradle.dsl.api.dependencies.ModuleDependencyModel;
import com.android.tools.idea.gradle.dsl.model.GradleDslBlockModel;
import com.android.tools.idea.gradle.dsl.parser.dependencies.DependenciesDslElement;
import com.android.tools.idea.gradle.dsl.parser.elements.GradleDslClosure;
import com.android.tools.idea.gradle.dsl.parser.elements.GradleDslElement;
import com.android.tools.idea.gradle.dsl.parser.elements.GradleDslExpression;
import com.android.tools.idea.gradle.dsl.parser.elements.GradleDslExpressionList;
import com.android.tools.idea.gradle.dsl.parser.elements.GradleDslExpressionMap;
import com.android.tools.idea.gradle.dsl.parser.elements.GradleDslLiteral;
import com.android.tools.idea.gradle.dsl.parser.elements.GradleDslMethodCall;
import com.android.tools.idea.gradle.dsl.parser.elements.GradleDslSimpleExpression;
import com.android.tools.idea.gradle.dsl.parser.elements.GradleNameElement;
import com.google.common.collect.ImmutableMap;
import com.google.common.collect.Lists;
import com.intellij.openapi.diagnostic.Logger;
import com.intellij.psi.PsiElement;
import com.intellij.util.Function;
import java.util.ArrayList;
import java.util.Arrays;
import java.util.Collections;
import java.util.LinkedHashMap;
import java.util.List;
import java.util.Map;
import org.jetbrains.annotations.NotNull;
import org.jetbrains.annotations.Nullable;
import org.jetbrains.annotations.TestOnly;

public class DependenciesModelImpl extends GradleDslBlockModel implements DependenciesModel {
  public DependenciesModelImpl(@NotNull DependenciesDslElement dslElement) {
    super(dslElement);
  }

  /**
   * A strategy object to find and get specific DependencyModel objects from a GradleDslElement.
   */
  private interface Fetcher<T extends DependencyModel> {
    default List<T> createCollector() {
      return new ArrayList<>();
    }

    void fetch(@NotNull String configurationName,
               @NotNull GradleDslElement element,
               @NotNull GradleDslElement resolved,
               @Nullable GradleDslClosure configurationElement,
               @NotNull DependencyModelImpl.Maintainer maintainer,
               @NotNull List<? super T> dest);
  }

  private final static Fetcher<ArtifactDependencyModel> ourArtifactFetcher = new Fetcher<>() {
    @Override
    public void fetch(@NotNull String configurationName,
                      @NotNull GradleDslElement element,
                      @NotNull GradleDslElement resolved,
                      @Nullable GradleDslClosure configurationElement,
                      @NotNull DependencyModelImpl.Maintainer maintainer,
                      @NotNull List<? super ArtifactDependencyModel> dest) {
      // We can only create ArtifactDependencyModels from expressions -- if for some reason we don't have an expression here (e.g. from a
      // parser bug) then don't create anything.
      if (!(element instanceof GradleDslExpression)) {
        return;
      }

      String methodName = null;

      if (element instanceof GradleDslMethodCall) {
        List<GradleDslExpression> arguments = ((GradleDslMethodCall)element).getArguments();
        methodName = ((GradleDslMethodCall)element).getMethodName();
        // We can handle single-argument method calls to specific functions, for example
        // `implementation platform('org.springframework.boot:spring-boot-dependencies:1.5.8.RELEASE')
        // or
        // `implementation enforcedPlatform([group: 'org.springframework.boot', name: 'spring-boot-dependencies', version: '1.5.8.RELEASE'])
        if (arguments.size() == 1 && Arrays.asList("platform", "enforcedPlatform").contains(methodName)) {
          element = arguments.get(0);
          resolved = resolveElement(element);
        }
        // Can't do anything else with method calls.
        else {
          return;
        }
      }

      if (resolved instanceof GradleDslExpressionMap) {
        ArtifactDependencyModel mapNotation = ArtifactDependencyModelImpl.MapNotation.create(
<<<<<<< HEAD
          configurationName, (GradleDslExpressionMap)resolved, configurationElement, maintainer, methodName);
=======
            configurationName, (GradleDslExpressionMap)resolved, configurationElement, maintainer, methodName);
>>>>>>> b5f40ffd
        if (mapNotation != null) {
          dest.add(mapNotation);
        }
      }
      else if (element instanceof GradleDslSimpleExpression) {
        ArtifactDependencyModel compactNotation = ArtifactDependencyModelImpl.CompactNotation.create(
          configurationName, (GradleDslSimpleExpression)element, configurationElement, maintainer, methodName);
        if (compactNotation != null) {
          dest.add(compactNotation);
        }
      }
    }
  };

  private final static Fetcher<ModuleDependencyModel> ourModuleFetcher = new Fetcher<>() {
    @Override
    public void fetch(@NotNull String configurationName,
                      @NotNull GradleDslElement element,
                      @NotNull GradleDslElement resolved,
                      @Nullable GradleDslClosure configurationElement,
                      @NotNull DependencyModelImpl.Maintainer maintainer,
                      @NotNull List<? super ModuleDependencyModel> dest) {
      if (resolved instanceof GradleDslMethodCall) {
        String platformMethodName = null;
        GradleDslMethodCall methodCall = (GradleDslMethodCall)resolved;
        if (Arrays.asList("platform", "enforcedPlatform").contains(methodCall.getMethodName()) &&
            methodCall.getArguments().size() == 1 &&
            methodCall.getArguments().get(0) instanceof GradleDslMethodCall) {
          platformMethodName = methodCall.getMethodName();
<<<<<<< HEAD
          methodCall = (GradleDslMethodCall)methodCall.getArguments().get(0);
=======
          methodCall = (GradleDslMethodCall) methodCall.getArguments().get(0);
>>>>>>> b5f40ffd
        }
        if (methodCall.getMethodName().equals(ModuleDependencyModelImpl.PROJECT)) {
          ModuleDependencyModel model = ModuleDependencyModelImpl.create(configurationName, methodCall, maintainer, platformMethodName);
          if (model != null && model.path().getValueType() != NONE) {
            dest.add(model);
          }
        }
      }
    }
  };

  private final static Fetcher<FileDependencyModel> ourFileFetcher = new Fetcher<>() {
    @Override
    public void fetch(@NotNull String configurationName,
                      @NotNull GradleDslElement element,
                      @NotNull GradleDslElement resolved,
                      @Nullable GradleDslClosure configurationElement,
                      @NotNull DependencyModelImpl.Maintainer maintainer,
                      @NotNull List<? super FileDependencyModel> dest) {
      if (resolved instanceof GradleDslMethodCall) {
        GradleDslMethodCall methodCall = (GradleDslMethodCall)resolved;
        if (methodCall.getMethodName().equals(FileDependencyModelImpl.FILES)) {
          dest.addAll(FileDependencyModelImpl.create(configurationName, methodCall, maintainer));
        }
      }
    }
  };

  private final static Fetcher<FileTreeDependencyModel> ourFileTreeFetcher = new Fetcher<>() {
    @Override
    public void fetch(@NotNull String configurationName,
                      @NotNull GradleDslElement element,
                      @NotNull GradleDslElement resolved,
                      @Nullable GradleDslClosure configurationElement,
                      @NotNull DependencyModelImpl.Maintainer maintainer,
                      @NotNull List<? super FileTreeDependencyModel> dest) {
      if (resolved instanceof GradleDslMethodCall) {
        GradleDslMethodCall methodCall = (GradleDslMethodCall)resolved;
        if (methodCall.getMethodName().equals(FileTreeDependencyModelImpl.FILE_TREE)) {
          FileTreeDependencyModel model = FileTreeDependencyModelImpl.create(methodCall, configurationName, maintainer);
          if (model != null && model.dir().getValueType() != NONE) {
            dest.add(model);
          }
        }
      }
    }
  };

  private final static Fetcher<DependencyModel> ourAllFetcher = new Fetcher<>() {
    @Override
    public void fetch(@NotNull String configurationName,
                      @NotNull GradleDslElement element,
                      @NotNull GradleDslElement resolved,
                      @Nullable GradleDslClosure configurationElement,
                      @NotNull DependencyModelImpl.Maintainer maintainer,
                      @NotNull List<? super DependencyModel> dest) {
      ourArtifactFetcher.fetch(configurationName, element, resolved, configurationElement, maintainer, dest);
      ourModuleFetcher.fetch(configurationName, element, resolved, configurationElement, maintainer, dest);
      ourFileFetcher.fetch(configurationName, element, resolved, configurationElement, maintainer, dest);
      ourFileTreeFetcher.fetch(configurationName, element, resolved, configurationElement, maintainer, dest);
    }
  };


  enum Maintainers implements DependencyModelImpl.Maintainer {

    /**
     * Handles items in structures like:
     *
     * <p>implementation "group:artifact:version", [group: "group", name: "artifact": version: someVersion]
     */
    EXPRESSION_LIST_MAINTAINER {
      @NotNull
      @Override
      public DependencyModelImpl.Maintainer setConfigurationName(DependencyModelImpl dependencyModel, String newConfigurationName) {
        GradleDslElement dslElement = dependencyModel.getDslElement();
        GradleDslExpressionList parentList = (GradleDslExpressionList)(dslElement.getParent());
        List<GradleDslExpression> expressions = parentList.getExpressions();
        GradleDslElement nameHolder = parentList;
        GradleNameElement nameElement = nameHolder.getNameElement();

        if (expressions.size() == 1) {
          renameSingleElementConfiguration(nameHolder, newConfigurationName);
          return this;
        }

        DependenciesDslElement dependenciesElement = (DependenciesDslElement)(nameHolder.getParent());
        int index = dependenciesElement.getAllElements().indexOf(nameHolder);

        if (expressions.get(0) == dslElement && expressions.get(1) instanceof GradleDslExpressionMap) {
          throw new UnsupportedOperationException(
            "Changing the configuration name of a multi-entry dependency declaration containing map-notations is not supported.");
        }

        GradleDslElement copiedElement;
        copiedElement = ((GradleDslExpression)dslElement).copy();
        copiedElement.getNameElement().rename(newConfigurationName);
        dependencyModel.setDslElement(copiedElement);
        dependenciesElement.addNewElementAt(index, copiedElement);
        parentList.removeElement(dslElement);
        dependenciesElement.setModified();
        return SINGLE_ITEM_MAINTAINER;
      }
    },

    /**
     * Handles items in structures like:
     *
     * <p>implementation ([group: "group", name: "artifact": version: someVersion], "group:artifact:version")
     * <p> -=or=-
     * <p>implementation (group: "group", name: "artifact": version: someVersion)
     * <p> -=or=-
     * <p>implementation ("group:artifact:version")
     * <p>with an optional closure that may follow a single item.
     */
    ARGUMENT_LIST_MAINTAINER {
      @NotNull
      @Override
      public DependencyModelImpl.Maintainer setConfigurationName(DependencyModelImpl dependencyModel, String newConfigurationName) {
        GradleDslElement dslElement = dependencyModel.getDslElement();
        GradleDslExpressionList parentList = (GradleDslExpressionList)(dslElement.getParent());
        List<GradleDslExpression> expressions = parentList.getExpressions();
        GradleDslElement nameHolder = parentList.getParent();
        GradleNameElement nameElement = nameHolder.getNameElement();

        if (expressions.size() == 1) {
          renameSingleElementConfiguration(nameHolder, newConfigurationName);
          return this;
        }

        DependenciesDslElement dependenciesElement = (DependenciesDslElement)(nameHolder.getParent());
        int index = dependenciesElement.getAllElements().indexOf(nameHolder);
        GradleDslElement copiedElement;
        copiedElement = ((GradleDslExpression)dslElement).copy();
        copiedElement.getNameElement().rename(newConfigurationName);
        dependencyModel.setDslElement(copiedElement);
        dependenciesElement.addNewElementAt(index, copiedElement);
        parentList.removeElement(dslElement);
        dependenciesElement.setModified();
        return SINGLE_ITEM_MAINTAINER;
      }
    },

    /**
     * Handles items in structures like:
     *
     * <p>implementation "group:artifact:$version"
     * <p> -=or=-
     * <p>implementation group: "group", name: "artifact", version: "1.0"
     * <p>with an optional closure that follows.
     */
    SINGLE_ITEM_MAINTAINER {
      @NotNull
      @Override
      public DependencyModelImpl.Maintainer setConfigurationName(DependencyModelImpl dependencyModel, String newConfigurationName) {
        GradleDslElement dslElement = dependencyModel.getDslElement();
        renameSingleElementConfiguration(dslElement, newConfigurationName);
        return this;
      }
    },

    /**
     * Handles items in structures like:
     *
     * <p>implementation files("a"), files("b", "c")
     */
    DEEP_EXPRESSION_LIST_MAINTAINER {
      @NotNull
      @Override
      public DependencyModelImpl.Maintainer setConfigurationName(DependencyModelImpl dependencyModel, String newConfigurationName) {
        GradleDslElement dslElement = dependencyModel.getDslElement();
        GradleDslExpressionList parentList = (GradleDslExpressionList)(dslElement.getParent());
        List<GradleDslExpression> expressions = parentList.getExpressions();
        GradleDslMethodCall methodCall = (GradleDslMethodCall)parentList.getParent();

        GradleDslExpressionList declarationExpressionList = (GradleDslExpressionList)(methodCall.getParent());
        GradleDslExpressionList nameHolder = declarationExpressionList;

        DependenciesDslElement dependenciesElement = (DependenciesDslElement)(nameHolder.getParent());
        int index = dependenciesElement.getAllElements().indexOf(nameHolder);

        if (expressions.size() == 1) {
          List<GradleDslExpression> declarationExpressions = declarationExpressionList.getExpressions();
          if (declarationExpressions.size() == 1) {
            renameSingleElementConfiguration(nameHolder, newConfigurationName);
            return this;
          }
        }

        GradleDslMethodCall copiedMethodElement;
        copiedMethodElement = new GradleDslMethodCall(dependenciesElement,
                                                      GradleNameElement.create(newConfigurationName),
                                                      methodCall.getMethodName());
        GradleDslExpression expressionCopy = ((GradleDslExpression)dslElement).copy();
        copiedMethodElement.addNewArgument(expressionCopy);
        dependencyModel.setDslElement(expressionCopy);
        dependenciesElement.addNewElementAt(index, copiedMethodElement);

        if (expressions.size() == 1) {
          declarationExpressionList.removeElement(methodCall);
        }
        else {
          parentList.removeElement(dslElement);
        }

        dependenciesElement.setModified();
        return DEEP_SINGLE_ITEM_MAINTAINER;
      }
    },

    /**
     * Handles items in structures like:
     *
     * <p>implementation(files("a"), files("b", "c"))
     */
    DEEP_ARGUMENT_LIST_MAINTAINER {
      @NotNull
      @Override
      public DependencyModelImpl.Maintainer setConfigurationName(DependencyModelImpl dependencyModel, String newConfigurationName) {
        GradleDslElement dslElement = dependencyModel.getDslElement();
        GradleDslExpressionList parentList = (GradleDslExpressionList)(dslElement.getParent());
        List<GradleDslExpression> expressions = parentList.getExpressions();
        GradleDslMethodCall methodCall = (GradleDslMethodCall)parentList.getParent();

        GradleDslExpressionList declarationMethodArguments = (GradleDslExpressionList)(methodCall.getParent());
        GradleDslMethodCall nameHolder = (GradleDslMethodCall)declarationMethodArguments.getParent();

        DependenciesDslElement dependenciesElement = (DependenciesDslElement)(nameHolder.getParent());
        int index = dependenciesElement.getAllElements().indexOf(nameHolder);

        if (expressions.size() == 1) {
          List<GradleDslExpression> declarationMethodExpressions = declarationMethodArguments.getExpressions();
          if (declarationMethodExpressions.size() == 1) {
            renameSingleElementConfiguration(nameHolder, newConfigurationName);
            return this;
          }
        }

        GradleDslMethodCall copiedMethodElement;
        copiedMethodElement = new GradleDslMethodCall(dependenciesElement,
                                                      GradleNameElement.create(newConfigurationName),
                                                      methodCall.getMethodName());
        GradleDslExpression expressionCopy = ((GradleDslExpression)dslElement).copy();
        copiedMethodElement.addNewArgument(expressionCopy);
        dependencyModel.setDslElement(expressionCopy);
        dependenciesElement.addNewElementAt(index, copiedMethodElement);

        if (expressions.size() == 1) {
          declarationMethodArguments.removeElement(methodCall);
        }
        else {
          parentList.removeElement(dslElement);
        }

        dependenciesElement.setModified();
        return DEEP_SINGLE_ITEM_MAINTAINER;
      }
    },

    /**
     * Handles items in structures like:
     *
     * <p>implementation files("a")
     * <p> -=or=-
     * <p>implementation files("a", "b")
     */
    DEEP_SINGLE_ITEM_MAINTAINER {
      @NotNull
      @Override
      public DependencyModelImpl.Maintainer setConfigurationName(DependencyModelImpl dependencyModel, String newConfigurationName) {
        GradleDslElement dslElement = dependencyModel.getDslElement();
        GradleDslExpressionList parentList = (GradleDslExpressionList)(dslElement.getParent());
        List<GradleDslExpression> expressions = parentList.getExpressions();
        GradleDslMethodCall methodCall = (GradleDslMethodCall)parentList.getParent();

        if (expressions.size() == 1) {
          renameSingleElementConfiguration(methodCall, newConfigurationName);
          return this;
        }

        GradleDslMethodCall nameHolder = methodCall;
        DependenciesDslElement dependenciesElement = (DependenciesDslElement)(nameHolder.getParent());
        int index = dependenciesElement.getAllElements().indexOf(nameHolder);

        GradleDslMethodCall copiedMethodElement;
        copiedMethodElement = new GradleDslMethodCall(dependenciesElement,
                                                      GradleNameElement.create(newConfigurationName),
                                                      methodCall.getMethodName());
        GradleDslExpression expressionCopy = ((GradleDslExpression)dslElement).copy();
        copiedMethodElement.addNewArgument(expressionCopy);
        dependencyModel.setDslElement(expressionCopy);
        dependenciesElement.addNewElementAt(index, copiedMethodElement);

        parentList.removeElement(dslElement);

        dependenciesElement.setModified();
        return DEEP_SINGLE_ITEM_MAINTAINER;
      }
    };

    private static void renameSingleElementConfiguration(@NotNull GradleDslElement dslElement, @NotNull String newConfigurationName) {
      if (dslElement instanceof GradleDslMethodCall) {
        GradleDslMethodCall methodCall = (GradleDslMethodCall)dslElement;
        if (methodCall.getMethodName().equals(dslElement.getNameElement().name())) {
          methodCall.setMethodName(newConfigurationName);
        }
      }
      dslElement.getNameElement().rename(newConfigurationName);
      dslElement.setModified();
    }
  }


  /**
   * @return all the dependencies (artifact, module, etc.)
   * WIP: Do not use:)
   */
  @NotNull
  @Override
  public List<DependencyModel> all() {
    return all(null, ourAllFetcher);
  }

  @NotNull
  @Override
  public List<ArtifactDependencyModel> artifacts(@NotNull String configurationName) {
    return all(configurationName, ourArtifactFetcher);
  }

  @NotNull
  @Override
  public List<ArtifactDependencyModel> artifacts() {
    return all(null, ourArtifactFetcher);
  }

  @Override
  public boolean containsArtifact(@NotNull String configurationName, @NotNull ArtifactDependencySpec dependency) {
    for (ArtifactDependencyModel artifactDependencyModel : artifacts(configurationName)) {
      if (ArtifactDependencySpecImpl.create(artifactDependencyModel).equals(dependency)) {
        return true;
      }
    }
    return false;
  }

  @Override
  public void addArtifact(@NotNull String configurationName, @NotNull String compactNotation) {
    ArtifactDependencySpec dependency = ArtifactDependencySpecImpl.create(compactNotation);
    if (dependency == null) {
      String msg = String.format("'%1$s' is not a valid artifact dependency", compactNotation);
      throw new IllegalArgumentException(msg);
    }
    addArtifact(configurationName, dependency);
  }

  @Override
  public void addArtifact(@NotNull String configurationName, @NotNull ArtifactDependencySpec dependency) {
    addArtifact(configurationName, dependency, Collections.emptyList());
  }

  @Override
  public void addArtifact(@NotNull String configurationName,
                          @NotNull ArtifactDependencySpec dependency,
                          @NotNull List<ArtifactDependencySpec> excludes) {
    ArtifactDependencyModelImpl.createNew(myDslElement, configurationName, dependency, excludes);
  }

  @Override
  public boolean replaceArtifactByPsiElement(@NotNull PsiElement psiElement, @NotNull ArtifactDependencySpec dependency) {
    GradleDslElement element = findByPsiElement(psiElement);
    if (element == null) {
      return false;
    }

    performDependencyReplace(psiElement, element, dependency);
    return true;
  }

  @NotNull
  @Override
  public List<ModuleDependencyModel> modules() {
    return all(null, ourModuleFetcher);
  }


  @Override
  public void addModule(@NotNull String configurationName, @NotNull String path) {
    addModule(configurationName, path, null);
  }

  @Override
  public void addModule(@NotNull String configurationName, @NotNull String path, @Nullable String config) {
    ModuleDependencyModelImpl.createNew(myDslElement, configurationName, path, config);
  }

  @NotNull
  @Override
  @TestOnly
  public List<FileTreeDependencyModel> fileTrees() {
    return all(null, ourFileTreeFetcher);
  }

  @Override
  public void addFileTree(@NotNull String configurationName, @NotNull String dir) {
    addFileTree(configurationName, dir, null, null);
  }

  @Override
  public void addFileTree(@NotNull String configurationName,
                          @NotNull String dir,
                          @Nullable List<String> includes,
                          @Nullable List<String> excludes) {
    FileTreeDependencyModelImpl.createNew(myDslElement, configurationName, dir, includes, excludes);
  }

  @NotNull
  @Override
  @TestOnly
  public List<FileDependencyModel> files() {
    return all(null, ourFileFetcher);
  }

  @Override
  public void addFile(@NotNull String configurationName, @NotNull String file) {
    FileDependencyModelImpl.createNew(myDslElement, configurationName, file);
  }

  @Override
  public void remove(@NotNull DependencyModel dependency) {
    if (!(dependency instanceof DependencyModelImpl)) {
      Logger.getInstance(DependenciesModelImpl.class)
        .warn("Tried to remove an unknown dependency type!");
      return;
    }
    GradleDslElement dependencyElement = ((DependencyModelImpl)dependency).getDslElement();
    GradleDslElement parent = dependencyElement.getParent();
    if (parent instanceof GradleDslMethodCall) {
      GradleDslMethodCall methodCall = (GradleDslMethodCall)parent;
      List<GradleDslExpression> arguments = methodCall.getArguments();
      if (arguments.size() == 1 && arguments.get(0).equals(dependencyElement)) {
        // If this is the last argument, remove the method call altogether.
        myDslElement.removeProperty(methodCall);
      }
      else {
        methodCall.remove(dependencyElement);
      }
    }
    else if (parent instanceof GradleDslExpressionList) {
      List<GradleDslExpression> expressions = ((GradleDslExpressionList)parent).getExpressions();
      if (expressions.size() == 1 && expressions.get(0).equals(dependencyElement)) {
        if (parent.getParent() instanceof GradleDslMethodCall) {
          // We need to delete up two levels if this is a method call.
          myDslElement.removeProperty(parent.getParent());
        }
        else {
          myDslElement.removeProperty(parent);
        }
      }
      else {
        ((GradleDslExpressionList)parent).removeElement(dependencyElement);
      }
    }
    else {
      myDslElement.removeProperty(dependencyElement);
    }
  }

  @NotNull
  private <T extends DependencyModel> List<T> all(@Nullable String configurationName, @NotNull Fetcher<T> fetcher) {
    List<T> dependencies = fetcher.createCollector();
    for (GradleDslElement element : configurationName != null
                                    ? myDslElement.getPropertyElementsByName(configurationName)
                                    : myDslElement.getAllPropertyElements()) {
      collectFrom(element.getName(), element, fetcher, dependencies);
    }
    return dependencies;
  }

  private <T extends DependencyModel> void collectFrom(@NotNull String configurationName,
                                                       @NotNull GradleDslElement element,
                                                       @NotNull Fetcher<T> byFetcher,
                                                       @NotNull List<T> dest) {
    GradleDslClosure configurationElement = element.getClosureElement();

    GradleDslElement resolved = resolveElement(element);
    if (resolved instanceof GradleDslExpressionList) {
      for (GradleDslExpression expression : ((GradleDslExpressionList)resolved).getExpressions()) {
        GradleDslElement resolvedExpression = resolveElement(expression);
        byFetcher
          .fetch(configurationName, expression, resolvedExpression, configurationElement, Maintainers.EXPRESSION_LIST_MAINTAINER, dest);
      }
      return;
    }
    if (resolved instanceof GradleDslMethodCall) {
      String name = ((GradleDslMethodCall)resolved).getMethodName();
      if (name.equals(configurationName)) {
        for (GradleDslElement argument : ((GradleDslMethodCall)resolved).getArguments()) {
          GradleDslElement resolvedArgument = resolveElement(argument);
          byFetcher.fetch(configurationName, argument, resolvedArgument, configurationElement, Maintainers.ARGUMENT_LIST_MAINTAINER, dest);
        }
        return;
      }
    }
    byFetcher.fetch(configurationName, element, resolved, configurationElement, Maintainers.SINGLE_ITEM_MAINTAINER, dest);
  }

  @NotNull
  private static GradleDslElement resolveElement(@NotNull GradleDslElement element) {
    GradleDslElement resolved = element;
    GradleDslElement foundElement = followElement(element);
    if (foundElement instanceof GradleDslExpression) {
      resolved = foundElement;
    }
    return resolved;
  }

  private static void performDependencyReplace(@NotNull PsiElement psiElement,
                                               @NotNull GradleDslElement element,
                                               @NotNull ArtifactDependencySpec dependency) {
    if (element instanceof GradleDslLiteral) {
      ((GradleDslLiteral)element).setValue(dependency.compactNotation());
    }
    else if (element instanceof GradleDslExpressionMap) {
      updateGradleExpressionMapWithDependency((GradleDslExpressionMap)element, dependency);
    }
    else if (element instanceof GradleDslMethodCall) {
      // There may be multiple arguments here, check find the one with correct PsiElement.
      GradleDslMethodCall methodCall = (GradleDslMethodCall)element;
      for (GradleDslElement e : methodCall.getArguments()) {
        if (e.getPsiElement() == psiElement) {
          performDependencyReplace(psiElement, e, dependency);
        }
      }
    }
    else if (element instanceof GradleDslExpressionList) {
      for (GradleDslSimpleExpression expression : ((GradleDslExpressionList)element).getSimpleExpressions()) {
        if (element.getPsiElement() == psiElement) {
          performDependencyReplace(psiElement, expression, dependency);
        }
      }
    }
  }

  // Map to allow iteration over each element in the ArtifactDependencySpec
  private static final Map<String, Function<ArtifactDependencySpec, String>> COMPONENT_MAP =
    ImmutableMap.<String, Function<ArtifactDependencySpec, String>>builder()
      .put("name", ArtifactDependencySpec::getName)
      .put("group", ArtifactDependencySpec::getGroup)
      .put("version", ArtifactDependencySpec::getVersion)
      .put("ext", ArtifactDependencySpec::getExtension)
      .put("classifier", ArtifactDependencySpec::getClassifier)
      .build();

  /**
   * Updates a {@link GradleDslExpressionMap} so that it represents the given {@link ArtifactDependencySpec}.
   */
  private static void updateGradleExpressionMapWithDependency(@NotNull GradleDslExpressionMap map,
                                                              @NotNull ArtifactDependencySpec dependency) {
    // We need to create a copy of the new map so that we can track the r
    Map<String, Function<ArtifactDependencySpec, String>> properties = new LinkedHashMap<>(COMPONENT_MAP);
    // Update any existing properties.
    for (Map.Entry<String, GradleDslElement> entry : map.getPropertyElements().entrySet()) {
      if (properties.containsKey(entry.getKey())) {
        String value = properties.get(entry.getKey()).fun(dependency);
        if (value == null) {
          continue;
        }

        map.setNewLiteral(entry.getKey(), value);
        properties.remove(entry.getKey());
      }
      else {
        map.removeProperty(entry.getKey()); // Removes any unknown properties.
      }
    }
    // Add the remaining properties.
    for (Map.Entry<String, Function<ArtifactDependencySpec, String>> entry : properties.entrySet()) {
      String value = entry.getValue().fun(dependency);
      if (value != null) {
        map.addNewLiteral(entry.getKey(), value);
      }
      else {
        map.removeProperty(entry.getKey()); // Remove any properties that are null in the new dependency,
      }
    }
  }

  /**
   * Returns {@code true} if {@code child} is a descendant of the {@code parent}, {@code false} otherwise.
   */
  private static boolean isChildOfParent(@NotNull PsiElement child, @NotNull PsiElement parent) {
    List<PsiElement> childElements = Lists.newArrayList(parent);
    while (!childElements.isEmpty()) {
      PsiElement element = childElements.remove(0);
      if (element.equals(child)) {
        return true;
      }
      childElements.addAll(Arrays.asList(element.getChildren()));
    }
    return false;
  }

  /**
   * Finds a {@link GradleDslElement} corresponding to an artifact which is represented by the given {@link PsiElement}. This method will
   * split up
   */
  @Nullable
  private GradleDslElement findByPsiElement(@NotNull PsiElement child) {
    for (String configurationName : myDslElement.getProperties()) {
      for (GradleDslElement element : myDslElement.getPropertyElementsByName(configurationName)) {
        // For method calls we need to check each of the arguments individually.
        if (element instanceof GradleDslMethodCall) {
          GradleDslMethodCall methodCall = (GradleDslMethodCall)element;
          for (GradleDslElement el : methodCall.getArguments()) {
            if (el.getPsiElement() != null && isChildOfParent(child, el.getPsiElement())) {
              return el;
            }
          }
        }
        else if (element instanceof GradleDslExpressionList) {
          for (GradleDslSimpleExpression e : ((GradleDslExpressionList)element).getSimpleExpressions()) {
            if (e.getPsiElement() != null && isChildOfParent(child, e.getPsiElement())) {
              return e;
            }
          }
        }
        else {
          if (element.getPsiElement() != null && isChildOfParent(child, element.getPsiElement())) {
            return element;
          }
        }
      }
    }
    return null;
  }
}<|MERGE_RESOLUTION|>--- conflicted
+++ resolved
@@ -72,7 +72,7 @@
                @NotNull List<? super T> dest);
   }
 
-  private final static Fetcher<ArtifactDependencyModel> ourArtifactFetcher = new Fetcher<>() {
+  private final static Fetcher<ArtifactDependencyModel> ourArtifactFetcher = new Fetcher<ArtifactDependencyModel>() {
     @Override
     public void fetch(@NotNull String configurationName,
                       @NotNull GradleDslElement element,
@@ -107,11 +107,7 @@
 
       if (resolved instanceof GradleDslExpressionMap) {
         ArtifactDependencyModel mapNotation = ArtifactDependencyModelImpl.MapNotation.create(
-<<<<<<< HEAD
-          configurationName, (GradleDslExpressionMap)resolved, configurationElement, maintainer, methodName);
-=======
             configurationName, (GradleDslExpressionMap)resolved, configurationElement, maintainer, methodName);
->>>>>>> b5f40ffd
         if (mapNotation != null) {
           dest.add(mapNotation);
         }
@@ -126,7 +122,7 @@
     }
   };
 
-  private final static Fetcher<ModuleDependencyModel> ourModuleFetcher = new Fetcher<>() {
+  private final static Fetcher<ModuleDependencyModel> ourModuleFetcher = new Fetcher<ModuleDependencyModel>() {
     @Override
     public void fetch(@NotNull String configurationName,
                       @NotNull GradleDslElement element,
@@ -141,11 +137,7 @@
             methodCall.getArguments().size() == 1 &&
             methodCall.getArguments().get(0) instanceof GradleDslMethodCall) {
           platformMethodName = methodCall.getMethodName();
-<<<<<<< HEAD
-          methodCall = (GradleDslMethodCall)methodCall.getArguments().get(0);
-=======
           methodCall = (GradleDslMethodCall) methodCall.getArguments().get(0);
->>>>>>> b5f40ffd
         }
         if (methodCall.getMethodName().equals(ModuleDependencyModelImpl.PROJECT)) {
           ModuleDependencyModel model = ModuleDependencyModelImpl.create(configurationName, methodCall, maintainer, platformMethodName);
@@ -157,7 +149,7 @@
     }
   };
 
-  private final static Fetcher<FileDependencyModel> ourFileFetcher = new Fetcher<>() {
+  private final static Fetcher<FileDependencyModel> ourFileFetcher = new Fetcher<FileDependencyModel>() {
     @Override
     public void fetch(@NotNull String configurationName,
                       @NotNull GradleDslElement element,
@@ -174,7 +166,7 @@
     }
   };
 
-  private final static Fetcher<FileTreeDependencyModel> ourFileTreeFetcher = new Fetcher<>() {
+  private final static Fetcher<FileTreeDependencyModel> ourFileTreeFetcher = new Fetcher<FileTreeDependencyModel>() {
     @Override
     public void fetch(@NotNull String configurationName,
                       @NotNull GradleDslElement element,
@@ -194,7 +186,7 @@
     }
   };
 
-  private final static Fetcher<DependencyModel> ourAllFetcher = new Fetcher<>() {
+  private final static Fetcher<DependencyModel> ourAllFetcher = new Fetcher<DependencyModel>() {
     @Override
     public void fetch(@NotNull String configurationName,
                       @NotNull GradleDslElement element,
