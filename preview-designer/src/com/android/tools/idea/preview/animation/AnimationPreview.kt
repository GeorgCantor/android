/*
 * Copyright (C) 2024 The Android Open Source Project
 *
 * Licensed under the Apache License, Version 2.0 (the "License");
 * you may not use this file except in compliance with the License.
 * You may obtain a copy of the License at
 *
 *      http://www.apache.org/licenses/LICENSE-2.0
 *
 * Unless required by applicable law or agreed to in writing, software
 * distributed under the License is distributed on an "AS IS" BASIS,
 * WITHOUT WARRANTIES OR CONDITIONS OF ANY KIND, either express or implied.
 * See the License for the specific language governing permissions and
 * limitations under the License.
 */
package com.android.tools.idea.preview.animation

import com.android.annotations.concurrency.UiThread
import com.android.tools.adtui.TabularLayout
import com.android.tools.adtui.stdui.TooltipLayeredPane
import com.android.tools.idea.concurrency.AndroidCoroutineScope
import com.android.tools.idea.concurrency.AndroidDispatchers.uiThread
import com.android.tools.idea.preview.PreviewBundle.message
import com.android.tools.idea.preview.animation.timeline.TimelineElement
import com.android.tools.idea.uibuilder.scene.LayoutlibSceneManager
import com.android.tools.idea.uibuilder.scene.executeInRenderSession
import com.google.common.annotations.VisibleForTesting
import com.intellij.openapi.Disposable
import com.intellij.openapi.application.invokeLater
import com.intellij.openapi.diagnostic.Logger
import com.intellij.openapi.project.Project
import com.intellij.openapi.util.Disposer
import com.intellij.ui.components.JBLoadingPanel
import com.intellij.ui.tabs.TabInfo
import com.intellij.ui.tabs.TabsListener
import com.intellij.util.io.await
import java.awt.BorderLayout
import java.awt.event.ComponentAdapter
import java.awt.event.ComponentEvent
import javax.swing.JComponent
import javax.swing.JLabel
import javax.swing.JPanel
import javax.swing.SwingConstants
import kotlin.math.max
import kotlinx.coroutines.CoroutineExceptionHandler
import kotlinx.coroutines.Job
import kotlinx.coroutines.flow.MutableStateFlow
import kotlinx.coroutines.launch
import kotlinx.coroutines.withContext
import org.jetbrains.kotlin.utils.findIsInstanceAnd

/**
 * Minimum duration for the timeline. For transitions as snaps duration is 0. Minimum timeline
 * duration allows to interact with timeline even for 0-duration animations.
 */
private const val MINIMUM_TIMELINE_DURATION_MS = 1000L

/**
 * Provides tools for in-depth inspection of animations within your application.
 *
 * User can inspect animation by using: [timeline]:An interactive timeline view allowing users to
 * scrub through the animation's progress, jump to specific points, and visualize the duration of
 * individual animations. [playbackControls]: Intuitive controls for playing, pausing, and
 * controlling the speed of animation playback.
 *
 * T is subclass of AnimationManager AnimationPreview can work with.
 */
abstract class AnimationPreview<T : AnimationManager>(
  project: Project,
  private val sceneManagerProvider: () -> LayoutlibSceneManager?,
  rootComponent: JComponent,
  private val tracker: AnimationTracker,
) : Disposable {

  private val logger: Logger = Logger.getInstance(AnimationPreview::class.java)
  private val errorPanel =
    JPanel(BorderLayout()).apply {
      name = "Error Panel"
      add(
        JLabel().apply {
          text = message("animation.inspector.error.panel.message")
          horizontalAlignment = SwingConstants.CENTER
          verticalAlignment = SwingConstants.CENTER
        }
      )
    }

  protected val scope =
    AndroidCoroutineScope(
      this,
      CoroutineExceptionHandler { _, throwable ->
        invokeLater { showErrorPanel(throwable) }
        logger.error("Error in Animation Inspector", throwable)
      },
    )

  // ******************
  // Properties: UI Components
  // *******************
  private val animationPreviewPanel =
    JPanel(TabularLayout("*", "*,30px")).apply { name = "Animation Preview" }
  val component = TooltipLayeredPane(animationPreviewPanel)

  /**
   * Tabs panel where each tab represents a single animation being inspected. First tab is a
   * coordination tab. All tabs share the same [Timeline], but have their own playback toolbar and
   * from/to state combo boxes.
   */
  @VisibleForTesting
  val tabbedPane = AnimationTabs(project, this).apply { addListener(TabChangeListener()) }
  private val bottomPanel =
    BottomPanel(rootComponent, tracker).apply {
      addResetListener {
        animations.filterIsInstance<SupportedAnimationManager>().forEach { it.offset.value = 0 }
      }
    }

  /** Loading panel displayed when the preview has no animations subscribed. */
  private val noAnimationsPanel =
    JBLoadingPanel(BorderLayout(), this).apply {
      name = "Loading Animations Panel"
      setLoadingText(message("animation.inspector.loading.animations.panel.message"))
    }

  /** A special tab that displays an overview of all the animations being inspected. */
  @VisibleForTesting val coordinationTab = AllTabPanel(this)

  // ************************
  // Properties: State Management
  // *************************
  /**
   * List of [AnimationManager], so all animation cards that are displayed in inspector. Please keep
   * it immutable to avoid [ConcurrentModificationException] as multiple threads can access and
   * modify [animations] at the same time.
   */
  var animations: List<T> = emptyList()
    private set

  /** Holds the currently selected animation (for focused inspection on a single tab).* */
  protected var selectedAnimation: SupportedAnimationManager? = null
    private set

  /**
   * Tracks the maximum allowed duration of a single animation iteration. This is important for
   * handling long-running or repeating animations.
   */
  protected val maxDurationPerIteration: MutableStateFlow<Long> =
    MutableStateFlow(DEFAULT_ANIMATION_PREVIEW_MAX_DURATION_MS)

  // *****************
  // Properties: Timeline
  // *****************
  /**
   * An interactive timeline where users scrub or jump within an animation. Visual ranges display
   * the durations of individual animations on the timeline.
   */
  private val timeline: Timeline =
    Timeline(animationPreviewPanel, component).apply {
      addChangeListener { scope.launch(uiThread) { bottomPanel.clockTimeMs = value } }
    }
  protected val clockControl = SliderClockControl(timeline)

  /**
   * Provides buttons and controls for playing, pausing, and adjusting the playback speed of the
   * animation.
   */
  protected val playbackControls =
    PlaybackControls(clockControl, tracker, rootComponent, this).apply {
      coordinationTab.addPlayback(createToolbar())
    }

  // ************************
  // Protected Methods: Animation Control
  // *************************
  private fun addAnimation(animation: T) {
    synchronized(animations) { animations = animations.plus(animation) }
  }

  private fun removeAnimation(animation: T) {
    synchronized(animations) {
      animations = animations.filterNot { it == animation }
      if (selectedAnimation == animation) {
        selectedAnimation = null
      }
    }
  }

  /**
   * Set clock time, driving the animation's state.
   *
   * Usually does some invocations via reflection on androidx side.
   *
   * @param newValue new clock time in milliseconds.
   * @param longTimeout set true to use a long timeout.
   */
  protected abstract suspend fun setClockTime(newValue: Int, longTimeout: Boolean = false)

  /** Repaints [TimelineElement] on selected tab. */
  protected suspend fun updateTimelineElements() {
    // Call once to update all sizes as all curves / lines required it.
    withContext(uiThread) {
      timeline.sliderUI.elements.forEach { Disposer.dispose(it) }
      timeline.sliderUI.elements = getTimelineElements()
      timeline.revalidate()
      timeline.repaint()
      coordinationTab.revalidate()
      coordinationTab.repaint()
    }
  }

  @UiThread
  private fun getTimelineElements(): List<TimelineElement> {
    var currentY = InspectorLayout.timelineHeaderHeightScaled()

    val selectedAnimation = selectedAnimation
    val elements: List<TimelineElement> =
      if (selectedAnimation != null) {
        val element =
          selectedAnimation.createTimelineElement(
            timeline,
            currentY,
            forIndividualTab = true,
            timeline.sliderUI.positionProxy,
          )
        listOf(element)
      } else {
        animations.map { animation ->
          animation
            .createTimelineElement(
              timeline,
              currentY,
              forIndividualTab = false,
              timeline.sliderUI.positionProxy,
            )
            .also { element -> currentY += element.heightScaled() }
        }
      }
    elements.forEach { Disposer.tryRegister(this@AnimationPreview, it) }
    return elements
  }

  // *******************
  // Nested Classes
  // *******************
  protected inner class TabChangeListener : TabsListener {
    override fun selectionChanged(oldSelection: TabInfo?, newSelection: TabInfo?) {
      if (newSelection == oldSelection) return

      val component = newSelection?.component ?: return
      // If single supported animation tab is selected.
      // We assume here only supported animations could be opened.
      selectedAnimation =
        animations.findIsInstanceAnd<SupportedAnimationManager> { it.tab.component == component }
      if (component is AllTabPanel) { // If coordination tab is selected.
        component.addTimeline(timeline)
      } else {
        selectedAnimation?.tab?.addTimeline(timeline)
      }
      scope.launch { updateTimelineElements() }
    }
  }

  /**
   * Timeline panel ranging from 0 to the max duration (in ms) of the animations being inspected,
   * listing all the animations and their corresponding range as well. The timeline should respond
   * to mouse commands, allowing users to jump to specific points, scrub it, etc.
   */
  protected inner class Timeline(owner: JComponent, pane: TooltipLayeredPane) :
    TimelinePanel(Tooltip(owner, pane), tracker) {

    var cachedVal = MutableStateFlow(0)

    init {
      addChangeListener { cachedVal.value = value }
      addComponentListener(
        object : ComponentAdapter() {
          override fun componentResized(e: ComponentEvent?) {
            scope.launch { updateTimelineElements() }
          }
        }
      )
    }
  }

  init {
    showNoAnimationsPanel()
    tabbedPane.addListener(TabChangeListener())
    scope.launch { maxDurationPerIteration.collect { updateTimelineMaximum() } }
    scope.launch {
      timeline.cachedVal.collect {
        setClockTime(it)
        animations.filterIsInstance<SupportedAnimationManager>().forEach { animation ->
          animation.loadAnimatedPropertiesAtCurrentTime(false)
        }
        renderAnimation()
      }
    }
  }

  /** Triggers a render/update of the displayed preview. */
  protected suspend fun renderAnimation() {
    sceneManagerProvider()?.executeCallbacksAndRequestRender()?.await()
  }

  private fun updateTimelineMaximum() {
    val timelineMax =
      max(
        animations.maxOfOrNull { it.timelineMaximumMs }?.toLong() ?: maxDurationPerIteration.value,
        maxDurationPerIteration.value,
      )
    scope.launch {
      withContext(uiThread) {
        clockControl.updateMaxDuration(max(timelineMax, MINIMUM_TIMELINE_DURATION_MS))
      }
      updateTimelineElements()
    }
  }

  /**
   * Update the timeline window size, which is usually the duration of the longest animation being
   * tracked. However, repeatable animations are handled differently because they can have a large
   * number of iterations resulting in an unrealistic duration. In that case, we take the longest
   * iteration instead to represent the window size and set the timeline max loop count to be large
   * enough to display all the iterations.
   */
  protected abstract suspend fun updateMaxDuration(longTimeout: Boolean = false)

  /** Replaces the [tabbedPane] with [noAnimationsPanel]. */
  private fun showNoAnimationsPanel() {
    noAnimationsPanel.startLoading()
    animationPreviewPanel.add(noAnimationsPanel, TabularLayout.Constraint(0, 0))
    animationPreviewPanel.remove(tabbedPane.component)
    animationPreviewPanel.remove(bottomPanel)
    // Reset the timeline cached value, so when new tabs are added, any new value will trigger an
    // update
    clockControl.jumpToStart()
    // The animation panel might not have the focus when the "No animations" panel is displayed,
    // i.e. when code has changed in the editor using Fast Preview, and we need to refresh the
    // animation preview, so it displays the most up-to-date animations. For that reason, we need to
    // make
    // sure the animation panel is repainted correctly.
    animationPreviewPanel.repaint()
    playbackControls.pause()
  }

  /** Hide [noAnimationsPanel] and add [tabbedPane]. */
  private fun hideNoAnimationPanel() {
    noAnimationsPanel.stopLoading()
    animationPreviewPanel.remove(noAnimationsPanel)
    animationPreviewPanel.add(tabbedPane.component, TabularLayout.Constraint(0, 0))
    animationPreviewPanel.add(bottomPanel, TabularLayout.Constraint(1, 0))
  }

  /**
   * Remove all tabs from [tabbedPane], replace it with [noAnimationsPanel], and clears the cached
   * animations.
   */
  open fun invalidatePanel(): Job =
    scope.launch {
      /**
       * Calling [removeAnimationManager] for all animations will properly remove the cards from
       * AllTabPanel, animationsMap, and tabs from tabbedPane. It will also show the
       * noAnimationsPanel when removing all tabs.
       */
      animations.forEach { removeAnimationManager(it) }
    }

  protected suspend fun removeAnimationManager(animationManager: T) {
    withContext(uiThread) {
      animationManager.destroy()
      coordinationTab.removeCard(animationManager.card)
      removeAnimation(animationManager)
      if (animationManager is SupportedAnimationManager) {
        tabbedPane.tabs
          .find { it.component == animationManager.tab.component }
          ?.let { tabbedPane.removeTab(it) }
      }
      if (animations.isEmpty()) {
        tabbedPane.removeAllTabs()
        // There are no more tabs. Replace the TabbedPane with the placeholder panel.
        showNoAnimationsPanel()
      } else if (tabbedPane.tabCount != 0) {
        tabbedPane.select(tabbedPane.getTabAt(0), true)
      }
    }
    updateMaxDuration()
    updateTimelineElements()
  }

  /** Adds an [AnimationManager] card to [coordinationTab]. */
<<<<<<< HEAD
  @UiThread
  protected fun addAnimationManager(animationTab: T) {
    val isAddingFirstTab = animations.isEmpty()
    addAnimation(animationTab)
    coordinationTab.addCard(animationTab.card)

    if (isAddingFirstTab) {
      // There are no tabs, and we're about to add one. Replace the placeholder panel with the
      // TabbedPane.
      hideNoAnimationPanel()
      tabbedPane.addTab(
        TabInfo(coordinationTab).apply {
          setText("${message("animation.inspector.tab.all.title")}  ")
        },
        0,
      )
      coordinationTab.addTimeline(timeline)
=======
  protected suspend fun addAnimationManager(animationTab: T) {
    withContext(uiThread) {
      val isAddingFirstTab = animations.isEmpty()
      addAnimation(animationTab)
      coordinationTab.addCard(animationTab.card)

      if (isAddingFirstTab) {
        // There are no tabs, and we're about to add one. Replace the placeholder panel with the
        // TabbedPane.
        hideNoAnimationPanel()
        tabbedPane.addTab(
          TabInfo(coordinationTab).apply {
            text = "${message("animation.inspector.tab.all.title")}  "
          },
          0,
        )
        coordinationTab.addTimeline(timeline)
      }
>>>>>>> 50c60fc5
    }
    updateMaxDuration()
    updateTimelineElements()
  }

  protected suspend fun executeInRenderSession(longTimeout: Boolean = false, function: () -> Unit) {
    sceneManagerProvider()?.executeInRenderSession(longTimeout) { function() }
  }

  private fun showErrorPanel(e: Throwable) {
    animationPreviewPanel.removeAll()
    animationPreviewPanel.add(errorPanel, TabularLayout.Constraint(0, 0))
    animationPreviewPanel.revalidate()
    animationPreviewPanel.repaint()
  }

  override fun dispose() {
    timeline.sliderUI.elements.forEach { Disposer.dispose(it) }
  }
}<|MERGE_RESOLUTION|>--- conflicted
+++ resolved
@@ -388,25 +388,6 @@
   }
 
   /** Adds an [AnimationManager] card to [coordinationTab]. */
-<<<<<<< HEAD
-  @UiThread
-  protected fun addAnimationManager(animationTab: T) {
-    val isAddingFirstTab = animations.isEmpty()
-    addAnimation(animationTab)
-    coordinationTab.addCard(animationTab.card)
-
-    if (isAddingFirstTab) {
-      // There are no tabs, and we're about to add one. Replace the placeholder panel with the
-      // TabbedPane.
-      hideNoAnimationPanel()
-      tabbedPane.addTab(
-        TabInfo(coordinationTab).apply {
-          setText("${message("animation.inspector.tab.all.title")}  ")
-        },
-        0,
-      )
-      coordinationTab.addTimeline(timeline)
-=======
   protected suspend fun addAnimationManager(animationTab: T) {
     withContext(uiThread) {
       val isAddingFirstTab = animations.isEmpty()
@@ -419,13 +400,12 @@
         hideNoAnimationPanel()
         tabbedPane.addTab(
           TabInfo(coordinationTab).apply {
-            text = "${message("animation.inspector.tab.all.title")}  "
+            setText("${message("animation.inspector.tab.all.title")}  ")
           },
           0,
         )
         coordinationTab.addTimeline(timeline)
       }
->>>>>>> 50c60fc5
     }
     updateMaxDuration()
     updateTimelineElements()
