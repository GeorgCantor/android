--- conflicted
+++ resolved
@@ -147,148 +147,9 @@
     TemplateManager.getInstance().refreshDynamicTemplateMenu(myProject);
   }
 
-<<<<<<< HEAD
   /**
    * Invoked after a project has been synced with Gradle.
    */
-=======
-  public void ensureValidSdks() {
-    ProjectSyncMessages messages = ProjectSyncMessages.getInstance(myProject);
-
-    boolean checkJdkVersion = true;
-
-    Collection<Sdk> invalidAndroidSdks = Sets.newHashSet();
-
-    ModuleManager moduleManager = ModuleManager.getInstance(myProject);
-    for (Module module : moduleManager.getModules()) {
-      AndroidFacet androidFacet = AndroidFacet.getInstance(module);
-      if (androidFacet != null && androidFacet.getIdeaAndroidProject() != null) {
-        Sdk sdk = ModuleRootManager.getInstance(module).getSdk();
-        if (sdk != null && !invalidAndroidSdks.contains(sdk) && (isMissingAndroidLibrary(sdk) || shouldRemoveAnnotationsJar(sdk))) {
-          // First try to recreate SDK; workaround for issue 78072
-          AndroidSdkAdditionalData additionalData = (AndroidSdkAdditionalData)sdk.getSdkAdditionalData();
-          AndroidSdkData sdkData = AndroidSdkData.getSdkData(sdk);
-          if (additionalData != null && sdkData != null) {
-            IAndroidTarget target = additionalData.getBuildTarget(sdkData);
-            if (target == null) {
-              LocalSdk localSdk = sdkData.getLocalSdk();
-              localSdk.clearLocalPkg(EnumSet.of(PkgType.PKG_PLATFORM));
-              target = localSdk.getTargetFromHashString(additionalData.getBuildTargetHashString());
-            }
-            if (target != null) {
-              SdkModificator sdkModificator = sdk.getSdkModificator();
-              sdkModificator.removeAllRoots();
-              for (OrderRoot orderRoot : AndroidSdkUtils.getLibraryRootsForTarget(target, sdk.getHomePath(), true)) {
-                sdkModificator.addRoot(orderRoot.getFile(), orderRoot.getType());
-              }
-              ExternalAnnotationsSupport.attachJdkAnnotations(sdkModificator);
-              sdkModificator.commitChanges();
-            }
-          }
-
-          // If attempting to fix up the roots in the SDK fails, install the target over again
-          // (this is a truly corrupt install, as opposed to an incorrectly synced SDK which the
-          // above workaround deals with)
-          if (isMissingAndroidLibrary(sdk)) {
-            invalidAndroidSdks.add(sdk);
-          }
-        }
-
-        IdeaAndroidProject androidProject = androidFacet.getIdeaAndroidProject();
-        Collection<String> unresolved = androidProject.getDelegate().getUnresolvedDependencies();
-        messages.reportUnresolvedDependencies(unresolved, module);
-        if (checkJdkVersion && !hasCorrectJdkVersion(module, androidProject)) {
-          // we already displayed the error, no need to check each module.
-          checkJdkVersion = false;
-        }
-        continue;
-      }
-      JavaGradleFacet javaFacet = JavaGradleFacet.getInstance(module);
-      if (javaFacet != null && javaFacet.getJavaModel() != null) {
-        List<String> unresolved = javaFacet.getJavaModel().getUnresolvedDependencyNames();
-        messages.reportUnresolvedDependencies(unresolved, module);
-      }
-    }
-
-    if (!invalidAndroidSdks.isEmpty()) {
-      reinstallMissingPlatforms(invalidAndroidSdks);
-    }
-  }
-
-  private static boolean isMissingAndroidLibrary(@NotNull Sdk sdk) {
-    if (isAndroidSdk(sdk)) {
-      for (VirtualFile library : sdk.getRootProvider().getFiles(OrderRootType.CLASSES)) {
-        // This code does not through the classes in the Android SDK. It iterates through a list of 3 files in the IDEA SDK: android.jar,
-        // annotations.jar and res folder.
-        if (library.getName().equals(FN_FRAMEWORK_LIBRARY) && library.exists()) {
-          return false;
-        }
-      }
-    }
-    return true;
-  }
-
-  /*
-   * Indicates whether annotations.jar should be removed from the given SDK (if it is an Android SDK.)
-   * There are 2 issues:
-   * 1. annotations.jar is not needed for API level 16 and above. The annotations are already included in android.jar. Until recently, the
-   *    IDE added annotations.jar to the IDEA Android SDK definition unconditionally.
-   * 2. Because annotations.jar is in the classpath, the IDE locks the file on Windows making automatic updates of SDK Tools fail. The
-   *    update not only fails, it corrupts the 'tools' folder in the SDK.
-   * From now on, creating IDEA Android SDKs will not include annotations.jar if API level is 16 or above, but we still need to remove
-   * this jar from existing IDEA Android SDKs.
-   */
-  private static boolean shouldRemoveAnnotationsJar(@NotNull Sdk sdk) {
-    if (isAndroidSdk(sdk)) {
-      AndroidSdkAdditionalData additionalData = (AndroidSdkAdditionalData)sdk.getSdkAdditionalData();
-      AndroidSdkData sdkData = AndroidSdkData.getSdkData(sdk);
-      boolean needsAnnotationJar = false;
-      if (additionalData != null && sdkData != null) {
-        IAndroidTarget target = additionalData.getBuildTarget(sdkData);
-        if (target != null) {
-          needsAnnotationJar = target.getVersion().getApiLevel() <= 15;
-        }
-      }
-      for (VirtualFile library : sdk.getRootProvider().getFiles(OrderRootType.CLASSES)) {
-        // This code does not through the classes in the Android SDK. It iterates through a list of 3 files in the IDEA SDK: android.jar,
-        // annotations.jar and res folder.
-        if (library.getName().equals(FN_ANNOTATIONS_JAR) && library.exists() && !needsAnnotationJar) {
-          return true;
-        }
-      }
-    }
-    return false;
-  }
-
-  private void reinstallMissingPlatforms(@NotNull Collection<Sdk> invalidAndroidSdks) {
-    ProjectSyncMessages messages = ProjectSyncMessages.getInstance(myProject);
-
-    List<AndroidVersion> versionsToInstall = Lists.newArrayList();
-    List<String> missingPlatforms = Lists.newArrayList();
-
-    for (Sdk sdk : invalidAndroidSdks) {
-      SdkAdditionalData additionalData = sdk.getSdkAdditionalData();
-      if (additionalData instanceof AndroidSdkAdditionalData) {
-        String platform = ((AndroidSdkAdditionalData)additionalData).getBuildTargetHashString();
-        if (platform != null) {
-          missingPlatforms.add("'" + platform + "'");
-          AndroidVersion version = AndroidTargetHash.getPlatformVersion(platform);
-          if (version != null) {
-            versionsToInstall.add(version);
-          }
-        }
-      }
-    }
-
-    if (!versionsToInstall.isEmpty()) {
-      String group = String.format(FAILED_TO_SYNC_GRADLE_PROJECT_ERROR_GROUP_FORMAT, myProject.getName());
-      String text = "Missing Android platform(s) detected: " + Joiner.on(", ").join(missingPlatforms);
-      Message msg = new Message(group, Message.Type.ERROR, text);
-      messages.add(msg, new InstallPlatformHyperlink(versionsToInstall.toArray(new AndroidVersion[versionsToInstall.size()])));
-    }
-  }
-
->>>>>>> b9688ddf
   public void onProjectSyncCompletion() {
     ModuleManager moduleManager = ModuleManager.getInstance(myProject);
     for (Module module : moduleManager.getModules()) {
