--- conflicted
+++ resolved
@@ -16,11 +16,7 @@
 package com.android.tools.idea.gradle.util;
 
 import static com.android.tools.idea.sdk.IdeSdks.MAC_JDK_CONTENT_PATH;
-<<<<<<< HEAD
 import static com.android.tools.idea.ui.GuiTestingService.isInTestingMode;
-=======
-import static com.intellij.openapi.util.io.FileUtil.toSystemDependentName;
->>>>>>> de127946
 
 import com.android.tools.idea.IdeInfo;
 import com.android.tools.idea.flags.StudioFlags;
@@ -31,11 +27,8 @@
 import com.intellij.openapi.application.PathManager;
 import com.intellij.openapi.diagnostic.Logger;
 import com.intellij.openapi.util.SystemInfo;
-<<<<<<< HEAD
 import com.intellij.openapi.util.io.FileUtilRt;
-=======
 import com.intellij.util.system.CpuArch;
->>>>>>> de127946
 import java.io.File;
 import java.io.IOException;
 import java.nio.file.Files;
@@ -202,16 +195,6 @@
       }
 
       // Development build.
-<<<<<<< HEAD
-      String jdkDevPath = System.getProperty("studio.dev.jdk", StudioPathManager.resolvePathFromSourcesRoot("prebuilts/studio/jdk").toString());
-      String relativePath = FileUtilRt.toSystemDependentName(jdkDevPath);
-      Path jdkRootPath = Paths.get(relativePath, "jdk11");
-      if (SystemInfo.isWindows) {
-        jdkRootPath = jdkRootPath.resolve("win");
-      }
-      else if (SystemInfo.isLinux) {
-        jdkRootPath = jdkRootPath.resolve("linux");
-=======
       String embeddedJdkPath = System.getProperty("embedded.jdk.path", "prebuilts/studio/jdk/jdk17").trim();
       Path jdkDir = getJdkRootPathFromSourcesRoot(embeddedJdkPath);
 
@@ -225,7 +208,6 @@
       try {
         Path wellKnownJdkFile = jdkDir.resolve("release");
         jdkDir = wellKnownJdkFile.toRealPath().getParent();
->>>>>>> de127946
       }
       catch (IOException ignore) {
       }
