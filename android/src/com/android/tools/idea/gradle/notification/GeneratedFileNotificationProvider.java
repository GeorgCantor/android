--- conflicted
+++ resolved
@@ -59,13 +59,10 @@
     if (androidModel == null) {
       return null;
     }
-<<<<<<< HEAD
     if (DISABLE_GENERATED_FILE_NOTIFICATION_KEY.get(fileEditor, false)) {
       return null;
     }
-=======
 
->>>>>>> 5f8f5bca
     File buildFolderPath = androidModel.getAndroidProject().getBuildFolder();
     VirtualFile buildFolder = findFileByIoFile(buildFolderPath, false /* do not refresh */);
     if (buildFolder == null || !buildFolder.isDirectory()) {
