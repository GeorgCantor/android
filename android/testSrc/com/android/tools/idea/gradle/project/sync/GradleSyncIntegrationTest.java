/*
 * Copyright (C) 2019 The Android Open Source Project
 *
 * Licensed under the Apache License, Version 2.0 (the "License");
 * you may not use this file except in compliance with the License.
 * You may obtain a copy of the License at
 *
 *      http://www.apache.org/licenses/LICENSE-2.0
 *
 * Unless required by applicable law or agreed to in writing, software
 * distributed under the License is distributed on an "AS IS" BASIS,
 * WITHOUT WARRANTIES OR CONDITIONS OF ANY KIND, either express or implied.
 * See the License for the specific language governing permissions and
 * limitations under the License.
 */
package com.android.tools.idea.gradle.project.sync;

import static com.android.SdkConstants.FN_SETTINGS_GRADLE;
import static com.android.tools.idea.gradle.dsl.api.dependencies.CommonConfigurationNames.COMPILE;
import static com.android.tools.idea.gradle.project.sync.ModuleDependenciesSubject.moduleDependencies;
import static com.android.tools.idea.gradle.util.ContentEntries.findChildContentEntries;
import static com.android.tools.idea.io.FilePaths.getJarFromJarUrl;
import static com.android.tools.idea.io.FilePaths.pathToIdeaUrl;
import static com.android.tools.idea.io.FilePaths.toSystemDependentPath;
import static com.android.tools.idea.testing.FileSubject.file;
import static com.android.tools.idea.testing.TestProjectPaths.APP_WITH_BUILDSRC;
import static com.android.tools.idea.testing.TestProjectPaths.BASIC;
import static com.android.tools.idea.testing.TestProjectPaths.CENTRAL_BUILD_DIRECTORY;
import static com.android.tools.idea.testing.TestProjectPaths.CUSTOM_BUILD_SCRIPT_DEPS;
import static com.android.tools.idea.testing.TestProjectPaths.DEPENDENT_MODULES;
import static com.android.tools.idea.testing.TestProjectPaths.HELLO_JNI;
import static com.android.tools.idea.testing.TestProjectPaths.KOTLIN_GRADLE_DSL;
import static com.android.tools.idea.testing.TestProjectPaths.KOTLIN_KAPT;
import static com.android.tools.idea.testing.TestProjectPaths.NESTED_MODULE;
import static com.android.tools.idea.testing.TestProjectPaths.PURE_JAVA_PROJECT;
import static com.android.tools.idea.testing.TestProjectPaths.SIMPLE_APPLICATION;
import static com.android.tools.idea.testing.TestProjectPaths.SIMPLE_APPLICATION_UNRESOLVED_DEPENDENCY;
import static com.android.tools.idea.testing.TestProjectPaths.TRANSITIVE_DEPENDENCIES;
import static com.android.tools.idea.util.PropertiesFiles.getProperties;
import static com.android.tools.idea.util.PropertiesFiles.savePropertiesToFile;
import static com.google.common.truth.Truth.assertAbout;
import static com.google.common.truth.Truth.assertThat;
import static com.intellij.openapi.command.WriteCommandAction.runWriteCommandAction;
import static com.intellij.openapi.externalSystem.util.ExternalSystemApiUtil.toCanonicalPath;
import static com.intellij.openapi.roots.OrderRootType.CLASSES;
import static com.intellij.openapi.roots.OrderRootType.SOURCES;
import static com.intellij.openapi.util.io.FileUtil.appendToFile;
import static com.intellij.openapi.util.io.FileUtil.delete;
import static com.intellij.openapi.util.io.FileUtil.join;
import static com.intellij.openapi.util.io.FileUtil.writeToFile;
import static com.intellij.openapi.util.text.StringUtil.equalsIgnoreCase;
import static com.intellij.openapi.util.text.StringUtil.isNotEmpty;
import static com.intellij.openapi.vfs.StandardFileSystems.JAR_PROTOCOL_PREFIX;
import static com.intellij.openapi.vfs.VfsUtilCore.urlToPath;
import static com.intellij.pom.java.LanguageLevel.JDK_1_7;
import static java.util.Collections.singletonList;
import static java.util.stream.Collectors.toList;
import static org.jetbrains.plugins.gradle.settings.DistributionType.DEFAULT_WRAPPED;
import static org.mockito.ArgumentMatchers.any;
import static org.mockito.Mockito.atLeastOnce;
import static org.mockito.Mockito.mock;
import static org.mockito.Mockito.spy;
import static org.mockito.Mockito.timeout;
import static org.mockito.Mockito.verify;
import static org.mockito.Mockito.when;

import com.android.builder.model.NativeArtifact;
import com.android.builder.model.SyncIssue;
import com.android.ide.common.repository.GradleVersion;
import com.android.tools.idea.IdeInfo;
import com.android.tools.idea.gradle.ProjectLibraries;
import com.android.tools.idea.gradle.actions.SyncProjectAction;
import com.android.tools.idea.gradle.dsl.api.GradleBuildModel;
import com.android.tools.idea.gradle.plugin.AndroidPluginInfo;
import com.android.tools.idea.gradle.project.facet.gradle.GradleFacet;
import com.android.tools.idea.gradle.project.facet.ndk.NdkFacet;
import com.android.tools.idea.gradle.project.importing.GradleProjectImporter;
import com.android.tools.idea.gradle.project.model.AndroidModuleModel;
import com.android.tools.idea.gradle.project.model.GradleModuleModel;
import com.android.tools.idea.gradle.project.model.NdkModuleModel;
import com.android.tools.idea.gradle.project.sync.idea.data.DataNodeCaches;
import com.android.tools.idea.gradle.project.sync.idea.issues.JdkImportCheckException;
import com.android.tools.idea.gradle.project.sync.issues.SyncIssueData;
import com.android.tools.idea.gradle.project.sync.messages.GradleSyncMessagesStub;
import com.android.tools.idea.gradle.util.LocalProperties;
import com.android.tools.idea.project.messages.MessageType;
import com.android.tools.idea.project.messages.SyncMessage;
import com.android.tools.idea.testing.AndroidGradleTests;
import com.android.tools.idea.testing.BuildEnvironment;
import com.android.tools.idea.testing.IdeComponents;
import com.android.tools.idea.testing.TestGradleSyncListener;
<<<<<<< HEAD
=======
import com.android.tools.idea.testing.TestModuleUtil;
import com.android.utils.FileUtils;
import com.google.common.collect.Lists;
>>>>>>> e624679c
import com.intellij.build.SyncViewManager;
import com.intellij.build.events.BuildEvent;
import com.intellij.build.events.FailureResult;
import com.intellij.build.events.FinishBuildEvent;
import com.intellij.build.events.StartBuildEvent;
import com.intellij.openapi.actionSystem.AnActionEvent;
import com.intellij.openapi.actionSystem.Presentation;
import com.intellij.openapi.application.ApplicationManager;
import com.intellij.openapi.components.ServiceManager;
import com.intellij.openapi.externalSystem.ExternalSystemManager;
import com.intellij.openapi.externalSystem.model.DataNode;
import com.intellij.openapi.externalSystem.model.ProjectKeys;
import com.intellij.openapi.externalSystem.model.project.ContentRootData;
import com.intellij.openapi.externalSystem.model.project.ExternalModuleBuildClasspathPojo;
import com.intellij.openapi.externalSystem.model.project.ExternalProjectBuildClasspathPojo;
import com.intellij.openapi.externalSystem.model.project.ModuleData;
import com.intellij.openapi.externalSystem.model.task.ExternalSystemTaskId;
import com.intellij.openapi.externalSystem.service.notification.NotificationData;
import com.intellij.openapi.externalSystem.settings.AbstractExternalSystemLocalSettings;
import com.intellij.openapi.externalSystem.util.ExternalSystemApiUtil;
import com.intellij.openapi.module.Module;
import com.intellij.openapi.module.ModuleManager;
import com.intellij.openapi.project.Project;
import com.intellij.openapi.roots.ContentEntry;
import com.intellij.openapi.roots.DependencyScope;
import com.intellij.openapi.roots.LanguageLevelModuleExtensionImpl;
import com.intellij.openapi.roots.ModifiableRootModel;
import com.intellij.openapi.roots.ModuleRootManager;
import com.intellij.openapi.roots.SourceFolder;
import com.intellij.openapi.roots.libraries.Library;
import com.intellij.openapi.util.Computable;
import com.intellij.openapi.util.SystemInfo;
import com.intellij.openapi.vfs.VirtualFile;
import com.intellij.pom.java.LanguageLevel;
import com.intellij.testFramework.EdtTestUtil;
import com.intellij.testFramework.LeakHunter;
import com.intellij.testFramework.ServiceContainerUtil;
import com.intellij.util.containers.ContainerUtil;
import java.io.File;
import java.io.IOException;
import java.lang.reflect.Proxy;
import java.util.ArrayList;
import java.util.Arrays;
import java.util.Collection;
import java.util.List;
import java.util.Map;
import java.util.Properties;
import java.util.stream.Collectors;
import com.intellij.util.containers.ContainerUtil;
import org.jetbrains.android.compiler.ModuleSourceAutogenerating;
import org.jetbrains.android.facet.AndroidFacet;
import org.jetbrains.annotations.NotNull;
import org.jetbrains.annotations.Nullable;
import org.jetbrains.plugins.gradle.internal.daemon.DaemonState;
import org.jetbrains.plugins.gradle.internal.daemon.GradleDaemonServices;
import org.jetbrains.plugins.gradle.settings.GradleProjectSettings;
import org.jetbrains.plugins.gradle.settings.GradleSettings;
import org.jetbrains.plugins.gradle.util.GradleConstants;
import org.jetbrains.plugins.gradle.util.GradleUtil;
import org.mockito.ArgumentCaptor;

/**
 * Integration tests for 'Gradle Sync'.
 */
public class GradleSyncIntegrationTest extends GradleSyncIntegrationTestCase {
  private IdeComponents myIdeComponents;

  @Override
  public void setUp() throws Exception {
    super.setUp();
    Project project = getProject();

    myIdeComponents = new IdeComponents(project, getTestRootDisposable());

    GradleProjectSettings projectSettings = new GradleProjectSettings();
    projectSettings.setDistributionType(DEFAULT_WRAPPED);
    String externalProjectPath = toCanonicalPath(project.getBasePath());
    projectSettings.setExternalProjectPath(externalProjectPath);
    GradleSettings.getInstance(project).setLinkedProjectsSettings(singletonList(projectSettings));
  }

  @Override
  public void tearDown() throws Exception {
    try {
      // Regression test: check the model doesn't hold on to dynamic proxies for Gradle Tooling API classes.
      Object model = DataNodeCaches.getInstance(getProject()).getCachedProjectData();
      if (model != null) {
        LeakHunter.checkLeak(model, Proxy.class, o -> Arrays.stream(
                o.getClass().getInterfaces()).anyMatch(clazz -> clazz.getName().contains("gradle.tooling")));
      }
    }
    finally {
      super.tearDown();
    }
  }

  @Override
  protected boolean useSingleVariantSyncInfrastructure() {
    return false;
  }

  // https://code.google.com/p/android/issues/detail?id=233038
  public void testLoadPlainJavaProject() throws Exception {
    prepareProjectForImport(PURE_JAVA_PROJECT);
    importProject();

    Module[] modules = ModuleManager.getInstance(getProject()).getModules();
    for (Module module : modules) {
      ContentEntry[] entries = ModuleRootManager.getInstance(module).getContentEntries();
      assertThat(entries).named(module.getName() + " should have content entries").isNotEmpty();
    }
  }

  // See https://code.google.com/p/android/issues/detail?id=226802
  public void testNestedModule() throws Exception {
    // Sync must be successful.
    loadProject(NESTED_MODULE);

    Module rootModule = TestModuleUtil.findModule(getProject(), getProject().getName());
    GradleFacet gradleFacet = GradleFacet.getInstance(rootModule);
    // The root module should be considered a Java module.
    assertNotNull(gradleFacet);
    GradleModuleModel gradleModel = gradleFacet.getGradleModuleModel();
    assertNotNull(gradleModel);
    assertEquals(":", gradleModel.getGradlePath());
  }

  // See https://code.google.com/p/android/issues/detail?id=224985
  public void testNdkProjectSync() throws Exception {
    loadProject(HELLO_JNI);

    Module appModule = TestModuleUtil.findAppModule(getProject());
    NdkFacet ndkFacet = NdkFacet.getInstance(appModule);
    assertNotNull(ndkFacet);

    ModuleRootManager rootManager = ModuleRootManager.getInstance(appModule);
    VirtualFile[] roots = rootManager.getSourceRoots(false /* do not include tests */);

    boolean cppSourceFolderFound = false;
    for (VirtualFile root : roots) {
      if (root.getName().equals("cpp")) {
        cppSourceFolderFound = true;
        break;
      }
    }

    assertTrue(cppSourceFolderFound);
  }

  public void testProjectWithCustomBuildScriptDeps() throws Exception {
    // https://youtrack.jetbrains.com/issue/IDEA-228545
    loadProject(CUSTOM_BUILD_SCRIPT_DEPS);

    Module appModule = myModules.getAppModule();
    AndroidModuleModel androidModel = AndroidModuleModel.get(appModule);
    assertNotNull(androidModel);
    Collection<SyncIssue> issues = androidModel.getSyncIssues();
    assertThat(issues).isEmpty();
  }

  public void testWithUserDefinedLibrarySources() throws Exception {
    if (SystemInfo.isWindows) {
      // Do not run tests on Windows (see http://b.android.com/222904)
      return;
    }

    loadSimpleApplication();

    ProjectLibraries libraries = new ProjectLibraries(getProject());
    String libraryNameRegex = "Gradle: com.google.guava:.*";
    Library library = libraries.findMatchingLibrary(libraryNameRegex);
    assertNotNull(library);

    String url = "jar://$USER_HOME$/fake-dir/fake-sources.jar!/";

    // add an extra source path.
    Library.ModifiableModel libraryModel = library.getModifiableModel();
    libraryModel.addRoot(url, SOURCES);
    ApplicationManager.getApplication().runWriteAction(libraryModel::commit);

    requestSyncAndWait();

    library = libraries.findMatchingLibrary(libraryNameRegex);
    assertNotNull(library);

    String[] urls = library.getUrls(SOURCES);
    assertThat(urls).asList().contains(url);
  }

  public void testSyncShouldNotChangeDependenciesInBuildFiles() throws Exception {
    loadSimpleApplication();

    File appBuildFilePath = getBuildFilePath("app");
    long lastModified = appBuildFilePath.lastModified();

    requestSyncAndWait();

    // See https://code.google.com/p/android/issues/detail?id=78628
    assertEquals(lastModified, appBuildFilePath.lastModified());
  }

  // See https://code.google.com/p/android/issues/detail?id=76444
  public void testWithEmptyGradleSettingsFileInSingleModuleProject() throws Exception {
    loadProject(BASIC);
    createEmptyGradleSettingsFile();
    // Sync should be successful for single-module projects with an empty settings.gradle file.
    requestSyncAndWait();
  }

  private void createEmptyGradleSettingsFile() throws IOException {
    File settingsFilePath = new File(getProjectFolderPath(), FN_SETTINGS_GRADLE);
    assertTrue(delete(settingsFilePath));
    writeToFile(settingsFilePath, " ");
    assertAbout(file()).that(settingsFilePath).isFile();
    refreshProjectFiles();
  }

  public void testModuleJavaLanguageLevel() throws Exception {
    loadProject(TRANSITIVE_DEPENDENCIES);
    Module library1Module = TestModuleUtil.findModule(getProject(), "library1");
    LanguageLevel javaLanguageLevel = getJavaLanguageLevel(library1Module);
    assertEquals(JDK_1_7, javaLanguageLevel);
  }

  @Nullable
  private static LanguageLevel getJavaLanguageLevel(@NotNull Module module) {
    return LanguageLevelModuleExtensionImpl.getInstance(module).getLanguageLevel();
  }

  // https://code.google.com/p/android/issues/detail?id=227931
  public void testJarsFolderInExplodedAarIsExcluded() throws Exception {
    loadSimpleApplication();

    Module appModule = TestModuleUtil.findAppModule(getProject());
    AndroidModuleModel androidModel = AndroidModuleModel.get(appModule);
    assertNotNull(androidModel);
    Collection<SyncIssue> issues = androidModel.getSyncIssues();
    assertThat(issues).isEmpty();

    AndroidPluginInfo pluginInfo = AndroidPluginInfo.find(getProject());
    assertNotNull(pluginInfo);
    GradleVersion pluginVersion = pluginInfo.getPluginVersion();
    assertNotNull(pluginVersion);

    if (pluginVersion.compareIgnoringQualifiers("2.3.0") >= 0) {
      // Gradle plugin 2.3 stores exploded AARs in the user's cache. Excluding "jar" folder in the explode AAR is no longer needed, since
      // it is not inside the project.
      return;
    }

    ProjectLibraries libraries = new ProjectLibraries(getProject());
    Library appCompat = libraries.findMatchingLibrary("Gradle: appcompat-v7.*");
    assertNotNull(appCompat);

    File jarsFolderPath = null;
    for (String url : appCompat.getUrls(CLASSES)) {
      if (url.startsWith(JAR_PROTOCOL_PREFIX)) {
        File jarPath = getJarFromJarUrl(url);
        assertNotNull(jarPath);
        jarsFolderPath = jarPath.getParentFile();
        break;
      }
    }
    assertNotNull(jarsFolderPath);

    ContentEntry[] contentEntries = ModuleRootManager.getInstance(appModule).getContentEntries();
    assertThat(contentEntries).hasLength(1);

    ContentEntry contentEntry = contentEntries[0];
    List<String> excludeFolderUrls = contentEntry.getExcludeFolderUrls();
    assertThat(excludeFolderUrls).contains(pathToIdeaUrl(jarsFolderPath));
  }

  public void ignore_testSourceAttachmentsForJavaLibraries() throws Exception {
    loadSimpleApplication();

    ProjectLibraries libraries = new ProjectLibraries(getProject());
    Library guava = libraries.findMatchingLibrary("Gradle: guava.*");
    assertNotNull(guava);

    String[] sources = guava.getUrls(SOURCES);
    assertThat(sources).isNotEmpty();
  }

  public void testLegacySourceGenerationIsDisabled() throws Exception {
    loadSimpleApplication();

    Module appModule = TestModuleUtil.findAppModule(getProject());
    AndroidFacet facet = AndroidFacet.getInstance(appModule);
    assertNotNull(facet);

    try {
      ModuleSourceAutogenerating.getInstance(facet);
      fail("Shouldn't be able to construct a source generator for Gradle projects");
    }
    catch (IllegalArgumentException e) {
      assertEquals(TestModuleUtil.findAppModule(getProject()).getName() +
                   " is built by an external build system and should not require the IDE to generate sources", e.getMessage());
    }
  }

  // Verifies that sync does not fail and user is warned when a project contains an Android module without variants.
  // See https://code.google.com/p/android/issues/detail?id=170722
  public void testWithAndroidProjectWithoutVariants() throws Exception {
    Project project = getProject();

    GradleSyncMessagesStub syncMessages = GradleSyncMessagesStub.replaceSyncMessagesService(project, getTestRootDisposable());

    loadSimpleApplication();
    File appBuildFile = getBuildFilePath("app");

    // Remove all variants.
    appendToFile(appBuildFile, "android.variantFilter { variant -> variant.ignore = true }");

<<<<<<< HEAD
    requestSyncAndWait();

    // Verify user was warned.
    List<SyncMessage> messages = syncMessages.getReportedMessages();
    assertThat(messages).hasSize(1);

    SyncMessage message = messages.get(0);
    // @formatter:off
    assertAbout(syncMessage()).that(message).hasType(MessageType.ERROR)
            .hasMessageLine("The module 'app' is an Android project without build variants, and cannot be built.", 0);
    // @formatter:on

    // Verify AndroidFacet was removed.
    assertNull(AndroidFacet.getInstance(myModules.getAppModule()));
=======
    String failure = requestSyncAndGetExpectedFailure();
    assertThat(failure).contains("No variants found for 'app'. Check build files to ensure at least one variant exists.");
>>>>>>> e624679c
  }

  // See https://code.google.com/p/android/issues/detail?id=74259
  public void testWithCentralBuildDirectoryInRootModule() throws Exception {
    // In issue 74259, project sync fails because the "app" build directory is set to "CentralBuildDirectory/central/build", which is
    // outside the content root of the "app" module.
    File projectRootPath = prepareProjectForImport(CENTRAL_BUILD_DIRECTORY);

    // The bug appears only when the central build folder does not exist.
    File centralBuildDirPath = new File(projectRootPath, join("central", "build"));
    File centralBuildParentDirPath = centralBuildDirPath.getParentFile();
    delete(centralBuildParentDirPath);

    Project project = getProject();
    GradleSyncInvoker.Request request = GradleSyncInvoker.Request.testRequest();
    request.forceCreateDirs = true;
    AndroidGradleTests.importProject(project, request, null);
    Module app = TestModuleUtil.findAppModule(getProject());

    // Now we have to make sure that if project import was successful, the build folder has included source folders.
    File[] sourceFolderPaths = ApplicationManager.getApplication().runReadAction(
            (Computable<File[]>)() -> {
              ModuleRootManager moduleRootManager = ModuleRootManager.getInstance(app);
              ModifiableRootModel rootModel = moduleRootManager.getModifiableModel();
              try {
                Collection<ContentEntry> contentEntries =
                        findChildContentEntries(centralBuildDirPath, Arrays.stream(rootModel.getContentEntries()));

                List<File> paths = new ArrayList<>();

                for (SourceFolder source : contentEntries.stream().flatMap(contentEntry -> Arrays.stream(contentEntry.getSourceFolders()))
                        .collect(Collectors.toSet())) {
                  String path = urlToPath(source.getUrl());
                  if (isNotEmpty(path)) {
                    paths.add(toSystemDependentPath(path));
                  }
                }
                return paths.toArray(new File[paths.size()]);
              }
              finally {
                rootModel.dispose();
              }
            });

    assertThat(sourceFolderPaths).isNotEmpty();
  }

  public void testGradleSyncActionAfterFailedSync() throws Exception {
    loadProject(SIMPLE_APPLICATION);

    File appBuildFile = getBuildFilePath("app");
    appendToFile(appBuildFile, "**error***");
    requestSyncAndGetExpectedFailure();

    SyncProjectAction action = new SyncProjectAction();
    Presentation presentation = new Presentation();
    presentation.setEnabledAndVisible(false);
    AnActionEvent event = mock(AnActionEvent.class);
    when(event.getPresentation()).thenReturn(presentation);
    when(event.getProject()).thenReturn(getProject());
    action.update(event);
    assertTrue(presentation.isEnabledAndVisible());
  }

  // Verify that sync issues were reported properly when there're unresolved dependencies
  // due to conflicts in variant attributes.
  // See b/64213214.
  public void testSyncIssueWithNonMatchingVariantAttributes() throws Exception {
    Project project = getProject();
    GradleSyncMessagesStub syncMessages = GradleSyncMessagesStub.replaceSyncMessagesService(project, getTestRootDisposable());

    // DEPENDENT_MODULES project has two modules, app and lib, app module has dependency on lib module.
    loadProject(DEPENDENT_MODULES);

    // Define new buildType qa in app module.
    // This causes sync issues, because app depends on lib module, but lib module doesn't have buildType qa.
    File appBuildFile = getBuildFilePath("app");
    appendToFile(appBuildFile, "\nandroid.buildTypes { qa { } }\n");

    try {
      requestSyncAndWait();
    }
    catch (AssertionError expected) {
      // Sync issues are expected.
    }

    // Verify sync issues are reported properly.
    List<NotificationData> messages = syncMessages.getNotifications();
    List<NotificationData> relevantMessages = messages.stream()
      .filter(m -> m.getTitle().equals("Unresolved dependencies") &&
                   m.getMessage().contains(
                     "Unable to resolve dependency for ':app@paidQa/compileClasspath': Could not resolve project :lib.\nAffected Modules:"))
      .collect(toList());
    assertThat(relevantMessages).isNotEmpty();
  }

  public void testSyncWithAARDependencyAddsSources() throws Exception {
    Project project = getProject();

    loadProject(SIMPLE_APPLICATION);

    Module appModule = getModule("app");

    ApplicationManager.getApplication().invokeAndWait(() -> runWriteCommandAction(
            project, () -> {
              GradleBuildModel buildModel = GradleBuildModel.get(appModule);

              buildModel.repositories().addFlatDirRepository(getTestDataPath() + "/res/aar-lib-sources/");

              String newDependency = "com.foo.bar:bar:0.1@aar";
              buildModel.dependencies().addArtifact(COMPILE, newDependency);
              buildModel.applyChanges();
            }));

    requestSyncAndWait();

    // Verify that the library has sources.
    ProjectLibraries libraries = new ProjectLibraries(getProject());
    String libraryNameRegex = "Gradle: com.foo.bar:bar:0.1@aar";
    Library library = libraries.findMatchingLibrary(libraryNameRegex);

    assertNotNull("Library com.foo.bar:bar:0.1 is missing", library);
    VirtualFile[] files = library.getFiles(SOURCES);
    assertThat(files).asList().hasSize(1);
  }

  // Verify that custom properties on local.properties are preserved after sync (b/70670394)
  public void testCustomLocalPropertiesPreservedAfterSync() throws Exception {
    Project project = getProject();

    loadProject(SIMPLE_APPLICATION);

    LocalProperties originalLocalProperties = new LocalProperties(project);
    Properties modified = getProperties(originalLocalProperties.getPropertiesFilePath());
    modified.setProperty("custom.property", "custom.value");
    savePropertiesToFile(modified, originalLocalProperties.getPropertiesFilePath(), null);
    LocalProperties modifiedLocalProperties = new LocalProperties(project);
    assertThat(modifiedLocalProperties.getProperty("custom.property")).isEqualTo("custom.value");

    requestSyncAndWait();

    LocalProperties afterSyncLocalProperties = new LocalProperties(project);
    assertThat(afterSyncLocalProperties.getProperty("custom.property")).isEqualTo("custom.value");
  }

  // Verify that previously reported sync issues are cleaned up as part of the next sync
  public void testSyncIssuesCleanup() throws Exception {
    loadSimpleApplication();

    Project project = getProject();
    GradleSyncMessagesStub syncMessages = GradleSyncMessagesStub.replaceSyncMessagesService(project, getTestRootDisposable());
    SyncMessage oldSyncMessage = new SyncMessage(SyncMessage.DEFAULT_GROUP, MessageType.ERROR,
            "A quick blown fix bumps over the lazy bug");
    syncMessages.report(oldSyncMessage);

    // Expect a successful sync, and that the old message should get cleaned up.
    requestSyncAndWait();
    List<SyncMessage> messages = syncMessages.getReportedMessages();
    assertThat(messages).isEmpty();
  }

  public void testSyncWithKotlinDsl() throws Exception {
    loadProject(KOTLIN_GRADLE_DSL);

    Module[] modules = ModuleManager.getInstance(getProject()).getModules();
    assertSize(3, modules);
    for (Module module : modules) {
      ContentEntry[] entries = ModuleRootManager.getInstance(module).getContentEntries();
      assertThat(entries).named(module.getName() + " should have content entries").isNotEmpty();
    }
  }

  /* TODO(b/142753914): GradleSyncIntegrationTest.testWithKotlinMpp fails with Kotlin version 1.3.60-withExperimentalGoogleExtensions-20191014
  public void testWithKotlinMpp() throws Exception {
    loadProject(KOTLIN_MPP);

    // Verify that 7 modules are created.
    Module[] modules = ModuleManager.getInstance(getProject()).getModules();
    assertSize(7, modules);

    // Verify module names are as expected.
    List<String> moduleNames = Arrays.stream(modules).map(Module::getName).collect(toList());
    List<String> expectedModuleNames = asList("kotlinMpp", "app", "app_commonMain", "app_commonTest",
                                              "shared", "shared_commonMain", "shared_commonTest");
    assertThat(moduleNames).containsExactlyElementsIn(expectedModuleNames);
  }
  */

  public void testSyncGetsGradlePluginModel() throws Exception {
    loadProject(SIMPLE_APPLICATION);

    Module[] modules = ModuleManager.getInstance(getProject()).getModules();
    assertSize(2, modules);
    for (Module module : modules) {
      GradleFacet gradleFacet = GradleFacet.getInstance(module);
      if (module.getName().contains("app")) {
        assertThat(gradleFacet).isNotNull();
        Collection<String> plugins = gradleFacet.getGradleModuleModel().getGradlePlugins();
        // The main project module will not contain a list of plugins
        List<String> expectedPlugins = new ArrayList<>(Arrays.asList(
          "com.android.ide.gradle.model.builder.AndroidStudioToolingPlugin",
          "org.gradle.buildinit.plugins.BuildInitPlugin",
          "org.gradle.buildinit.plugins.WrapperPlugin",
          "org.gradle.api.plugins.HelpTasksPlugin",
          "com.android.build.gradle.api.AndroidBasePlugin",
          "org.gradle.language.base.plugins.LifecycleBasePlugin",
          "org.gradle.api.plugins.BasePlugin",
          "org.gradle.api.plugins.ReportingBasePlugin",
          "org.gradle.api.plugins.JavaBasePlugin",
          "com.android.build.gradle.AppPlugin",
          "com.android.build.gradle.internal.plugins.AppPlugin",
          "com.android.build.gradle.internal.plugins.VersionCheckPlugin"
        ));
        assertThat(plugins).containsExactlyElementsIn(expectedPlugins);
      }
      else {
        assertThat(gradleFacet).isNull();
      }
    }
  }

  public void testNoGradleFacetInTopLevelModule() throws Exception {
    loadSimpleApplication();
    Module topLevelModule = getModule(getProject().getName());
    assertNotNull(topLevelModule);
    // Verify that GradleFacet is not applied to top-level project.
    assertNull(GradleFacet.getInstance(topLevelModule));
  }

  public void testAgpVersionPopulated() throws Exception {
    loadSimpleApplication();
    for (Module module : ModuleManager.getInstance(getProject()).getModules()) {
      GradleFacet gradleFacet = GradleFacet.getInstance(module);
      AndroidFacet androidFacet = AndroidFacet.getInstance(module);
      // agpVersion is not available for Java modules.
      if (gradleFacet != null && androidFacet != null) {
        assertThat(gradleFacet.getConfiguration().LAST_SUCCESSFUL_SYNC_AGP_VERSION)
                .isEqualTo(BuildEnvironment.getInstance().getGradlePluginVersion());
        assertThat(gradleFacet.getConfiguration().LAST_KNOWN_AGP_VERSION)
                .isEqualTo(BuildEnvironment.getInstance().getGradlePluginVersion());
      }
    }
  }

  public void testNotLastKnownAgpVersionPopulatedForUnsuccessfulSync() throws Exception {
    // DEPENDENT_MODULES project has two modules, app and lib, app module has dependency on lib module.
    loadProject(DEPENDENT_MODULES);
    for (Module module : ModuleManager.getInstance(getProject()).getModules()) {
      GradleFacet gradleFacet = GradleFacet.getInstance(module);
      if (gradleFacet != null) {
        // Clean any LAST_SUCCESSFUL_SYNC_AGP_VERSION set by initial import.
        gradleFacet.getConfiguration().LAST_SUCCESSFUL_SYNC_AGP_VERSION = null;
        gradleFacet.getConfiguration().LAST_KNOWN_AGP_VERSION = null;
      }
    }

    File appBuildFile = getBuildFilePath("app");
    appendToFile(appBuildFile, "\n@invalidDsl { implementation 'bad:bad:bad' }\n");

    try {
      requestSyncAndWait();
    }
    catch (AssertionError expected) {
      // Sync issues are expected.
    }

    for (Module module : ModuleManager.getInstance(getProject()).getModules()) {
      GradleFacet gradleFacet = GradleFacet.getInstance(module);
      AndroidFacet androidFacet = AndroidFacet.getInstance(module);
      // agpVersion is not available for Java modules.
      if (gradleFacet != null && androidFacet != null) {
        assertThat(gradleFacet.getConfiguration().LAST_SUCCESSFUL_SYNC_AGP_VERSION).isNull();
<<<<<<< HEAD
        assertThat(gradleFacet.getConfiguration().LAST_KNOWN_AGP_VERSION)
                .isEqualTo(BuildEnvironment.getInstance().getGradlePluginVersion());
=======
        assertThat(gradleFacet.getConfiguration().LAST_KNOWN_AGP_VERSION).isNull();
>>>>>>> e624679c
      }
    }
  }

  // Verify buildscript classpath has been setup.
  public void testBuildScriptClasspathSetup() throws Exception {
    loadSimpleApplication();
    Project project = getProject();
    String projectPath = project.getBasePath();
    assertNotNull(projectPath);

    ExternalSystemManager<?, ?, ?, ?, ?> manager = ExternalSystemApiUtil.getManager(GradleConstants.SYSTEM_ID);
    assertNotNull(manager);
    AbstractExternalSystemLocalSettings<?> localSettings = manager.getLocalSettingsProvider().fun(project);
    ExternalProjectBuildClasspathPojo projectBuildClasspathPojo = localSettings.getProjectBuildClasspath().get(projectPath);

    // Verify that ExternalProjectBuildClasspathPojo is not null.
    assertNotNull(projectBuildClasspathPojo);

    List<String> projectClasspath = projectBuildClasspathPojo.getProjectBuildClasspath();
    Map<String, ExternalModuleBuildClasspathPojo> moduleClasspath = projectBuildClasspathPojo.getModulesBuildClasspath();

    // Verify that project classpath is not empty.
    assertThat(projectClasspath).isNotEmpty();

    // Verify that each sub-module has non-empty classpath entry.
    String rootModuleDir = toCanonicalPath(projectPath);
    String appModuleDir = toCanonicalPath(new File(projectPath, "app").getPath());
    assertThat(moduleClasspath.keySet()).containsExactly(rootModuleDir, appModuleDir);
    assertThat(moduleClasspath.get(rootModuleDir).getEntries()).isNotEmpty();
    assertThat(moduleClasspath.get(appModuleDir).getEntries()).isNotEmpty();
  }

  // Verify that execute task.
  public void testExecuteGradleTask() throws Exception {
    loadSimpleApplication();

    Project project = getProject();
    ExternalSystemTaskId taskId = mock(ExternalSystemTaskId.class);
    when(taskId.findProject()).thenReturn(project);

    // Verify that the task "help" can be found and executed.
/* b/154962759
    assertTrue(new AndroidGradleTaskManager().executeTasks(taskId, singletonList("help"), project.getBasePath(), null, null,
                                                           new ExternalSystemTaskNotificationListenerAdapter() {
                                                           }));
b/154962759 */
  }

  public void testNDKModelRefreshedWithModifiedCMakeLists() throws Exception {
    loadProject(HELLO_JNI);
    // Verify artifacts is not empty.
    assertThat(getNativeArtifacts()).isNotEmpty();

    // Write empty CMakeLists file so that no artifacts can be built.
    File cmakeFile = new File(getProjectFolderPath(), join("app", "src", "main", "cpp", "CMakeLists.txt"));
    writeToFile(cmakeFile, "");
    requestSyncAndWait();

    // Verify Ndk model doesn't contain any artifact.
    assertThat(getNativeArtifacts()).isEmpty();
  }

  public void testWithPreSyncCheckFailure() throws Exception {
    Project project = getProject();

<<<<<<< HEAD
    // Force a pre sync error
    String errorMessage = "This is a pre sync check error message";
    PreSyncCheckResult result = PreSyncCheckResult.failure(errorMessage);
    GradleSyncInvoker spyInvoker = spy(GradleSyncInvoker.getInstance());
    when(spyInvoker.runPreSyncChecks(project)).thenReturn(result);
    ServiceContainerUtil.replaceService(ApplicationManager.getApplication(), GradleSyncInvoker.class, spyInvoker, getTestRootDisposable());
=======
    SimulatedSyncErrors.registerSyncErrorToSimulate(new JdkImportCheckException("Presync checks failed"));
>>>>>>> e624679c

    // Spy on SyncView manager to confirm it is displaying the error message
    SyncViewManager spyViewManager = spy(ServiceManager.getService(project, SyncViewManager.class));
    ServiceContainerUtil.replaceService(project, SyncViewManager.class, spyViewManager, getTestRootDisposable());

    String syncError = loadProjectAndExpectSyncError(SIMPLE_APPLICATION);
    assertThat(syncError).startsWith("Presync checks failed\n");
  }

  public void testFinishBuildEventOnlyCreatedOnce() throws Exception {
    Project project = getProject();
    // Spy on SyncView manager to capture the build events.
    SyncViewManager spyViewManager = spy(ServiceManager.getService(project, SyncViewManager.class));
    myIdeComponents.replaceProjectService(SyncViewManager.class, spyViewManager);

    // Invoke Gradle sync.
    loadSimpleApplication();

    ArgumentCaptor<BuildEvent> buildEventCaptor = ArgumentCaptor.forClass(BuildEvent.class);
    verify(spyViewManager, atLeastOnce()).onEvent(any(Object.class), buildEventCaptor.capture());

    // Verify that FinishBuildEvent was created only once.
    List<BuildEvent> buildEvents = buildEventCaptor.getAllValues().stream().filter(FinishBuildEvent.class::isInstance).collect(toList());
    assertThat(buildEvents).hasSize(1);
    assertThat(buildEvents.get(0).getMessage()).isEqualTo("finished");
  }

  public void testStartAndFinishBuildEventHasSameBuildId() throws Exception {
    Project project = getProject();
    // Spy on SyncView manager to capture the build events.
    SyncViewManager spyViewManager = spy(ServiceManager.getService(project, SyncViewManager.class));
    myIdeComponents.replaceProjectService(SyncViewManager.class, spyViewManager);

    // Invoke Gradle sync.
    loadSimpleApplication();

    ArgumentCaptor<Object> startIdCaptor = ArgumentCaptor.forClass(Object.class);
    ArgumentCaptor<Object> finishIdCaptor = ArgumentCaptor.forClass(Object.class);

    verify(spyViewManager).onEvent(startIdCaptor.capture(), any(StartBuildEvent.class));
    verify(spyViewManager).onEvent(finishIdCaptor.capture(), any(FinishBuildEvent.class));

    // Verify that start build event and finish build event are created for the same build id.
    assertEquals(finishIdCaptor.getValue(), startIdCaptor.getValue());
  }

  public void testSyncWithBuildSrcModule() throws Exception {
    loadProject(APP_WITH_BUILDSRC);

    // Verify that buildSrc modules exists.
    Module buildSrcModule = getModule("buildSrc");
    assertNotNull(buildSrcModule);
    DataNode<ModuleData> moduleData = GradleUtil.findGradleModuleData(buildSrcModule);
    assertNotNull(moduleData);

    // Ensure no local.properties was created.
    assertFalse(new File(getProjectFolderPath(), "buildSrc/local.properties").exists());

    // Verify that ContentRootData DataNode is created for buildSrc module.
    Collection<DataNode<ContentRootData>> contentRootData = ExternalSystemApiUtil.findAll(moduleData, ProjectKeys.CONTENT_ROOT);
    File buildSrcDir = new File(getProject().getBasePath(), "buildSrc");
    if (isModulePerSourceSet()) {
      String buildSrcDirPath = buildSrcDir.getPath();
      assertThat(ContainerUtil.map(contentRootData, e -> e.getData().getRootPath())).containsExactly(
        buildSrcDirPath,
        buildSrcDirPath + "/src/main/java",
        buildSrcDirPath + "/src/main/groovy",
        buildSrcDirPath + "/src/main/resources",
        buildSrcDirPath + "/src/test/java",
        buildSrcDirPath + "/src/test/groovy",
        buildSrcDirPath + "/src/test/resources"
      );
    } else {
      assertThat(contentRootData).hasSize(1);
<<<<<<< HEAD
      assertThat(contentRootData.iterator().next().getData().getRootPath()).isEqualTo(buildSrcDir.getPath());
=======
      assertThat(contentRootData.iterator().next().getData().getRootPath())
        .isEqualTo(FileUtils.toSystemIndependentPath(buildSrcDir.getPath()));
>>>>>>> e624679c
    }

    // Verify that buildSrc/lib1 has dependency on buildSrc/lib2.
    Module lib1Module = getModule("lib1");
    assertAbout(moduleDependencies()).that(lib1Module).hasDependency(getModule("lib2").getName(), DependencyScope.COMPILE, false);
  }

  public void testViewBindingOptionsAreCorrectlyVisibleFromIDE() throws Exception {
    loadSimpleApplication();

    Module appModule = TestModuleUtil.findAppModule(getProject());
    // Default option value should be false.
    assertFalse(AndroidModuleModel.get(appModule).getAndroidProject().getViewBindingOptions().isEnabled());

    // Change the option in the build file and re-sync
    File appBuildFile = getBuildFilePath("app");
    appendToFile(appBuildFile, "\nandroid { viewBinding { enabled true }\n}");
    requestSyncAndWait();

    // Check that the new option is visible from the IDE.
    assertTrue(AndroidModuleModel.get(appModule).getAndroidProject().getViewBindingOptions().isEnabled());
  }

  public void testDependenciesInfoOptionsAreCorrectlyVisibleFromIDE() throws Exception {
    loadSimpleApplication();

    Module appModule = TestModuleUtil.findAppModule(getProject());
    // Default option value should be true (at least at the moment)
    assertTrue(AndroidModuleModel.get(appModule).getAndroidProject().getDependenciesInfo().getIncludeInApk());
    assertTrue(AndroidModuleModel.get(appModule).getAndroidProject().getDependenciesInfo().getIncludeInBundle());

    // explicitly set the option
    File appBuildFile = getBuildFilePath("app");
    appendToFile(appBuildFile, "\nandroid { dependenciesInfo { includeInApk false\nincludeInBundle false } }");
    requestSyncAndWait();

    assertFalse(AndroidModuleModel.get(appModule).getAndroidProject().getDependenciesInfo().getIncludeInApk());
    assertFalse(AndroidModuleModel.get(appModule).getAndroidProject().getDependenciesInfo().getIncludeInBundle());
  }

  public void testDependenciesInfoOptionsAreCorrectlyVisibleFromIDE() throws Exception {
    loadSimpleApplication();

    // Default option value should be true (at least at the moment)
    assertTrue(AndroidModuleModel.get(myModules.getAppModule()).getAndroidProject().getDependenciesInfo().getIncludeInApk());
    assertTrue(AndroidModuleModel.get(myModules.getAppModule()).getAndroidProject().getDependenciesInfo().getIncludeInBundle());

    // explicitly set the option
    File appBuildFile = getBuildFilePath("app");
    appendToFile(appBuildFile, "\nandroid { dependenciesInfo { includeInApk false\nincludeInBundle false } }");
    requestSyncAndWait();

    assertFalse(AndroidModuleModel.get(myModules.getAppModule()).getAndroidProject().getDependenciesInfo().getIncludeInApk());
    assertFalse(AndroidModuleModel.get(myModules.getAppModule()).getAndroidProject().getDependenciesInfo().getIncludeInBundle());
  }

  public void testProjectSyncIssuesAreCorrectlyReported() throws Exception {
    loadProject(HELLO_JNI);

    GradleSyncMessagesStub syncMessages = GradleSyncMessagesStub.replaceSyncMessagesService(getProject());
    File appBuildFile = getBuildFilePath("app");

    // Set the ndkVersion to something that doesn't exist.
    appendToFile(appBuildFile, "android.ndkVersion 'i am a good version'");

    List<SyncIssueData> expectedFailures = requestSyncAndGetExpectedSyncIssueErrors();
    assertThat(expectedFailures).hasSize(1);
    assertThat(expectedFailures.get(0).getMessage()).isEqualTo("Requested NDK version 'i am a good version' could not be parsed");


    // Also check the notification is emitted correctly.
    List<NotificationData> notifications = syncMessages.getNotifications();
    assertThat(notifications).hasSize(1);
    assertThat(notifications.get(0).getMessage()).startsWith("Requested NDK version 'i am a good version' could not be parsed\n");
  }

  public void testKaptIsEnabled() throws Exception {
    loadProject(KOTLIN_KAPT);

    GradleModuleModel appModel = GradleFacet.getInstance(getModule("app")).getGradleModuleModel();
    assertTrue(appModel.isKaptEnabled());

    GradleModuleModel rootModel = GradleFacet.getInstance(getModule("lib")).getGradleModuleModel();
    assertTrue(rootModel.isKaptEnabled());
  }

  public void testKaptIsNotEnabled() throws Exception {
    loadProject(SIMPLE_APPLICATION);

    GradleModuleModel appModel = GradleFacet.getInstance(getModule("app")).getGradleModuleModel();
    assertFalse(appModel.isKaptEnabled());
  }

  public void testExceptionsCreateFailedBuildFinishedEvent() throws Exception {
    loadSimpleApplication();
    SyncViewManager viewManager = mock(SyncViewManager.class);
    new IdeComponents(getProject()).replaceProjectService(SyncViewManager.class, viewManager);
    SimulatedSyncErrors.registerSyncErrorToSimulate(new RuntimeException("Fake sync error"));

    requestSyncAndGetExpectedFailure();

    ArgumentCaptor<BuildEvent> eventCaptor = ArgumentCaptor.forClass(BuildEvent.class);
    // FinishBuildEvents are not consumed immediately by AbstractOutputMessageDispatcher.onEvent(), thus we need to allow some timeout
<<<<<<< HEAD
    verify(viewManager, timeout(1000).times(3)).onEvent(any(), eventCaptor.capture());

    List<BuildEvent> events = eventCaptor.getAllValues();
    assertThat(events).hasSize(3);
    assertThat(events.get(0)).isInstanceOf(StartBuildEvent.class);
    assertThat(events.get(2)).isInstanceOf(FinishBuildEvent.class);
    FinishBuildEvent event = (FinishBuildEvent)events.get(2);
=======
    verify(viewManager, timeout(1000).atLeast(3)).onEvent(any(), eventCaptor.capture());

    List<BuildEvent> events = eventCaptor.getAllValues();
    // The first event should be a StartBuildEvent
    assertThat(events.get(0)).isInstanceOf(StartBuildEvent.class);
    // And the last event should be a FinishBuildEvent. There may be other progress events in between.
    assertThat(events.get(events.size()-1)).isInstanceOf(FinishBuildEvent.class);
    FinishBuildEvent event = (FinishBuildEvent)events.get(events.size()-1);
>>>>>>> e624679c
    FailureResult failureResult = (FailureResult)event.getResult();
    assertThat(failureResult.getFailures()).isNotEmpty();
    assertThat(failureResult.getFailures().get(0).getMessage()).contains("Fake sync error");
  }

  public void testUnresolvedDependency() throws Exception {
    prepareProjectForImport(SIMPLE_APPLICATION_UNRESOLVED_DEPENDENCY, null, null);
    GradleSyncMessagesStub syncMessages = GradleSyncMessagesStub.replaceSyncMessagesService(getProject());

    Project project = getProject();
    TestGradleSyncListener syncListener = EdtTestUtil.runInEdtAndGet(() -> {
      GradleProjectImporter.Request request = new GradleProjectImporter.Request(project);
      GradleProjectImporter.configureNewProject(project);
      GradleProjectImporter.getInstance().importProjectNoSync(request);
      return AndroidGradleTests.syncProject(project, GradleSyncInvoker.Request.testRequest());
    });

    assertFalse(AndroidGradleTests.syncFailed(syncListener));
    List<NotificationData> notifications = syncMessages.getNotifications();
    assertThat(notifications.get(0).getMessage()).startsWith("Failed to resolve: unresolved:dependency:99.9");
  }

  /**
   * Verify that daemons can be stopped (b/150790550).
   * @throws Exception
   */
  public void testDaemonStops() throws Exception {
    loadSimpleApplication();
    List<DaemonState> daemonStatus = GradleDaemonServices.getDaemonsStatus();
    assertThat(daemonStatus).isNotEmpty();
    GradleDaemonServices.stopDaemons();
    daemonStatus = GradleDaemonServices.getDaemonsStatus();
    assertThat(daemonStatus).isNotEmpty();
    for (DaemonState status : daemonStatus) {
      assertThat(equalsIgnoreCase(status.getStatus(), "stopped")).isTrue();
    }
    requestSyncAndWait();
    daemonStatus = GradleDaemonServices.getDaemonsStatus();
    assertThat(daemonStatus).isNotEmpty();
  }

  /**
   * Verify that daemons can be stopped (b/150790550).
   * @throws Exception
   */
  public void testDaemonStops() throws Exception {
    loadSimpleApplication();
    List<DaemonState> daemonStatus = GradleDaemonServices.getDaemonsStatus();
    assertThat(daemonStatus).isNotEmpty();
    GradleDaemonServices.stopDaemons();
    daemonStatus = GradleDaemonServices.getDaemonsStatus();
    assertThat(daemonStatus).isNotEmpty();
    for (DaemonState status : daemonStatus) {
      assertThat(equalsIgnoreCase(status.getStatus(), "stopped")).isTrue();
    }
    requestSyncAndWait();
    daemonStatus = GradleDaemonServices.getDaemonsStatus();
    assertThat(daemonStatus).isNotEmpty();
  }

  @NotNull
  private List<NativeArtifact> getNativeArtifacts() {
    return NdkModuleModel.get(getModule("app")).getVariants().stream()
            .map(it -> it.getArtifacts())
            .flatMap(Collection::stream)
            .collect(toList());
  }

  private boolean isModulePerSourceSet() {
    return !IdeInfo.getInstance().isAndroidStudio();
  }

  private boolean isModulePerSourceSet() {
    return !IdeInfo.getInstance().isAndroidStudio();
  }
}<|MERGE_RESOLUTION|>--- conflicted
+++ resolved
@@ -89,12 +89,9 @@
 import com.android.tools.idea.testing.BuildEnvironment;
 import com.android.tools.idea.testing.IdeComponents;
 import com.android.tools.idea.testing.TestGradleSyncListener;
-<<<<<<< HEAD
-=======
 import com.android.tools.idea.testing.TestModuleUtil;
 import com.android.utils.FileUtils;
 import com.google.common.collect.Lists;
->>>>>>> e624679c
 import com.intellij.build.SyncViewManager;
 import com.intellij.build.events.BuildEvent;
 import com.intellij.build.events.FailureResult;
@@ -409,25 +406,8 @@
     // Remove all variants.
     appendToFile(appBuildFile, "android.variantFilter { variant -> variant.ignore = true }");
 
-<<<<<<< HEAD
-    requestSyncAndWait();
-
-    // Verify user was warned.
-    List<SyncMessage> messages = syncMessages.getReportedMessages();
-    assertThat(messages).hasSize(1);
-
-    SyncMessage message = messages.get(0);
-    // @formatter:off
-    assertAbout(syncMessage()).that(message).hasType(MessageType.ERROR)
-            .hasMessageLine("The module 'app' is an Android project without build variants, and cannot be built.", 0);
-    // @formatter:on
-
-    // Verify AndroidFacet was removed.
-    assertNull(AndroidFacet.getInstance(myModules.getAppModule()));
-=======
     String failure = requestSyncAndGetExpectedFailure();
     assertThat(failure).contains("No variants found for 'app'. Check build files to ensure at least one variant exists.");
->>>>>>> e624679c
   }
 
   // See https://code.google.com/p/android/issues/detail?id=74259
@@ -700,12 +680,7 @@
       // agpVersion is not available for Java modules.
       if (gradleFacet != null && androidFacet != null) {
         assertThat(gradleFacet.getConfiguration().LAST_SUCCESSFUL_SYNC_AGP_VERSION).isNull();
-<<<<<<< HEAD
-        assertThat(gradleFacet.getConfiguration().LAST_KNOWN_AGP_VERSION)
-                .isEqualTo(BuildEnvironment.getInstance().getGradlePluginVersion());
-=======
         assertThat(gradleFacet.getConfiguration().LAST_KNOWN_AGP_VERSION).isNull();
->>>>>>> e624679c
       }
     }
   }
@@ -772,16 +747,7 @@
   public void testWithPreSyncCheckFailure() throws Exception {
     Project project = getProject();
 
-<<<<<<< HEAD
-    // Force a pre sync error
-    String errorMessage = "This is a pre sync check error message";
-    PreSyncCheckResult result = PreSyncCheckResult.failure(errorMessage);
-    GradleSyncInvoker spyInvoker = spy(GradleSyncInvoker.getInstance());
-    when(spyInvoker.runPreSyncChecks(project)).thenReturn(result);
-    ServiceContainerUtil.replaceService(ApplicationManager.getApplication(), GradleSyncInvoker.class, spyInvoker, getTestRootDisposable());
-=======
     SimulatedSyncErrors.registerSyncErrorToSimulate(new JdkImportCheckException("Presync checks failed"));
->>>>>>> e624679c
 
     // Spy on SyncView manager to confirm it is displaying the error message
     SyncViewManager spyViewManager = spy(ServiceManager.getService(project, SyncViewManager.class));
@@ -856,12 +822,8 @@
       );
     } else {
       assertThat(contentRootData).hasSize(1);
-<<<<<<< HEAD
-      assertThat(contentRootData.iterator().next().getData().getRootPath()).isEqualTo(buildSrcDir.getPath());
-=======
       assertThat(contentRootData.iterator().next().getData().getRootPath())
         .isEqualTo(FileUtils.toSystemIndependentPath(buildSrcDir.getPath()));
->>>>>>> e624679c
     }
 
     // Verify that buildSrc/lib1 has dependency on buildSrc/lib2.
@@ -902,22 +864,6 @@
     assertFalse(AndroidModuleModel.get(appModule).getAndroidProject().getDependenciesInfo().getIncludeInBundle());
   }
 
-  public void testDependenciesInfoOptionsAreCorrectlyVisibleFromIDE() throws Exception {
-    loadSimpleApplication();
-
-    // Default option value should be true (at least at the moment)
-    assertTrue(AndroidModuleModel.get(myModules.getAppModule()).getAndroidProject().getDependenciesInfo().getIncludeInApk());
-    assertTrue(AndroidModuleModel.get(myModules.getAppModule()).getAndroidProject().getDependenciesInfo().getIncludeInBundle());
-
-    // explicitly set the option
-    File appBuildFile = getBuildFilePath("app");
-    appendToFile(appBuildFile, "\nandroid { dependenciesInfo { includeInApk false\nincludeInBundle false } }");
-    requestSyncAndWait();
-
-    assertFalse(AndroidModuleModel.get(myModules.getAppModule()).getAndroidProject().getDependenciesInfo().getIncludeInApk());
-    assertFalse(AndroidModuleModel.get(myModules.getAppModule()).getAndroidProject().getDependenciesInfo().getIncludeInBundle());
-  }
-
   public void testProjectSyncIssuesAreCorrectlyReported() throws Exception {
     loadProject(HELLO_JNI);
 
@@ -945,14 +891,7 @@
     assertTrue(appModel.isKaptEnabled());
 
     GradleModuleModel rootModel = GradleFacet.getInstance(getModule("lib")).getGradleModuleModel();
-    assertTrue(rootModel.isKaptEnabled());
-  }
-
-  public void testKaptIsNotEnabled() throws Exception {
-    loadProject(SIMPLE_APPLICATION);
-
-    GradleModuleModel appModel = GradleFacet.getInstance(getModule("app")).getGradleModuleModel();
-    assertFalse(appModel.isKaptEnabled());
+    assertFalse(rootModel.isKaptEnabled());
   }
 
   public void testExceptionsCreateFailedBuildFinishedEvent() throws Exception {
@@ -965,15 +904,6 @@
 
     ArgumentCaptor<BuildEvent> eventCaptor = ArgumentCaptor.forClass(BuildEvent.class);
     // FinishBuildEvents are not consumed immediately by AbstractOutputMessageDispatcher.onEvent(), thus we need to allow some timeout
-<<<<<<< HEAD
-    verify(viewManager, timeout(1000).times(3)).onEvent(any(), eventCaptor.capture());
-
-    List<BuildEvent> events = eventCaptor.getAllValues();
-    assertThat(events).hasSize(3);
-    assertThat(events.get(0)).isInstanceOf(StartBuildEvent.class);
-    assertThat(events.get(2)).isInstanceOf(FinishBuildEvent.class);
-    FinishBuildEvent event = (FinishBuildEvent)events.get(2);
-=======
     verify(viewManager, timeout(1000).atLeast(3)).onEvent(any(), eventCaptor.capture());
 
     List<BuildEvent> events = eventCaptor.getAllValues();
@@ -982,7 +912,6 @@
     // And the last event should be a FinishBuildEvent. There may be other progress events in between.
     assertThat(events.get(events.size()-1)).isInstanceOf(FinishBuildEvent.class);
     FinishBuildEvent event = (FinishBuildEvent)events.get(events.size()-1);
->>>>>>> e624679c
     FailureResult failureResult = (FailureResult)event.getResult();
     assertThat(failureResult.getFailures()).isNotEmpty();
     assertThat(failureResult.getFailures().get(0).getMessage()).contains("Fake sync error");
@@ -1024,25 +953,6 @@
     assertThat(daemonStatus).isNotEmpty();
   }
 
-  /**
-   * Verify that daemons can be stopped (b/150790550).
-   * @throws Exception
-   */
-  public void testDaemonStops() throws Exception {
-    loadSimpleApplication();
-    List<DaemonState> daemonStatus = GradleDaemonServices.getDaemonsStatus();
-    assertThat(daemonStatus).isNotEmpty();
-    GradleDaemonServices.stopDaemons();
-    daemonStatus = GradleDaemonServices.getDaemonsStatus();
-    assertThat(daemonStatus).isNotEmpty();
-    for (DaemonState status : daemonStatus) {
-      assertThat(equalsIgnoreCase(status.getStatus(), "stopped")).isTrue();
-    }
-    requestSyncAndWait();
-    daemonStatus = GradleDaemonServices.getDaemonsStatus();
-    assertThat(daemonStatus).isNotEmpty();
-  }
-
   @NotNull
   private List<NativeArtifact> getNativeArtifacts() {
     return NdkModuleModel.get(getModule("app")).getVariants().stream()
@@ -1054,8 +964,4 @@
   private boolean isModulePerSourceSet() {
     return !IdeInfo.getInstance().isAndroidStudio();
   }
-
-  private boolean isModulePerSourceSet() {
-    return !IdeInfo.getInstance().isAndroidStudio();
-  }
 }