/*
 * Copyright (C) 2019 The Android Open Source Project
 *
 * Licensed under the Apache License, Version 2.0 (the "License");
 * you may not use this file except in compliance with the License.
 * You may obtain a copy of the License at
 *
 *      http://www.apache.org/licenses/LICENSE-2.0
 *
 * Unless required by applicable law or agreed to in writing, software
 * distributed under the License is distributed on an "AS IS" BASIS,
 * WITHOUT WARRANTIES OR CONDITIONS OF ANY KIND, either express or implied.
 * See the License for the specific language governing permissions and
 * limitations under the License.
 */
package com.android.tools.idea.uibuilder.surface.interaction

import com.android.tools.adtui.Pannable
import com.android.tools.adtui.common.AdtUiCursorType
import com.android.tools.adtui.common.AdtUiCursorsProvider
import com.android.tools.idea.common.surface.Interaction
import com.android.tools.idea.common.surface.InteractionEvent
import com.android.tools.idea.common.surface.InteractionInputEvent
import com.android.tools.idea.common.surface.InteractionNonInputEvent
import com.android.tools.idea.common.surface.MouseDraggedEvent
import com.android.tools.idea.common.surface.MouseMovedEvent
import com.android.tools.idea.common.surface.MousePressedEvent
import com.android.tools.idea.common.surface.MouseReleasedEvent
import java.awt.Cursor
import java.awt.Point
import java.awt.event.InputEvent
import java.awt.event.MouseEvent

class PanInteraction(private val pannable: Pannable) : Interaction() {

  private var isGrabbing = false
  private var pannableOriginalPosition: Point? = Point()
  private val startPoint = Point()

  override fun begin(event: InteractionEvent) {
    begin(event.info.x, event.info.y, event.info.modifiersEx)
    if (event is MousePressedEvent) {
      setupOriginalPoint(event)
      isGrabbing =
        event.info.modifiersEx and (InputEvent.BUTTON1_DOWN_MASK or InputEvent.BUTTON2_DOWN_MASK) >
          0
    }
  }

  /** Setup original position as the start point of scrolling. */
  private fun <T : MouseEvent> setupOriginalPoint(event: InteractionInputEvent<T>) {
    val mouseEvent = event.eventObject
    pannableOriginalPosition = pannable.scrollPosition.location
    startPoint.setLocation(mouseEvent.xOnScreen, mouseEvent.yOnScreen)
  }

  override fun update(event: InteractionEvent) {
    when (event) {
      is MousePressedEvent -> {
        if (
          event.info.modifiersEx and
            (InputEvent.BUTTON1_DOWN_MASK or InputEvent.BUTTON2_DOWN_MASK) > 0
        ) {
          setupOriginalPoint(event)
          isGrabbing = true
        }
      }
      // Note: below 3 conditions cannot be merged. Kotlin treats the union type is
      // InteractionEvent, not InteractionInputEvent<MouseEvent>
      is MouseMovedEvent -> updateMouseScrollEvent(event)
      is MouseDraggedEvent -> updateMouseScrollEvent(event)
      is MouseReleasedEvent -> updateMouseScrollEvent(event)
<<<<<<< HEAD
      else -> { }
=======
      is InteractionInputEvent<*>,
      is InteractionNonInputEvent -> {}
>>>>>>> 574fcae1
    }
  }

  /** Scroll by the given Swing [MouseEvent]. */
  private fun <T : MouseEvent> updateMouseScrollEvent(event: InteractionInputEvent<T>) {
    val mouseEvent = event.eventObject
    if (
      mouseEvent.modifiersEx and (InputEvent.BUTTON1_DOWN_MASK or InputEvent.BUTTON2_DOWN_MASK) > 0
    ) {
      // left or middle mouse is pressing.
      isGrabbing = true
      // surface original position can be null in tests
      val newPosition = pannableOriginalPosition?.let { Point(it) } ?: return
      val screenX = mouseEvent.xOnScreen
      val screenY = mouseEvent.yOnScreen
      newPosition.translate(startPoint.x - screenX, startPoint.y - screenY)
      pannable.scrollPosition = newPosition
    } else {
      isGrabbing = false
    }
  }

  override fun commit(event: InteractionEvent) {}

  override fun cancel(event: InteractionEvent) {}

  override fun getCursor(): Cursor? =
    AdtUiCursorsProvider.getInstance()
      .getCursor(if (isGrabbing) AdtUiCursorType.GRABBING else AdtUiCursorType.GRAB)
}<|MERGE_RESOLUTION|>--- conflicted
+++ resolved
@@ -70,12 +70,8 @@
       is MouseMovedEvent -> updateMouseScrollEvent(event)
       is MouseDraggedEvent -> updateMouseScrollEvent(event)
       is MouseReleasedEvent -> updateMouseScrollEvent(event)
-<<<<<<< HEAD
-      else -> { }
-=======
       is InteractionInputEvent<*>,
       is InteractionNonInputEvent -> {}
->>>>>>> 574fcae1
     }
   }
 
