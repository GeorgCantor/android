/*
 * Copyright (C) 2018 The Android Open Source Project
 *
 * Licensed under the Apache License, Version 2.0 (the "License");
 * you may not use this file except in compliance with the License.
 * You may obtain a copy of the License at
 *
 *      http://www.apache.org/licenses/LICENSE-2.0
 *
 * Unless required by applicable law or agreed to in writing, software
 * distributed under the License is distributed on an "AS IS" BASIS,
 * WITHOUT WARRANTIES OR CONDITIONS OF ANY KIND, either express or implied.
 * See the License for the specific language governing permissions and
 * limitations under the License.
 */
package com.android.tools.idea.testing

import com.android.tools.idea.gradle.project.build.invoker.GradleInvocationResult
import com.android.tools.idea.gradle.project.sync.GradleSyncInvoker
import com.android.tools.idea.util.androidFacet
import com.intellij.openapi.module.Module
import com.intellij.openapi.project.Project
import com.intellij.testFramework.fixtures.CodeInsightTestFixture
import org.jetbrains.android.facet.AndroidFacet
import org.jetbrains.annotations.SystemIndependent
import org.junit.AssumptionViolatedException
import org.junit.Ignore
import org.junit.runner.Description
import java.io.File

/**
 * A rule that can target an Android+Gradle project.
 *
 * To use it, simply set the path to the target project using the provided [fixture] (see
 * [CodeInsightTestFixture.setTestDataPath]) and then [load] the project.
 */
<<<<<<< HEAD
class AndroidGradleProjectRule : NamedExternalResource() {
=======
class AndroidGradleProjectRule(val workspaceRelativeTestDataPath: @SystemIndependent String = "tools/adt/idea/android/testData") : NamedExternalResource() {
>>>>>>> 640ce73c
  /**
   * This rule is a thin wrapper around [AndroidGradleTestCase], which we delegate to to handle any
   * heavy lifting.
   */
  @Ignore // TestCase used here for its internal logic, not to run tests. Tests will be run by the class that uses this rule.
  private inner class DelegateGradleTestCase : AndroidGradleTestCase() {
    val fixture: CodeInsightTestFixture get() = myFixture
    override fun getTestDataDirectoryWorkspaceRelativePath(): @SystemIndependent String = workspaceRelativeTestDataPath

    fun invokeTasks(project: Project, vararg tasks: String): GradleInvocationResult {
      return AndroidGradleTestCase.invokeGradleTasks(project, *tasks)
    }

    public override fun generateSources() { // Changes visibility only.
      super.generateSources()
    }
  }

  private val delegateTestCase = DelegateGradleTestCase()

  val fixture: CodeInsightTestFixture get() = delegateTestCase.fixture
  val project: Project get() = fixture.project

  fun androidFacet(gradlePath: String): AndroidFacet = findGradleModule(gradlePath)?.androidFacet ?: gradleModuleNotFound(gradlePath)
  fun gradleModule(gradlePath: String): Module = findGradleModule(gradlePath) ?: gradleModuleNotFound(gradlePath)
  fun findGradleModule(gradlePath: String): Module? = project.gradleModule(gradlePath)

  fun getModule(moduleName: String) = delegateTestCase.getModule(moduleName);
  fun hasModule(moduleName: String) = delegateTestCase.hasModule(moduleName);

  override fun before(description: Description) {
    delegateTestCase.name = description.methodName ?: description.displayName
    delegateTestCase.setUp()
  }

  override fun after(description: Description) {
    delegateTestCase.tearDown()
  }

  /**
   * Triggers loading the target Android Gradle project. Be sure to call [fixture]'s
   * [CodeInsightTestFixture.setTestDataPath] method before calling this method.
   *
   * @param preLoad If specified, gives the caller the opportunity to modify the project before it
   *   is actually loaded.
   */
  @JvmOverloads
<<<<<<< HEAD
  fun load(projectPath: String, preLoad: ((projectRoot: File) -> Unit)? = null) {
=======
  fun load(
    projectPath: String,
    issueFilter: AndroidGradleTests.SyncIssueFilter? = null,
    preLoad: ((projectRoot: File) -> Unit)? = null
  ) {
>>>>>>> 640ce73c
    if (preLoad != null) {
      val rootFile = delegateTestCase.prepareProjectForImport(projectPath)

      preLoad(rootFile)
<<<<<<< HEAD
      delegateTestCase.importProject()
=======
      delegateTestCase.importProject(issueFilter)
>>>>>>> 640ce73c
      delegateTestCase.prepareProjectForTest(project, null)
    }
    else {
      delegateTestCase.loadProject(projectPath, issueFilter)
    }
  }

  /**
   * Triggers loading the target Android Gradle project. Be sure to call [fixture]'s
   * [CodeInsightTestFixture.setTestDataPath] method before calling this method.
   *
   * @param chosenModuleName If specified, which module will be used.
   * @param gradleVersion If specified, which Gradle version will be used.
   * @param agpVersion If specified, which AGP version will be used.
   */
  @JvmOverloads
  fun loadProject(projectPath: String, chosenModuleName: String? = null, gradleVersion: String? = null, agpVersion: String? = null) {
<<<<<<< HEAD
      delegateTestCase.loadProject(projectPath, chosenModuleName, gradleVersion, agpVersion)
  }

  fun requestSyncAndWait() {
    delegateTestCase.requestSyncAndWait()
=======
      delegateTestCase.loadProject(projectPath, chosenModuleName, gradleVersion, agpVersion, null)
  }

  @JvmOverloads
  fun requestSyncAndWait(issueFilter: AndroidGradleTests.SyncIssueFilter? = null) {
    delegateTestCase.requestSyncAndWait(issueFilter)
>>>>>>> 640ce73c
  }

  fun requestSyncAndWait(request: GradleSyncInvoker.Request) {
    val syncListener = delegateTestCase.requestSync(request)
    AndroidGradleTests.checkSyncStatus(project, syncListener, null)
  }

  fun generateSources() {
    delegateTestCase.generateSources()
  }

  /**
   * Invoke one or more tasks, e.g. "assembleDebug"
   */
  fun invokeTasks(vararg tasks: String): GradleInvocationResult {
    return delegateTestCase.invokeTasks(project, *tasks)
  }

  fun resolveTestDataPath(relativePath: String): File = delegateTestCase.resolveTestDataPath(relativePath)
<<<<<<< HEAD
}
=======
}

private fun gradleModuleNotFound(gradlePath: String): Nothing =
  throw AssumptionViolatedException("No module with Gradle path: $gradlePath")
>>>>>>> 640ce73c
<|MERGE_RESOLUTION|>--- conflicted
+++ resolved
@@ -34,11 +34,7 @@
  * To use it, simply set the path to the target project using the provided [fixture] (see
  * [CodeInsightTestFixture.setTestDataPath]) and then [load] the project.
  */
-<<<<<<< HEAD
-class AndroidGradleProjectRule : NamedExternalResource() {
-=======
 class AndroidGradleProjectRule(val workspaceRelativeTestDataPath: @SystemIndependent String = "tools/adt/idea/android/testData") : NamedExternalResource() {
->>>>>>> 640ce73c
   /**
    * This rule is a thin wrapper around [AndroidGradleTestCase], which we delegate to to handle any
    * heavy lifting.
@@ -86,24 +82,16 @@
    *   is actually loaded.
    */
   @JvmOverloads
-<<<<<<< HEAD
-  fun load(projectPath: String, preLoad: ((projectRoot: File) -> Unit)? = null) {
-=======
   fun load(
     projectPath: String,
     issueFilter: AndroidGradleTests.SyncIssueFilter? = null,
     preLoad: ((projectRoot: File) -> Unit)? = null
   ) {
->>>>>>> 640ce73c
     if (preLoad != null) {
       val rootFile = delegateTestCase.prepareProjectForImport(projectPath)
 
       preLoad(rootFile)
-<<<<<<< HEAD
-      delegateTestCase.importProject()
-=======
       delegateTestCase.importProject(issueFilter)
->>>>>>> 640ce73c
       delegateTestCase.prepareProjectForTest(project, null)
     }
     else {
@@ -121,20 +109,12 @@
    */
   @JvmOverloads
   fun loadProject(projectPath: String, chosenModuleName: String? = null, gradleVersion: String? = null, agpVersion: String? = null) {
-<<<<<<< HEAD
-      delegateTestCase.loadProject(projectPath, chosenModuleName, gradleVersion, agpVersion)
-  }
-
-  fun requestSyncAndWait() {
-    delegateTestCase.requestSyncAndWait()
-=======
       delegateTestCase.loadProject(projectPath, chosenModuleName, gradleVersion, agpVersion, null)
   }
 
   @JvmOverloads
   fun requestSyncAndWait(issueFilter: AndroidGradleTests.SyncIssueFilter? = null) {
     delegateTestCase.requestSyncAndWait(issueFilter)
->>>>>>> 640ce73c
   }
 
   fun requestSyncAndWait(request: GradleSyncInvoker.Request) {
@@ -154,11 +134,7 @@
   }
 
   fun resolveTestDataPath(relativePath: String): File = delegateTestCase.resolveTestDataPath(relativePath)
-<<<<<<< HEAD
-}
-=======
 }
 
 private fun gradleModuleNotFound(gradlePath: String): Nothing =
   throw AssumptionViolatedException("No module with Gradle path: $gradlePath")
->>>>>>> 640ce73c
