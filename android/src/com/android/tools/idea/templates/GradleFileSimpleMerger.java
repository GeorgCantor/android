--- conflicted
+++ resolved
@@ -435,10 +435,6 @@
 
       RepositoryUrlManager urlManager = RepositoryUrlManager.get();
 
-<<<<<<< HEAD
-      Ast prev = null;
-=======
->>>>>>> b13afab4
       AndroidSdkData sdk = AndroidSdks.getInstance().tryToChooseAndroidSdk();
       if (sdk != null) {
         dependencies.forEach((configurationName, unresolvedDependencies) -> {
