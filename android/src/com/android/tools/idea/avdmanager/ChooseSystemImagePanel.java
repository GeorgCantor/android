/*
 * Copyright (C) 2015 The Android Open Source Project
 *
 * Licensed under the Apache License, Version 2.0 (the "License");
 * you may not use this file except in compliance with the License.
 * You may obtain a copy of the License at
 *
 *      http://www.apache.org/licenses/LICENSE-2.0
 *
 * Unless required by applicable law or agreed to in writing, software
 * distributed under the License is distributed on an "AS IS" BASIS,
 * WITHOUT WARRANTIES OR CONDITIONS OF ANY KIND, either express or implied.
 * See the License for the specific language governing permissions and
 * limitations under the License.
 */
package com.android.tools.idea.avdmanager;

import static com.android.sdklib.AndroidVersion.MAX_32_BIT_API;
import static com.android.sdklib.AndroidVersion.MIN_4K_TV_API;
import static com.android.sdklib.AndroidVersion.MIN_FOLDABLE_DEVICE_API;
import static com.android.sdklib.AndroidVersion.MIN_FREEFORM_DEVICE_API;
import static com.android.sdklib.AndroidVersion.MIN_HINGE_FOLDABLE_DEVICE_API;
import static com.android.sdklib.AndroidVersion.MIN_PIXEL_4A_DEVICE_API;
<<<<<<< HEAD
import static com.android.sdklib.AndroidVersion.MIN_RECOMMENDED_API;
import static com.android.sdklib.AndroidVersion.MIN_RECOMMENDED_WEAR_API;
import static com.android.sdklib.AndroidVersion.MIN_RESIZABLE_DEVICE_API;

import com.android.repository.Revision;
=======
import static com.android.sdklib.AndroidVersion.MIN_RECTANGULAR_WEAR_API;
import static com.android.sdklib.AndroidVersion.MIN_RESIZABLE_DEVICE_API;
import static com.android.sdklib.AndroidVersion.MIN_RECOMMENDED_API;
import static com.android.sdklib.AndroidVersion.MIN_RECOMMENDED_WEAR_API;

import com.android.repository.Revision;
import com.android.resources.ScreenOrientation;
>>>>>>> b5f40ffd
import com.android.sdklib.AndroidVersion;
import com.android.sdklib.devices.Abi;
import com.android.sdklib.devices.Device;
import com.android.sdklib.repository.IdDisplay;
import com.android.sdklib.repository.targets.SystemImage;
import com.android.tools.adtui.util.FormScalingUtil;
import com.android.tools.analytics.CommonMetricsData;
import com.android.tools.idea.avdmanager.SystemImagePreview.ImageRecommendation;
import com.google.common.annotations.VisibleForTesting;
import com.google.common.collect.Lists;
import com.google.wireless.android.sdk.stats.ProductDetails;
import com.intellij.icons.AllIcons;
import com.intellij.openapi.Disposable;
import com.intellij.openapi.project.Project;
import com.intellij.ui.JBColor;
import com.intellij.ui.components.JBLabel;
import com.intellij.ui.components.JBTabbedPane;
import com.intellij.util.Consumer;
import com.intellij.util.system.CpuArch;
import com.intellij.util.ui.AsyncProcessIcon;
import com.intellij.util.ui.ListTableModel;
import java.awt.BorderLayout;
<<<<<<< HEAD
=======
import java.awt.Dimension;
>>>>>>> b5f40ffd
import java.awt.event.ActionEvent;
import java.awt.event.ActionListener;
import java.util.List;
import javax.swing.BorderFactory;
import javax.swing.JButton;
import javax.swing.JPanel;
import javax.swing.RowFilter;
import javax.swing.event.ChangeEvent;
import javax.swing.event.ChangeListener;
import org.jetbrains.android.util.AndroidBundle;
import org.jetbrains.annotations.NotNull;
import org.jetbrains.annotations.Nullable;

/**
 * UI panel that presents the user with a list of {@link SystemImageDescription}s to choose from.
 *
 * You should register a listener via {@link #addSystemImageListener(Consumer)} to be notified of
 * when the user updates their choice.
 */
public class ChooseSystemImagePanel extends JPanel
  implements SystemImageList.SystemImageSelectionListener, SystemImageListModel.StatusIndicator, Disposable {

  private static final boolean IS_ARM64_HOST_OS = CpuArch.isArm64() ||
                                                  CommonMetricsData.getOsArchitecture() == ProductDetails.CpuArchitecture.X86_ON_ARM;

  private final List<Consumer<SystemImageDescription>> mySystemImageListeners = Lists.newArrayListWithExpectedSize(1);

  private JPanel myPanel;
  private SystemImageList myRecommendedImageList;
  private SystemImageList myPerformantImageList;
  private SystemImageList myOtherImageList;
  private SystemImagePreview mySystemImagePreview;
  private JBTabbedPane myTabPane;
  private JBLabel myStatusLabel;
  private JButton myRefreshButton;
  private AsyncProcessIcon myAsyncIcon;
  private SystemImageListModel myListModel;

  @Nullable private Device myDevice;
  @Nullable private SystemImageDescription mySystemImage;

  public void setDevice(@Nullable Device device) {
    myDevice = device;
    myListModel.refreshImages(false);
  }

  public ChooseSystemImagePanel(@Nullable Project project, @Nullable Device initialDevice, @Nullable SystemImageDescription initialSystemImage) {
    super(new BorderLayout());
    FormScalingUtil.scaleComponentTree(this.getClass(), myPanel);

    mySystemImage = initialSystemImage;
    myDevice = initialDevice;

    myListModel = new SystemImageListModel(project, this);
    setupImageLists();
    myRefreshButton.setIcon(AllIcons.Actions.Refresh);
    myRefreshButton.addActionListener(new ActionListener() {
      @Override
      public void actionPerformed(ActionEvent e) {
        myListModel.refreshImages(true);
      }
    });

    // The center panel contains performant system images that are not recommended, therefore depending on the host system architecture, we
    // either provide x86 or ARM based images.
    //noinspection DialogTitleCapitalization
    myTabPane.setTitleAt(1, IS_ARM64_HOST_OS
                            ? AndroidBundle.message("avd.manager.arm.images")
                            : AndroidBundle.message("avd.manager.x86.images"));

    myTabPane.addChangeListener(new ChangeListener() {
      @Override
      public void stateChanged(ChangeEvent changeEvent) {
        previewCurrentTab();
      }
    });

    myRecommendedImageList.addSelectionListener(this);
    myRecommendedImageList.setBorder(BorderFactory.createLineBorder(JBColor.lightGray));

    myListModel.refreshLocalImagesSynchronously();
    myListModel.refreshImages(false);
    setSelectedImage(mySystemImage);

    add(myPanel);
  }

  @NotNull
  @VisibleForTesting
  static SystemImageClassification getClassificationForDevice(@NotNull SystemImageDescription image, @Nullable Device theDevice,
                                                              boolean isArm64HostOs) {

    Abi abi = Abi.getEnum(image.getAbiType());
    SystemImageClassification classification = getClassificationFromParts(abi,
                                                                          image.getVersion(),
                                                                          image.getTag(),
                                                                          isArm64HostOs);

    if (theDevice != null && !image.getTag().equals(SystemImage.WEAR_TAG)) {
      // For non-Wear devices, adjust the recommendation based on Play Store
      if (theDevice.hasPlayStore()) {
        // The device supports Google Play Store. Recommend only system images that also support Play Store.
        if (classification == SystemImageClassification.RECOMMENDED && !image.getSystemImage().hasPlayStore()) {
          classification = (abi == Abi.X86 || abi == Abi.X86_64) ? SystemImageClassification.PERFORMANT : SystemImageClassification.OTHER;
        }
      }
      else {
        // The device does not support Google Play Store. Hide Play Store system images.
        if (image.getSystemImage().hasPlayStore()) {
          classification = SystemImageClassification.FORBIDDEN;
        }
      }
    }
    return classification;
  }

  @NotNull
  private SystemImageClassification getClassification(@NotNull SystemImageDescription image) {
    return getClassificationForDevice(image, myDevice, IS_ARM64_HOST_OS);
  }

  @NotNull
  @VisibleForTesting
  static SystemImageClassification getClassificationFromParts(@NotNull Abi abi,
                                                              @NotNull AndroidVersion androidVersion,
                                                              @NotNull IdDisplay tag,
                                                              boolean isArm64HostOs) {
    int apiLevel = androidVersion.getApiLevel();
    boolean isAvdIntel = abi == Abi.X86 || abi == Abi.X86_64;
    boolean isAvdArm = abi == Abi.ARM64_V8A;

    if (!isAvdArm && !isAvdIntel) {
      // None of these system images run natively on supported Android Studio platforms.
      return SystemImageClassification.OTHER;
    }

    if (!androidVersion.isBaseExtension() && androidVersion.getExtensionLevel() != null) {
      // System images that contain extension levels but are not the base SDK should not be placed in RECOMMENDED tab, it should be either
      // PERFORMANT or OTHER.
      return isArm64HostOs == isAvdIntel ? SystemImageClassification.OTHER : SystemImageClassification.PERFORMANT;
    }

    if (isAvdIntel == isArm64HostOs) {
      return SystemImageClassification.OTHER;
    }

    if (tag.equals(SystemImage.WEAR_TAG)) {
      // For Wear, recommend based on API level (all Wear have Google APIs)
      return (apiLevel >= MIN_RECOMMENDED_WEAR_API && (isArm64HostOs || abi == Abi.X86))
             ? SystemImageClassification.RECOMMENDED
             : SystemImageClassification.PERFORMANT;
    }
    if (apiLevel < MIN_RECOMMENDED_API) {
      return SystemImageClassification.PERFORMANT;
    }
<<<<<<< HEAD
    if (AvdWizardUtils.TAGS_WITH_GOOGLE_API.contains(tag) &&
=======
    if (SystemImageDescription.TAGS_WITH_GOOGLE_API.contains(tag) &&
>>>>>>> b5f40ffd
        (isArm64HostOs ||
         (apiLevel <= MAX_32_BIT_API && abi == Abi.X86) ||
         (apiLevel > MAX_32_BIT_API && abi == Abi.X86_64))
    ) {
      // Only recommend ARM images on ARM hosts, 32-bit x86 system images where api-level <= 30, and 64-bit images where api-level > 30.
      return SystemImageClassification.RECOMMENDED;
    }
    return SystemImageClassification.PERFORMANT;
  }

  public static boolean systemImageMatchesDevice(@Nullable SystemImageDescription image, @Nullable Device device) {
    if (device == null || image == null) {
      return false;
    }

    String deviceTagId = device.getTagId();
    String deviceId = device.getId();
    IdDisplay imageTag = image.getTag();

    // Foldable device requires Q preview or API29 and above.
    if (device.getDefaultHardware().getScreen().isFoldable() &&
        image.getVersion().getFeatureLevel() < MIN_FOLDABLE_DEVICE_API) {
        return false;
    }

    // Freeform display device requires R preview DP2 or API30 and above.
    if (deviceId.equals("13.5in Freeform")) {
      if (image.getVersion() == null || image.getVersion().getFeatureLevel() < MIN_FREEFORM_DEVICE_API) {
        return false;
      }
      if ("R".equals(image.getVersion().getCodename())) {
        if (image.getRevision() == null || image.getRevision().compareTo(new Revision(2, 0, 0)) <= 0) {
          return false;
        }
      }
    }

    // hinge foldable device requires API30 and above
    if (deviceId.equals("7.6in Foldable") ||
        deviceId.equals("8in Foldable") ||
        deviceId.equals("6.7in Foldable") ||
        deviceId.equals("7.4in Rollable")) {
      if (image.getVersion() == null || image.getVersion().getFeatureLevel() < MIN_HINGE_FOLDABLE_DEVICE_API) {
        return false;
      }
    }

    // pixel 4a requires API30 and above
    if (deviceId.equals(("pixel_4a"))) {
      if (image.getVersion() == null || image.getVersion().getFeatureLevel() < MIN_PIXEL_4A_DEVICE_API) {
        return false;
      }
    }

    // Resizable requires API31 and above
    if (deviceId.equals(("resizable"))) {
      if (image.getVersion() == null || image.getVersion().getFeatureLevel() < MIN_RESIZABLE_DEVICE_API) {
        return false;
      }
    }

    // Unknown/generic device?
    if (deviceTagId == null || deviceTagId.equals(SystemImage.DEFAULT_TAG.getId())) {
      // If so include all system images, except those we *know* not to match this type
      // of device. Rather than just checking "imageTag.getId().equals(SystemImage.DEFAULT_TAG.getId())"
      // here (which will filter out system images with a non-default tag, such as the Google API
      // system images (see issue #78947), we instead deliberately skip the other form factor images
      return !imageTag.equals(SystemImage.ANDROID_TV_TAG) && !imageTag.equals(SystemImage.GOOGLE_TV_TAG) &&
<<<<<<< HEAD
             !imageTag.equals(SystemImage.WEAR_TAG) &&
=======
             !imageTag.equals(SystemImage.WEAR_TAG) && !imageTag.equals(SystemImage.DESKTOP_TAG) &&
>>>>>>> b5f40ffd
             !imageTag.equals(SystemImage.CHROMEOS_TAG) && !imageTag.equals(SystemImage.AUTOMOTIVE_TAG);
    }

    // 4K TV requires at least S (API 31)
    if (deviceId.equals("tv_4k")) {
      if (image.getVersion() == null || image.getVersion().getFeatureLevel() < MIN_4K_TV_API) {
        return false;
      }
<<<<<<< HEAD
    }

    // Android TV / Google TV and vice versa
    if (deviceTagId.equals(SystemImage.ANDROID_TV_TAG.getId()) || deviceTagId.equals(SystemImage.GOOGLE_TV_TAG.getId())) {
      return imageTag.equals(SystemImage.ANDROID_TV_TAG) || imageTag.equals(SystemImage.GOOGLE_TV_TAG);
=======
    }

    // Android TV / Google TV and vice versa
    if (deviceTagId.equals(SystemImage.ANDROID_TV_TAG.getId()) || deviceTagId.equals(SystemImage.GOOGLE_TV_TAG.getId())) {
      return imageTag.equals(SystemImage.ANDROID_TV_TAG) || imageTag.equals(SystemImage.GOOGLE_TV_TAG);
    }

    // Non-square rectangular Wear OS requires at least P (API 28)
    if (imageTag.equals(SystemImage.WEAR_TAG) && !device.isScreenRound()) {
      Dimension screenSize = device.getScreenSize(ScreenOrientation.PORTRAIT);
      if (screenSize != null && screenSize.getWidth() != screenSize.getHeight()) {
        if (image.getVersion().getFeatureLevel() < MIN_RECTANGULAR_WEAR_API) {
          return false;
        }
      }
>>>>>>> b5f40ffd
    }

    return deviceTagId.equals(imageTag.getId());
  }

  private void setupImageLists() {
    setupImageList(myRecommendedImageList);
    setupImageList(myPerformantImageList);
    setupImageList(myOtherImageList);
    setImageListFilters();
  }

  private void setupImageList(@NotNull SystemImageList list) {
    list.setModel(myListModel);
    list.addSelectionListener(this);
    list.setBorder(BorderFactory.createLineBorder(JBColor.lightGray));
  }

  private void setImageListFilters() {
    myRecommendedImageList.setRowFilter(new ClassificationRowFilter(SystemImageClassification.RECOMMENDED));
    myPerformantImageList.setRowFilter(new ClassificationRowFilter(SystemImageClassification.PERFORMANT));
    myOtherImageList.setRowFilter(new ClassificationRowFilter(SystemImageClassification.OTHER));
  }

  @Override
  public void onSystemImageSelected(@Nullable SystemImageDescription systemImage) {
    mySystemImagePreview.setImage(systemImage);
    if (systemImage != null && !systemImage.isRemote()) {
      mySystemImage = systemImage;
    }
    else {
      mySystemImage = null;
    }

    for (Consumer<SystemImageDescription> listener : mySystemImageListeners) {
      listener.consume(mySystemImage);
    }
  }

  private void setSelectedImage(@Nullable SystemImageDescription systemImage) {
    if (systemImage != null) {
      SystemImageClassification classification = getClassification(systemImage);
      switch (classification) {
        case RECOMMENDED:
          myRecommendedImageList.setSelectedImage(systemImage);
          myTabPane.setSelectedIndex(0);
          break;
        case PERFORMANT:
          myPerformantImageList.setSelectedImage(systemImage);
          myTabPane.setSelectedIndex(1);
          break;
        default:
          myOtherImageList.setSelectedImage(systemImage);
          myTabPane.setSelectedIndex(2);
          break;
      }
    }
  }

  @Override
  public void onRefreshStart(@NotNull String message) {
    myStatusLabel.setText(message);
    myRefreshButton.setEnabled(false);
    myAsyncIcon.setVisible(true);
  }

  @Override
  public void onRefreshDone(@NotNull String message, boolean partlyDownloaded) {
    myStatusLabel.setText(message);
    myRefreshButton.setEnabled(true);
    myAsyncIcon.setVisible(false);
    myRecommendedImageList.restoreSelection(partlyDownloaded, mySystemImage);
    myPerformantImageList.restoreSelection(partlyDownloaded, mySystemImage);
    myOtherImageList.restoreSelection(partlyDownloaded, mySystemImage);
    previewCurrentTab();
  }

  private void previewCurrentTab() {
    switch (myTabPane.getSelectedIndex()) {
      case 0: // "Recommended"
        myRecommendedImageList.makeListCurrent();
        if (myDevice != null && SystemImage.WEAR_TAG.getId().equals(myDevice.getTagId())) {
          mySystemImagePreview.showExplanationForRecommended(ImageRecommendation.RECOMMENDATION_WEAR);
        } else if (myDevice != null && myDevice.hasPlayStore()) {
          mySystemImagePreview.showExplanationForRecommended(ImageRecommendation.RECOMMENDATION_GOOGLE_PLAY);
        } else {
          mySystemImagePreview.showExplanationForRecommended(ImageRecommendation.RECOMMENDATION_X86);
        }
        break;
      case 1: // Performant images, title either "x86 Images" or "ARM Images"
        myPerformantImageList.makeListCurrent();
        mySystemImagePreview.showExplanationForRecommended(ImageRecommendation.RECOMMENDATION_NONE);
        break;
      default: // "Other images"
        myOtherImageList.makeListCurrent();
        mySystemImagePreview.showExplanationForRecommended(ImageRecommendation.RECOMMENDATION_NONE);
        break;
    }
  }

  private void createUIComponents() {
    myAsyncIcon = new AsyncProcessIcon("refresh images");
    myRecommendedImageList = new SystemImageList();
    myPerformantImageList = new SystemImageList();
    myOtherImageList = new SystemImageList();
    mySystemImagePreview = new SystemImagePreview(this);
  }

  public void addSystemImageListener(@NotNull Consumer<SystemImageDescription> onSystemImageSelected) {
    mySystemImageListeners.add(onSystemImageSelected);
    onSystemImageSelected.consume(mySystemImage);
  }

  @Override
  public void dispose() {
    mySystemImageListeners.clear();
  }

  @Nullable
  public SystemImageDescription getSystemImage() {
    return mySystemImage;
  }

  @VisibleForTesting
  enum SystemImageClassification {
    RECOMMENDED,
    PERFORMANT,
    OTHER,
    FORBIDDEN
  }

  private class ClassificationRowFilter extends RowFilter<ListTableModel<SystemImageDescription>, Integer> {
    private final SystemImageClassification myClassification;

    public ClassificationRowFilter(@NotNull SystemImageClassification classification) {
      myClassification = classification;
    }

    @Override
    public boolean include(Entry<? extends ListTableModel<SystemImageDescription>, ? extends Integer> entry) {
      SystemImageDescription image = myListModel.getRowValue(entry.getIdentifier());
      return getClassification(image) == myClassification &&
             systemImageMatchesDevice(image, myDevice) &&
             versionSupported(image);
    }

    private boolean versionSupported(@NotNull SystemImageDescription image) {
      return image.getVersion().getApiLevel() > 2;
    }
  }
}<|MERGE_RESOLUTION|>--- conflicted
+++ resolved
@@ -21,13 +21,6 @@
 import static com.android.sdklib.AndroidVersion.MIN_FREEFORM_DEVICE_API;
 import static com.android.sdklib.AndroidVersion.MIN_HINGE_FOLDABLE_DEVICE_API;
 import static com.android.sdklib.AndroidVersion.MIN_PIXEL_4A_DEVICE_API;
-<<<<<<< HEAD
-import static com.android.sdklib.AndroidVersion.MIN_RECOMMENDED_API;
-import static com.android.sdklib.AndroidVersion.MIN_RECOMMENDED_WEAR_API;
-import static com.android.sdklib.AndroidVersion.MIN_RESIZABLE_DEVICE_API;
-
-import com.android.repository.Revision;
-=======
 import static com.android.sdklib.AndroidVersion.MIN_RECTANGULAR_WEAR_API;
 import static com.android.sdklib.AndroidVersion.MIN_RESIZABLE_DEVICE_API;
 import static com.android.sdklib.AndroidVersion.MIN_RECOMMENDED_API;
@@ -35,7 +28,6 @@
 
 import com.android.repository.Revision;
 import com.android.resources.ScreenOrientation;
->>>>>>> b5f40ffd
 import com.android.sdklib.AndroidVersion;
 import com.android.sdklib.devices.Abi;
 import com.android.sdklib.devices.Device;
@@ -58,10 +50,7 @@
 import com.intellij.util.ui.AsyncProcessIcon;
 import com.intellij.util.ui.ListTableModel;
 import java.awt.BorderLayout;
-<<<<<<< HEAD
-=======
 import java.awt.Dimension;
->>>>>>> b5f40ffd
 import java.awt.event.ActionEvent;
 import java.awt.event.ActionListener;
 import java.util.List;
@@ -217,11 +206,7 @@
     if (apiLevel < MIN_RECOMMENDED_API) {
       return SystemImageClassification.PERFORMANT;
     }
-<<<<<<< HEAD
-    if (AvdWizardUtils.TAGS_WITH_GOOGLE_API.contains(tag) &&
-=======
     if (SystemImageDescription.TAGS_WITH_GOOGLE_API.contains(tag) &&
->>>>>>> b5f40ffd
         (isArm64HostOs ||
          (apiLevel <= MAX_32_BIT_API && abi == Abi.X86) ||
          (apiLevel > MAX_32_BIT_API && abi == Abi.X86_64))
@@ -290,11 +275,7 @@
       // here (which will filter out system images with a non-default tag, such as the Google API
       // system images (see issue #78947), we instead deliberately skip the other form factor images
       return !imageTag.equals(SystemImage.ANDROID_TV_TAG) && !imageTag.equals(SystemImage.GOOGLE_TV_TAG) &&
-<<<<<<< HEAD
-             !imageTag.equals(SystemImage.WEAR_TAG) &&
-=======
              !imageTag.equals(SystemImage.WEAR_TAG) && !imageTag.equals(SystemImage.DESKTOP_TAG) &&
->>>>>>> b5f40ffd
              !imageTag.equals(SystemImage.CHROMEOS_TAG) && !imageTag.equals(SystemImage.AUTOMOTIVE_TAG);
     }
 
@@ -303,13 +284,6 @@
       if (image.getVersion() == null || image.getVersion().getFeatureLevel() < MIN_4K_TV_API) {
         return false;
       }
-<<<<<<< HEAD
-    }
-
-    // Android TV / Google TV and vice versa
-    if (deviceTagId.equals(SystemImage.ANDROID_TV_TAG.getId()) || deviceTagId.equals(SystemImage.GOOGLE_TV_TAG.getId())) {
-      return imageTag.equals(SystemImage.ANDROID_TV_TAG) || imageTag.equals(SystemImage.GOOGLE_TV_TAG);
-=======
     }
 
     // Android TV / Google TV and vice versa
@@ -325,7 +299,6 @@
           return false;
         }
       }
->>>>>>> b5f40ffd
     }
 
     return deviceTagId.equals(imageTag.getId());
