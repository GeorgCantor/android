--- conflicted
+++ resolved
@@ -32,10 +32,6 @@
       SdkConstants.TAG_ROTATE,
       SdkConstants.TAG_SHAPE,
       SdkConstants.TAG_TRANSITION,
-<<<<<<< HEAD
-      SdkConstants.TAG_VECTOR
-=======
       SdkConstants.TAG_VECTOR,
->>>>>>> 0d09370c
     )
   )