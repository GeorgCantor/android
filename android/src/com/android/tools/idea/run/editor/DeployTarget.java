/*
 * Copyright (C) 2015 The Android Open Source Project
 *
 * Licensed under the Apache License, Version 2.0 (the "License");
 * you may not use this file except in compliance with the License.
 * You may obtain a copy of the License at
 *
 *      http://www.apache.org/licenses/LICENSE-2.0
 *
 * Unless required by applicable law or agreed to in writing, software
 * distributed under the License is distributed on an "AS IS" BASIS,
 * WITHOUT WARRANTIES OR CONDITIONS OF ANY KIND, either express or implied.
 * See the License for the specific language governing permissions and
 * limitations under the License.
 */
package com.android.tools.idea.run.editor;

import com.android.tools.idea.run.DeviceCount;
<<<<<<< HEAD
import com.android.tools.idea.run.DeviceTarget;
import com.android.tools.idea.run.ProcessHandlerConsolePrinter;
=======
import com.android.tools.idea.run.DeviceFutures;
>>>>>>> 30e1f6eb
import com.intellij.execution.ExecutionException;
import com.intellij.execution.Executor;
import com.intellij.execution.configurations.RunProfileState;
import com.intellij.execution.runners.ExecutionEnvironment;
import org.jetbrains.android.facet.AndroidFacet;
import org.jetbrains.annotations.NotNull;
import org.jetbrains.annotations.Nullable;

<<<<<<< HEAD
import javax.swing.*;
import java.util.Arrays;
import java.util.List;
import java.util.Map;

/**
 * A {@link DeployTarget} corresponds to an object that can either provide a custom {@link RunProfileState} and manage its own
 * launch of a run configuration, or provides a {@link DeviceTarget} in order to perform a regular launch on a locally connected device.
 */
public abstract class DeployTarget<S extends DeployTargetState> {
  private static ExtensionPointName<DeployTarget> EP_NAME = ExtensionPointName.create("com.android.run.deployTarget");
  private static List<DeployTarget> ourTargets;

  public static List<DeployTarget> getDeployTargets() {
    if (ourTargets == null) {
      ourTargets = Arrays.asList(EP_NAME.getExtensions());
    }
    return ourTargets;
  }

  @NotNull
  public abstract String getId();

  @NotNull
  public abstract String getDisplayName();

  @NotNull
  public abstract S createState();

  public abstract DeployTargetConfigurable<S> createConfigurable(@NotNull Project project,
                                                                 @NotNull Disposable parentDisposable,
                                                                 @NotNull DeployTargetConfigurableContext ctx);

  public boolean showInDevicePicker() {
    return false;
  }

  public boolean isApplicable(boolean isTestConfig) {
    return true;
  }

  /**
   * Returns whether the current deploy target needs to ask for user input on every launch.
   * If this method is overridden to return true, then {@link #showPrompt(Executor, ExecutionEnvironment, AndroidFacet, DeviceCount, boolean, Map, int, ProcessHandlerConsolePrinter)} must also be overridden.
   */
  public boolean requiresRuntimePrompt(@NotNull S deployTargetState) {
    return false;
  }

  /**
   * Prompt the user for whatever input might be required at the time of the launch.
   * @param uniqueID a unique ID identifying the run configuration context from which this is being invoked
   */
  public boolean showPrompt(Executor executor,
                            ExecutionEnvironment env, AndroidFacet facet, DeviceCount deviceCount, boolean androidTests,
                            @NotNull Map<String, DeployTargetState> deployTargetStates,
                            int uniqueId, ProcessHandlerConsolePrinter printer) {
    throw new IllegalStateException();
  }

  public boolean hasCustomRunProfileState(@NotNull Executor executor) {
    return false;
  }

  public RunProfileState getRunProfileState(@NotNull final Executor executor, @NotNull ExecutionEnvironment env, @NotNull S state)
    throws ExecutionException {
    throw new IllegalStateException();
  }
=======
public interface DeployTarget<S extends DeployTargetState> {
  boolean hasCustomRunProfileState(@NotNull Executor executor);

  RunProfileState getRunProfileState(@NotNull final Executor executor, @NotNull ExecutionEnvironment env, @NotNull S state)
    throws ExecutionException;
>>>>>>> 30e1f6eb

  /**
   * @return the target to use, or null if the user cancelled (or there was an error). Null return values will end the launch quietly -
   * if an error needs to be displayed, the target chooser should surface it.
   */
  @Nullable
<<<<<<< HEAD
  public abstract DeviceTarget getTarget(@NotNull S state,
                                         @NotNull AndroidFacet facet,
                                         @NotNull DeviceCount deviceCount,
                                         boolean debug,
                                         int runConfigId,
                                         @NotNull ConsolePrinter printer);

  public static class Renderer extends ColoredListCellRenderer<DeployTarget> {
    @Override
    protected void customizeCellRenderer(JList list, DeployTarget value, int index, boolean selected, boolean hasFocus) {
      append(value.getDisplayName());
    }
  }
=======
  DeviceFutures getDevices(@NotNull S state,
                           @NotNull AndroidFacet facet,
                           @NotNull DeviceCount deviceCount,
                           boolean debug,
                           int runConfigId);
>>>>>>> 30e1f6eb
}<|MERGE_RESOLUTION|>--- conflicted
+++ resolved
@@ -16,12 +16,7 @@
 package com.android.tools.idea.run.editor;
 
 import com.android.tools.idea.run.DeviceCount;
-<<<<<<< HEAD
-import com.android.tools.idea.run.DeviceTarget;
-import com.android.tools.idea.run.ProcessHandlerConsolePrinter;
-=======
 import com.android.tools.idea.run.DeviceFutures;
->>>>>>> 30e1f6eb
 import com.intellij.execution.ExecutionException;
 import com.intellij.execution.Executor;
 import com.intellij.execution.configurations.RunProfileState;
@@ -30,107 +25,20 @@
 import org.jetbrains.annotations.NotNull;
 import org.jetbrains.annotations.Nullable;
 
-<<<<<<< HEAD
-import javax.swing.*;
-import java.util.Arrays;
-import java.util.List;
-import java.util.Map;
-
-/**
- * A {@link DeployTarget} corresponds to an object that can either provide a custom {@link RunProfileState} and manage its own
- * launch of a run configuration, or provides a {@link DeviceTarget} in order to perform a regular launch on a locally connected device.
- */
-public abstract class DeployTarget<S extends DeployTargetState> {
-  private static ExtensionPointName<DeployTarget> EP_NAME = ExtensionPointName.create("com.android.run.deployTarget");
-  private static List<DeployTarget> ourTargets;
-
-  public static List<DeployTarget> getDeployTargets() {
-    if (ourTargets == null) {
-      ourTargets = Arrays.asList(EP_NAME.getExtensions());
-    }
-    return ourTargets;
-  }
-
-  @NotNull
-  public abstract String getId();
-
-  @NotNull
-  public abstract String getDisplayName();
-
-  @NotNull
-  public abstract S createState();
-
-  public abstract DeployTargetConfigurable<S> createConfigurable(@NotNull Project project,
-                                                                 @NotNull Disposable parentDisposable,
-                                                                 @NotNull DeployTargetConfigurableContext ctx);
-
-  public boolean showInDevicePicker() {
-    return false;
-  }
-
-  public boolean isApplicable(boolean isTestConfig) {
-    return true;
-  }
-
-  /**
-   * Returns whether the current deploy target needs to ask for user input on every launch.
-   * If this method is overridden to return true, then {@link #showPrompt(Executor, ExecutionEnvironment, AndroidFacet, DeviceCount, boolean, Map, int, ProcessHandlerConsolePrinter)} must also be overridden.
-   */
-  public boolean requiresRuntimePrompt(@NotNull S deployTargetState) {
-    return false;
-  }
-
-  /**
-   * Prompt the user for whatever input might be required at the time of the launch.
-   * @param uniqueID a unique ID identifying the run configuration context from which this is being invoked
-   */
-  public boolean showPrompt(Executor executor,
-                            ExecutionEnvironment env, AndroidFacet facet, DeviceCount deviceCount, boolean androidTests,
-                            @NotNull Map<String, DeployTargetState> deployTargetStates,
-                            int uniqueId, ProcessHandlerConsolePrinter printer) {
-    throw new IllegalStateException();
-  }
-
-  public boolean hasCustomRunProfileState(@NotNull Executor executor) {
-    return false;
-  }
-
-  public RunProfileState getRunProfileState(@NotNull final Executor executor, @NotNull ExecutionEnvironment env, @NotNull S state)
-    throws ExecutionException {
-    throw new IllegalStateException();
-  }
-=======
 public interface DeployTarget<S extends DeployTargetState> {
   boolean hasCustomRunProfileState(@NotNull Executor executor);
 
   RunProfileState getRunProfileState(@NotNull final Executor executor, @NotNull ExecutionEnvironment env, @NotNull S state)
     throws ExecutionException;
->>>>>>> 30e1f6eb
 
   /**
    * @return the target to use, or null if the user cancelled (or there was an error). Null return values will end the launch quietly -
    * if an error needs to be displayed, the target chooser should surface it.
    */
   @Nullable
-<<<<<<< HEAD
-  public abstract DeviceTarget getTarget(@NotNull S state,
-                                         @NotNull AndroidFacet facet,
-                                         @NotNull DeviceCount deviceCount,
-                                         boolean debug,
-                                         int runConfigId,
-                                         @NotNull ConsolePrinter printer);
-
-  public static class Renderer extends ColoredListCellRenderer<DeployTarget> {
-    @Override
-    protected void customizeCellRenderer(JList list, DeployTarget value, int index, boolean selected, boolean hasFocus) {
-      append(value.getDisplayName());
-    }
-  }
-=======
   DeviceFutures getDevices(@NotNull S state,
                            @NotNull AndroidFacet facet,
                            @NotNull DeviceCount deviceCount,
                            boolean debug,
                            int runConfigId);
->>>>>>> 30e1f6eb
 }