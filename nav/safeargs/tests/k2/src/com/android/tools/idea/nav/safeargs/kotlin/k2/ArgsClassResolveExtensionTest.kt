--- conflicted
+++ resolved
@@ -214,11 +214,7 @@
         val y = ${caret}x
       """
         .trimIndent()
-<<<<<<< HEAD
-    ) { symbol: KtPropertySymbol ->
-=======
     ) { symbol: KaPropertySymbol ->
->>>>>>> ad897288
       assertThat(symbol.returnType).isNotInstanceOf(KaErrorType::class.java)
     }
 
@@ -231,11 +227,7 @@
         val y = ${caret}x
       """
         .trimIndent()
-<<<<<<< HEAD
-    ) { symbol: KtPropertySymbol ->
-=======
     ) { symbol: KaPropertySymbol ->
->>>>>>> ad897288
       assertThat(symbol.returnType).isInstanceOf(KaErrorType::class.java)
     }
 
