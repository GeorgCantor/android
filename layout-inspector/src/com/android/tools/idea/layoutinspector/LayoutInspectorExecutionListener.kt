/*
 * Copyright (C) 2021 The Android Open Source Project
 *
 * Licensed under the Apache License, Version 2.0 (the "License");
 * you may not use this file except in compliance with the License.
 * You may obtain a copy of the License at
 *
 *      http://www.apache.org/licenses/LICENSE-2.0
 *
 * Unless required by applicable law or agreed to in writing, software
 * distributed under the License is distributed on an "AS IS" BASIS,
 * WITHOUT WARRANTIES OR CONDITIONS OF ANY KIND, either express or implied.
 * See the License for the specific language governing permissions and
 * limitations under the License.
 */
package com.android.tools.idea.layoutinspector

import com.android.ddmlib.IDevice
import com.android.tools.idea.appinspection.inspector.api.process.DeviceDescriptor
import com.android.tools.idea.appinspection.inspector.api.process.ProcessDescriptor
import com.android.tools.idea.execution.common.AndroidSessionInfo
import com.android.tools.idea.layoutinspector.pipeline.appinspection.DebugViewAttributes
import com.android.tools.idea.run.AndroidRunConfiguration
import com.intellij.execution.ExecutionListener
import com.intellij.execution.process.ProcessAdapter
import com.intellij.execution.process.ProcessEvent
import com.intellij.execution.process.ProcessHandler
import com.intellij.execution.runners.ExecutionEnvironment
import com.intellij.openapi.project.Project
import com.intellij.openapi.util.text.StringUtil

/** Layout Inspector specific logic that runs when the user presses "Run" or "Debug" */
class LayoutInspectorExecutionListener : ExecutionListener {
  override fun processStarted(
    executorId: String,
    env: ExecutionEnvironment,
    handler: ProcessHandler
  ) {
    val project = env.project
    val configuration = env.runProfile as? AndroidRunConfiguration ?: return

    if (!configuration.INSPECTION_WITHOUT_ACTIVITY_RESTART) {
      return
    }

<<<<<<< HEAD
    val appId =
      configuration.appId
        ?: throw RuntimeException(
          "No packageName for started AndroidRunConfiguration configuration"
        )
=======
    val info = AndroidSessionInfo.from(handler) ?: return
>>>>>>> 574fcae1

    info.devices.forEach { device ->
      if (device.version.apiLevel >= 29) {
        enableDebugViewAttributes(project, handler, info.applicationId, device)
      }
    }
  }

  private fun enableDebugViewAttributes(
    project: Project,
    handler: ProcessHandler,
    packageName: String,
    device: IDevice
  ) {
    val descriptor =
      object : DeviceDescriptor {
        override val manufacturer: String = "" // unused
        override val model: String = device.model
        override val serial: String = device.serialNumber
        override val isEmulator: Boolean = device.isEmulator
        override val apiLevel: Int = device.version.apiLevel
        override val version: String = "" // unused
        override val codename: String = "" // unused
      }
    val process =
      object : ProcessDescriptor {
        override val device: DeviceDescriptor = descriptor
        override val abiCpuArch: String = ""
        override val name: String = packageName
        override val packageName: String = packageName
        override val isRunning: Boolean = true
        override val pid: Int = 0
        override val streamId: Long = 0L
      }
    val debugViewAttributes = DebugViewAttributes.getInstance()

    if (debugViewAttributes.set(project, process)) {
      handler.addProcessListener(
        object : ProcessAdapter() {
          override fun processWillTerminate(event: ProcessEvent, willBeDestroyed: Boolean) {
            if (!debugViewAttributes.usePerDeviceSettings()) {
              debugViewAttributes.clear(project, process)
            }
          }
        }
      )
    }
  }

  private val IDevice.model
    get() =
      when {
        isEmulator -> avdName.takeIf { !it.isNullOrBlank() }
        else -> getProperty(IDevice.PROP_DEVICE_MODEL)?.let { StringUtil.capitalizeWords(it, true) }
<<<<<<< HEAD
      }
        ?: "Unknown"
=======
      } ?: "Unknown"
>>>>>>> 574fcae1
}<|MERGE_RESOLUTION|>--- conflicted
+++ resolved
@@ -43,15 +43,7 @@
       return
     }
 
-<<<<<<< HEAD
-    val appId =
-      configuration.appId
-        ?: throw RuntimeException(
-          "No packageName for started AndroidRunConfiguration configuration"
-        )
-=======
     val info = AndroidSessionInfo.from(handler) ?: return
->>>>>>> 574fcae1
 
     info.devices.forEach { device ->
       if (device.version.apiLevel >= 29) {
@@ -106,10 +98,5 @@
       when {
         isEmulator -> avdName.takeIf { !it.isNullOrBlank() }
         else -> getProperty(IDevice.PROP_DEVICE_MODEL)?.let { StringUtil.capitalizeWords(it, true) }
-<<<<<<< HEAD
-      }
-        ?: "Unknown"
-=======
       } ?: "Unknown"
->>>>>>> 574fcae1
 }