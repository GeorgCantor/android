--- conflicted
+++ resolved
@@ -192,12 +192,6 @@
     if (parentElement != null) {
       return parentElement;
     }
-<<<<<<< HEAD
-    UElement uElement =
-      ServiceManager.getService(element.getProject(), UastContext.class).convertElementWithParent(element, UElement.class);
-    if (uElement != null) {
-      return getPsiParentOfType(uElement, parentClass, strict);
-=======
 
     // UElement heritage tree is not necessarily a subset of the corresponding PsiElement tree
     // e.g. if PsiIdentifier has PsiMethod as parent, converting it to UElement gives us a UIdentifier with null parent
@@ -210,7 +204,6 @@
           return parentPsiElement;
         }
       }
->>>>>>> 9e819fa1
     }
     return null;
   }
