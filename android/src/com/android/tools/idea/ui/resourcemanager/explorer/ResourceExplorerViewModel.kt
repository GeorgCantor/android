/*
 * Copyright (C) 2019 The Android Open Source Project
 *
 * Licensed under the Apache License, Version 2.0 (the "License");
 * you may not use this file except in compliance with the License.
 * You may obtain a copy of the License at
 *
 *      http://www.apache.org/licenses/LICENSE-2.0
 *
 * Unless required by applicable law or agreed to in writing, software
 * distributed under the License is distributed on an "AS IS" BASIS,
 * WITHOUT WARRANTIES OR CONDITIONS OF ANY KIND, either express or implied.
 * See the License for the specific language governing permissions and
 * limitations under the License.
 */
package com.android.tools.idea.ui.resourcemanager.explorer

import com.android.ide.common.resources.ResourceItem
import com.android.ide.common.resources.ResourceResolver
import com.android.ide.common.resources.configuration.FolderConfiguration
import com.android.resources.FolderTypeRelationship
import com.android.resources.ResourceFolderType
import com.android.resources.ResourceType
import com.android.tools.idea.configurations.Configuration
import com.android.tools.idea.configurations.ConfigurationManager
import com.android.tools.idea.model.MergedManifestManager
import com.android.tools.idea.res.ResourceNotificationManager
import com.android.tools.idea.res.getFolderType
import com.android.tools.idea.ui.resourcemanager.ImageCache
import com.android.tools.idea.ui.resourcemanager.MANAGER_SUPPORTED_RESOURCES
import com.android.tools.idea.ui.resourcemanager.explorer.ResourceExplorerListViewModel.UpdateUiReason
import com.android.tools.idea.ui.resourcemanager.model.Asset
import com.android.tools.idea.ui.resourcemanager.model.FilterOptions
import com.android.tools.idea.ui.resourcemanager.model.FilterOptionsParams
import com.intellij.ide.util.PropertiesComponent
import com.intellij.openapi.Disposable
import com.intellij.openapi.application.runReadAction
import com.intellij.openapi.project.Project
import com.intellij.openapi.util.Disposer
import com.intellij.openapi.vfs.VirtualFile
import com.intellij.util.concurrency.AppExecutorUtil
import com.intellij.util.concurrency.EdtExecutorService
import com.intellij.util.ui.update.MergingUpdateQueue
import org.jetbrains.android.dom.manifest.getPrimaryManifestXml
import org.jetbrains.android.facet.AndroidFacet
import org.jetbrains.android.sdk.StudioEmbeddedRenderTarget
import java.util.concurrent.CompletableFuture
import java.util.function.Function
import java.util.function.Supplier
import kotlin.properties.Delegates

private const val RES_MANAGER_PREF_KEY = "ResourceManagerPrefKey"

/**
 * The View Model for the [ResourceExplorerView].
 *
 * @param defaultFacet Initial [AndroidFacet]
 * @param contextFileForConfiguration A [VirtualFile] that holds a [Configuration], if given, it'll be used to get the [ResourceResolver].
 * @param supportedResourceTypes The given [ResourceType]s that will be listed in the Resource Explorer tabs.
 * @param modelState Some initial params of this view model that affect the state of the ui. E.g: Selected Resource Tab.
 * @param selectAssetAction If not null, this action will be called when double-clicking or pressing Enter on a resource.
 * @param updateResourceCallback If not null, this will be invoked whenever the selection changes, if there's more than one configuration,
 * it'll be given the highest density version.
 */
class ResourceExplorerViewModel private constructor(
  defaultFacet: AndroidFacet,
  private var contextFileForConfiguration: VirtualFile?,
  var supportedResourceTypes: Array<ResourceType>,
  private val modelState: ViewModelState,
  private val selectAssetAction: ((asset: Asset) -> Unit)? = null,
  private val updateResourceCallback: ((resourceItem: ResourceItem) -> Unit)? = null
) : Disposable {

  /**
   * The ViewModel of the resources list. Obtained asynchronously. Params obtained while it's being updated are saved, then applied.
   */
  private var listViewModel: ResourceExplorerListViewModel? = null

  //region ListModel update params
  private var refreshListModel: Boolean? = null
  private var listModelPattern: String? = null
  private var listModelResourceType: ResourceType? = null
  //endregion

  val filterOptions = FilterOptions.create(
    {
      updateFilterParamsInModelState()
      refreshListModel()
    },
    { updateListModelSpeedSearch(it) },
    modelState.filterParams
  )

  private val listViewImageCache = ImageCache.createLargeImageCache(
    parentDisposable = this,
    mergingUpdateQueue = MergingUpdateQueue("queue", 1000, true, MergingUpdateQueue.ANY_COMPONENT, this, null, false))

  private val summaryImageCache = ImageCache.createSmallImageCache(
    parentDisposable = this,
    mergingUpdateQueue = MergingUpdateQueue("queue", 1000, true, MergingUpdateQueue.ANY_COMPONENT, this, null, false))

  private var resourceVersion: ResourceNotificationManager.ResourceVersion? = null

  private val resourceNotificationManager = ResourceNotificationManager.getInstance(defaultFacet.module.project)

  private val resourceNotificationListener = ResourceNotificationManager.ResourceChangeListener { reason ->
    if (reason.size == 1 && reason.contains(ResourceNotificationManager.Reason.EDIT)) {
      // We don't want to update all resources for every resource file edit.
      // TODO cache the resources, notify the view to only update the rendering of the edited resource.
      return@ResourceChangeListener
    }
    val currentVersion = resourceNotificationManager.getCurrentVersion(defaultFacet, null, null)
    if (resourceVersion == currentVersion) {
      return@ResourceChangeListener
    }
    resourceVersion = currentVersion
    refreshListModel()
  }

  /**
   * View callback for when the ResourceType has changed.
   */
  var updateResourceTabCallback: (() -> Unit) = {}

  /**
   * View callback whenever the resources lists needs to be repopulated.
   */
  var populateResourcesCallback: (() -> Unit) = {}

  /**
   * Callback called when the [AndroidFacet] has changed.
   */
  var facetUpdaterCallback: ((facet: AndroidFacet) -> Unit) = {}

  /**
   * Callback called when the current [ResourceType] has changed.
   */
  var resourceTypeUpdaterCallback: ((resourceType: ResourceType) -> Unit) = {}

  var facet: AndroidFacet by Delegates.observable(defaultFacet) { _, oldFacet, newFacet ->
    if (newFacet != oldFacet) {
      contextFileForConfiguration = null // AndroidFacet changed, optional Configuration file is not valid.
      unsubscribeListener(oldFacet)
      subscribeListener(newFacet)
      facetUpdaterCallback(newFacet)
      populateResourcesCallback()
    }
  }

  var resourceTypeIndex: Int = supportedResourceTypes.indexOf(modelState.selectedResourceType)
    set(value) {
      if (value != field && supportedResourceTypes.indices.contains(value)) {
        field = value
        modelState.selectedResourceType = supportedResourceTypes[value]
        updateListModelResourceType(supportedResourceTypes[value])
        resourceTypeUpdaterCallback(supportedResourceTypes[value])
        updateResourceTabCallback()
      }
    }

  init {
    subscribeListener(defaultFacet)
  }

  fun getTabIndexForFile(virtualFile: VirtualFile): Int {
    val folderType = if (virtualFile.isDirectory) ResourceFolderType.getFolderType(virtualFile.name) else getFolderType(virtualFile)
    val type = folderType?.let { FolderTypeRelationship.getRelatedResourceTypes(it) }?.firstOrNull()
    return supportedResourceTypes.indexOf(type)
  }

  fun createResourceListViewModel(): CompletableFuture<ResourceExplorerListViewModel> {
    (listViewModel as? Disposable)?.let { Disposer.dispose(it) }
    listViewModel = null
    val configurationFuture = getConfiguration(facet, contextFileForConfiguration)
    return getResourceResolver(facet, configurationFuture)
      .thenApplyAsync(
        Function { resourceResolver ->
          ResourceExplorerListViewModelImpl(
            facet,
            configurationFuture.join(),
            resourceResolver,
            filterOptions,
            supportedResourceTypes[resourceTypeIndex],
            listViewImageCache,
            summaryImageCache,
            selectAssetAction,
            { assetSet ->
              updateResourceCallback?.invoke(assetSet.getHighestDensityAsset().resourceItem)
            }
          ).also {
            listViewModel = it
            it.facetUpdaterCallback = { newFacet -> this@ResourceExplorerViewModel.facet = newFacet }
            updateListModelIfNeeded()
          }
        }, EdtExecutorService.getInstance())
  }

  override fun dispose() {
    unsubscribeListener(facet)
  }

  private fun updateFilterParamsInModelState() {
    modelState.filterParams = FilterOptionsParams(
      moduleDependenciesInitialValue = filterOptions.isShowModuleDependencies,
      librariesInitialValue = filterOptions.isShowLibraries,
      androidResourcesInitialValue = filterOptions.isShowFramework,
      themeAttributesInitialValue = filterOptions.isShowThemeAttributes,
      showSampleData = filterOptions.isShowSampleData
    )
  }

  //region ListModel update functions
  private fun refreshListModel() {
    val listModel = listViewModel
    if (listModel == null) {
      refreshListModel = true
    }
    else {
      listModel.updateUiCallback?.invoke(UpdateUiReason.RESOURCES_CHANGED)
    }
  }

  private fun updateListModelSpeedSearch(pattern: String) {
    val listModel = listViewModel
    if (listModel == null) {
      listModelPattern = pattern
    }
    else {
      listModel.speedSearch.updatePattern(pattern)
    }
  }

  private fun updateListModelResourceType(resourceType: ResourceType) {
    val listModel = listViewModel
    if (listModel == null) {
      listModelResourceType = resourceType
    }
    else {
      listModel.currentResourceType = resourceType
    }
  }

  private fun updateListModelIfNeeded() {
    if (refreshListModel != null) {
      refreshListModel = null
      refreshListModel()
    }
    val pattern = listModelPattern
    if (pattern != null) {
      listModelPattern = null
      updateListModelSpeedSearch(pattern)
    }
    val resourceType = listModelResourceType
    if (resourceType != null) {
      listModelResourceType = null
      updateListModelResourceType(resourceType)
    }
  }
  //endregion

  private fun subscribeListener(facet: AndroidFacet) {
    resourceNotificationManager
      .addListener(resourceNotificationListener, facet, null, null)
  }

  private fun unsubscribeListener(oldFacet: AndroidFacet) {
    resourceNotificationManager
      .removeListener(resourceNotificationListener, oldFacet, null, null)
  }

  companion object {
    fun createResManagerViewModel(facet: AndroidFacet): ResourceExplorerViewModel =
      ResourceExplorerViewModel(
        facet,
        null,
        MANAGER_SUPPORTED_RESOURCES,
        ViewModelState(
          FilterOptionsParams(
            moduleDependenciesInitialValue = false,
            librariesInitialValue = false,
            showSampleData = false,
            androidResourcesInitialValue = false,
            themeAttributesInitialValue = false
          ),
<<<<<<< HEAD
          MANAGER_SUPPORTED_RESOURCES[0]
=======
          MANAGER_SUPPORTED_RESOURCES[0],
          ViewModelStateSaveParams(facet.module.project, RES_MANAGER_PREF_KEY)
>>>>>>> bd07c1f4
        ),
        null,
        null
      )

    fun createResPickerViewModel(facet: AndroidFacet,
                                 configurationContextFile: VirtualFile?,
                                 preferredResourceTab: ResourceType,
                                 supportedResourceTypes: Array<ResourceType>,
                                 showSampleData: Boolean,
                                 selectAssetAction: ((asset: Asset) -> Unit)?,
                                 updateResourceCallback: ((resourceItem: ResourceItem) -> Unit)?
                                ): ResourceExplorerViewModel =
      ResourceExplorerViewModel(
        facet,
        configurationContextFile,
        supportedResourceTypes,
        ViewModelState(
          FilterOptionsParams(
            moduleDependenciesInitialValue = true,
            librariesInitialValue = true,
            showSampleData = showSampleData,
            androidResourcesInitialValue = true,
            themeAttributesInitialValue = true
          ),
          preferredResourceTab
        ),
        selectAssetAction,
        updateResourceCallback
      )
  }
}

/**
 * Class that holds the initial state of [ResourceExplorerViewModel].
 *
<<<<<<< HEAD
 * TODO: Update the fields of this class as they change, then add support to save and load the last state of the Resource Manager.
 */
private data class ViewModelState (
  var filterParams: FilterOptionsParams,
  var selectedResourceType: ResourceType
=======
 * If [saveParams] is not-null, it will save the latest changes of this state.
 */
private class ViewModelState(
  filterParams: FilterOptionsParams,
  selectedResourceType: ResourceType,
  private val saveParams: ViewModelStateSaveParams? = null
) {

  private val FILTER_PARAMS_KEY = "FilterParams"
  private val LOCAL_MODULE_FILTER_KEY = "LocalModules"
  private val LIBRARIES_FILTER_KEY = "Libraries"
  private val FRAMEWORK_FILTER_KEY = "Framework"
  private val THEME_ATTR_FILTER_KEY = "ThemeAttributes"
  private val RESOURCE_TYPE_KEY = "ResourceType"

  private val defaultFilterParams: FilterOptionsParams = kotlin.run {
    return@run if (saveParams != null) {
      val filterKey = "${saveParams.preferencesKey}.$FILTER_PARAMS_KEY"
      val propertiesComponent = PropertiesComponent.getInstance(saveParams.project)
      val localModules = propertiesComponent.getBoolean("$filterKey.$LOCAL_MODULE_FILTER_KEY")
      val libraries = propertiesComponent.getBoolean("$filterKey.$LIBRARIES_FILTER_KEY")
      val framework = propertiesComponent.getBoolean("$filterKey.$FRAMEWORK_FILTER_KEY")
      val themeAttr = propertiesComponent.getBoolean("$filterKey.$THEME_ATTR_FILTER_KEY")
      FilterOptionsParams(
        moduleDependenciesInitialValue = localModules,
        librariesInitialValue = libraries,
        androidResourcesInitialValue = framework,
        themeAttributesInitialValue = themeAttr,
        showSampleData = filterParams.showSampleData
      )
    }
    else {
      filterParams
    }
  }

  private val defaultSelectedResourceType: ResourceType = kotlin.run {
    return@run if (saveParams != null) {
      PropertiesComponent.getInstance(saveParams.project).getValue("${saveParams.preferencesKey}.$RESOURCE_TYPE_KEY")?.let {
        ResourceType.valueOf(it)
      } ?: selectedResourceType
    }
    else {
      selectedResourceType
    }
  }

  var filterParams: FilterOptionsParams by Delegates.observable(defaultFilterParams) { _, _, newValue ->
    saveParams?.let {
      val filterKey = "${saveParams.preferencesKey}.$FILTER_PARAMS_KEY"
      val propertiesComponent = PropertiesComponent.getInstance(saveParams.project)
      propertiesComponent.setValue("$filterKey.$LOCAL_MODULE_FILTER_KEY", newValue.moduleDependenciesInitialValue)
      propertiesComponent.setValue("$filterKey.$LIBRARIES_FILTER_KEY", newValue.librariesInitialValue)
      propertiesComponent.setValue("$filterKey.$FRAMEWORK_FILTER_KEY", newValue.androidResourcesInitialValue)
      propertiesComponent.setValue("$filterKey.$THEME_ATTR_FILTER_KEY", newValue.themeAttributesInitialValue)
    }
  }

  var selectedResourceType: ResourceType by Delegates.observable(defaultSelectedResourceType) { _, _, newValue ->
    saveParams?.let {
      PropertiesComponent.getInstance(saveParams.project).setValue("${saveParams.preferencesKey}.$RESOURCE_TYPE_KEY", newValue.name)
    }
  }
}

/**
 * Necessary parameters to save the state of [ViewModelState] on a project-level basis.
 */
private class ViewModelStateSaveParams(
  val project: Project,
  val preferencesKey: String
>>>>>>> bd07c1f4
)

/**
 * Gets a [Configuration] in a background thread for the given facet. If the given file has its own configuration, that'll be used instead.
 */
private fun getConfiguration(facet: AndroidFacet, contextFile: VirtualFile? = null): CompletableFuture<Configuration?> =
  CompletableFuture.supplyAsync(Supplier {
    val configManager = ConfigurationManager.getOrCreateInstance(facet)
    var configuration: Configuration? = null
    contextFile?.let {
      configuration = configManager.getConfiguration(contextFile)
    }
    if (configuration == null) {
      runReadAction { facet.getPrimaryManifestXml() }?.let { manifestFile ->
        configuration = configManager.getConfiguration(manifestFile.virtualFile)
      }
    }
    return@Supplier configuration
  }, AppExecutorUtil.getAppExecutorService())

/**
 * Initializes the [ResourceResolver] in a background thread.
 *
 * @param facet The current [AndroidFacet], used to fallback to get a [ResourceResolver] in case [configurationFuture] cannot provide a
 * [Configuration].
 * @param configurationFuture A [CompletableFuture] that may return a [Configuration], if it does, it'll get the [ResourceResolver] from it.
 */
private fun getResourceResolver(
  facet: AndroidFacet,
  configurationFuture: CompletableFuture<Configuration?>
): CompletableFuture<ResourceResolver> {
  return configurationFuture.thenApplyAsync<ResourceResolver>(Function { configuration ->
    configuration?.let { return@Function it.resourceResolver }
    val configurationManager = ConfigurationManager.getOrCreateInstance(facet)
    val manifest = MergedManifestManager.getMergedManifestSupplier(facet.module).get().get() // Don't care if we block here.
    val theme = manifest.manifestTheme ?: manifest.getDefaultTheme(null, null, null)
    val target = configurationManager.highestApiTarget?.let { StudioEmbeddedRenderTarget.getCompatibilityTarget(it) }
    return@Function configurationManager.resolverCache.getResourceResolver(target, theme, FolderConfiguration.createDefault())
  }, AppExecutorUtil.getAppExecutorService())
}<|MERGE_RESOLUTION|>--- conflicted
+++ resolved
@@ -282,12 +282,8 @@
             androidResourcesInitialValue = false,
             themeAttributesInitialValue = false
           ),
-<<<<<<< HEAD
-          MANAGER_SUPPORTED_RESOURCES[0]
-=======
           MANAGER_SUPPORTED_RESOURCES[0],
           ViewModelStateSaveParams(facet.module.project, RES_MANAGER_PREF_KEY)
->>>>>>> bd07c1f4
         ),
         null,
         null
@@ -324,13 +320,6 @@
 /**
  * Class that holds the initial state of [ResourceExplorerViewModel].
  *
-<<<<<<< HEAD
- * TODO: Update the fields of this class as they change, then add support to save and load the last state of the Resource Manager.
- */
-private data class ViewModelState (
-  var filterParams: FilterOptionsParams,
-  var selectedResourceType: ResourceType
-=======
  * If [saveParams] is not-null, it will save the latest changes of this state.
  */
 private class ViewModelState(
@@ -402,7 +391,6 @@
 private class ViewModelStateSaveParams(
   val project: Project,
   val preferencesKey: String
->>>>>>> bd07c1f4
 )
 
 /**
