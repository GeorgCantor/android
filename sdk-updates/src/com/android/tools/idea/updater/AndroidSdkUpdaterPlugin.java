/*
 * Copyright (C) 2015 The Android Open Source Project
 *
 * Licensed under the Apache License, Version 2.0 (the "License");
 * you may not use this file except in compliance with the License.
 * You may obtain a copy of the License at
 *
 *      http://www.apache.org/licenses/LICENSE-2.0
 *
 * Unless required by applicable law or agreed to in writing, software
 * distributed under the License is distributed on an "AS IS" BASIS,
 * WITHOUT WARRANTIES OR CONDITIONS OF ANY KIND, either express or implied.
 * See the License for the specific language governing permissions and
 * limitations under the License.
 */
package com.android.tools.idea.updater;

import com.android.repository.api.ConstantSourceProvider;
import com.android.repository.api.RepositorySourceProvider;
import com.android.sdklib.repository.AndroidSdkHandler;
import com.android.tools.idea.sdk.progress.StudioLoggerProgressIndicator;
import com.intellij.credentialStore.CredentialAttributes;
import com.intellij.credentialStore.Credentials;
import com.intellij.credentialStore.OneTimeString;
import com.intellij.ide.externalComponents.ExternalComponentManager;
import com.intellij.ide.externalComponents.UpdatableExternalComponent;
import com.intellij.ide.passwordSafe.PasswordSafe;
import com.intellij.openapi.application.PathManager;
import com.intellij.openapi.components.ApplicationComponent;
import com.intellij.util.proxy.CommonProxy;
import com.intellij.util.proxy.NonStaticAuthenticator;
import org.jetbrains.annotations.NotNull;
import org.jetbrains.annotations.Nullable;

import java.net.MalformedURLException;
import java.net.PasswordAuthentication;
import java.net.URL;
import java.nio.file.Files;
import java.nio.file.Path;
import java.nio.file.Paths;

import static org.jetbrains.android.sdk.AndroidSdkUtils.isAndroidSdkManagerEnabled;

/**
 * Plugin to set up the android sdk {@link UpdatableExternalComponent} and
 * {@link com.android.tools.idea.updater.configure.SdkUpdaterConfigurable}.
 */
public class AndroidSdkUpdaterPlugin implements ApplicationComponent {
  @Override
  public void initComponent() {
    if (isAndroidSdkManagerEnabled()) {
      setUpAuthenticator();
      ExternalComponentManager.getInstance().registerComponentSource(new SdkComponentSource());

      URL offlineRepo = getOfflineRepoDir();
      if (offlineRepo != null) {
        // We don't have an actual RepoManager yet, so just get all the modules statically.
        RepositorySourceProvider provider =
          new ConstantSourceProvider(offlineRepo.toString(), "Offline Repo", AndroidSdkHandler.getAllModules());
        AndroidSdkHandler.addCustomSourceProvider(provider, new StudioLoggerProgressIndicator(getClass()));
      }
    }
  }

  @Nullable
  private static URL getOfflineRepoDir() {
    Path path = Paths.get(PathManager.getPreInstalledPluginsPath(), "sdk-updates", "offline-repo", "offline-repo.xml");
    if (Files.exists(path)) {
      try {
        return path.toUri().toURL();
      }
      catch (MalformedURLException e) {
        return null;
      }
    }
    return null;
  }

<<<<<<< HEAD
  private void setUpAuthenticator() {
    CommonProxy.getInstance().setCustomAuth(getClass().getName(), new AndroidAuthenticator());
  }

  @Override
  public void disposeComponent() {
    // nothing
  }

=======
>>>>>>> 6d222f2e
  @NotNull
  @Override
  public String getComponentName() {
    return "Android Sdk Updater";
  }

  public static String getCredentialServiceName(@NotNull String host) {
    return "AndroidSdk:" + host;
  }

  private static class AndroidAuthenticator extends NonStaticAuthenticator {
    @Override
    @Nullable
    public PasswordAuthentication getPasswordAuthentication() {
      String host = getRequestingURL().toString();
      PasswordAuthentication result = getAuthentication(host);
      if (result != null) {
        return result;
      }
      return getAuthentication(CommonProxy.getHostNameReliably(getRequestingHost(), getRequestingSite(), getRequestingURL()));
    }
  }

  @Nullable
  public static PasswordAuthentication getAuthentication(@NotNull String host) {
    Credentials credentials = PasswordSafe.getInstance().get(new CredentialAttributes(getCredentialServiceName(host)));
    if (credentials != null) {
      OneTimeString password = credentials.getPassword();
      if (password != null) {
        return new PasswordAuthentication(credentials.getUserName(), password.toCharArray());
      }
    }
    return null;
  }
}<|MERGE_RESOLUTION|>--- conflicted
+++ resolved
@@ -76,18 +76,10 @@
     return null;
   }
 
-<<<<<<< HEAD
   private void setUpAuthenticator() {
     CommonProxy.getInstance().setCustomAuth(getClass().getName(), new AndroidAuthenticator());
   }
 
-  @Override
-  public void disposeComponent() {
-    // nothing
-  }
-
-=======
->>>>>>> 6d222f2e
   @NotNull
   @Override
   public String getComponentName() {
