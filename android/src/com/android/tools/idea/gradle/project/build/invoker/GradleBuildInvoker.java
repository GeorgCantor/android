--- conflicted
+++ resolved
@@ -36,12 +36,9 @@
 
 import com.android.tools.idea.gradle.filters.AndroidReRunBuildFilter;
 import com.android.tools.idea.gradle.project.BuildSettings;
-<<<<<<< HEAD
-=======
 import com.android.tools.idea.gradle.project.build.attribution.BuildAttributionOutputLinkFilter;
 import com.android.tools.idea.gradle.project.build.attribution.BuildAttributionUtil;
 import com.android.tools.idea.gradle.project.build.output.BuildOutputParserManager;
->>>>>>> c50c8b87
 import com.android.tools.idea.gradle.util.AndroidGradleSettings;
 import com.android.tools.idea.gradle.util.BuildMode;
 import com.android.tools.idea.gradle.util.LocalProperties;
@@ -70,6 +67,7 @@
 import com.intellij.openapi.application.Application;
 import com.intellij.openapi.application.ApplicationManager;
 import com.intellij.openapi.application.ModalityState;
+import com.intellij.openapi.application.TransactionGuard;
 import com.intellij.openapi.components.ServiceManager;
 import com.intellij.openapi.diagnostic.Logger;
 import com.intellij.openapi.externalSystem.model.task.ExternalSystemTaskId;
@@ -102,18 +100,12 @@
 import java.util.Map;
 import java.util.Objects;
 import java.util.Set;
-<<<<<<< HEAD
-=======
 import java.util.concurrent.CountDownLatch;
->>>>>>> c50c8b87
 import java.util.stream.Collectors;
 import org.gradle.tooling.BuildAction;
 import org.jetbrains.annotations.NotNull;
 import org.jetbrains.annotations.Nullable;
-<<<<<<< HEAD
-=======
-
->>>>>>> c50c8b87
+
 
 /**
  * Invokes Gradle tasks directly. Results of tasks execution are displayed in both the "Messages" tool window and the new "Gradle Console"
@@ -135,12 +127,6 @@
   @NotNull
   public static GradleBuildInvoker getInstance(@NotNull Project project) {
     return project.getService(GradleBuildInvoker.class);
-<<<<<<< HEAD
-  }
-
-  public GradleBuildInvoker(@NotNull Project project) {
-    this(project, null, new GradleTasksExecutorFactory(), new NativeDebugSessionFinder(project));
-=======
   }
 
   public GradleBuildInvoker(@NotNull Project project) {
@@ -151,7 +137,6 @@
   @VisibleForTesting
   public GradleBuildInvoker(@NotNull Project project, @NotNull FileDocumentManager documentManager) {
     this(project, documentManager, new GradleTasksExecutorFactory(), new NativeDebugSessionFinder(project));
->>>>>>> c50c8b87
   }
 
   @NonInjectable
@@ -441,10 +426,7 @@
     try {
       return new ExternalSystemTaskNotificationListenerAdapter() {
         @NotNull private BuildEventDispatcher myBuildEventDispatcher = eventDispatcher;
-<<<<<<< HEAD
-=======
         private boolean myBuildFailed = false;
->>>>>>> c50c8b87
 
         @Override
         public void onStart(@NotNull ExternalSystemTaskId id, String workingDir) {
@@ -456,24 +438,15 @@
 
             @Override
             public void actionPerformed(@NotNull AnActionEvent e) {
-<<<<<<< HEAD
-              // Recreate the reader since the one created with the listener can be already closed (see b/73102585)
-              myBuildEventDispatcher.close();
-              // noinspection resource, IOResourceOpenedButNotSafelyClosed
-=======
               myBuildFailed = false;
               // Recreate the reader since the one created with the listener can be already closed (see b/73102585)
               myBuildEventDispatcher.close();
->>>>>>> c50c8b87
               myBuildEventDispatcher = new ExternalSystemEventDispatcher(request.myTaskId, buildViewManager);
               executeTasks(request);
             }
           };
 
-<<<<<<< HEAD
-=======
           myBuildFailed = false;
->>>>>>> c50c8b87
           Presentation presentation = restartAction.getTemplatePresentation();
           presentation.setText("Restart");
           presentation.setDescription("Restart");
@@ -483,12 +456,9 @@
           StartBuildEventImpl event = new StartBuildEventImpl(new DefaultBuildDescriptor(id, executionName, workingDir, eventTime),
                                                               "running...");
           event.withRestartAction(restartAction).withExecutionFilter(new AndroidReRunBuildFilter(workingDir));
-<<<<<<< HEAD
-=======
           if (BuildAttributionUtil.isBuildAttributionEnabledForProject(myProject)) {
             event.withExecutionFilter(new BuildAttributionOutputLinkFilter());
           }
->>>>>>> c50c8b87
           myBuildEventDispatcher.onEvent(id, event);
         }
 
@@ -512,10 +482,6 @@
 
         @Override
         public void onEnd(@NotNull ExternalSystemTaskId id) {
-<<<<<<< HEAD
-          myBuildEventDispatcher.close();
-          // FIXME-ank2: sendBuildFailureMetrics are not sent anymore
-=======
           CountDownLatch eventDispatcherFinished = new CountDownLatch(1);
           myBuildEventDispatcher.invokeOnCompletion((t) -> {
             if (myBuildFailed) {
@@ -534,16 +500,10 @@
               throw new RuntimeException("Timeout waiting for event dispatcher to finish.", ex);
             }
           }
->>>>>>> c50c8b87
         }
 
         @Override
         public void onSuccess(@NotNull ExternalSystemTaskId id) {
-<<<<<<< HEAD
-          FinishBuildEventImpl event = new FinishBuildEventImpl(id, null, System.currentTimeMillis(), "finished",
-                                                                new SuccessResultImpl());
-          myBuildEventDispatcher.onEvent(id, event);
-=======
           addBuildAttributionLinkToTheOutput(id);
           FinishBuildEventImpl event = new FinishBuildEventImpl(id, null, System.currentTimeMillis(), "finished",
                                                                 new SuccessResultImpl());
@@ -555,7 +515,6 @@
             String buildAttributionTabLinkLine = BuildAttributionUtil.buildOutputLine();
             onTaskOutput(id, "\n" + buildAttributionTabLinkLine, true);
           }
->>>>>>> c50c8b87
         }
 
         @Override
@@ -576,15 +535,9 @@
         }
       };
     }
-<<<<<<< HEAD
-    catch (Exception e) {
-      eventDispatcher.close();
-      throw e;
-=======
     catch (Exception exception) {
       eventDispatcher.close();
       throw exception;
->>>>>>> c50c8b87
     }
   }
 
@@ -601,14 +554,6 @@
     }
     GradleTasksExecutor executor = myTaskExecutorFactory.create(request, myBuildStopper);
 
-<<<<<<< HEAD
-    ApplicationManager.getApplication().invokeAndWait(getFileDocumentManager()::saveAllDocuments);
-    if (request.isWaitForCompletion() && !ApplicationManager.getApplication().isDispatchThread()) {
-      executor.queueAndWaitForCompletion();
-    }
-    else {
-      executor.queue();
-=======
     if (ApplicationManager.getApplication().isDispatchThread()) {
       getFileDocumentManager().saveAllDocuments();
       executor.queue();
@@ -621,7 +566,6 @@
         getFileDocumentManager().saveAllDocuments();
         executor.queue();
       });
->>>>>>> c50c8b87
     }
   }
 
