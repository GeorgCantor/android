--- conflicted
+++ resolved
@@ -15,47 +15,17 @@
  */
 package com.android.tools.idea.wear.preview
 
-<<<<<<< HEAD
-import com.android.ide.common.resources.Locale
-import com.android.tools.preview.MethodPreviewElement
-import com.android.tools.preview.PreviewDisplaySettings
-=======
 import com.android.tools.preview.ConfigurablePreviewElement
 import com.android.tools.preview.MethodPreviewElement
 import com.android.tools.preview.PreviewConfiguration
 import com.android.tools.preview.PreviewDisplaySettings
 import com.android.tools.preview.PreviewElementInstance
->>>>>>> 0d09370c
 import com.intellij.psi.PsiElement
 import com.intellij.psi.SmartPsiElementPointer
-import kotlin.math.max
 
 /** Preview elements implementation for a wear tile. */
 data class WearTilePreviewElement<T>(
   override val displaySettings: PreviewDisplaySettings,
-<<<<<<< HEAD
-  override val previewElementDefinitionPsi: SmartPsiElementPointer<PsiElement>?,
-  override val previewBodyPsi: SmartPsiElementPointer<PsiElement>?,
-  override val methodFqn: String,
-  val configuration: WearTilePreviewConfiguration
-) : MethodPreviewElement
-
-data class WearTilePreviewConfiguration
-internal constructor(
-  val device: String,
-  val locale: Locale?,
-  val fontScale: Float,
-) {
-  companion object {
-    fun forValues(device: String? = null, locale: Locale? = null, fontScale: Float? = null) =
-      WearTilePreviewConfiguration(
-        device = device ?: "",
-        locale = locale,
-        fontScale = max(0f, fontScale ?: 1f)
-      )
-  }
-}
-=======
   override val previewElementDefinition: T?,
   override val previewBody: T?,
   override val methodFqn: String,
@@ -69,5 +39,4 @@
   ) = copy(displaySettings = displaySettings, configuration = config)
 }
 
-typealias PsiWearTilePreviewElement = WearTilePreviewElement<SmartPsiElementPointer<PsiElement>>
->>>>>>> 0d09370c
+typealias PsiWearTilePreviewElement = WearTilePreviewElement<SmartPsiElementPointer<PsiElement>>