PROJECT                       : reference
<<<<<<< HEAD
    PROJECT_JDK                   : <JAVA_VERSION>
=======
    PROJECT_JDK                   : <JDK_NAME>
>>>>>>> de127946
        Version                       : <JDK_VERSION>
    MODULE                        : reference
        ExternalModuleGroup           :
        ExternalModuleVersion         : unspecified
        LinkedProjectId               : reference
        LinkedProjectPath             : <PROJECT>
        RootProjectPath               : <PROJECT>
        COMPILER_MODULE_EXTENSION
            compilerSourceOutputPath      : file://<PROJECT>/build/classes/production/reference [-]
            compilerTestOutputPath        : file://<PROJECT>/build/classes/test/reference [-]
            isCompilerPathInherited       : true
            isExcludeOutput               : true
        ModuleFile                    : <PROJECT>/.idea/modules/reference.iml [-]
        ModuleTypeName                : JAVA_MODULE
        CONENT_ENTRY                  : file://<PROJECT>
            EXCLUDE_FOLDER                : file://<PROJECT>/.gradle
            EXCLUDE_FOLDER                : file://<PROJECT>/build [-]
        JDK                           : <NAME_CUT> JavaSDK
        *isInherited                  : true
        ORDER_ENTRY                   : <Module source>
        BUILD_TASKS
            TEST_COMPILE_MODE             : All
            TEST_COMPILE_MODE             : Android tests
            TEST_COMPILE_MODE             : Unit tests
            TEST_COMPILE_MODE             : None
    MODULE                        : reference.androidlibrary
        LINKED_ANDROID_MODULE_GROUP
            holder                        : reference.androidlibrary
            main                          : reference.androidlibrary.main
            unitTest                      : reference.androidlibrary.unitTest
            androidTest                   : reference.androidlibrary.androidTest
        ExternalModuleGroup           : reference
        ExternalModuleVersion         : unspecified
        LinkedProjectId               : :androidlibrary
        LinkedProjectPath             : <PROJECT>/androidlibrary
        RootProjectPath               : <PROJECT>
        COMPILER_MODULE_EXTENSION
            isCompilerPathInherited       : false
            isExcludeOutput               : true
        ModuleFile                    : <PROJECT>/.idea/modules/androidlibrary/reference.androidlibrary.iml [-]
        ModuleTypeName                : JAVA_MODULE
        FACET                         : Android
            TypeId                        : android
            ExternalSource                : GRADLE
            SelectedBuildVariant          : debug
            AllowUserConfiguration        : false
            GenFolderRelativePathApt      : /gen
            GenFolderRelativePathAidl     : /gen
            ManifestFileRelativePath      : /src/main/AndroidManifest.xml
            ResFolderRelativePath         : /src/main/res
            - ResFoldersRelativePath      :  [-]
            - TestResFoldersRelativePath  :  [-]
            AssetsFolderRelativePath      : /src/main/assets
            LibsFolderRelativePath        : /libs
            ProjectType                   : 1
            PackTestCode                  : false
            RunProguard                   : false
            ProguardLogsFolderRelativePath          : /proguard_logs
            UseCustomManifestPackage      : false
            - ProGuardCfgFiles            : file://%MODULE_SDK_HOME%/tools/proguard/proguard-android.txt
        FACET                         : Android-Gradle
            TypeId                        : android-gradle
            ExternalSource                : GRADLE
        CONENT_ENTRY                  : file://<PROJECT>/androidlibrary
            EXCLUDE_FOLDER                : file://<PROJECT>/androidlibrary/.gradle [-]
            EXCLUDE_FOLDER                : file://<PROJECT>/androidlibrary/build [-]
        JDK                           : <NAME_CUT> Android SDK
        *isInherited                  : false
            SdkType                       : Android SDK
            HomePath                      : <ANDROID_SDK>
<<<<<<< HEAD
            VersionString                 : <JDK_VERSION>
=======
>>>>>>> de127946
        ORDER_ENTRY                   : <Module source>
        BUILD_TASKS
            TEST_COMPILE_MODE             : All
                CLEAN                         : :androidlibrary:createMockableJar, :androidlibrary:generateDebugAndroidTestSources, :androidlibrary:generateDebugSources
                ASSEMBLE                      : :androidlibrary:assembleDebug, :androidlibrary:assembleDebugAndroidTest, :androidlibrary:assembleDebugUnitTest
                REBUILD                       : :androidlibrary:assembleDebug, :androidlibrary:assembleDebugAndroidTest, :androidlibrary:assembleDebugUnitTest, :androidlibrary:clean
                COMPILE_JAVA                  : :androidlibrary:compileDebugAndroidTestSources, :androidlibrary:compileDebugSources, :androidlibrary:compileDebugUnitTestSources
                SOURCE_GEN                    : :androidlibrary:createMockableJar, :androidlibrary:generateDebugAndroidTestSources, :androidlibrary:generateDebugSources
            TEST_COMPILE_MODE             : Android tests
                CLEAN                         : :androidlibrary:generateDebugAndroidTestSources, :androidlibrary:generateDebugSources
                ASSEMBLE                      : :androidlibrary:assembleDebug, :androidlibrary:assembleDebugAndroidTest
                REBUILD                       : :androidlibrary:assembleDebug, :androidlibrary:assembleDebugAndroidTest, :androidlibrary:clean
                COMPILE_JAVA                  : :androidlibrary:compileDebugAndroidTestSources, :androidlibrary:compileDebugSources
                SOURCE_GEN                    : :androidlibrary:generateDebugAndroidTestSources, :androidlibrary:generateDebugSources
            TEST_COMPILE_MODE             : Unit tests
                CLEAN                         : :androidlibrary:createMockableJar, :androidlibrary:generateDebugSources
                ASSEMBLE                      : :androidlibrary:assembleDebug, :androidlibrary:assembleDebugUnitTest
                REBUILD                       : :androidlibrary:assembleDebug, :androidlibrary:assembleDebugUnitTest, :androidlibrary:clean
                COMPILE_JAVA                  : :androidlibrary:compileDebugUnitTestSources
                SOURCE_GEN                    : :androidlibrary:createMockableJar, :androidlibrary:generateDebugSources
            TEST_COMPILE_MODE             : None
                CLEAN                         : :androidlibrary:generateDebugSources
                ASSEMBLE                      : :androidlibrary:assembleDebug
                REBUILD                       : :androidlibrary:assembleDebug, :androidlibrary:clean
                COMPILE_JAVA                  : :androidlibrary:compileDebugSources
                SOURCE_GEN                    : :androidlibrary:generateDebugSources
    MODULE                        : reference.androidlibrary.androidTest
        LINKED_ANDROID_MODULE_GROUP
            holder                        : reference.androidlibrary
            main                          : reference.androidlibrary.main
            unitTest                      : reference.androidlibrary.unitTest
            androidTest                   : reference.androidlibrary.androidTest
        ExternalModuleType            : sourceSet
        LinkedProjectId               : :androidlibrary:androidTest
        LinkedProjectPath             : <PROJECT>/androidlibrary
        RootProjectPath               : <PROJECT>
        COMPILER_MODULE_EXTENSION
            compilerTestOutputPath        : file://<PROJECT>/androidlibrary/build/intermediates/javac/debugAndroidTest/classes [-]
            isCompilerPathInherited       : false
            isExcludeOutput               : true
        TEST_MODULE_PROPERTIES
            productionModuleName          : reference.androidlibrary.main
        ModuleFile                    : <PROJECT>/.idea/modules/androidlibrary/reference.androidlibrary.androidTest.iml [-]
        ModuleTypeName                : JAVA_MODULE
        FACET                         : Android
            TypeId                        : android
            ExternalSource                : GRADLE
            SelectedBuildVariant          : debug
            AllowUserConfiguration        : false
            GenFolderRelativePathApt      : /gen
            GenFolderRelativePathAidl     : /gen
            ManifestFileRelativePath      : /src/main/AndroidManifest.xml
            ResFolderRelativePath         : /src/main/res
            - ResFoldersRelativePath      :  [-]
            - TestResFoldersRelativePath  : file://<PROJECT>/androidlibrary/src/androidTest/res [-]
            - TestResFoldersRelativePath  : file://<PROJECT>/androidlibrary/src/androidTestDebug/res [-]
            - TestResFoldersRelativePath  : file://<PROJECT>/androidlibrary/build/generated/res/resValues/androidTest/debug [-]
            AssetsFolderRelativePath      : /src/main/assets
            LibsFolderRelativePath        : /libs
            ProjectType                   : 1
            PackTestCode                  : false
            RunProguard                   : false
            ProguardLogsFolderRelativePath          : /proguard_logs
            UseCustomManifestPackage      : false
            - ProGuardCfgFiles            : file://%MODULE_SDK_HOME%/tools/proguard/proguard-android.txt
        CONENT_ENTRY                  : file://<PROJECT>/androidlibrary/build/generated/ap_generated_sources/debugAndroidTest/out [-]
        CONENT_ENTRY                  : file://<PROJECT>/androidlibrary/build/generated/res/resValues/androidTest/debug [-]
        CONENT_ENTRY                  : file://<PROJECT>/androidlibrary/src/androidTest
            JavaSource (test)             : file://<PROJECT>/androidlibrary/src/androidTest/java
        CONENT_ENTRY                  : file://<PROJECT>/androidlibrary/src/androidTestDebug [-]
        WATCHED_TEST_SOURCE_FOLDER    : file://<PROJECT>/androidlibrary/build/generated/ap_generated_sources/debugAndroidTest/out [-]
            Generated                     : true
        WATCHED_TEST_RESOURCE_FOLDER  : file://<PROJECT>/androidlibrary/build/generated/res/resValues/androidTest/debug [-]
            Generated                     : true
        WATCHED_TEST_RESOURCE_FOLDER  : file://<PROJECT>/androidlibrary/src/androidTest/assets [-]
        WATCHED_TEST_RESOURCE_FOLDER  : file://<PROJECT>/androidlibrary/src/androidTest/baselineProfiles [-]
        WATCHED_TEST_SOURCE_FOLDER    : file://<PROJECT>/androidlibrary/src/androidTest/kotlin [-]
        WATCHED_TEST_RESOURCE_FOLDER  : file://<PROJECT>/androidlibrary/src/androidTest/res [-]
        WATCHED_TEST_RESOURCE_FOLDER  : file://<PROJECT>/androidlibrary/src/androidTest/resources [-]
        WATCHED_TEST_SOURCE_FOLDER    : file://<PROJECT>/androidlibrary/src/androidTest/shaders [-]
        WATCHED_TEST_RESOURCE_FOLDER  : file://<PROJECT>/androidlibrary/src/androidTestDebug/assets [-]
        WATCHED_TEST_RESOURCE_FOLDER  : file://<PROJECT>/androidlibrary/src/androidTestDebug/baselineProfiles [-]
        WATCHED_TEST_SOURCE_FOLDER    : file://<PROJECT>/androidlibrary/src/androidTestDebug/java [-]
        WATCHED_TEST_SOURCE_FOLDER    : file://<PROJECT>/androidlibrary/src/androidTestDebug/kotlin [-]
        WATCHED_TEST_RESOURCE_FOLDER  : file://<PROJECT>/androidlibrary/src/androidTestDebug/res [-]
        WATCHED_TEST_RESOURCE_FOLDER  : file://<PROJECT>/androidlibrary/src/androidTestDebug/resources [-]
        WATCHED_TEST_SOURCE_FOLDER    : file://<PROJECT>/androidlibrary/src/androidTestDebug/shaders [-]
        JDK                           : <NAME_CUT> Android SDK
        *isInherited                  : false
            SdkType                       : Android SDK
            HomePath                      : <ANDROID_SDK>
<<<<<<< HEAD
            VersionString                 : <JDK_VERSION>
=======
>>>>>>> de127946
        ORDER_ENTRY                   : <Module source>
        LIBRARY                       : Gradle: androidx.annotation:annotation:1.0.0 [=]
            Scope                         : Test
        LIBRARY                       : Gradle: androidx.lifecycle:lifecycle-common:2.0.0 [=]
            Scope                         : Test
        LIBRARY                       : Gradle: androidx.test.espresso:espresso-core:3.2.0@aar [=]
            Scope                         : Test
        LIBRARY                       : Gradle: androidx.test.espresso:espresso-idling-resource:3.2.0@aar [=]
            Scope                         : Test
        LIBRARY                       : Gradle: androidx.test.ext:junit:1.1.2@aar [=]
            Scope                         : Test
        LIBRARY                       : Gradle: androidx.test:core:1.3.0@aar [=]
            Scope                         : Test
        LIBRARY                       : Gradle: androidx.test:monitor:1.3.0@aar [=]
            Scope                         : Test
        LIBRARY                       : Gradle: androidx.test:runner:1.2.0@aar [=]
            Scope                         : Test
        LIBRARY                       : Gradle: com.google.code.findbugs:jsr305:2.0.1 [=]
            Scope                         : Test
        LIBRARY                       : Gradle: com.squareup:javawriter:2.1.1 [=]
            Scope                         : Test
        LIBRARY                       : Gradle: javax.inject:javax.inject:1 [=]
            Scope                         : Test
        LIBRARY                       : Gradle: junit:junit:4.12 [=]
            Scope                         : Test
        LIBRARY                       : Gradle: net.sf.kxml:kxml2:2.3.0 [=]
            Scope                         : Test
        LIBRARY                       : Gradle: org.hamcrest:hamcrest-core:1.3 [=]
            Scope                         : Test
        LIBRARY                       : Gradle: org.hamcrest:hamcrest-integration:1.3 [=]
            Scope                         : Test
        LIBRARY                       : Gradle: org.hamcrest:hamcrest-library:1.3 [=]
            Scope                         : Test
        ORDER_ENTRY                   : reference.androidlibrary.main
            Scope                         : Test
        ORDER_ENTRY                   : reference.javalib.main
            Scope                         : Test
        Classes
            -                             : file://<PROJECT>/androidlibrary/build/intermediates/javac/debugAndroidTest/classes
            -                             : jar://<PROJECT>/androidlibrary/build/intermediates/compile_and_runtime_not_namespaced_r_class_jar/debugAndroidTest/R.jar!/
            -                             : file://<PROJECT>/androidlibrary/build/generated/res/resValues/androidTest/debug
        BUILD_TASKS
            TEST_COMPILE_MODE             : All
                CLEAN                         : :androidlibrary:createMockableJar, :androidlibrary:generateDebugAndroidTestSources, :androidlibrary:generateDebugSources
                ASSEMBLE                      : :androidlibrary:assembleDebug, :androidlibrary:assembleDebugAndroidTest, :androidlibrary:assembleDebugUnitTest
                REBUILD                       : :androidlibrary:assembleDebug, :androidlibrary:assembleDebugAndroidTest, :androidlibrary:assembleDebugUnitTest, :androidlibrary:clean
                COMPILE_JAVA                  : :androidlibrary:compileDebugAndroidTestSources, :androidlibrary:compileDebugSources, :androidlibrary:compileDebugUnitTestSources
                SOURCE_GEN                    : :androidlibrary:createMockableJar, :androidlibrary:generateDebugAndroidTestSources, :androidlibrary:generateDebugSources
            TEST_COMPILE_MODE             : Android tests
                CLEAN                         : :androidlibrary:generateDebugAndroidTestSources, :androidlibrary:generateDebugSources
                ASSEMBLE                      : :androidlibrary:assembleDebug, :androidlibrary:assembleDebugAndroidTest
                REBUILD                       : :androidlibrary:assembleDebug, :androidlibrary:assembleDebugAndroidTest, :androidlibrary:clean
                COMPILE_JAVA                  : :androidlibrary:compileDebugAndroidTestSources, :androidlibrary:compileDebugSources
                SOURCE_GEN                    : :androidlibrary:generateDebugAndroidTestSources, :androidlibrary:generateDebugSources
            TEST_COMPILE_MODE             : Unit tests
                CLEAN                         : :androidlibrary:createMockableJar, :androidlibrary:generateDebugSources
                ASSEMBLE                      : :androidlibrary:assembleDebug, :androidlibrary:assembleDebugUnitTest
                REBUILD                       : :androidlibrary:assembleDebug, :androidlibrary:assembleDebugUnitTest, :androidlibrary:clean
                COMPILE_JAVA                  : :androidlibrary:compileDebugUnitTestSources
                SOURCE_GEN                    : :androidlibrary:createMockableJar, :androidlibrary:generateDebugSources
            TEST_COMPILE_MODE             : None
                CLEAN                         : :androidlibrary:generateDebugSources
                ASSEMBLE                      : :androidlibrary:assembleDebug
                REBUILD                       : :androidlibrary:assembleDebug, :androidlibrary:clean
                COMPILE_JAVA                  : :androidlibrary:compileDebugSources
                SOURCE_GEN                    : :androidlibrary:generateDebugSources
    MODULE                        : reference.androidlibrary.main
        LINKED_ANDROID_MODULE_GROUP
            holder                        : reference.androidlibrary
            main                          : reference.androidlibrary.main
            unitTest                      : reference.androidlibrary.unitTest
            androidTest                   : reference.androidlibrary.androidTest
        ExternalModuleType            : sourceSet
        LinkedProjectId               : :androidlibrary:main
        LinkedProjectPath             : <PROJECT>/androidlibrary
        RootProjectPath               : <PROJECT>
        COMPILER_MODULE_EXTENSION
            compilerSourceOutputPath      : file://<PROJECT>/androidlibrary/build/intermediates/javac/debug/classes [-]
            isCompilerPathInherited       : false
            isExcludeOutput               : true
        ModuleFile                    : <PROJECT>/.idea/modules/androidlibrary/reference.androidlibrary.main.iml [-]
        ModuleTypeName                : JAVA_MODULE
        FACET                         : Android
            TypeId                        : android
            ExternalSource                : GRADLE
            SelectedBuildVariant          : debug
            AllowUserConfiguration        : false
            GenFolderRelativePathApt      : /gen
            GenFolderRelativePathAidl     : /gen
            ManifestFileRelativePath      : /src/main/AndroidManifest.xml
            ResFolderRelativePath         : /src/main/res
            - ResFoldersRelativePath      : file://<PROJECT>/androidlibrary/src/main/res [-]
            - ResFoldersRelativePath      : file://<PROJECT>/androidlibrary/src/debug/res [-]
            - ResFoldersRelativePath      : file://<PROJECT>/androidlibrary/build/generated/res/resValues/debug [-]
            - TestResFoldersRelativePath  :  [-]
            AssetsFolderRelativePath      : /src/main/assets
            LibsFolderRelativePath        : /libs
            ProjectType                   : 1
            PackTestCode                  : false
            RunProguard                   : false
            ProguardLogsFolderRelativePath          : /proguard_logs
            UseCustomManifestPackage      : false
            - ProGuardCfgFiles            : file://%MODULE_SDK_HOME%/tools/proguard/proguard-android.txt
        CONENT_ENTRY                  : file://<PROJECT>/androidlibrary/build/generated/ap_generated_sources/debug/out [-]
        CONENT_ENTRY                  : file://<PROJECT>/androidlibrary/build/generated/res/resValues/debug [-]
        CONENT_ENTRY                  : file://<PROJECT>/androidlibrary/src/debug [-]
        CONENT_ENTRY                  : file://<PROJECT>/androidlibrary/src/main
        WATCHED_SOURCE_FOLDER         : file://<PROJECT>/androidlibrary/build/generated/ap_generated_sources/debug/out [-]
            Generated                     : true
        WATCHED_RESOURCE_FOLDER       : file://<PROJECT>/androidlibrary/build/generated/res/resValues/debug [-]
            Generated                     : true
        WATCHED_RESOURCE_FOLDER       : file://<PROJECT>/androidlibrary/src/debug/assets [-]
        WATCHED_RESOURCE_FOLDER       : file://<PROJECT>/androidlibrary/src/debug/baselineProfiles [-]
        WATCHED_SOURCE_FOLDER         : file://<PROJECT>/androidlibrary/src/debug/java [-]
        WATCHED_SOURCE_FOLDER         : file://<PROJECT>/androidlibrary/src/debug/kotlin [-]
        WATCHED_RESOURCE_FOLDER       : file://<PROJECT>/androidlibrary/src/debug/res [-]
        WATCHED_RESOURCE_FOLDER       : file://<PROJECT>/androidlibrary/src/debug/resources [-]
        WATCHED_SOURCE_FOLDER         : file://<PROJECT>/androidlibrary/src/debug/shaders [-]
        WATCHED_RESOURCE_FOLDER       : file://<PROJECT>/androidlibrary/src/main/assets [-]
        WATCHED_RESOURCE_FOLDER       : file://<PROJECT>/androidlibrary/src/main/baselineProfiles [-]
        WATCHED_SOURCE_FOLDER         : file://<PROJECT>/androidlibrary/src/main/java [-]
        WATCHED_SOURCE_FOLDER         : file://<PROJECT>/androidlibrary/src/main/kotlin [-]
        WATCHED_RESOURCE_FOLDER       : file://<PROJECT>/androidlibrary/src/main/res [-]
        WATCHED_RESOURCE_FOLDER       : file://<PROJECT>/androidlibrary/src/main/resources [-]
        WATCHED_SOURCE_FOLDER         : file://<PROJECT>/androidlibrary/src/main/shaders [-]
        JDK                           : <NAME_CUT> Android SDK
        *isInherited                  : false
            SdkType                       : Android SDK
            HomePath                      : <ANDROID_SDK>
<<<<<<< HEAD
            VersionString                 : <JDK_VERSION>
=======
>>>>>>> de127946
        ORDER_ENTRY                   : <Module source>
        ORDER_ENTRY                   : reference.javalib.main
        BUILD_TASKS
            TEST_COMPILE_MODE             : All
                CLEAN                         : :androidlibrary:createMockableJar, :androidlibrary:generateDebugAndroidTestSources, :androidlibrary:generateDebugSources
                ASSEMBLE                      : :androidlibrary:assembleDebug, :androidlibrary:assembleDebugAndroidTest, :androidlibrary:assembleDebugUnitTest
                REBUILD                       : :androidlibrary:assembleDebug, :androidlibrary:assembleDebugAndroidTest, :androidlibrary:assembleDebugUnitTest, :androidlibrary:clean
                COMPILE_JAVA                  : :androidlibrary:compileDebugAndroidTestSources, :androidlibrary:compileDebugSources, :androidlibrary:compileDebugUnitTestSources
                SOURCE_GEN                    : :androidlibrary:createMockableJar, :androidlibrary:generateDebugAndroidTestSources, :androidlibrary:generateDebugSources
            TEST_COMPILE_MODE             : Android tests
                CLEAN                         : :androidlibrary:generateDebugAndroidTestSources, :androidlibrary:generateDebugSources
                ASSEMBLE                      : :androidlibrary:assembleDebug, :androidlibrary:assembleDebugAndroidTest
                REBUILD                       : :androidlibrary:assembleDebug, :androidlibrary:assembleDebugAndroidTest, :androidlibrary:clean
                COMPILE_JAVA                  : :androidlibrary:compileDebugAndroidTestSources, :androidlibrary:compileDebugSources
                SOURCE_GEN                    : :androidlibrary:generateDebugAndroidTestSources, :androidlibrary:generateDebugSources
            TEST_COMPILE_MODE             : Unit tests
                CLEAN                         : :androidlibrary:createMockableJar, :androidlibrary:generateDebugSources
                ASSEMBLE                      : :androidlibrary:assembleDebug, :androidlibrary:assembleDebugUnitTest
                REBUILD                       : :androidlibrary:assembleDebug, :androidlibrary:assembleDebugUnitTest, :androidlibrary:clean
                COMPILE_JAVA                  : :androidlibrary:compileDebugUnitTestSources
                SOURCE_GEN                    : :androidlibrary:createMockableJar, :androidlibrary:generateDebugSources
            TEST_COMPILE_MODE             : None
                CLEAN                         : :androidlibrary:generateDebugSources
                ASSEMBLE                      : :androidlibrary:assembleDebug
                REBUILD                       : :androidlibrary:assembleDebug, :androidlibrary:clean
                COMPILE_JAVA                  : :androidlibrary:compileDebugSources
                SOURCE_GEN                    : :androidlibrary:generateDebugSources
    MODULE                        : reference.androidlibrary.unitTest
        LINKED_ANDROID_MODULE_GROUP
            holder                        : reference.androidlibrary
            main                          : reference.androidlibrary.main
            unitTest                      : reference.androidlibrary.unitTest
            androidTest                   : reference.androidlibrary.androidTest
        ExternalModuleType            : sourceSet
        LinkedProjectId               : :androidlibrary:unitTest
        LinkedProjectPath             : <PROJECT>/androidlibrary
        RootProjectPath               : <PROJECT>
        COMPILER_MODULE_EXTENSION
            compilerTestOutputPath        : file://<PROJECT>/androidlibrary/build/intermediates/javac/debugUnitTest/classes [-]
            isCompilerPathInherited       : false
            isExcludeOutput               : true
        TEST_MODULE_PROPERTIES
            productionModuleName          : reference.androidlibrary.main
        ModuleFile                    : <PROJECT>/.idea/modules/androidlibrary/reference.androidlibrary.unitTest.iml [-]
        ModuleTypeName                : JAVA_MODULE
        FACET                         : Android
            TypeId                        : android
            ExternalSource                : GRADLE
            SelectedBuildVariant          : debug
            AllowUserConfiguration        : false
            GenFolderRelativePathApt      : /gen
            GenFolderRelativePathAidl     : /gen
            ManifestFileRelativePath      : /src/main/AndroidManifest.xml
            ResFolderRelativePath         : /src/main/res
            - ResFoldersRelativePath      :  [-]
            - TestResFoldersRelativePath  :  [-]
            AssetsFolderRelativePath      : /src/main/assets
            LibsFolderRelativePath        : /libs
            ProjectType                   : 1
            PackTestCode                  : false
            RunProguard                   : false
            ProguardLogsFolderRelativePath          : /proguard_logs
            UseCustomManifestPackage      : false
            - ProGuardCfgFiles            : file://%MODULE_SDK_HOME%/tools/proguard/proguard-android.txt
        CONENT_ENTRY                  : file://<PROJECT>/androidlibrary/build/generated/ap_generated_sources/debugUnitTest/out [-]
        CONENT_ENTRY                  : file://<PROJECT>/androidlibrary/src/test
            JavaSource (test)             : file://<PROJECT>/androidlibrary/src/test/java
        CONENT_ENTRY                  : file://<PROJECT>/androidlibrary/src/testDebug [-]
        WATCHED_TEST_SOURCE_FOLDER    : file://<PROJECT>/androidlibrary/build/generated/ap_generated_sources/debugUnitTest/out [-]
            Generated                     : true
        WATCHED_TEST_RESOURCE_FOLDER  : file://<PROJECT>/androidlibrary/src/test/assets [-]
        WATCHED_TEST_RESOURCE_FOLDER  : file://<PROJECT>/androidlibrary/src/test/baselineProfiles [-]
        WATCHED_TEST_SOURCE_FOLDER    : file://<PROJECT>/androidlibrary/src/test/kotlin [-]
        WATCHED_TEST_RESOURCE_FOLDER  : file://<PROJECT>/androidlibrary/src/test/res [-]
        WATCHED_TEST_RESOURCE_FOLDER  : file://<PROJECT>/androidlibrary/src/test/resources [-]
        WATCHED_TEST_SOURCE_FOLDER    : file://<PROJECT>/androidlibrary/src/test/shaders [-]
        WATCHED_TEST_RESOURCE_FOLDER  : file://<PROJECT>/androidlibrary/src/testDebug/assets [-]
        WATCHED_TEST_RESOURCE_FOLDER  : file://<PROJECT>/androidlibrary/src/testDebug/baselineProfiles [-]
        WATCHED_TEST_SOURCE_FOLDER    : file://<PROJECT>/androidlibrary/src/testDebug/java [-]
        WATCHED_TEST_SOURCE_FOLDER    : file://<PROJECT>/androidlibrary/src/testDebug/kotlin [-]
        WATCHED_TEST_RESOURCE_FOLDER  : file://<PROJECT>/androidlibrary/src/testDebug/res [-]
        WATCHED_TEST_RESOURCE_FOLDER  : file://<PROJECT>/androidlibrary/src/testDebug/resources [-]
        WATCHED_TEST_SOURCE_FOLDER    : file://<PROJECT>/androidlibrary/src/testDebug/shaders [-]
        JDK                           : <NAME_CUT> Android SDK
        *isInherited                  : false
            SdkType                       : Android SDK
            HomePath                      : <ANDROID_SDK>
<<<<<<< HEAD
            VersionString                 : <JDK_VERSION>
=======
>>>>>>> de127946
        ORDER_ENTRY                   : <Module source>
        LIBRARY                       : Gradle: junit:junit:4.12 [=]
            Scope                         : Test
        LIBRARY                       : Gradle: org.hamcrest:hamcrest-core:1.3 [=]
            Scope                         : Test
        ORDER_ENTRY                   : reference.androidlibrary.main
            Scope                         : Test
        ORDER_ENTRY                   : reference.javalib.main
            Scope                         : Test
        Classes
            -                             : file://<PROJECT>/androidlibrary/build/intermediates/javac/debugUnitTest/classes
            -                             : jar://<PROJECT>/androidlibrary/build/intermediates/compile_and_runtime_not_namespaced_r_class_jar/debugUnitTest/R.jar!/
        BUILD_TASKS
            TEST_COMPILE_MODE             : All
                CLEAN                         : :androidlibrary:createMockableJar, :androidlibrary:generateDebugAndroidTestSources, :androidlibrary:generateDebugSources
                ASSEMBLE                      : :androidlibrary:assembleDebug, :androidlibrary:assembleDebugAndroidTest, :androidlibrary:assembleDebugUnitTest
                REBUILD                       : :androidlibrary:assembleDebug, :androidlibrary:assembleDebugAndroidTest, :androidlibrary:assembleDebugUnitTest, :androidlibrary:clean
                COMPILE_JAVA                  : :androidlibrary:compileDebugAndroidTestSources, :androidlibrary:compileDebugSources, :androidlibrary:compileDebugUnitTestSources
                SOURCE_GEN                    : :androidlibrary:createMockableJar, :androidlibrary:generateDebugAndroidTestSources, :androidlibrary:generateDebugSources
            TEST_COMPILE_MODE             : Android tests
                CLEAN                         : :androidlibrary:generateDebugAndroidTestSources, :androidlibrary:generateDebugSources
                ASSEMBLE                      : :androidlibrary:assembleDebug, :androidlibrary:assembleDebugAndroidTest
                REBUILD                       : :androidlibrary:assembleDebug, :androidlibrary:assembleDebugAndroidTest, :androidlibrary:clean
                COMPILE_JAVA                  : :androidlibrary:compileDebugAndroidTestSources, :androidlibrary:compileDebugSources
                SOURCE_GEN                    : :androidlibrary:generateDebugAndroidTestSources, :androidlibrary:generateDebugSources
            TEST_COMPILE_MODE             : Unit tests
                CLEAN                         : :androidlibrary:createMockableJar, :androidlibrary:generateDebugSources
                ASSEMBLE                      : :androidlibrary:assembleDebug, :androidlibrary:assembleDebugUnitTest
                REBUILD                       : :androidlibrary:assembleDebug, :androidlibrary:assembleDebugUnitTest, :androidlibrary:clean
                COMPILE_JAVA                  : :androidlibrary:compileDebugUnitTestSources
                SOURCE_GEN                    : :androidlibrary:createMockableJar, :androidlibrary:generateDebugSources
            TEST_COMPILE_MODE             : None
                CLEAN                         : :androidlibrary:generateDebugSources
                ASSEMBLE                      : :androidlibrary:assembleDebug
                REBUILD                       : :androidlibrary:assembleDebug, :androidlibrary:clean
                COMPILE_JAVA                  : :androidlibrary:compileDebugSources
                SOURCE_GEN                    : :androidlibrary:generateDebugSources
    MODULE                        : reference.app
        LINKED_ANDROID_MODULE_GROUP
            holder                        : reference.app
            main                          : reference.app.main
            unitTest                      : reference.app.unitTest
            androidTest                   : reference.app.androidTest
        ExternalModuleGroup           : reference
        ExternalModuleVersion         : unspecified
        LinkedProjectId               : :app
        LinkedProjectPath             : <PROJECT>/app
        RootProjectPath               : <PROJECT>
        COMPILER_MODULE_EXTENSION
            isCompilerPathInherited       : false
            isExcludeOutput               : true
        ModuleFile                    : <PROJECT>/.idea/modules/app/reference.app.iml [-]
        ModuleTypeName                : JAVA_MODULE
        FACET                         : Android
            TypeId                        : android
            ExternalSource                : GRADLE
            SelectedBuildVariant          : debug
            AllowUserConfiguration        : false
            GenFolderRelativePathApt      : /gen
            GenFolderRelativePathAidl     : /gen
            ManifestFileRelativePath      : /src/main/AndroidManifest.xml
            ResFolderRelativePath         : /src/main/res
            - ResFoldersRelativePath      :  [-]
            - TestResFoldersRelativePath  :  [-]
            AssetsFolderRelativePath      : /src/main/assets
            LibsFolderRelativePath        : /libs
            ProjectType                   : 0
            PackTestCode                  : false
            RunProguard                   : false
            ProguardLogsFolderRelativePath          : /proguard_logs
            UseCustomManifestPackage      : false
            - ProGuardCfgFiles            : file://%MODULE_SDK_HOME%/tools/proguard/proguard-android.txt
        FACET                         : Android-Gradle
            TypeId                        : android-gradle
            ExternalSource                : GRADLE
        CONENT_ENTRY                  : file://<PROJECT>/app
            EXCLUDE_FOLDER                : file://<PROJECT>/app/.gradle [-]
            EXCLUDE_FOLDER                : file://<PROJECT>/app/build [-]
        JDK                           : <NAME_CUT> Android SDK
        *isInherited                  : false
            SdkType                       : Android SDK
            HomePath                      : <ANDROID_SDK>
<<<<<<< HEAD
            VersionString                 : <JDK_VERSION>
=======
>>>>>>> de127946
        ORDER_ENTRY                   : <Module source>
        BUILD_TASKS
            TEST_COMPILE_MODE             : All
                CLEAN                         : :app:createMockableJar, :app:generateDebugAndroidTestSources, :app:generateDebugSources
                ASSEMBLE                      : :app:assembleDebug, :app:assembleDebugAndroidTest, :app:assembleDebugUnitTest
                REBUILD                       : :app:assembleDebug, :app:assembleDebugAndroidTest, :app:assembleDebugUnitTest, :app:clean
                COMPILE_JAVA                  : :app:compileDebugAndroidTestSources, :app:compileDebugSources, :app:compileDebugUnitTestSources
                SOURCE_GEN                    : :app:createMockableJar, :app:generateDebugAndroidTestSources, :app:generateDebugSources
                BUNDLE                        : :app:bundleDebug
                APK_FROM_BUNDLE               : :app:extractApksForDebug
            TEST_COMPILE_MODE             : Android tests
                CLEAN                         : :app:generateDebugAndroidTestSources, :app:generateDebugSources
                ASSEMBLE                      : :app:assembleDebug, :app:assembleDebugAndroidTest
                REBUILD                       : :app:assembleDebug, :app:assembleDebugAndroidTest, :app:clean
                COMPILE_JAVA                  : :app:compileDebugAndroidTestSources, :app:compileDebugSources
                SOURCE_GEN                    : :app:generateDebugAndroidTestSources, :app:generateDebugSources
                BUNDLE                        : :app:bundleDebug
                APK_FROM_BUNDLE               : :app:extractApksForDebug
            TEST_COMPILE_MODE             : Unit tests
                CLEAN                         : :app:createMockableJar, :app:generateDebugSources
                ASSEMBLE                      : :app:assembleDebug, :app:assembleDebugUnitTest
                REBUILD                       : :app:assembleDebug, :app:assembleDebugUnitTest, :app:clean
                COMPILE_JAVA                  : :app:compileDebugUnitTestSources
                SOURCE_GEN                    : :app:createMockableJar, :app:generateDebugSources
                BUNDLE                        : :app:bundleDebug
                APK_FROM_BUNDLE               : :app:extractApksForDebug
            TEST_COMPILE_MODE             : None
                CLEAN                         : :app:generateDebugSources
                ASSEMBLE                      : :app:assembleDebug
                REBUILD                       : :app:assembleDebug, :app:clean
                COMPILE_JAVA                  : :app:compileDebugSources
                SOURCE_GEN                    : :app:generateDebugSources
                BUNDLE                        : :app:bundleDebug
                APK_FROM_BUNDLE               : :app:extractApksForDebug
    MODULE                        : reference.app.androidTest
        LINKED_ANDROID_MODULE_GROUP
            holder                        : reference.app
            main                          : reference.app.main
            unitTest                      : reference.app.unitTest
            androidTest                   : reference.app.androidTest
        ExternalModuleType            : sourceSet
        LinkedProjectId               : :app:androidTest
        LinkedProjectPath             : <PROJECT>/app
        RootProjectPath               : <PROJECT>
        COMPILER_MODULE_EXTENSION
            compilerTestOutputPath        : file://<PROJECT>/app/build/intermediates/javac/debugAndroidTest/classes [-]
            isCompilerPathInherited       : false
            isExcludeOutput               : true
        TEST_MODULE_PROPERTIES
            productionModuleName          : reference.app.main
        ModuleFile                    : <PROJECT>/.idea/modules/app/reference.app.androidTest.iml [-]
        ModuleTypeName                : JAVA_MODULE
        FACET                         : Android
            TypeId                        : android
            ExternalSource                : GRADLE
            SelectedBuildVariant          : debug
            AllowUserConfiguration        : false
            GenFolderRelativePathApt      : /gen
            GenFolderRelativePathAidl     : /gen
            ManifestFileRelativePath      : /src/main/AndroidManifest.xml
            ResFolderRelativePath         : /src/main/res
            - ResFoldersRelativePath      :  [-]
            - TestResFoldersRelativePath  : file://<PROJECT>/app/src/androidTest/res [-]
            - TestResFoldersRelativePath  : file://<PROJECT>/app/src/androidTestDebug/res [-]
            - TestResFoldersRelativePath  : file://<PROJECT>/app/build/generated/res/resValues/androidTest/debug [-]
            AssetsFolderRelativePath      : /src/main/assets
            LibsFolderRelativePath        : /libs
            ProjectType                   : 0
            PackTestCode                  : false
            RunProguard                   : false
            ProguardLogsFolderRelativePath          : /proguard_logs
            UseCustomManifestPackage      : false
            - ProGuardCfgFiles            : file://%MODULE_SDK_HOME%/tools/proguard/proguard-android.txt
        CONENT_ENTRY                  : file://<PROJECT>/app/build/generated/ap_generated_sources/debugAndroidTest/out [-]
        CONENT_ENTRY                  : file://<PROJECT>/app/build/generated/res/resValues/androidTest/debug [-]
        CONENT_ENTRY                  : file://<PROJECT>/app/src/androidTest
            JavaSource (test)             : file://<PROJECT>/app/src/androidTest/java
        CONENT_ENTRY                  : file://<PROJECT>/app/src/androidTestDebug [-]
        WATCHED_TEST_SOURCE_FOLDER    : file://<PROJECT>/app/build/generated/ap_generated_sources/debugAndroidTest/out [-]
            Generated                     : true
        WATCHED_TEST_RESOURCE_FOLDER  : file://<PROJECT>/app/build/generated/res/resValues/androidTest/debug [-]
            Generated                     : true
        WATCHED_TEST_RESOURCE_FOLDER  : file://<PROJECT>/app/src/androidTest/assets [-]
        WATCHED_TEST_RESOURCE_FOLDER  : file://<PROJECT>/app/src/androidTest/baselineProfiles [-]
        WATCHED_TEST_SOURCE_FOLDER    : file://<PROJECT>/app/src/androidTest/kotlin [-]
        WATCHED_TEST_RESOURCE_FOLDER  : file://<PROJECT>/app/src/androidTest/res [-]
        WATCHED_TEST_RESOURCE_FOLDER  : file://<PROJECT>/app/src/androidTest/resources [-]
        WATCHED_TEST_SOURCE_FOLDER    : file://<PROJECT>/app/src/androidTest/shaders [-]
        WATCHED_TEST_RESOURCE_FOLDER  : file://<PROJECT>/app/src/androidTestDebug/assets [-]
        WATCHED_TEST_RESOURCE_FOLDER  : file://<PROJECT>/app/src/androidTestDebug/baselineProfiles [-]
        WATCHED_TEST_SOURCE_FOLDER    : file://<PROJECT>/app/src/androidTestDebug/java [-]
        WATCHED_TEST_SOURCE_FOLDER    : file://<PROJECT>/app/src/androidTestDebug/kotlin [-]
        WATCHED_TEST_RESOURCE_FOLDER  : file://<PROJECT>/app/src/androidTestDebug/res [-]
        WATCHED_TEST_RESOURCE_FOLDER  : file://<PROJECT>/app/src/androidTestDebug/resources [-]
        WATCHED_TEST_SOURCE_FOLDER    : file://<PROJECT>/app/src/androidTestDebug/shaders [-]
        JDK                           : <NAME_CUT> Android SDK
        *isInherited                  : false
            SdkType                       : Android SDK
            HomePath                      : <ANDROID_SDK>
<<<<<<< HEAD
            VersionString                 : <JDK_VERSION>
=======
>>>>>>> de127946
        ORDER_ENTRY                   : <Module source>
        LIBRARY                       : Gradle: androidx.annotation:annotation:1.0.0 [=]
            Scope                         : Test
        LIBRARY                       : Gradle: androidx.lifecycle:lifecycle-common:2.0.0 [=]
            Scope                         : Test
        LIBRARY                       : Gradle: androidx.test.espresso:espresso-core:3.2.0@aar [=]
            Scope                         : Test
        LIBRARY                       : Gradle: androidx.test.espresso:espresso-idling-resource:3.2.0@aar [=]
            Scope                         : Test
        LIBRARY                       : Gradle: androidx.test.ext:junit:1.1.2@aar [=]
            Scope                         : Test
        LIBRARY                       : Gradle: androidx.test:core:1.3.0@aar [=]
            Scope                         : Test
        LIBRARY                       : Gradle: androidx.test:monitor:1.3.0@aar [=]
            Scope                         : Test
        LIBRARY                       : Gradle: androidx.test:runner:1.2.0@aar [=]
            Scope                         : Test
        LIBRARY                       : Gradle: com.google.code.findbugs:jsr305:2.0.1 [=]
            Scope                         : Test
        LIBRARY                       : Gradle: com.squareup:javawriter:2.1.1 [=]
            Scope                         : Test
        LIBRARY                       : Gradle: javax.inject:javax.inject:1 [=]
            Scope                         : Test
        LIBRARY                       : Gradle: junit:junit:4.12 [=]
            Scope                         : Test
        LIBRARY                       : Gradle: net.sf.kxml:kxml2:2.3.0 [=]
            Scope                         : Test
        LIBRARY                       : Gradle: org.hamcrest:hamcrest-core:1.3 [=]
            Scope                         : Test
        LIBRARY                       : Gradle: org.hamcrest:hamcrest-integration:1.3 [=]
            Scope                         : Test
        LIBRARY                       : Gradle: org.hamcrest:hamcrest-library:1.3 [=]
            Scope                         : Test
        ORDER_ENTRY                   : reference.androidlibrary.main
            Scope                         : Test
        ORDER_ENTRY                   : reference.app.main
            Scope                         : Test
        Classes
            -                             : file://<PROJECT>/app/build/intermediates/javac/debugAndroidTest/classes
            -                             : jar://<PROJECT>/app/build/intermediates/compile_and_runtime_not_namespaced_r_class_jar/debugAndroidTest/R.jar!/
            -                             : file://<PROJECT>/app/build/generated/res/resValues/androidTest/debug
        BUILD_TASKS
            TEST_COMPILE_MODE             : All
                CLEAN                         : :app:createMockableJar, :app:generateDebugAndroidTestSources, :app:generateDebugSources
                ASSEMBLE                      : :app:assembleDebug, :app:assembleDebugAndroidTest, :app:assembleDebugUnitTest
                REBUILD                       : :app:assembleDebug, :app:assembleDebugAndroidTest, :app:assembleDebugUnitTest, :app:clean
                COMPILE_JAVA                  : :app:compileDebugAndroidTestSources, :app:compileDebugSources, :app:compileDebugUnitTestSources
                SOURCE_GEN                    : :app:createMockableJar, :app:generateDebugAndroidTestSources, :app:generateDebugSources
                BUNDLE                        : :app:bundleDebug
                APK_FROM_BUNDLE               : :app:extractApksForDebug
            TEST_COMPILE_MODE             : Android tests
                CLEAN                         : :app:generateDebugAndroidTestSources, :app:generateDebugSources
                ASSEMBLE                      : :app:assembleDebug, :app:assembleDebugAndroidTest
                REBUILD                       : :app:assembleDebug, :app:assembleDebugAndroidTest, :app:clean
                COMPILE_JAVA                  : :app:compileDebugAndroidTestSources, :app:compileDebugSources
                SOURCE_GEN                    : :app:generateDebugAndroidTestSources, :app:generateDebugSources
                BUNDLE                        : :app:bundleDebug
                APK_FROM_BUNDLE               : :app:extractApksForDebug
            TEST_COMPILE_MODE             : Unit tests
                CLEAN                         : :app:createMockableJar, :app:generateDebugSources
                ASSEMBLE                      : :app:assembleDebug, :app:assembleDebugUnitTest
                REBUILD                       : :app:assembleDebug, :app:assembleDebugUnitTest, :app:clean
                COMPILE_JAVA                  : :app:compileDebugUnitTestSources
                SOURCE_GEN                    : :app:createMockableJar, :app:generateDebugSources
                BUNDLE                        : :app:bundleDebug
                APK_FROM_BUNDLE               : :app:extractApksForDebug
            TEST_COMPILE_MODE             : None
                CLEAN                         : :app:generateDebugSources
                ASSEMBLE                      : :app:assembleDebug
                REBUILD                       : :app:assembleDebug, :app:clean
                COMPILE_JAVA                  : :app:compileDebugSources
                SOURCE_GEN                    : :app:generateDebugSources
                BUNDLE                        : :app:bundleDebug
                APK_FROM_BUNDLE               : :app:extractApksForDebug
    MODULE                        : reference.app.main
        LINKED_ANDROID_MODULE_GROUP
            holder                        : reference.app
            main                          : reference.app.main
            unitTest                      : reference.app.unitTest
            androidTest                   : reference.app.androidTest
        ExternalModuleType            : sourceSet
        LinkedProjectId               : :app:main
        LinkedProjectPath             : <PROJECT>/app
        RootProjectPath               : <PROJECT>
        COMPILER_MODULE_EXTENSION
            compilerSourceOutputPath      : file://<PROJECT>/app/build/intermediates/javac/debug/classes [-]
            isCompilerPathInherited       : false
            isExcludeOutput               : true
        ModuleFile                    : <PROJECT>/.idea/modules/app/reference.app.main.iml [-]
        ModuleTypeName                : JAVA_MODULE
        FACET                         : Android
            TypeId                        : android
            ExternalSource                : GRADLE
            SelectedBuildVariant          : debug
            AllowUserConfiguration        : false
            GenFolderRelativePathApt      : /gen
            GenFolderRelativePathAidl     : /gen
            ManifestFileRelativePath      : /src/main/AndroidManifest.xml
            ResFolderRelativePath         : /src/main/res
            - ResFoldersRelativePath      : file://<PROJECT>/app/src/main/res
            - ResFoldersRelativePath      : file://<PROJECT>/app/src/debug/res [-]
            - ResFoldersRelativePath      : file://<PROJECT>/app/build/generated/res/resValues/debug [-]
            - TestResFoldersRelativePath  :  [-]
            AssetsFolderRelativePath      : /src/main/assets
            LibsFolderRelativePath        : /libs
            ProjectType                   : 0
            PackTestCode                  : false
            RunProguard                   : false
            ProguardLogsFolderRelativePath          : /proguard_logs
            UseCustomManifestPackage      : false
            - ProGuardCfgFiles            : file://%MODULE_SDK_HOME%/tools/proguard/proguard-android.txt
        CONENT_ENTRY                  : file://<PROJECT>/app/build/generated/ap_generated_sources/debug/out [-]
        CONENT_ENTRY                  : file://<PROJECT>/app/build/generated/res/resValues/debug [-]
        CONENT_ENTRY                  : file://<PROJECT>/app/src/debug [-]
        CONENT_ENTRY                  : file://<PROJECT>/app/src/main
            JavaSource                    : file://<PROJECT>/app/src/main/java
            JavaResource                  : file://<PROJECT>/app/src/main/res
        WATCHED_SOURCE_FOLDER         : file://<PROJECT>/app/build/generated/ap_generated_sources/debug/out [-]
            Generated                     : true
        WATCHED_RESOURCE_FOLDER       : file://<PROJECT>/app/build/generated/res/resValues/debug [-]
            Generated                     : true
        WATCHED_RESOURCE_FOLDER       : file://<PROJECT>/app/src/debug/assets [-]
        WATCHED_RESOURCE_FOLDER       : file://<PROJECT>/app/src/debug/baselineProfiles [-]
        WATCHED_SOURCE_FOLDER         : file://<PROJECT>/app/src/debug/java [-]
        WATCHED_SOURCE_FOLDER         : file://<PROJECT>/app/src/debug/kotlin [-]
        WATCHED_RESOURCE_FOLDER       : file://<PROJECT>/app/src/debug/res [-]
        WATCHED_RESOURCE_FOLDER       : file://<PROJECT>/app/src/debug/resources [-]
        WATCHED_SOURCE_FOLDER         : file://<PROJECT>/app/src/debug/shaders [-]
        WATCHED_RESOURCE_FOLDER       : file://<PROJECT>/app/src/main/assets [-]
        WATCHED_RESOURCE_FOLDER       : file://<PROJECT>/app/src/main/baselineProfiles [-]
        WATCHED_SOURCE_FOLDER         : file://<PROJECT>/app/src/main/kotlin [-]
        WATCHED_RESOURCE_FOLDER       : file://<PROJECT>/app/src/main/resources [-]
        WATCHED_SOURCE_FOLDER         : file://<PROJECT>/app/src/main/shaders [-]
        JDK                           : <NAME_CUT> Android SDK
        *isInherited                  : false
            SdkType                       : Android SDK
            HomePath                      : <ANDROID_SDK>
<<<<<<< HEAD
            VersionString                 : <JDK_VERSION>
=======
>>>>>>> de127946
        ORDER_ENTRY                   : <Module source>
        ORDER_ENTRY                   : reference.androidlibrary.main
        Classes
            -                             : file://<PROJECT>/app/build/intermediates/javac/debug/classes
            -                             : jar://<PROJECT>/app/build/intermediates/compile_and_runtime_not_namespaced_r_class_jar/debug/R.jar!/
            -                             : file://<PROJECT>/app/build/generated/res/resValues/debug
        BUILD_TASKS
            TEST_COMPILE_MODE             : All
                CLEAN                         : :app:createMockableJar, :app:generateDebugAndroidTestSources, :app:generateDebugSources
                ASSEMBLE                      : :app:assembleDebug, :app:assembleDebugAndroidTest, :app:assembleDebugUnitTest
                REBUILD                       : :app:assembleDebug, :app:assembleDebugAndroidTest, :app:assembleDebugUnitTest, :app:clean
                COMPILE_JAVA                  : :app:compileDebugAndroidTestSources, :app:compileDebugSources, :app:compileDebugUnitTestSources
                SOURCE_GEN                    : :app:createMockableJar, :app:generateDebugAndroidTestSources, :app:generateDebugSources
                BUNDLE                        : :app:bundleDebug
                APK_FROM_BUNDLE               : :app:extractApksForDebug
            TEST_COMPILE_MODE             : Android tests
                CLEAN                         : :app:generateDebugAndroidTestSources, :app:generateDebugSources
                ASSEMBLE                      : :app:assembleDebug, :app:assembleDebugAndroidTest
                REBUILD                       : :app:assembleDebug, :app:assembleDebugAndroidTest, :app:clean
                COMPILE_JAVA                  : :app:compileDebugAndroidTestSources, :app:compileDebugSources
                SOURCE_GEN                    : :app:generateDebugAndroidTestSources, :app:generateDebugSources
                BUNDLE                        : :app:bundleDebug
                APK_FROM_BUNDLE               : :app:extractApksForDebug
            TEST_COMPILE_MODE             : Unit tests
                CLEAN                         : :app:createMockableJar, :app:generateDebugSources
                ASSEMBLE                      : :app:assembleDebug, :app:assembleDebugUnitTest
                REBUILD                       : :app:assembleDebug, :app:assembleDebugUnitTest, :app:clean
                COMPILE_JAVA                  : :app:compileDebugUnitTestSources
                SOURCE_GEN                    : :app:createMockableJar, :app:generateDebugSources
                BUNDLE                        : :app:bundleDebug
                APK_FROM_BUNDLE               : :app:extractApksForDebug
            TEST_COMPILE_MODE             : None
                CLEAN                         : :app:generateDebugSources
                ASSEMBLE                      : :app:assembleDebug
                REBUILD                       : :app:assembleDebug, :app:clean
                COMPILE_JAVA                  : :app:compileDebugSources
                SOURCE_GEN                    : :app:generateDebugSources
                BUNDLE                        : :app:bundleDebug
                APK_FROM_BUNDLE               : :app:extractApksForDebug
    MODULE                        : reference.app.unitTest
        LINKED_ANDROID_MODULE_GROUP
            holder                        : reference.app
            main                          : reference.app.main
            unitTest                      : reference.app.unitTest
            androidTest                   : reference.app.androidTest
        ExternalModuleType            : sourceSet
        LinkedProjectId               : :app:unitTest
        LinkedProjectPath             : <PROJECT>/app
        RootProjectPath               : <PROJECT>
        COMPILER_MODULE_EXTENSION
            compilerTestOutputPath        : file://<PROJECT>/app/build/intermediates/javac/debugUnitTest/classes [-]
            isCompilerPathInherited       : false
            isExcludeOutput               : true
        TEST_MODULE_PROPERTIES
            productionModuleName          : reference.app.main
        ModuleFile                    : <PROJECT>/.idea/modules/app/reference.app.unitTest.iml [-]
        ModuleTypeName                : JAVA_MODULE
        FACET                         : Android
            TypeId                        : android
            ExternalSource                : GRADLE
            SelectedBuildVariant          : debug
            AllowUserConfiguration        : false
            GenFolderRelativePathApt      : /gen
            GenFolderRelativePathAidl     : /gen
            ManifestFileRelativePath      : /src/main/AndroidManifest.xml
            ResFolderRelativePath         : /src/main/res
            - ResFoldersRelativePath      :  [-]
            - TestResFoldersRelativePath  :  [-]
            AssetsFolderRelativePath      : /src/main/assets
            LibsFolderRelativePath        : /libs
            ProjectType                   : 0
            PackTestCode                  : false
            RunProguard                   : false
            ProguardLogsFolderRelativePath          : /proguard_logs
            UseCustomManifestPackage      : false
            - ProGuardCfgFiles            : file://%MODULE_SDK_HOME%/tools/proguard/proguard-android.txt
        CONENT_ENTRY                  : file://<PROJECT>/app/build/generated/ap_generated_sources/debugUnitTest/out [-]
        CONENT_ENTRY                  : file://<PROJECT>/app/src/test
            JavaSource (test)             : file://<PROJECT>/app/src/test/java
        CONENT_ENTRY                  : file://<PROJECT>/app/src/testDebug [-]
        WATCHED_TEST_SOURCE_FOLDER    : file://<PROJECT>/app/build/generated/ap_generated_sources/debugUnitTest/out [-]
            Generated                     : true
        WATCHED_TEST_RESOURCE_FOLDER  : file://<PROJECT>/app/src/test/assets [-]
        WATCHED_TEST_RESOURCE_FOLDER  : file://<PROJECT>/app/src/test/baselineProfiles [-]
        WATCHED_TEST_SOURCE_FOLDER    : file://<PROJECT>/app/src/test/kotlin [-]
        WATCHED_TEST_RESOURCE_FOLDER  : file://<PROJECT>/app/src/test/res [-]
        WATCHED_TEST_RESOURCE_FOLDER  : file://<PROJECT>/app/src/test/resources [-]
        WATCHED_TEST_SOURCE_FOLDER    : file://<PROJECT>/app/src/test/shaders [-]
        WATCHED_TEST_RESOURCE_FOLDER  : file://<PROJECT>/app/src/testDebug/assets [-]
        WATCHED_TEST_RESOURCE_FOLDER  : file://<PROJECT>/app/src/testDebug/baselineProfiles [-]
        WATCHED_TEST_SOURCE_FOLDER    : file://<PROJECT>/app/src/testDebug/java [-]
        WATCHED_TEST_SOURCE_FOLDER    : file://<PROJECT>/app/src/testDebug/kotlin [-]
        WATCHED_TEST_RESOURCE_FOLDER  : file://<PROJECT>/app/src/testDebug/res [-]
        WATCHED_TEST_RESOURCE_FOLDER  : file://<PROJECT>/app/src/testDebug/resources [-]
        WATCHED_TEST_SOURCE_FOLDER    : file://<PROJECT>/app/src/testDebug/shaders [-]
        JDK                           : <NAME_CUT> Android SDK
        *isInherited                  : false
            SdkType                       : Android SDK
            HomePath                      : <ANDROID_SDK>
<<<<<<< HEAD
            VersionString                 : <JDK_VERSION>
=======
>>>>>>> de127946
        ORDER_ENTRY                   : <Module source>
        LIBRARY                       : Gradle: junit:junit:4.12 [=]
            Scope                         : Test
        LIBRARY                       : Gradle: org.hamcrest:hamcrest-core:1.3 [=]
            Scope                         : Test
        ORDER_ENTRY                   : reference.androidlibrary.main
            Scope                         : Test
        ORDER_ENTRY                   : reference.app.main
            Scope                         : Test
        Classes
            -                             : file://<PROJECT>/app/build/intermediates/javac/debugUnitTest/classes
            -                             : jar://<PROJECT>/app/build/intermediates/compile_and_runtime_not_namespaced_r_class_jar/debug/R.jar!/
        BUILD_TASKS
            TEST_COMPILE_MODE             : All
                CLEAN                         : :app:createMockableJar, :app:generateDebugAndroidTestSources, :app:generateDebugSources
                ASSEMBLE                      : :app:assembleDebug, :app:assembleDebugAndroidTest, :app:assembleDebugUnitTest
                REBUILD                       : :app:assembleDebug, :app:assembleDebugAndroidTest, :app:assembleDebugUnitTest, :app:clean
                COMPILE_JAVA                  : :app:compileDebugAndroidTestSources, :app:compileDebugSources, :app:compileDebugUnitTestSources
                SOURCE_GEN                    : :app:createMockableJar, :app:generateDebugAndroidTestSources, :app:generateDebugSources
                BUNDLE                        : :app:bundleDebug
                APK_FROM_BUNDLE               : :app:extractApksForDebug
            TEST_COMPILE_MODE             : Android tests
                CLEAN                         : :app:generateDebugAndroidTestSources, :app:generateDebugSources
                ASSEMBLE                      : :app:assembleDebug, :app:assembleDebugAndroidTest
                REBUILD                       : :app:assembleDebug, :app:assembleDebugAndroidTest, :app:clean
                COMPILE_JAVA                  : :app:compileDebugAndroidTestSources, :app:compileDebugSources
                SOURCE_GEN                    : :app:generateDebugAndroidTestSources, :app:generateDebugSources
                BUNDLE                        : :app:bundleDebug
                APK_FROM_BUNDLE               : :app:extractApksForDebug
            TEST_COMPILE_MODE             : Unit tests
                CLEAN                         : :app:createMockableJar, :app:generateDebugSources
                ASSEMBLE                      : :app:assembleDebug, :app:assembleDebugUnitTest
                REBUILD                       : :app:assembleDebug, :app:assembleDebugUnitTest, :app:clean
                COMPILE_JAVA                  : :app:compileDebugUnitTestSources
                SOURCE_GEN                    : :app:createMockableJar, :app:generateDebugSources
                BUNDLE                        : :app:bundleDebug
                APK_FROM_BUNDLE               : :app:extractApksForDebug
            TEST_COMPILE_MODE             : None
                CLEAN                         : :app:generateDebugSources
                ASSEMBLE                      : :app:assembleDebug
                REBUILD                       : :app:assembleDebug, :app:clean
                COMPILE_JAVA                  : :app:compileDebugSources
                SOURCE_GEN                    : :app:generateDebugSources
                BUNDLE                        : :app:bundleDebug
                APK_FROM_BUNDLE               : :app:extractApksForDebug
    MODULE                        : reference.javalib
        ExternalModuleGroup           : reference
        ExternalModuleVersion         : unspecified
        LinkedProjectId               : :javalib
        LinkedProjectPath             : <PROJECT>/javalib
        RootProjectPath               : <PROJECT>
        COMPILER_MODULE_EXTENSION
            compilerSourceOutputPath      : file://<PROJECT>/build/classes/production/reference.javalib [-]
            compilerTestOutputPath        : file://<PROJECT>/build/classes/test/reference.javalib [-]
            isCompilerPathInherited       : true
            isExcludeOutput               : true
        ModuleFile                    : <PROJECT>/.idea/modules/javalib/reference.javalib.iml [-]
        ModuleTypeName                : JAVA_MODULE
        FACET                         : Android-Gradle
            TypeId                        : android-gradle
            ExternalSource                : GRADLE
        CONENT_ENTRY                  : file://<PROJECT>/javalib
            EXCLUDE_FOLDER                : file://<PROJECT>/javalib/.gradle [-]
            EXCLUDE_FOLDER                : file://<PROJECT>/javalib/build [-]
        JDK                           : <NAME_CUT> JavaSDK
        *isInherited                  : true
        ORDER_ENTRY                   : <Module source>
        BUILD_TASKS
            TEST_COMPILE_MODE             : All
                ASSEMBLE                      : :javalib:assemble, :javalib:testClasses
                REBUILD                       : :javalib:assemble, :javalib:clean, :javalib:testClasses
                COMPILE_JAVA                  : :javalib:compileJava, :javalib:testClasses
            TEST_COMPILE_MODE             : Android tests
                ASSEMBLE                      : :javalib:assemble
                REBUILD                       : :javalib:assemble, :javalib:clean
                COMPILE_JAVA                  : :javalib:compileJava
            TEST_COMPILE_MODE             : Unit tests
                ASSEMBLE                      : :javalib:assemble, :javalib:testClasses
                REBUILD                       : :javalib:assemble, :javalib:clean, :javalib:testClasses
                COMPILE_JAVA                  : :javalib:compileJava, :javalib:testClasses
            TEST_COMPILE_MODE             : None
                ASSEMBLE                      : :javalib:assemble
                REBUILD                       : :javalib:assemble, :javalib:clean
                COMPILE_JAVA                  : :javalib:compileJava
    MODULE                        : reference.javalib.main
        ExternalModuleGroup           : reference
        ExternalModuleType            : sourceSet
        ExternalModuleVersion         : unspecified
        LinkedProjectId               : :javalib:main
        LinkedProjectPath             : <PROJECT>/javalib
        RootProjectPath               : <PROJECT>
        COMPILER_MODULE_EXTENSION
            compilerSourceOutputPath      : file://<PROJECT>/javalib/build/classes/java/main [-]
            isCompilerPathInherited       : false
            isExcludeOutput               : true
        ModuleFile                    : <PROJECT>/.idea/modules/javalib/reference.javalib.main.iml [-]
        ModuleTypeName                : JAVA_MODULE
        CONENT_ENTRY                  : file://<PROJECT>/javalib/src/main
            JavaSource                    : file://<PROJECT>/javalib/src/main/java
        WATCHED_RESOURCE_FOLDER       : file://<PROJECT>/javalib/src/main/resources [-]
        JDK                           : <NAME_CUT> JavaSDK
        *isInherited                  : true
        ORDER_ENTRY                   : <Module source>
        Classes
            -                             : file://<PROJECT>/javalib/build/classes/java/main
            -                             : file://<PROJECT>/javalib/build/resources/main
        BUILD_TASKS
            TEST_COMPILE_MODE             : All
                ASSEMBLE                      : :javalib:assemble, :javalib:testClasses
                REBUILD                       : :javalib:assemble, :javalib:clean, :javalib:testClasses
                COMPILE_JAVA                  : :javalib:compileJava, :javalib:testClasses
            TEST_COMPILE_MODE             : Android tests
                ASSEMBLE                      : :javalib:assemble
                REBUILD                       : :javalib:assemble, :javalib:clean
                COMPILE_JAVA                  : :javalib:compileJava
            TEST_COMPILE_MODE             : Unit tests
                ASSEMBLE                      : :javalib:assemble, :javalib:testClasses
                REBUILD                       : :javalib:assemble, :javalib:clean, :javalib:testClasses
                COMPILE_JAVA                  : :javalib:compileJava, :javalib:testClasses
            TEST_COMPILE_MODE             : None
                ASSEMBLE                      : :javalib:assemble
                REBUILD                       : :javalib:assemble, :javalib:clean
                COMPILE_JAVA                  : :javalib:compileJava
    MODULE                        : reference.javalib.test
        ExternalModuleGroup           : reference
        ExternalModuleType            : sourceSet
        ExternalModuleVersion         : unspecified
        LinkedProjectId               : :javalib:test
        LinkedProjectPath             : <PROJECT>/javalib
        RootProjectPath               : <PROJECT>
        COMPILER_MODULE_EXTENSION
            compilerTestOutputPath        : file://<PROJECT>/javalib/build/classes/java/test [-]
            isCompilerPathInherited       : false
            isExcludeOutput               : true
        TEST_MODULE_PROPERTIES
            productionModuleName          : reference.javalib.main
        ModuleFile                    : <PROJECT>/.idea/modules/javalib/reference.javalib.test.iml [-]
        ModuleTypeName                : JAVA_MODULE
        CONENT_ENTRY                  : file://<PROJECT>/javalib/src/test [-]
        WATCHED_TEST_SOURCE_FOLDER    : file://<PROJECT>/javalib/src/test/java [-]
        WATCHED_TEST_RESOURCE_FOLDER  : file://<PROJECT>/javalib/src/test/resources [-]
        JDK                           : <NAME_CUT> JavaSDK
        *isInherited                  : true
        ORDER_ENTRY                   : <Module source>
        ORDER_ENTRY                   : reference.javalib.main
        BUILD_TASKS
            TEST_COMPILE_MODE             : All
                ASSEMBLE                      : :javalib:assemble, :javalib:testClasses
                REBUILD                       : :javalib:assemble, :javalib:clean, :javalib:testClasses
                COMPILE_JAVA                  : :javalib:compileJava, :javalib:testClasses
            TEST_COMPILE_MODE             : Android tests
                ASSEMBLE                      : :javalib:assemble
                REBUILD                       : :javalib:assemble, :javalib:clean
                COMPILE_JAVA                  : :javalib:compileJava
            TEST_COMPILE_MODE             : Unit tests
                ASSEMBLE                      : :javalib:assemble, :javalib:testClasses
                REBUILD                       : :javalib:assemble, :javalib:clean, :javalib:testClasses
                COMPILE_JAVA                  : :javalib:compileJava, :javalib:testClasses
            TEST_COMPILE_MODE             : None
                ASSEMBLE                      : :javalib:assemble
                REBUILD                       : :javalib:assemble, :javalib:clean
                COMPILE_JAVA                  : :javalib:compileJava
    RUN_CONFIGURATION             : app
        *class*                       : AndroidRunConfiguration
        ModuleName                    : reference.app.main
        Module                        : reference.app.main
    LIBRARY_TABLE
        LIBRARY                       : Gradle: androidx.annotation:annotation:1.0.0
            *CLASSES                      : jar://<M2>/androidx/annotation/annotation/1.0.0/annotation-1.0.0.jar!/
        LIBRARY                       : Gradle: androidx.lifecycle:lifecycle-common:2.0.0
            *CLASSES                      : jar://<M2>/androidx/lifecycle/lifecycle-common/2.0.0/lifecycle-common-2.0.0.jar!/
        LIBRARY                       : Gradle: androidx.test.espresso:espresso-core:3.2.0@aar
            *CLASSES                      : file://<GRADLE>/caches/transforms-3/xxxxxxxxxxxxxxxxxxxxxxxxxxxxxxxx/transformed/espresso-core-3.2.0/AndroidManifest.xml
            *CLASSES                      : jar://<GRADLE>/caches/transforms-3/xxxxxxxxxxxxxxxxxxxxxxxxxxxxxxxx/transformed/espresso-core-3.2.0/jars/classes.jar!/
        LIBRARY                       : Gradle: androidx.test.espresso:espresso-idling-resource:3.2.0@aar
            *CLASSES                      : file://<GRADLE>/caches/transforms-3/xxxxxxxxxxxxxxxxxxxxxxxxxxxxxxxx/transformed/espresso-idling-resource-3.2.0/AndroidManifest.xml
            *CLASSES                      : jar://<GRADLE>/caches/transforms-3/xxxxxxxxxxxxxxxxxxxxxxxxxxxxxxxx/transformed/espresso-idling-resource-3.2.0/jars/classes.jar!/
        LIBRARY                       : Gradle: androidx.test.ext:junit:1.1.2@aar
            *CLASSES                      : file://<GRADLE>/caches/transforms-3/xxxxxxxxxxxxxxxxxxxxxxxxxxxxxxxx/transformed/junit-1.1.2/AndroidManifest.xml
            *CLASSES                      : jar://<GRADLE>/caches/transforms-3/xxxxxxxxxxxxxxxxxxxxxxxxxxxxxxxx/transformed/junit-1.1.2/jars/classes.jar!/
        LIBRARY                       : Gradle: androidx.test:core:1.3.0@aar
            *CLASSES                      : file://<GRADLE>/caches/transforms-3/xxxxxxxxxxxxxxxxxxxxxxxxxxxxxxxx/transformed/core-1.3.0/AndroidManifest.xml
            *CLASSES                      : jar://<GRADLE>/caches/transforms-3/xxxxxxxxxxxxxxxxxxxxxxxxxxxxxxxx/transformed/core-1.3.0/jars/classes.jar!/
        LIBRARY                       : Gradle: androidx.test:monitor:1.3.0@aar
            *CLASSES                      : file://<GRADLE>/caches/transforms-3/xxxxxxxxxxxxxxxxxxxxxxxxxxxxxxxx/transformed/monitor-1.3.0/AndroidManifest.xml
            *CLASSES                      : jar://<GRADLE>/caches/transforms-3/xxxxxxxxxxxxxxxxxxxxxxxxxxxxxxxx/transformed/monitor-1.3.0/jars/classes.jar!/
        LIBRARY                       : Gradle: androidx.test:runner:1.2.0@aar
            *CLASSES                      : file://<GRADLE>/caches/transforms-3/xxxxxxxxxxxxxxxxxxxxxxxxxxxxxxxx/transformed/runner-1.2.0/AndroidManifest.xml
            *CLASSES                      : jar://<GRADLE>/caches/transforms-3/xxxxxxxxxxxxxxxxxxxxxxxxxxxxxxxx/transformed/runner-1.2.0/jars/classes.jar!/
        LIBRARY                       : Gradle: com.google.code.findbugs:jsr305:2.0.1
            *CLASSES                      : jar://<M2>/com/google/code/findbugs/jsr305/2.0.1/jsr305-2.0.1.jar!/
        LIBRARY                       : Gradle: com.squareup:javawriter:2.1.1
            *CLASSES                      : jar://<M2>/com/squareup/javawriter/2.1.1/javawriter-2.1.1.jar!/
        LIBRARY                       : Gradle: javax.inject:javax.inject:1
            *CLASSES                      : jar://<M2>/javax/inject/javax.inject/1/javax.inject-1.jar!/
        LIBRARY                       : Gradle: junit:junit:4.12
            *CLASSES                      : jar://<M2>/junit/junit/4.12/junit-4.12.jar!/
        LIBRARY                       : Gradle: net.sf.kxml:kxml2:2.3.0
            *CLASSES                      : jar://<M2>/net/sf/kxml/kxml2/2.3.0/kxml2-2.3.0.jar!/
        LIBRARY                       : Gradle: org.hamcrest:hamcrest-core:1.3
            *CLASSES                      : jar://<M2>/org/hamcrest/hamcrest-core/1.3/hamcrest-core-1.3.jar!/
        LIBRARY                       : Gradle: org.hamcrest:hamcrest-integration:1.3
            *CLASSES                      : jar://<M2>/org/hamcrest/hamcrest-integration/1.3/hamcrest-integration-1.3.jar!/
        LIBRARY                       : Gradle: org.hamcrest:hamcrest-library:1.3
            *CLASSES                      : jar://<M2>/org/hamcrest/hamcrest-library/1.3/hamcrest-library-1.3.jar!/
    BUILD_TASKS
        TEST_COMPILE_MODE             : All
            CLEAN                         : <PROJECT>::androidlibrary:createMockableJar, <PROJECT>::androidlibrary:generateDebugAndroidTestSources, <PROJECT>::androidlibrary:generateDebugSources, <PROJECT>::app:createMockableJar, <PROJECT>::app:generateDebugAndroidTestSources, <PROJECT>::app:generateDebugSources
            ASSEMBLE                      : :app:assembleDebug, :app:assembleDebugAndroidTest, :app:assembleDebugUnitTest
            REBUILD                       : <PROJECT>::androidlibrary:assembleDebug, <PROJECT>::androidlibrary:assembleDebugAndroidTest, <PROJECT>::androidlibrary:assembleDebugUnitTest, <PROJECT>::androidlibrary:clean, <PROJECT>::app:assembleDebug, <PROJECT>::app:assembleDebugAndroidTest, <PROJECT>::app:assembleDebugUnitTest, <PROJECT>::app:clean, <PROJECT>::javalib:assemble, <PROJECT>::javalib:clean, <PROJECT>::javalib:testClasses
            COMPILE_JAVA                  : <PROJECT>::androidlibrary:compileDebugAndroidTestSources, <PROJECT>::androidlibrary:compileDebugSources, <PROJECT>::androidlibrary:compileDebugUnitTestSources, <PROJECT>::app:compileDebugAndroidTestSources, <PROJECT>::app:compileDebugSources, <PROJECT>::app:compileDebugUnitTestSources, <PROJECT>::javalib:compileJava, <PROJECT>::javalib:testClasses
            SOURCE_GEN                    : <PROJECT>::androidlibrary:createMockableJar, <PROJECT>::androidlibrary:generateDebugAndroidTestSources, <PROJECT>::androidlibrary:generateDebugSources, <PROJECT>::app:createMockableJar, <PROJECT>::app:generateDebugAndroidTestSources, <PROJECT>::app:generateDebugSources
            BUNDLE                        : :app:bundleDebug
            APK_FROM_BUNDLE               : :app:extractApksForDebug
        TEST_COMPILE_MODE             : Android tests
            CLEAN                         : <PROJECT>::androidlibrary:generateDebugAndroidTestSources, <PROJECT>::androidlibrary:generateDebugSources, <PROJECT>::app:generateDebugAndroidTestSources, <PROJECT>::app:generateDebugSources
            ASSEMBLE                      : :app:assembleDebug, :app:assembleDebugAndroidTest
            REBUILD                       : <PROJECT>::androidlibrary:assembleDebug, <PROJECT>::androidlibrary:assembleDebugAndroidTest, <PROJECT>::androidlibrary:clean, <PROJECT>::app:assembleDebug, <PROJECT>::app:assembleDebugAndroidTest, <PROJECT>::app:clean, <PROJECT>::javalib:assemble, <PROJECT>::javalib:clean
            COMPILE_JAVA                  : <PROJECT>::androidlibrary:compileDebugAndroidTestSources, <PROJECT>::androidlibrary:compileDebugSources, <PROJECT>::app:compileDebugAndroidTestSources, <PROJECT>::app:compileDebugSources, <PROJECT>::javalib:compileJava
            SOURCE_GEN                    : <PROJECT>::androidlibrary:generateDebugAndroidTestSources, <PROJECT>::androidlibrary:generateDebugSources, <PROJECT>::app:generateDebugAndroidTestSources, <PROJECT>::app:generateDebugSources
            BUNDLE                        : :app:bundleDebug
            APK_FROM_BUNDLE               : :app:extractApksForDebug
        TEST_COMPILE_MODE             : Unit tests
            CLEAN                         : <PROJECT>::androidlibrary:createMockableJar, <PROJECT>::androidlibrary:generateDebugSources, <PROJECT>::app:createMockableJar, <PROJECT>::app:generateDebugSources
            ASSEMBLE                      : :app:assembleDebug, :app:assembleDebugUnitTest
            REBUILD                       : <PROJECT>::androidlibrary:assembleDebug, <PROJECT>::androidlibrary:assembleDebugUnitTest, <PROJECT>::androidlibrary:clean, <PROJECT>::app:assembleDebug, <PROJECT>::app:assembleDebugUnitTest, <PROJECT>::app:clean, <PROJECT>::javalib:assemble, <PROJECT>::javalib:clean, <PROJECT>::javalib:testClasses
            COMPILE_JAVA                  : <PROJECT>::androidlibrary:compileDebugUnitTestSources, <PROJECT>::app:compileDebugUnitTestSources, <PROJECT>::javalib:compileJava, <PROJECT>::javalib:testClasses
            SOURCE_GEN                    : <PROJECT>::androidlibrary:createMockableJar, <PROJECT>::androidlibrary:generateDebugSources, <PROJECT>::app:createMockableJar, <PROJECT>::app:generateDebugSources
            BUNDLE                        : :app:bundleDebug
            APK_FROM_BUNDLE               : :app:extractApksForDebug
        TEST_COMPILE_MODE             : None
            CLEAN                         : <PROJECT>::androidlibrary:generateDebugSources, <PROJECT>::app:generateDebugSources
            ASSEMBLE                      : :app:assembleDebug
            REBUILD                       : <PROJECT>::androidlibrary:assembleDebug, <PROJECT>::androidlibrary:clean, <PROJECT>::app:assembleDebug, <PROJECT>::app:clean, <PROJECT>::javalib:assemble, <PROJECT>::javalib:clean
            COMPILE_JAVA                  : <PROJECT>::androidlibrary:compileDebugSources, <PROJECT>::app:compileDebugSources, <PROJECT>::javalib:compileJava
            SOURCE_GEN                    : <PROJECT>::androidlibrary:generateDebugSources, <PROJECT>::app:generateDebugSources
            BUNDLE                        : :app:bundleDebug
            APK_FROM_BUNDLE               : :app:extractApksForDebug<|MERGE_RESOLUTION|>--- conflicted
+++ resolved
@@ -1,9 +1,5 @@
 PROJECT                       : reference
-<<<<<<< HEAD
-    PROJECT_JDK                   : <JAVA_VERSION>
-=======
     PROJECT_JDK                   : <JDK_NAME>
->>>>>>> de127946
         Version                       : <JDK_VERSION>
     MODULE                        : reference
         ExternalModuleGroup           :
@@ -74,10 +70,6 @@
         *isInherited                  : false
             SdkType                       : Android SDK
             HomePath                      : <ANDROID_SDK>
-<<<<<<< HEAD
-            VersionString                 : <JDK_VERSION>
-=======
->>>>>>> de127946
         ORDER_ENTRY                   : <Module source>
         BUILD_TASKS
             TEST_COMPILE_MODE             : All
@@ -169,10 +161,6 @@
         *isInherited                  : false
             SdkType                       : Android SDK
             HomePath                      : <ANDROID_SDK>
-<<<<<<< HEAD
-            VersionString                 : <JDK_VERSION>
-=======
->>>>>>> de127946
         ORDER_ENTRY                   : <Module source>
         LIBRARY                       : Gradle: androidx.annotation:annotation:1.0.0 [=]
             Scope                         : Test
@@ -302,10 +290,6 @@
         *isInherited                  : false
             SdkType                       : Android SDK
             HomePath                      : <ANDROID_SDK>
-<<<<<<< HEAD
-            VersionString                 : <JDK_VERSION>
-=======
->>>>>>> de127946
         ORDER_ENTRY                   : <Module source>
         ORDER_ENTRY                   : reference.javalib.main
         BUILD_TASKS
@@ -393,10 +377,6 @@
         *isInherited                  : false
             SdkType                       : Android SDK
             HomePath                      : <ANDROID_SDK>
-<<<<<<< HEAD
-            VersionString                 : <JDK_VERSION>
-=======
->>>>>>> de127946
         ORDER_ENTRY                   : <Module source>
         LIBRARY                       : Gradle: junit:junit:4.12 [=]
             Scope                         : Test
@@ -479,10 +459,6 @@
         *isInherited                  : false
             SdkType                       : Android SDK
             HomePath                      : <ANDROID_SDK>
-<<<<<<< HEAD
-            VersionString                 : <JDK_VERSION>
-=======
->>>>>>> de127946
         ORDER_ENTRY                   : <Module source>
         BUILD_TASKS
             TEST_COMPILE_MODE             : All
@@ -582,10 +558,6 @@
         *isInherited                  : false
             SdkType                       : Android SDK
             HomePath                      : <ANDROID_SDK>
-<<<<<<< HEAD
-            VersionString                 : <JDK_VERSION>
-=======
->>>>>>> de127946
         ORDER_ENTRY                   : <Module source>
         LIBRARY                       : Gradle: androidx.annotation:annotation:1.0.0 [=]
             Scope                         : Test
@@ -723,10 +695,6 @@
         *isInherited                  : false
             SdkType                       : Android SDK
             HomePath                      : <ANDROID_SDK>
-<<<<<<< HEAD
-            VersionString                 : <JDK_VERSION>
-=======
->>>>>>> de127946
         ORDER_ENTRY                   : <Module source>
         ORDER_ENTRY                   : reference.androidlibrary.main
         Classes
@@ -826,10 +794,6 @@
         *isInherited                  : false
             SdkType                       : Android SDK
             HomePath                      : <ANDROID_SDK>
-<<<<<<< HEAD
-            VersionString                 : <JDK_VERSION>
-=======
->>>>>>> de127946
         ORDER_ENTRY                   : <Module source>
         LIBRARY                       : Gradle: junit:junit:4.12 [=]
             Scope                         : Test
