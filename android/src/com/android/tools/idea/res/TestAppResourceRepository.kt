--- conflicted
+++ resolved
@@ -16,19 +16,10 @@
 package com.android.tools.idea.res
 
 import com.android.annotations.concurrency.Slow
-<<<<<<< HEAD
-import com.android.ide.common.util.PathString
-import com.android.projectmodel.ExternalLibraryImpl
-import com.android.projectmodel.RecursiveResourceFolder
-import com.android.resources.aar.AarResourceRepository
-import com.android.tools.idea.gradle.project.model.AndroidModuleModel
-import com.android.tools.idea.gradle.util.GradleUtil
-=======
 import com.android.resources.aar.AarResourceRepository
 import com.android.tools.idea.projectsystem.DependencyScopeType
 import com.android.tools.idea.projectsystem.getHolderModule
 import com.android.tools.idea.projectsystem.getModuleSystem
->>>>>>> b5f40ffd
 import com.android.tools.idea.util.androidFacet
 import com.google.common.collect.ImmutableList
 import org.jetbrains.android.facet.AndroidFacet
@@ -62,19 +53,9 @@
       )
 
       val aarCache = AarResourceRepositoryCache.instance
-<<<<<<< HEAD
-      val libraryRepositories: Collection<AarResourceRepository> = dependencies?.androidLibraries.orEmpty().asSequence()
-        .map {
-          aarCache.getSourceRepository(
-            ExternalLibraryImpl(address = it.artifactAddress,
-                                location = PathString(it.artifact),
-                                resFolder = RecursiveResourceFolder(PathString(it.resFolder))))
-        }
-=======
       val libraryRepositories: Collection<AarResourceRepository> = androidModuleSystem
         .getAndroidLibraryDependencies(DependencyScopeType.ANDROID_TEST)
         .map { aarCache.getSourceRepository(it) }
->>>>>>> b5f40ffd
         .toList()
 
       if (facet.configuration.isLibraryProject) {
