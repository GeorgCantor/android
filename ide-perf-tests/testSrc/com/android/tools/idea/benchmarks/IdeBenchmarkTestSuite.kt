--- conflicted
+++ resolved
@@ -45,15 +45,10 @@
           DiffSpec("prebuilts/studio/buildbenchmarks/SantaTrackerKotlin/setupForIdeTest.diff", 0))
         unzipIntoOfflineMavenRepo("prebuilts/studio/buildbenchmarks/SantaTrackerKotlin/repo.zip")
 
-<<<<<<< HEAD
-        linkIntoOfflineMavenRepo("tools/base/build-system/studio_repo.manifest")
-        linkIntoOfflineMavenRepo("tools/adt/idea/ide-perf-tests/test_deps.manifest")
-=======
         unzipIntoOfflineMavenRepo("tools/base/build-system/android_gradle_plugin.zip")
         linkIntoOfflineMavenRepo("tools/base/build-system/android_gradle_plugin_runtime_dependencies.manifest")
         linkIntoOfflineMavenRepo("tools/adt/idea/ide-perf-tests/test_deps.manifest")
         linkIntoOfflineMavenRepo("tools/base/build-system/integration-test/kotlin_gradle_plugin_prebuilts.manifest")
->>>>>>> b5f40ffd
 
         // Write Perfgate metadata (e.g. benchmark descriptions).
         val perfData = PerfData()
