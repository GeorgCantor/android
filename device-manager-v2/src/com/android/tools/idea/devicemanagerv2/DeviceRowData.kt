--- conflicted
+++ resolved
@@ -111,10 +111,7 @@
   enum class Status {
     OFFLINE,
     ONLINE;
-<<<<<<< HEAD
-=======
 
->>>>>>> 574fcae1
     override fun toString() = name.titlecase()
   }
 
