--- conflicted
+++ resolved
@@ -18,10 +18,7 @@
 import com.android.ddmlib.IDevice;
 import com.android.sdklib.internal.avd.AvdInfo;
 import com.android.sdklib.internal.avd.AvdManager;
-<<<<<<< HEAD
-=======
 import com.google.common.collect.Sets;
->>>>>>> b13afab4
 import com.intellij.openapi.extensions.ExtensionPointName;
 import com.intellij.ui.ColoredListCellRenderer;
 import com.intellij.ui.ColoredTableCellRenderer;
@@ -56,21 +53,7 @@
 
     String name;
     if (d.isEmulator()) {
-<<<<<<< HEAD
-      String avdName = d.getAvdName();
-      if (avdManager != null) {
-        AvdInfo info = avdManager.getAvd(avdName, true);
-        if (info != null) {
-          avdName = info.getProperties().get(AvdManager.AVD_INI_DISPLAY_NAME);
-        }
-      }
-      if (avdName == null) {
-        avdName = "unknown";
-      }
-      name = String.format("%1$s %2$s ", AndroidBundle.message("android.emulator"), avdName);
-=======
       name = getEmulatorDeviceName(d, avdManager);
->>>>>>> b13afab4
     }
     else {
       name = getDeviceName(d);
