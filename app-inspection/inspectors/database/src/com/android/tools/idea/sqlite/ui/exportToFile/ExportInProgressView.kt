--- conflicted
+++ resolved
@@ -15,12 +15,8 @@
  */
 package com.android.tools.idea.sqlite.ui.exportToFile
 
-<<<<<<< HEAD
-=======
 import com.android.tools.idea.concurrency.AndroidCoroutineScope
->>>>>>> 0d09370c
 import com.android.tools.idea.sqlite.localization.DatabaseInspectorBundle
-import com.intellij.openapi.components.ComponentManagerEx
 import com.intellij.openapi.progress.ProgressIndicator
 import com.intellij.openapi.progress.util.AbstractProgressIndicatorExBase
 import com.intellij.openapi.progress.util.ProgressWindow
@@ -64,11 +60,7 @@
         }
       }
     )
-<<<<<<< HEAD
-    (project as ComponentManagerEx).getCoroutineScope().launch(taskDispatcher) {
-=======
     scope.launch(taskDispatcher) {
->>>>>>> 0d09370c
       try {
         progressWindow.start()
         progressWindow.text =
