/*
 * Copyright (C) 2018 The Android Open Source Project
 *
 * Licensed under the Apache License, Version 2.0 (the "License");
 * you may not use this file except in compliance with the License.
 * You may obtain a copy of the License at
 *
 *      http://www.apache.org/licenses/LICENSE-2.0
 *
 * Unless required by applicable law or agreed to in writing, software
 * distributed under the License is distributed on an "AS IS" BASIS,
 * WITHOUT WARRANTIES OR CONDITIONS OF ANY KIND, either express or implied.
 * See the License for the specific language governing permissions and
 * limitations under the License.
 */
@file:JvmName("DrawLassoUtil")

package com.android.tools.idea.common.scene.draw

import com.android.sdklib.AndroidDpCoordinate
import com.android.tools.adtui.common.SwingCoordinate
import java.awt.Color
import java.awt.Font
import java.awt.Graphics2D

private const val SIZE_TIP_TO_MOUSE_DISTANCE = 5
private const val SIZE_TIP_MARGIN = 6
private const val SIZE_TIP_BACKGROUND_ARC = 5
private const val SIZE_FONT = 12

private val SIZE_TIP_TEXT_COLOR = Color.WHITE
private val SIZE_TIP_TEXT_BACKGROUND = Color(0x80, 0x80, 0x80, 0xB0)

fun drawLasso(
  g: Graphics2D,
  colorSet: ColorSet,
  @SwingCoordinate x: Int,
  @SwingCoordinate y: Int,
  @SwingCoordinate width: Int,
  @SwingCoordinate height: Int,
  @SwingCoordinate mouseX: Int,
  @SwingCoordinate mouseY: Int,
  @AndroidDpCoordinate dpWidth: Int,
  @AndroidDpCoordinate dpHeight: Int,
<<<<<<< HEAD
  showSize: Boolean
=======
  showSize: Boolean,
>>>>>>> 0d09370c
) {
  val originalColor = g.color

  g.color = colorSet.lassoSelectionBorder
  g.drawRect(x, y, width, height)

  g.color = colorSet.lassoSelectionFill
  g.fillRect(x, y, width, height)

  if (showSize) {
    val originalFont = g.font
    g.font = Font(originalFont.name, Font.PLAIN, (SIZE_FONT * 0.9f).toInt())

    val sizeText = "$dpWidth x $dpHeight"
    val fm = g.fontMetrics
    val rect = fm.getStringBounds(sizeText, g)

    val sizeTipX = mouseX + SIZE_TIP_TO_MOUSE_DISTANCE
    val sizeTipY = mouseY + SIZE_TIP_TO_MOUSE_DISTANCE

    g.color = SIZE_TIP_TEXT_BACKGROUND
    g.fillRoundRect(
      sizeTipX,
      sizeTipY,
      rect.width.toInt() + SIZE_TIP_MARGIN * 2,
      rect.height.toInt() + SIZE_TIP_MARGIN * 2,
      SIZE_TIP_BACKGROUND_ARC,
<<<<<<< HEAD
      SIZE_TIP_BACKGROUND_ARC
=======
      SIZE_TIP_BACKGROUND_ARC,
>>>>>>> 0d09370c
    )

    g.color = SIZE_TIP_TEXT_COLOR
    g.drawString(sizeText, sizeTipX + SIZE_TIP_MARGIN, sizeTipY + fm.ascent + SIZE_TIP_MARGIN)

    g.font = originalFont
  }

  g.color = originalColor
}<|MERGE_RESOLUTION|>--- conflicted
+++ resolved
@@ -42,11 +42,7 @@
   @SwingCoordinate mouseY: Int,
   @AndroidDpCoordinate dpWidth: Int,
   @AndroidDpCoordinate dpHeight: Int,
-<<<<<<< HEAD
-  showSize: Boolean
-=======
   showSize: Boolean,
->>>>>>> 0d09370c
 ) {
   val originalColor = g.color
 
@@ -74,11 +70,7 @@
       rect.width.toInt() + SIZE_TIP_MARGIN * 2,
       rect.height.toInt() + SIZE_TIP_MARGIN * 2,
       SIZE_TIP_BACKGROUND_ARC,
-<<<<<<< HEAD
-      SIZE_TIP_BACKGROUND_ARC
-=======
       SIZE_TIP_BACKGROUND_ARC,
->>>>>>> 0d09370c
     )
 
     g.color = SIZE_TIP_TEXT_COLOR
