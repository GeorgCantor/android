--- conflicted
+++ resolved
@@ -21,7 +21,6 @@
 import com.intellij.openapi.util.ActionCallback
 import com.intellij.openapi.util.ExpirableRunnable
 import com.intellij.openapi.util.SystemInfo
-import com.intellij.openapi.util.SystemInfoRt
 import com.intellij.openapi.wm.IdeFocusManager
 import com.intellij.openapi.wm.IdeFrame
 import org.junit.rules.ExternalResource
@@ -57,22 +56,12 @@
 class SwingFocusRule(private var appRule: ApplicationRule? = null) : ExternalResource() {
   private var afterCleanUp = false
   private var focusManager: MyKeyboardFocusManager? = null
-<<<<<<< HEAD
   private var oldFocusManager : KeyboardFocusManager? = null
   private val answer = Answer { invocation ->
     val componentToGainFocus = invocation.getArgument<Component>(0)
     val temporary = invocation.getArgument<Boolean>(1)
     val cause = invocation.getArgument<FocusEvent.Cause>(4)
     val event = FocusEvent(componentToGainFocus, 0, temporary, focusOwner, cause)
-=======
-  private val eventConstructor = findEventConstructor()
-  private val getPeerMethod = AWTAccessor.ComponentAccessor::class.java.getDeclaredMethod("getPeer", Component::class.java)
-  private val answer = Answer { invocation ->
-    val componentToGainFocus = invocation.getArgument<Component>(0)
-    val temporary = invocation.getArgument<Boolean>(1)
-    val cause = invocation.getArgument<Any>(4)
-    val event = eventConstructor.newInstance(componentToGainFocus, 0, temporary, focusOwner, cause) as FocusEvent
->>>>>>> 799703f0
     val oldFocusOwner = focusOwner
     focusOwner?.focusListeners?.forEach { it.focusLost(event) }
     focusOwner = componentToGainFocus
@@ -101,15 +90,6 @@
 
   private var ideFocusManager: IdeFocusManager? = null
 
-  private fun findEventConstructor(): Constructor<*> {
-    val eventName = if (SystemInfoRt.IS_AT_LEAST_JAVA9) "java.awt.event.FocusEvent" else "sun.awt.CausedFocusEvent"
-    val causeName = "$eventName\$Cause"
-    val eventClass = Class.forName(eventName)
-    val causeClass = Class.forName(causeName)
-    return eventClass.getDeclaredConstructor(
-      Component::class.java, Integer.TYPE, java.lang.Boolean.TYPE, Component::class.java, causeClass)
-  }
-
   /**
    * Make [component] the top component for the test.
    *
@@ -136,19 +116,9 @@
 
   private fun setSinglePeer(component: Component) {
     val accessor = AWTAccessor.getComponentAccessor()
-<<<<<<< HEAD
     if (accessor.getPeer<ComponentPeer>(component) == null) {
-=======
-    if (getPeerMethod.invoke(accessor, component) == null) {
->>>>>>> 799703f0
       val peer = Mockito.mock(ComponentPeer::class.java)
-
-      val causeClass = Class.forName("java.awt.event.FocusEvent\$Cause")
-      val methodCall = ComponentPeer::class.java.getMethod("requestFocus", Component::class.java,
-                                          Boolean::class.javaPrimitiveType, Boolean::class.javaPrimitiveType,
-                                          Long::class.javaPrimitiveType, causeClass)
-
-      Mockito.`when`(methodCall.invoke(peer, ArgumentMatchers.any(), ArgumentMatchers.anyBoolean(), ArgumentMatchers.anyBoolean(),
+      Mockito.`when`(peer.requestFocus(ArgumentMatchers.any(), ArgumentMatchers.anyBoolean(), ArgumentMatchers.anyBoolean(),
                                        ArgumentMatchers.anyLong(), ArgumentMatchers.any())).then(answer)
       accessor.setPeer(component, peer)
     }
