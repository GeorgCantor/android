/*
 * Copyright (C) 2021 The Android Open Source Project
 *
 * Licensed under the Apache License, Version 2.0 (the "License");
 * you may not use this file except in compliance with the License.
 * You may obtain a copy of the License at
 *
 *      http://www.apache.org/licenses/LICENSE-2.0
 *
 * Unless required by applicable law or agreed to in writing, software
 * distributed under the License is distributed on an "AS IS" BASIS,
 * WITHOUT WARRANTIES OR CONDITIONS OF ANY KIND, either express or implied.
 * See the License for the specific language governing permissions and
 * limitations under the License.
 */
package com.android.tools.idea.common.actions

import com.android.sdklib.devices.Device
<<<<<<< HEAD
import com.android.tools.configurations.Configuration
import com.android.tools.idea.common.surface.TestDesignSurface
import com.android.tools.idea.configurations.ConfigurationManager
import com.android.tools.idea.configurations.DeviceChangeListener
import com.android.tools.idea.configurations.DeviceMenuAction
import com.android.tools.idea.configurations.SetDeviceAction
=======
import com.android.tools.idea.actions.CONFIGURATIONS
import com.android.tools.idea.actions.DeviceChangeListener
import com.android.tools.idea.actions.DeviceMenuAction
import com.android.tools.idea.actions.SetDeviceAction
import com.android.tools.idea.common.surface.TestDesignSurface
import com.android.tools.idea.configurations.ConfigurationManager
>>>>>>> 574fcae1
import com.android.tools.idea.testing.AndroidProjectRule
import com.android.tools.idea.testing.onEdt
import com.intellij.openapi.actionSystem.ActionGroup
import com.intellij.openapi.actionSystem.DataContext
import com.intellij.testFramework.ApplicationRule
import org.intellij.lang.annotations.Language
import org.junit.Assert.assertEquals
import org.junit.Rule
import org.junit.Test

class NextDeviceActionTest {

  @JvmField @Rule val appRule = ApplicationRule()

  @JvmField @Rule val projectRule = AndroidProjectRule.withAndroidModel().onEdt()

  @Test
  fun testNextDeviceAction() {
    val nextDeviceAction = NextDeviceAction.getInstance()

    val file = projectRule.fixture.addFileToProject("/res/layout/test.xml", LAYOUT_FILE_CONTENT)

    val surface = TestDesignSurface(projectRule.project, projectRule.testRootDisposable)
    val configManager = ConfigurationManager.getOrCreateInstance(projectRule.fixture.module)
    val config = configManager.getConfiguration(file.virtualFile)

    val dataContext = DataContext { if (CONFIGURATIONS.`is`(it)) listOf(config) else null }
    val setDeviceActions = getSetDeviceActions(dataContext)

    val firstDevice = setDeviceActions.first().device
    config.setDevice(firstDevice, false)
    var index = 1
    while (index < setDeviceActions.size) {
      nextDeviceAction.switchDevice(surface, config)
      assertEquals(setDeviceActions[index].device, config.device)
      index += 1
    }
    // Applying NextDeviceAction to last device will move to the first device.
    nextDeviceAction.switchDevice(surface, config)
    assertEquals(firstDevice, config.device)
  }
}

class PreviousDeviceActionTest {

  @JvmField @Rule val appRule = ApplicationRule()

  @JvmField @Rule val projectRule = AndroidProjectRule.withAndroidModel().onEdt()

  @Test
  fun testPreviousDeviceAction() {
    val previousDeviceAction = PreviousDeviceAction.getInstance()

    val file = projectRule.fixture.addFileToProject("/res/layout/test.xml", LAYOUT_FILE_CONTENT)

    val surface = TestDesignSurface(projectRule.project, projectRule.testRootDisposable)
    val configManager = ConfigurationManager.getOrCreateInstance(projectRule.fixture.module)
    val config = configManager.getConfiguration(file.virtualFile)

    val dataContext = DataContext { if (CONFIGURATIONS.`is`(it)) listOf(config) else null }
    val setDeviceActions = getSetDeviceActions(dataContext)

    val lastDevice = setDeviceActions.last().device
    config.setDevice(lastDevice, false)
    var index = setDeviceActions.lastIndex - 1
    while (index >= 0) {
      previousDeviceAction.switchDevice(surface, config)
      assertEquals(setDeviceActions[index].device, config.device)
      index -= 1
    }
    // Applying PreviousDeviceAction to first device will move to the last device.
    previousDeviceAction.switchDevice(surface, config)
    assertEquals(lastDevice, config.device)
  }
}

<<<<<<< HEAD
private fun getSetDeviceActions(config: Configuration): List<SetDeviceAction> {
  val menuAction =
    DeviceMenuAction(
        { config },
        object : DeviceChangeListener {
          override fun onDeviceChanged(oldDevice: Device?, newDevice: Device?) {}
        }
      )
      .apply { updateActions(DataContext.EMPTY_CONTEXT) }
=======
private fun getSetDeviceActions(dataContext: DataContext): List<SetDeviceAction> {
  val menuAction =
    DeviceMenuAction(
        object : DeviceChangeListener {
          override fun onDeviceChanged(oldDevice: Device?, newDevice: Device?) {}
        },
      )
      .apply { updateActions(dataContext) }
>>>>>>> 574fcae1

  return menuAction
    .getChildren(null)
    .map { if (it is ActionGroup) it.getChildren(null) else arrayOf(it) }
    .flatMap { it.toList() }
    .filterIsInstance<SetDeviceAction>()
}

@Language("XML")
private const val LAYOUT_FILE_CONTENT =
  """
<LinearLayout xmlns:android="http://schemas.android.com/apk/res/android"
  android:layout_width="match_parent"
  android:layout_height="match_parent"
  android:orientation="vertical">
</LinearLayout>
"""<|MERGE_RESOLUTION|>--- conflicted
+++ resolved
@@ -16,21 +16,12 @@
 package com.android.tools.idea.common.actions
 
 import com.android.sdklib.devices.Device
-<<<<<<< HEAD
-import com.android.tools.configurations.Configuration
-import com.android.tools.idea.common.surface.TestDesignSurface
-import com.android.tools.idea.configurations.ConfigurationManager
-import com.android.tools.idea.configurations.DeviceChangeListener
-import com.android.tools.idea.configurations.DeviceMenuAction
-import com.android.tools.idea.configurations.SetDeviceAction
-=======
 import com.android.tools.idea.actions.CONFIGURATIONS
 import com.android.tools.idea.actions.DeviceChangeListener
 import com.android.tools.idea.actions.DeviceMenuAction
 import com.android.tools.idea.actions.SetDeviceAction
 import com.android.tools.idea.common.surface.TestDesignSurface
 import com.android.tools.idea.configurations.ConfigurationManager
->>>>>>> 574fcae1
 import com.android.tools.idea.testing.AndroidProjectRule
 import com.android.tools.idea.testing.onEdt
 import com.intellij.openapi.actionSystem.ActionGroup
@@ -107,17 +98,6 @@
   }
 }
 
-<<<<<<< HEAD
-private fun getSetDeviceActions(config: Configuration): List<SetDeviceAction> {
-  val menuAction =
-    DeviceMenuAction(
-        { config },
-        object : DeviceChangeListener {
-          override fun onDeviceChanged(oldDevice: Device?, newDevice: Device?) {}
-        }
-      )
-      .apply { updateActions(DataContext.EMPTY_CONTEXT) }
-=======
 private fun getSetDeviceActions(dataContext: DataContext): List<SetDeviceAction> {
   val menuAction =
     DeviceMenuAction(
@@ -126,7 +106,6 @@
         },
       )
       .apply { updateActions(dataContext) }
->>>>>>> 574fcae1
 
   return menuAction
     .getChildren(null)
