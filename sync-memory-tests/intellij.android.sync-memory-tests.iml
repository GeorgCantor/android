--- conflicted
+++ resolved
@@ -25,7 +25,6 @@
     <orderEntry type="module" module-name="intellij.android.memory-usage" scope="TEST" />
     <orderEntry type="module" module-name="intellij.android.projectSystem.gradle" scope="TEST" />
     <orderEntry type="module" module-name="intellij.android.projectSystem.gradle.sync" scope="TEST" />
-<<<<<<< HEAD
     <orderEntry type="module" module-name="intellij.android.testFramework" scope="TEST" />
     <orderEntry type="module" module-name="intellij.android.testutils" scope="TEST" />
     <orderEntry type="module" module-name="intellij.color.scheme.warmNeon" scope="TEST" />
@@ -36,8 +35,6 @@
     <orderEntry type="module" module-name="intellij.platform.projectModel" scope="TEST" />
     <orderEntry type="module" module-name="intellij.platform.util" scope="TEST" />
     <orderEntry type="module" module-name="intellij.platform.util.ex" scope="TEST" />
-=======
     <orderEntry type="library" scope="TEST" name="truth" level="project" />
->>>>>>> 03a9668f
   </component>
 </module>