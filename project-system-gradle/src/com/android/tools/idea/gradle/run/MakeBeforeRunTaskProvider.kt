--- conflicted
+++ resolved
@@ -129,18 +129,12 @@
     }
   }
 
-<<<<<<< HEAD
-  fun configurationTypeIsSupported(runConfiguration: RunConfiguration): Boolean {
+  private fun configurationTypeIsSupported(runConfiguration: RunConfiguration): Boolean {
     if (runConfiguration is PreferGradleMake) return true
 
     return (ApplicationManager.getApplication().isUnitTestMode || IdeInfo.getInstance().isAndroidStudio)
            && isUnitTestConfiguration(runConfiguration)
            && runConfiguration.project.getProjectSystem() is GradleProjectSystem
-=======
-  private fun configurationTypeIsSupported(runConfiguration: RunConfiguration): Boolean {
-    return runConfiguration.project.getProjectSystem() is GradleProjectSystem &&
-      (runConfiguration is PreferGradleMake || isUnitTestConfiguration(runConfiguration))
->>>>>>> 03a9668f
   }
 
   private fun configurationTypeIsEnabledByDefault(runConfiguration: RunConfiguration): Boolean = runConfiguration is PreferGradleMake
