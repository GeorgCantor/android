--- conflicted
+++ resolved
@@ -29,14 +29,8 @@
 import com.intellij.openapi.fileEditor.FileEditorManager
 import com.intellij.psi.XmlElementFactory
 import org.jetbrains.android.AndroidTestCase
-<<<<<<< HEAD
-import org.mockito.Mockito.mock
-import org.mockito.Mockito.`when`
+import org.mockito.Mockito.eq
 import java.util.EnumSet
-=======
-import org.mockito.ArgumentMatchers.eq
-import java.util.*
->>>>>>> b5f40ffd
 
 class FragmentHandlerTest : LayoutTestCase() {
   fun testActivateNavFragment() {
@@ -79,18 +73,7 @@
     val tag = XmlElementFactory.getInstance(getProject()).createTagFromText(
         "    <fragment\n" +
         "        android:id=\"@+id/fragment\"\n" +
-<<<<<<< HEAD
         "        android:name=\"androidx.navigation.fragment.NavHostFragment\"\n/>")
-    val editor = mock(ViewEditorImpl::class.java)
-    `when`(editor.displayResourceInput("Navigation Graphs", EnumSet.of(ResourceType.NAVIGATION))).thenReturn("@navigation/testNav")
-    (model.surface.sceneManager as SyncLayoutlibSceneManager).setCustomViewEditor(editor)
-    WriteCommandAction.runWriteCommandAction(
-        model.project, null, null,
-        Runnable { model.createComponent(model.surface, tag, model.find("outer"), null, InsertType.CREATE) },
-        model.file
-    )
-=======
-        "        android:name=\"androidx.navigation.fragment.NavHostFragment\"\n/>");
 
     mockStatic<ViewEditor>(testRootDisposable).whenever<String> {
       ViewEditor.displayResourceInput(eq(model), eq("Navigation Graphs"), eq(EnumSet.of(ResourceType.NAVIGATION)))
@@ -98,7 +81,6 @@
 
     WriteCommandAction.runWriteCommandAction(model.project, null, null,
                                              { model.createComponent(tag, model.find("outer"), null, InsertType.CREATE) }, model.file)
->>>>>>> b5f40ffd
     val newFragment = model.find("fragment")!!
     assertEquals("@navigation/testNav", newFragment.getAttribute(AUTO_URI, ATTR_NAV_GRAPH))
     assertEquals("true", newFragment.getAttribute(AUTO_URI, ATTR_DEFAULT_NAV_HOST))
