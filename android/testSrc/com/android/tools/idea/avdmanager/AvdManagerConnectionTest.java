--- conflicted
+++ resolved
@@ -36,13 +36,8 @@
 import com.google.common.util.concurrent.MoreExecutors;
 import com.intellij.openapi.util.SystemInfo;
 import java.io.File;
-<<<<<<< HEAD
-import java.io.OutputStreamWriter;
 import java.util.Collections;
-import java.util.Map;
-=======
 import java.util.Objects;
->>>>>>> cdc83e4e
 import java.util.concurrent.ExecutionException;
 import java.util.concurrent.TimeUnit;
 import org.jetbrains.android.AndroidTestCase;
@@ -126,98 +121,6 @@
     assertFalse(mAvdManagerConnection.emulatorVersionIsAtLeast(new Revision(24, 1, 1)));
   }
 
-<<<<<<< HEAD
-  public void testAddParameters() throws Exception {
-    MockLog log = new MockLog();
-
-    // Create an AVD. Let it default to Fast Boot.
-    String fastBootName = "fastBootAvd";
-    File fastBootFolder = AvdInfo.getDefaultAvdFolder(mAvdManager, fastBootName, mFileOp, false);
-    AvdInfo fastBootAvd = mAvdManager.createAvd(
-      fastBootFolder,
-      fastBootName,
-      mSystemImage,
-      null,
-      null,
-      null,
-      null,
-      null,
-      false,
-      true,
-      false,
-      log);
-
-    // Create another AVD
-    String coldBootName = "coldBootAvd";
-    File coldBootFolder = AvdInfo.getDefaultAvdFolder(mAvdManager, coldBootName, mFileOp, false);
-    AvdInfo coldBootAvd = mAvdManager.createAvd(
-      coldBootFolder,
-      coldBootName,
-      mSystemImage,
-      null,
-      null,
-      null,
-      null,
-      null,
-      false,
-      true,
-      false,
-      log);
-
-    // Modify the second AVD's config.ini file so the AVD does a cold boot
-    File coldConfigIniFile = new File(coldBootFolder, "config.ini");
-    FileOpFileWrapper configIniWrapper = new FileOpFileWrapper(coldConfigIniFile,
-                                                                     mFileOp, false);
-    Map<String, String> iniProperties = ProjectProperties.parsePropertyFile(configIniWrapper, log);
-    iniProperties.put(AVD_INI_FORCE_COLD_BOOT_MODE, "yes");
-
-    try (OutputStreamWriter iniWriter = new OutputStreamWriter(mFileOp.newFileOutputStream(coldConfigIniFile), Charsets.UTF_8)) {
-      for (Map.Entry<String, String> mapEntry : iniProperties.entrySet()) {
-        iniWriter.write(String.format("%1$s=%2$s\n", mapEntry.getKey(), mapEntry.getValue()));
-      }
-    }
-    coldBootAvd = mAvdManager.reloadAvd(coldBootAvd, log);
-
-    // Test all three AVDs using an Emulator that does not support fast boot
-    String COLD_BOOT_COMMAND = "-no-snapstorage";
-    String COLD_BOOT_ONCE_COMMAND = "-no-snapshot-load";
-    GeneralCommandLine cmdLine = new GeneralCommandLine();
-    mAvdManagerConnection.addParameters(getProject(), fastBootAvd, false, cmdLine);
-    assertFalse(cmdLine.getCommandLineString().contains(COLD_BOOT_COMMAND));
-    assertFalse(cmdLine.getCommandLineString().contains(COLD_BOOT_ONCE_COMMAND));
-
-    cmdLine = new GeneralCommandLine();
-    mAvdManagerConnection.addParameters(getProject(), coldBootAvd, false , cmdLine);
-    assertFalse(cmdLine.getCommandLineString().contains(COLD_BOOT_COMMAND));
-    assertFalse(cmdLine.getCommandLineString().contains(COLD_BOOT_ONCE_COMMAND));
-
-    cmdLine = new GeneralCommandLine();
-    mAvdManagerConnection.addParameters(getProject(), fastBootAvd, true, cmdLine);
-    assertFalse(cmdLine.getCommandLineString().contains(COLD_BOOT_COMMAND));
-    assertFalse(cmdLine.getCommandLineString().contains(COLD_BOOT_ONCE_COMMAND));
-
-    // Mark the Emulator as supporting fast boot
-    recordEmulatorSupportsFastBoot(mFileOp);
-
-    // Re-test all AVDs using an Emulator that DOES support fast boot
-    cmdLine = new GeneralCommandLine();
-    mAvdManagerConnection.addParameters(getProject(), fastBootAvd, false, cmdLine);
-    assertFalse(cmdLine.getCommandLineString().contains(COLD_BOOT_COMMAND));
-    assertFalse(cmdLine.getCommandLineString().contains(COLD_BOOT_ONCE_COMMAND));
-
-    cmdLine = new GeneralCommandLine();
-    mAvdManagerConnection.addParameters(getProject(), coldBootAvd, false, cmdLine);
-    assertTrue(cmdLine.getCommandLineString().contains(COLD_BOOT_COMMAND));
-    assertFalse(cmdLine.getCommandLineString().contains(COLD_BOOT_ONCE_COMMAND));
-
-    cmdLine = new GeneralCommandLine();
-    mAvdManagerConnection.addParameters(getProject(), fastBootAvd, true, cmdLine);
-    assertFalse(cmdLine.getCommandLineString().contains(COLD_BOOT_COMMAND));
-    assertTrue(cmdLine.getCommandLineString().contains(COLD_BOOT_ONCE_COMMAND));
-  }
-
-=======
->>>>>>> cdc83e4e
   public void testGetHardwareProperties() {
     recordEmulatorHardwareProperties(mFileOp);
     assertEquals("800M", mAvdManagerConnection.getSdCardSizeFromHardwareProperties());
