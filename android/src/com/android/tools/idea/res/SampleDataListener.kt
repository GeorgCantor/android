/*
 * Copyright (C) 2018 The Android Open Source Project
 *
 * Licensed under the Apache License, Version 2.0 (the "License");
 * you may not use this file except in compliance with the License.
 * You may obtain a copy of the License at
 *
 *      http://www.apache.org/licenses/LICENSE-2.0
 *
 * Unless required by applicable law or agreed to in writing, software
 * distributed under the License is distributed on an "AS IS" BASIS,
 * WITHOUT WARRANTIES OR CONDITIONS OF ANY KIND, either express or implied.
 * See the License for the specific language governing permissions and
 * limitations under the License.
 */
package com.android.tools.idea.res

import com.android.ide.common.util.PathString
import com.android.tools.idea.projectsystem.getModuleSystem
import com.android.tools.idea.res.SampleDataListener.Companion.ensureSubscribed
<<<<<<< HEAD
import com.android.tools.idea.res.SampleDataResourceRepository.SampleDataRepositoryManager
=======
>>>>>>> 574fcae1
import com.android.tools.idea.util.LazyFileListenerSubscriber
import com.android.tools.idea.util.PoliteAndroidVirtualFileListener
import com.android.tools.idea.util.toPathString
import com.intellij.openapi.Disposable
import com.intellij.openapi.diagnostic.Logger
import com.intellij.openapi.module.Module
import com.intellij.openapi.project.Project
import com.intellij.openapi.vfs.VirtualFile
import com.intellij.openapi.vfs.VirtualFileEvent
import com.intellij.openapi.vfs.VirtualFileManager
import com.intellij.psi.PsiTreeChangeEvent
import com.intellij.psi.PsiTreeChangeListener
<<<<<<< HEAD
=======
import org.jetbrains.android.AndroidPluginDisposable
>>>>>>> 574fcae1
import org.jetbrains.android.facet.AndroidFacet

/**
 * Project-wide listener which invalidates the [SampleDataResourceRepository] corresponding to any
 * module whose sample data directory has been modified (if such a repository exists).
 *
 * A project's [SampleDataListener] is instantiated the first time a [SampleDataResourceRepository]
 * is created for one of project's modules (e.g. when the user opens a resource file or activity for
 * the first time). The listener remains for the lifetime of the project.
 *
 * When a [SampleDataResourceRepository] is created, it calls [ensureSubscribed] to make sure that
 * the project's [SampleDataListener] is tracking VFS and PSI events.
 */
<<<<<<< HEAD
class SampleDataListener(project: Project) : PoliteAndroidVirtualFileListener(project), PsiTreeChangeListener {
=======
class SampleDataListener(project: Project) :
  PoliteAndroidVirtualFileListener(project), PsiTreeChangeListener {
>>>>>>> 574fcae1

  companion object {
    private val LOG = Logger.getInstance(SampleDataListener::class.java)

    @JvmStatic
    fun ensureSubscribed(project: Project) {
      project.getService(Subscriber::class.java)!!.ensureSubscribed()
    }
  }

<<<<<<< HEAD
  /** Project service responsible for subscribing a new [SampleDataListener] to listen for both VFS and PSI changes. */
  class Subscriber(val project: Project) : LazyFileListenerSubscriber<SampleDataListener>(SampleDataListener(project)),
                                                   Disposable {
=======
  /**
   * Project service responsible for subscribing a new [SampleDataListener] to listen for both VFS
   * and PSI changes.
   */
  class Subscriber(val project: Project) :
    LazyFileListenerSubscriber<SampleDataListener>(
      SampleDataListener(project),
      AndroidPluginDisposable.getProjectInstance(project)
    ) {

>>>>>>> 574fcae1
    override fun subscribe() {
      // Never use Application or Project as parents for disposables, as they will be leaked on plugin unload.
      VirtualFileManager.getInstance().addVirtualFileListener(listener, this)
      AndroidFileChangeListener.getInstance(project).setSampleDataListener(listener)
    }

    override fun dispose() {
    }
  }

  /**
   * A file is relevant to this listener if
   * 1. There's a SampleDataResourceRepository instance corresponding to the module the file belongs
   *    to that needs to be invalidated.
   * 2. The file is actually in the module's sample data directory (as opposed to just having
   *    FD_SAMPLE_DATA in its path somewhere).
   */
  override fun isRelevant(file: VirtualFile, facet: AndroidFacet): Boolean {
    return !facet.isDisposed &&
      StudioResourceRepositoryManager.getInstance(facet).cachedSampleDataResources != null &&
      facet.module.isSampleDataFile(file)
  }

  /** Java and XML files have nothing to do with sample data. */
  override fun isPossiblyRelevant(file: VirtualFile) =
    file.extension.let { it != "java" && it != "xml" }

  override fun fileChanged(path: PathString, facet: AndroidFacet) {
    LOG.info("Invalidating SampleDataResourceRepository because $path was modified.")
    StudioResourceRepositoryManager.getInstance(facet).reloadSampleResources()
  }

  // We don't need to respond to VirtualFile content changes, as these will
  // have already been picked up by the PsiTreeChangeListener methods.
  override fun contentsChanged(event: VirtualFileEvent) {}

  private fun psiFileChanged(event: PsiTreeChangeEvent) {
    event.file?.virtualFile?.let { possiblyIrrelevantFileChanged(it) }
  }

  override fun childAdded(event: PsiTreeChangeEvent) = psiFileChanged(event)

  override fun childMoved(event: PsiTreeChangeEvent) = psiFileChanged(event)

  override fun childRemoved(event: PsiTreeChangeEvent) = psiFileChanged(event)

  override fun childReplaced(event: PsiTreeChangeEvent) = psiFileChanged(event)

  override fun childrenChanged(event: PsiTreeChangeEvent) = psiFileChanged(event)

  override fun beforeChildAddition(event: PsiTreeChangeEvent) {}

  override fun beforeChildRemoval(event: PsiTreeChangeEvent) {}

  override fun beforeChildReplacement(event: PsiTreeChangeEvent) {}

  override fun beforeChildMovement(event: PsiTreeChangeEvent) {}

  override fun beforeChildrenChange(event: PsiTreeChangeEvent) {}

  override fun beforePropertyChange(event: PsiTreeChangeEvent) {}

  override fun propertyChanged(event: PsiTreeChangeEvent) {}
}

/**
 * Returns true if the given [VirtualFile] is part of the sample data directory associated with this
 * [Module] (or if the file is the sample data directory itself).
 */
private fun Module.isSampleDataFile(file: VirtualFile): Boolean {
  val sampleDataDir = getModuleSystem().getSampleDataDirectory() ?: return false
  return file.toPathString().startsWith(sampleDataDir)
}<|MERGE_RESOLUTION|>--- conflicted
+++ resolved
@@ -18,14 +18,9 @@
 import com.android.ide.common.util.PathString
 import com.android.tools.idea.projectsystem.getModuleSystem
 import com.android.tools.idea.res.SampleDataListener.Companion.ensureSubscribed
-<<<<<<< HEAD
-import com.android.tools.idea.res.SampleDataResourceRepository.SampleDataRepositoryManager
-=======
->>>>>>> 574fcae1
 import com.android.tools.idea.util.LazyFileListenerSubscriber
 import com.android.tools.idea.util.PoliteAndroidVirtualFileListener
 import com.android.tools.idea.util.toPathString
-import com.intellij.openapi.Disposable
 import com.intellij.openapi.diagnostic.Logger
 import com.intellij.openapi.module.Module
 import com.intellij.openapi.project.Project
@@ -34,10 +29,7 @@
 import com.intellij.openapi.vfs.VirtualFileManager
 import com.intellij.psi.PsiTreeChangeEvent
 import com.intellij.psi.PsiTreeChangeListener
-<<<<<<< HEAD
-=======
 import org.jetbrains.android.AndroidPluginDisposable
->>>>>>> 574fcae1
 import org.jetbrains.android.facet.AndroidFacet
 
 /**
@@ -51,12 +43,8 @@
  * When a [SampleDataResourceRepository] is created, it calls [ensureSubscribed] to make sure that
  * the project's [SampleDataListener] is tracking VFS and PSI events.
  */
-<<<<<<< HEAD
-class SampleDataListener(project: Project) : PoliteAndroidVirtualFileListener(project), PsiTreeChangeListener {
-=======
 class SampleDataListener(project: Project) :
   PoliteAndroidVirtualFileListener(project), PsiTreeChangeListener {
->>>>>>> 574fcae1
 
   companion object {
     private val LOG = Logger.getInstance(SampleDataListener::class.java)
@@ -67,11 +55,6 @@
     }
   }
 
-<<<<<<< HEAD
-  /** Project service responsible for subscribing a new [SampleDataListener] to listen for both VFS and PSI changes. */
-  class Subscriber(val project: Project) : LazyFileListenerSubscriber<SampleDataListener>(SampleDataListener(project)),
-                                                   Disposable {
-=======
   /**
    * Project service responsible for subscribing a new [SampleDataListener] to listen for both VFS
    * and PSI changes.
@@ -82,14 +65,9 @@
       AndroidPluginDisposable.getProjectInstance(project)
     ) {
 
->>>>>>> 574fcae1
     override fun subscribe() {
-      // Never use Application or Project as parents for disposables, as they will be leaked on plugin unload.
-      VirtualFileManager.getInstance().addVirtualFileListener(listener, this)
+      VirtualFileManager.getInstance().addVirtualFileListener(listener, parent)
       AndroidFileChangeListener.getInstance(project).setSampleDataListener(listener)
-    }
-
-    override fun dispose() {
     }
   }
 
