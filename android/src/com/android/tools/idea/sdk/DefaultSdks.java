--- conflicted
+++ resolved
@@ -25,10 +25,7 @@
 import com.google.common.base.Strings;
 import com.google.common.collect.Lists;
 import com.intellij.ide.impl.NewProjectUtil;
-<<<<<<< HEAD
 import com.intellij.ide.util.PropertiesComponent;
-=======
->>>>>>> 57bfbcab
 import com.intellij.openapi.application.ApplicationManager;
 import com.intellij.openapi.diagnostic.Logger;
 import com.intellij.openapi.project.Project;
@@ -143,22 +140,15 @@
 
   public static void setDefaultJavaHome(@NotNull File path) {
     if (JavaSdk.checkForJdk(path)) {
-<<<<<<< HEAD
       ApplicationManager.getApplication().assertWriteAccessAllowed();
-
-      File canonicalPath = resolvePath(path);
-=======
       File canonicalPath = resolvePath(path);
       Sdk chosenJdk = null;
 
->>>>>>> 57bfbcab
       if (AndroidStudioSpecificInitializer.isAndroidStudio()) {
         // Delete all JDKs in Android Studio. We want to have only one.
         List<Sdk> jdks = ProjectJdkTable.getInstance().getSdksOfType(JavaSdk.getInstance());
         for (final Sdk jdk : jdks) {
           ProjectJdkTable.getInstance().removeJdk(jdk);
-<<<<<<< HEAD
-=======
         }
       }
       else {
@@ -178,39 +168,18 @@
             // Unlikely to happen
             throw new IllegalStateException("Failed to create IDEA JDK from '" + path.getPath() + "'");
           }
->>>>>>> 57bfbcab
         }
         else {
           throw new IllegalStateException("The resolved path '" + canonicalPath.getPath() + "' was not found");
         }
       }
-<<<<<<< HEAD
-
-      VirtualFile virtualPath = VfsUtil.findFileByIoFile(canonicalPath, true);
-      if (virtualPath != null) {
-        Sdk newJdk = createJdk(virtualPath);
-        if (newJdk == null) {
-          // Unlikely to happen
-          throw new IllegalStateException("Failed to create IDEA JDK from '" + path.getPath() + "'");
-        }
-        updateAllSdks(newJdk);
-
-        ProjectManager projectManager = ApplicationManager.getApplication().getComponent(ProjectManager.class);
-        Project[] openProjects = projectManager.getOpenProjects();
-        for (Project project : openProjects) {
-          NewProjectUtil.applyJdkToProject(project, newJdk);
-        }
-      }
-      else {
-        throw new IllegalStateException("The resolved path '" + canonicalPath.getPath() + "' was not found");
-=======
+
       updateAllSdks(chosenJdk);
 
       ProjectManager projectManager = ApplicationManager.getApplication().getComponent(ProjectManager.class);
       Project[] openProjects = projectManager.getOpenProjects();
       for (Project project : openProjects) {
         NewProjectUtil.applyJdkToProject(project, chosenJdk);
->>>>>>> 57bfbcab
       }
     }
   }
