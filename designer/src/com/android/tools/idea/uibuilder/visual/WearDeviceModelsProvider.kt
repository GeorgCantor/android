--- conflicted
+++ resolved
@@ -53,11 +53,7 @@
   override fun createNlModels(
     parentDisposable: Disposable,
     file: PsiFile,
-<<<<<<< HEAD
-    facet: AndroidFacet
-=======
     facet: AndroidFacet,
->>>>>>> 0d09370c
   ): List<NlModel> {
     if (file.typeOf() != LayoutFileType) {
       return emptyList()
