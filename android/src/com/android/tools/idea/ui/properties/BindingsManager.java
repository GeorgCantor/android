--- conflicted
+++ resolved
@@ -159,11 +159,7 @@
     @Override
     public void onInvalidated(@NotNull ObservableValue<?> sender) {
       if (myEnabled.get()) {
-<<<<<<< HEAD
-        myInvoker.enqueue(new DestUpdater<T>(myDest, mySrc));
-=======
         myInvoker.enqueue(new DestUpdater<>(myDest, mySrc));
->>>>>>> a001a568
       }
     }
 
@@ -191,21 +187,13 @@
     private final InvalidationListener myLeftChangedListener = new InvalidationListener() {
       @Override
       public void onInvalidated(@NotNull ObservableValue<?> sender) {
-<<<<<<< HEAD
-        myInvoker.enqueue(new DestUpdater<T>(myRhs, myLhs));
-=======
         myInvoker.enqueue(new DestUpdater<>(myRhs, myLhs));
->>>>>>> a001a568
       }
     };
     private final InvalidationListener myRightChangedListener = new InvalidationListener() {
       @Override
       public void onInvalidated(@NotNull ObservableValue<?> sender) {
-<<<<<<< HEAD
-        myInvoker.enqueue(new DestUpdater<T>(myLhs, myRhs));
-=======
         myInvoker.enqueue(new DestUpdater<>(myLhs, myRhs));
->>>>>>> a001a568
       }
     };
 
