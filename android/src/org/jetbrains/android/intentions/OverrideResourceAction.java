--- conflicted
+++ resolved
@@ -22,10 +22,7 @@
 import com.android.resources.ResourceType;
 import com.android.tools.idea.AndroidPsiUtils;
 import com.android.tools.configurations.Configuration;
-<<<<<<< HEAD
-=======
 import com.android.tools.idea.configurations.ConfigurationFileUtil;
->>>>>>> 0d09370c
 import com.android.tools.idea.configurations.ConfigurationManager;
 import com.android.tools.idea.lint.common.AndroidQuickfixContexts;
 import com.android.tools.idea.lint.common.DefaultLintQuickFix;
@@ -294,11 +291,7 @@
         assert false;
         return; // Should not happen
       }
-<<<<<<< HEAD
-      Project project = configuration.getConfigModule().getProject();
-=======
       Project project = ConfigurationManager.getFromConfiguration(configuration).getProject();
->>>>>>> 0d09370c
       PsiFile psiFile = AndroidPsiUtils.getPsiFileSafely(project, file);
       XmlFile xmlFile = (XmlFile)psiFile;
       ResourceFolderType folderType = IdeResourcesUtil.getFolderType(xmlFile);
@@ -409,11 +402,7 @@
     else {
       // First create a compatible configuration based on the current configuration
       if (configuration != null) {
-<<<<<<< HEAD
-        ConfigurationManager configurationManager = ConfigurationManager.getOrCreateInstance(configuration.getModule());
-=======
         ConfigurationManager configurationManager = ConfigurationManager.getFromConfiguration(configuration);
->>>>>>> 0d09370c
         configurationManager.createSimilar(newFile, file);
       }
 
