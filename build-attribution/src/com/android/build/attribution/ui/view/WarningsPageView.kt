--- conflicted
+++ resolved
@@ -70,7 +70,7 @@
   // Flag to prevent triggering calls to action handler on pulled from the model updates.
   private var fireActionHandlerEvents = true
 
-  private val groupingCheckBox = JCheckBox("Group by plugin", false).apply {
+  val groupingCheckBox = JCheckBox("Group by plugin", false).apply {
     name = "warningsGroupingCheckBox"
     addActionListener { event ->
       if (fireActionHandlerEvents) {
@@ -91,11 +91,7 @@
     isRootVisible = false
     selectionModel.selectionMode = TreeSelectionModel.SINGLE_TREE_SELECTION
     BuildAnalyzerMasterTreeCellRenderer.install(this)
-<<<<<<< HEAD
     TreeSpeedSearch.installOn(this, true, TreeSpeedSearch.NODE_PRESENTATION_FUNCTION).apply {
-=======
-    TreeSpeedSearch(this, true, TreeSpeedSearch.NODE_PRESENTATION_FUNCTION).apply {
->>>>>>> de127946
       comparator = SpeedSearchComparator(false)
     }
     TreeUtil.installActions(this)
