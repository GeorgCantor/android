/*
 * Copyright (C) 2016 The Android Open Source Project
 *
 * Licensed under the Apache License, Version 2.0 (the "License");
 * you may not use this file except in compliance with the License.
 * You may obtain a copy of the License at
 *
 *      http://www.apache.org/licenses/LICENSE-2.0
 *
 * Unless required by applicable law or agreed to in writing, software
 * distributed under the License is distributed on an "AS IS" BASIS,
 * WITHOUT WARRANTIES OR CONDITIONS OF ANY KIND, either express or implied.
 * See the License for the specific language governing permissions and
 * limitations under the License.
 */
package com.android.tools.idea.gradle.project.sync.setup.post

import com.android.tools.idea.gradle.project.sync.GradleSyncListenerWithRoot
<<<<<<< HEAD
import com.android.tools.idea.project.AndroidRunConfigurations
import com.intellij.openapi.externalSystem.util.ExternalSystemUtil
import com.intellij.openapi.progress.ProgressIndicator
import com.intellij.openapi.progress.ProgressManager
import com.intellij.openapi.progress.Task
=======
import com.android.tools.idea.project.AndroidRunConfigurationsManager
>>>>>>> 0d09370c
import com.intellij.openapi.project.Project
import org.jetbrains.annotations.SystemIndependent


class SetUpRunConfigurationsSyncListener : GradleSyncListenerWithRoot {
  override fun syncSucceeded(project: Project, rootProjectPath: @SystemIndependent String) {
<<<<<<< HEAD
    if (ExternalSystemUtil.isNoBackgroundMode()) {
      setUpRunConfigurations(project)
    } else {
      ProgressManager.getInstance().run(object : Task.Backgroundable(project, "Setting up run configurations...") {
        override fun run(indicator: ProgressIndicator) {
          setUpRunConfigurations(project)
        }
      })
    }
  }
}

private fun setUpRunConfigurations(project: Project) {
  AndroidRunConfigurations.instance.createRunConfigurations(project)
=======
    AndroidRunConfigurationsManager.getInstance(project).createProjectRunConfigurations()
  }
>>>>>>> 0d09370c
}
<|MERGE_RESOLUTION|>--- conflicted
+++ resolved
@@ -16,38 +16,13 @@
 package com.android.tools.idea.gradle.project.sync.setup.post
 
 import com.android.tools.idea.gradle.project.sync.GradleSyncListenerWithRoot
-<<<<<<< HEAD
-import com.android.tools.idea.project.AndroidRunConfigurations
-import com.intellij.openapi.externalSystem.util.ExternalSystemUtil
-import com.intellij.openapi.progress.ProgressIndicator
-import com.intellij.openapi.progress.ProgressManager
-import com.intellij.openapi.progress.Task
-=======
 import com.android.tools.idea.project.AndroidRunConfigurationsManager
->>>>>>> 0d09370c
 import com.intellij.openapi.project.Project
 import org.jetbrains.annotations.SystemIndependent
 
 
 class SetUpRunConfigurationsSyncListener : GradleSyncListenerWithRoot {
   override fun syncSucceeded(project: Project, rootProjectPath: @SystemIndependent String) {
-<<<<<<< HEAD
-    if (ExternalSystemUtil.isNoBackgroundMode()) {
-      setUpRunConfigurations(project)
-    } else {
-      ProgressManager.getInstance().run(object : Task.Backgroundable(project, "Setting up run configurations...") {
-        override fun run(indicator: ProgressIndicator) {
-          setUpRunConfigurations(project)
-        }
-      })
-    }
+    AndroidRunConfigurationsManager.getInstance(project).createProjectRunConfigurations()
   }
 }
-
-private fun setUpRunConfigurations(project: Project) {
-  AndroidRunConfigurations.instance.createRunConfigurations(project)
-=======
-    AndroidRunConfigurationsManager.getInstance(project).createProjectRunConfigurations()
-  }
->>>>>>> 0d09370c
-}
