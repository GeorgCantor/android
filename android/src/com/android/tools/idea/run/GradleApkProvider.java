--- conflicted
+++ resolved
@@ -18,10 +18,6 @@
 import com.android.build.OutputFile;
 import com.android.builder.model.*;
 import com.android.ddmlib.IDevice;
-<<<<<<< HEAD
-import com.android.ide.common.build.SplitOutputMatcher;
-import com.android.tools.idea.gradle.project.model.AndroidModuleModel;
-=======
 import com.android.tools.apk.analyzer.AndroidApplicationInfo;
 import com.android.tools.apk.analyzer.Archive;
 import com.android.tools.apk.analyzer.Archives;
@@ -31,7 +27,6 @@
 import com.android.tools.idea.gradle.project.model.ide.android.IdeVariant;
 import com.android.tools.idea.gradle.run.PostBuildModel;
 import com.android.tools.idea.gradle.run.PostBuildModelProvider;
->>>>>>> b13afab4
 import com.android.tools.idea.gradle.structure.editors.AndroidProjectSettingsService;
 import com.android.tools.idea.gradle.util.GradleUtil;
 import com.google.common.annotations.VisibleForTesting;
@@ -56,9 +51,6 @@
 import static com.android.builder.model.AndroidProject.*;
 import static com.android.tools.idea.gradle.util.GradleUtil.findModuleByGradlePath;
 
-import static com.android.builder.model.AndroidProject.PROJECT_TYPE_APP;
-import static com.android.builder.model.AndroidProject.PROJECT_TYPE_INSTANTAPP;
-
 /**
  * Provides the information on APKs to install for run configurations in Gradle projects.
  */
@@ -107,13 +99,6 @@
 
     List<ApkInfo> apkList = new ArrayList<>();
 
-<<<<<<< HEAD
-    // install apk (note that variant.getOutputFile() will point to a .aar in the case of a library)
-    int projectType = androidModel.getProjectType();
-    if (projectType == PROJECT_TYPE_APP || projectType == PROJECT_TYPE_INSTANTAPP) {
-      File apk = getApk(selectedVariant, device);
-      apkList.add(new ApkInfo(apk, myApplicationIdProvider.getPackageName()));
-=======
     int projectType = androidModel.getAndroidProject().getProjectType();
     if (projectType == PROJECT_TYPE_APP || projectType == PROJECT_TYPE_INSTANTAPP || projectType == PROJECT_TYPE_TEST) {
       // The APK file for instant apps is actually a zip file
@@ -122,7 +107,6 @@
                        ? myApplicationIdProvider.getTestPackageName()
                        : myApplicationIdProvider.getPackageName();
       apkList.add(new ApkInfo(apk, pkgName));
->>>>>>> b13afab4
     }
 
     apkList.addAll(getAdditionalApks(selectedVariant.getMainArtifact()));
@@ -311,15 +295,9 @@
         continue;
       }
 
-<<<<<<< HEAD
-      AndroidModuleModel targetAndroidModel = AndroidModuleModel.get(targetFacet);
-      if (targetAndroidModel == null){
-        LOG.warn("Android model for tested module is null. Sync might have failed.");
-=======
       AndroidModuleModel targetAndroidModel = AndroidModuleModel.get(targetModule);
       if (targetAndroidModel == null) {
         getLogger().warn("Android model for tested module is null. Sync might have failed.");
->>>>>>> b13afab4
         continue;
       }
 
@@ -348,11 +326,7 @@
   public List<ValidationError> validate() {
     AndroidModuleModel androidModuleModel = AndroidModuleModel.get(myFacet);
     assert androidModuleModel != null; // This is a Gradle project, there must be an AndroidGradleModel.
-<<<<<<< HEAD
-    if (androidModuleModel.getMainArtifact().isSigned()) {
-=======
     if (androidModuleModel.getAndroidProject().getProjectType() == PROJECT_TYPE_INSTANTAPP || androidModuleModel.getMainArtifact().isSigned()) {
->>>>>>> b13afab4
       return ImmutableList.of();
     }
 
@@ -360,19 +334,6 @@
     final String message = AndroidBundle.message("run.error.apk.not.signed", output.getMainOutputFile().getOutputFile().getName(),
                                                  androidModuleModel.getSelectedVariant().getDisplayName());
 
-<<<<<<< HEAD
-    Runnable quickFix = new Runnable() {
-      @Override
-      public void run() {
-        Module module = myFacet.getModule();
-        ProjectSettingsService service = ProjectSettingsService.getInstance(module.getProject());
-        if (service instanceof AndroidProjectSettingsService) {
-          ((AndroidProjectSettingsService)service).openSigningConfiguration(module);
-        }
-        else {
-          service.openModuleSettings(module);
-        }
-=======
     Runnable quickFix = () -> {
       Module module = myFacet.getModule();
       ProjectSettingsService service = ProjectSettingsService.getInstance(module.getProject());
@@ -381,7 +342,6 @@
       }
       else {
         service.openModuleSettings(module);
->>>>>>> b13afab4
       }
     };
     return ImmutableList.of(ValidationError.fatal(message, quickFix));
