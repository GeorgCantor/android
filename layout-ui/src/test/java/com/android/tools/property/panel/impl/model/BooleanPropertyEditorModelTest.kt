/*
 * Copyright (C) 2018 The Android Open Source Project
 *
 * Licensed under the Apache License, Version 2.0 (the "License");
 * you may not use this file except in compliance with the License.
 * You may obtain a copy of the License at
 *
 *      http://www.apache.org/licenses/LICENSE-2.0
 *
 * Unless required by applicable law or agreed to in writing, software
 * distributed under the License is distributed on an "AS IS" BASIS,
 * WITHOUT WARRANTIES OR CONDITIONS OF ANY KIND, either express or implied.
 * See the License for the specific language governing permissions and
 * limitations under the License.
 */
package com.android.tools.property.panel.impl.model

import com.android.SdkConstants
import com.android.tools.property.panel.api.EditorContext
import com.android.tools.property.panel.impl.model.util.FakePropertyItem
import com.android.tools.property.panel.impl.ui.PropertyCheckBox
import com.google.common.truth.Truth
import com.intellij.testFramework.ApplicationRule
import org.junit.ClassRule
import org.junit.Test

class BooleanPropertyEditorModelTest {

  companion object {
    @JvmField @ClassRule val rule = ApplicationRule()
  }

  private fun createModel(): BooleanPropertyEditorModel {
    val property =
      FakePropertyItem(
        SdkConstants.ANDROID_URI,
        SdkConstants.ATTR_INDETERMINATE,
<<<<<<< HEAD
        SdkConstants.VALUE_TRUE
=======
        SdkConstants.VALUE_TRUE,
>>>>>>> 0d09370c
      )
    property.resolvedValue = SdkConstants.VALUE_TRUE
    return BooleanPropertyEditorModel(property)
  }

  @Test
  fun testStateChangedShouldUpdatePropertyValue() {
    val model = createModel()
    val editor = PropertyCheckBox(model, EditorContext.STAND_ALONE_EDITOR)
    editor.state = false
    Truth.assertThat(model.property.value).isEqualTo(SdkConstants.VALUE_FALSE)
    editor.state = true
    Truth.assertThat(model.property.value).isEqualTo(SdkConstants.VALUE_TRUE)
  }

  @Test
  fun testValueChangedNotificationShouldNotUpdatePropertyValue() {
    val model = createModel()
    PropertyCheckBox(model, EditorContext.STAND_ALONE_EDITOR)
    model.refresh()
    Truth.assertThat(model.property.value).isEqualTo(SdkConstants.VALUE_TRUE)
  }
}<|MERGE_RESOLUTION|>--- conflicted
+++ resolved
@@ -35,11 +35,7 @@
       FakePropertyItem(
         SdkConstants.ANDROID_URI,
         SdkConstants.ATTR_INDETERMINATE,
-<<<<<<< HEAD
-        SdkConstants.VALUE_TRUE
-=======
         SdkConstants.VALUE_TRUE,
->>>>>>> 0d09370c
       )
     property.resolvedValue = SdkConstants.VALUE_TRUE
     return BooleanPropertyEditorModel(property)
