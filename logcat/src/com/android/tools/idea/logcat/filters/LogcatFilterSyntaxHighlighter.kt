/*
 * Copyright (C) 2021 The Android Open Source Project
 *
 * Licensed under the Apache License, Version 2.0 (the "License");
 * you may not use this file except in compliance with the License.
 * You may obtain a copy of the License at
 *
 *      http://www.apache.org/licenses/LICENSE-2.0
 *
 * Unless required by applicable law or agreed to in writing, software
 * distributed under the License is distributed on an "AS IS" BASIS,
 * WITHOUT WARRANTIES OR CONDITIONS OF ANY KIND, either express or implied.
 * See the License for the specific language governing permissions and
 * limitations under the License.
 */
package com.android.tools.idea.logcat.filters

import com.android.tools.idea.logcat.filters.parser.LogcatFilterLexerAdapter
import com.android.tools.idea.logcat.filters.parser.LogcatFilterTypes.KEY
import com.android.tools.idea.logcat.filters.parser.LogcatFilterTypes.KVALUE
import com.android.tools.idea.logcat.filters.parser.LogcatFilterTypes.REGEX_KEY
import com.android.tools.idea.logcat.filters.parser.LogcatFilterTypes.REGEX_KVALUE
import com.android.tools.idea.logcat.filters.parser.LogcatFilterTypes.STRING_KEY
import com.android.tools.idea.logcat.filters.parser.LogcatFilterTypes.STRING_KVALUE
import com.android.tools.idea.logcat.filters.parser.LogcatFilterTypes.VALUE
import com.intellij.lexer.Lexer
import com.intellij.openapi.editor.HighlighterColors
import com.intellij.openapi.editor.colors.TextAttributesKey
import com.intellij.openapi.editor.colors.TextAttributesKey.EMPTY_ARRAY
import com.intellij.openapi.fileTypes.SyntaxHighlighter
import com.intellij.openapi.fileTypes.SyntaxHighlighterBase
import com.intellij.openapi.fileTypes.SyntaxHighlighterFactory
import com.intellij.openapi.project.Project
import com.intellij.openapi.vfs.VirtualFile
import com.intellij.psi.TokenType
import com.intellij.psi.tree.IElementType

internal enum class LogcatFilterTextAttributes(fallback: TextAttributesKey? = null) {
  KEY,
  KVALUE,
  STRING_KVALUE,
  REGEX_KVALUE,
  VALUE(HighlighterColors.TEXT),
  BAD_CHARACTER(HighlighterColors.BAD_CHARACTER);

  val key = TextAttributesKey.createTextAttributesKey("LOGCAT_FILTER_$name", fallback)
  val keys = arrayOf(key)
}

/** A [com.intellij.openapi.fileTypes.SyntaxHighlighter] for the Logcat Filter language. */
internal class LogcatFilterSyntaxHighlighter : SyntaxHighlighterBase() {
  override fun getHighlightingLexer(): Lexer = LogcatFilterLexerAdapter()

  override fun getTokenHighlights(tokenType: IElementType): Array<TextAttributesKey> =
    when (tokenType) {
      KEY,
      STRING_KEY,
      REGEX_KEY -> LogcatFilterTextAttributes.KEY.keys
      KVALUE -> LogcatFilterTextAttributes.KVALUE.keys
      STRING_KVALUE -> LogcatFilterTextAttributes.STRING_KVALUE.keys
      REGEX_KVALUE -> LogcatFilterTextAttributes.REGEX_KVALUE.keys
      VALUE -> LogcatFilterTextAttributes.VALUE.keys
      TokenType.BAD_CHARACTER -> LogcatFilterTextAttributes.BAD_CHARACTER.keys
      else -> EMPTY_ARRAY
    }
}

internal class LogcatFilterSyntaxHighlighterFactory : SyntaxHighlighterFactory() {
  override fun getSyntaxHighlighter(
    project: Project?,
<<<<<<< HEAD
    virtualFile: VirtualFile?
=======
    virtualFile: VirtualFile?,
>>>>>>> 0d09370c
  ): SyntaxHighlighter = LogcatFilterSyntaxHighlighter()
}<|MERGE_RESOLUTION|>--- conflicted
+++ resolved
@@ -68,10 +68,6 @@
 internal class LogcatFilterSyntaxHighlighterFactory : SyntaxHighlighterFactory() {
   override fun getSyntaxHighlighter(
     project: Project?,
-<<<<<<< HEAD
-    virtualFile: VirtualFile?
-=======
     virtualFile: VirtualFile?,
->>>>>>> 0d09370c
   ): SyntaxHighlighter = LogcatFilterSyntaxHighlighter()
 }