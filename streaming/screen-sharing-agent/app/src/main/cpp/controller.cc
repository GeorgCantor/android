/*
 * Copyright (C) 2021 The Android Open Source Project
 *
 * Licensed under the Apache License, Version 2.0 (the "License");
 * you may not use this file except in compliance with the License.
 * You may obtain a copy of the License at
 *
 *      http://www.apache.org/licenses/LICENSE-2.0
 *
 * Unless required by applicable law or agreed to in writing, software
 * distributed under the License is distributed on an "AS IS" BASIS,
 * WITHOUT WARRANTIES OR CONDITIONS OF ANY KIND, either express or implied.
 * See the License for the specific language governing permissions and
 * limitations under the License.
 */

#include "controller.h"

#include <android/keycodes.h>
#include <sys/socket.h>

#include "accessors/device_state_manager.h"
#include "accessors/input_manager.h"
#include "accessors/key_event.h"
#include "accessors/motion_event.h"
#include "agent.h"
#include "flags.h"
#include "jvm.h"
#include "log.h"

namespace screensharing {

using namespace std;
using namespace std::chrono;

namespace {

constexpr int BUFFER_SIZE = 4096;
constexpr int UTF8_MAX_BYTES_PER_CHARACTER = 4;

<<<<<<< HEAD
constexpr int SOCKET_RECEIVE_TIMEOUT_MILLIS = 200;
=======
constexpr int SOCKET_RECEIVE_TIMEOUT_MILLIS = 250;
>>>>>>> 0d09370c

int64_t UptimeMillis() {
  timespec t = { 0, 0 };
  clock_gettime(CLOCK_MONOTONIC, &t);
  return static_cast<int64_t>(t.tv_sec) * 1000LL + t.tv_nsec / 1000000;
}

// Returns the number of Unicode code points contained in the given UTF-8 string.
int Utf8CharacterCount(const string& str) {
  int count = 0;
  for (auto c : str) {
    if ((c & 0xC0) != 0x80) {
      ++count;
    }
  }
  return count;
}

Point AdjustedDisplayCoordinates(int32_t x, int32_t y, const DisplayInfo& display_info) {
  auto size = display_info.NaturalSize();
  switch (display_info.rotation) {
    case 1:
      return { y, size.width - x };

    case 2:
      return { size.width - x, size.height - y };

    case 3:
      return { size.height - y, x };

    default:
      return { x, y };
  }
}

// Sets the receive timeout for the given socket. Zero timeout value means that reading
// from the socket will never time out.
void SetReceiveTimeoutMillis(int timeout_millis, int socket_fd) {
  struct timeval tv = { .tv_sec = timeout_millis / 1000, .tv_usec = (timeout_millis % 1000) * 1000 };
  setsockopt(socket_fd, SOL_SOCKET, SO_RCVTIMEO, &tv, sizeof(tv));
}

<<<<<<< HEAD
bool ContainsMultipleDeviceStates(const string& states_text) {
  return states_text.find("DeviceState{") != states_text.rfind("DeviceState{");
}

=======
>>>>>>> 0d09370c
bool CheckVideoSize(Size video_resolution) {
  if (video_resolution.width > 0 && video_resolution.height > 0) {
    return true;
  }
  Log::E("An attempt to set an invalid video resolution: %dx%d", video_resolution.width, video_resolution.height);
  return false;
}

void InjectMotionEvent(Jni jni, const MotionEvent& event, InputEventInjectionSync mode) {
  JObject motion_event = event.ToJava();
  if (event.action == AMOTION_EVENT_ACTION_HOVER_MOVE || Log::IsEnabled(Log::Level::VERBOSE)) {
    Log::V("motion_event: %s", motion_event.ToString().c_str());
  } else if (Log::IsEnabled(Log::Level::DEBUG)) {
    Log::D("motion_event: %s", motion_event.ToString().c_str());
  }
  InputManager::InjectInputEvent(jni, motion_event, mode);
}

void InjectKeyEvent(Jni jni, const KeyEvent& event, InputEventInjectionSync mode) {
  JObject key_event = event.ToJava();
  if (Log::IsEnabled(Log::Level::DEBUG)) {
    Log::D("key_event: %s", key_event.ToString().c_str());
  }
  InputManager::InjectInputEvent(jni, key_event, mode);
}

}  // namespace

Controller::Controller(int socket_fd)
    : socket_fd_(socket_fd),
      input_stream_(socket_fd, BUFFER_SIZE),
      output_stream_(SocketWriter(socket_fd, "control"), BUFFER_SIZE),
      clipboard_listener_(this),
<<<<<<< HEAD
      max_synced_clipboard_length_(0),
      clipboard_changed_(),
      device_state_listener_(this),
      ui_settings_() {
=======
      device_state_listener_(this) {
>>>>>>> 0d09370c
  assert(socket_fd > 0);
  try {
    output_stream_.WriteByte('C');
    output_stream_.Flush();
  } catch (EndOfFile& e) {
    Log::D("Disconnected while writing command channel marker");
  } catch (IoException& e) {
    Log::Fatal(SOCKET_IO_ERROR, "%s", "Timed out while writing command channel marker");
  }
}

Controller::~Controller() {
  Stop();
  input_stream_.Close();
  output_stream_.Close();
  delete pointer_helper_;
  delete key_character_map_;
}

void Controller::Stop() {
  if (device_supports_multiple_states_) {
    DeviceStateManager::RemoveDeviceStateListener(&device_state_listener_);
  }
<<<<<<< HEAD
=======
  ui_settings_.Reset();
>>>>>>> 0d09370c
  stopped = true;
}

void Controller::Initialize() {
  jni_ = Jvm::GetJni();
  pointer_helper_ = new PointerHelper(jni_);
  pointer_properties_ = pointer_helper_->NewPointerPropertiesArray(MotionEventMessage::MAX_POINTERS);
  pointer_coordinates_ = pointer_helper_->NewPointerCoordsArray(MotionEventMessage::MAX_POINTERS);

  for (int i = 0; i < MotionEventMessage::MAX_POINTERS; ++i) {
    JObject properties = pointer_helper_->NewPointerProperties();
    pointer_properties_.SetElement(i, properties);
    JObject coords = pointer_helper_->NewPointerCoords();
    pointer_coordinates_.SetElement(i, coords);
  }

  key_character_map_ = new KeyCharacterMap(jni_);

  pointer_properties_.MakeGlobal();
  pointer_coordinates_.MakeGlobal();
  if ((Agent::flags() & START_VIDEO_STREAM) != 0) {
    WakeUpDevice();
  }

<<<<<<< HEAD
  string states_text = DeviceStateManager::GetSupportedStates();
  Log::D("Controller::Initialize: states_text=%s", states_text.c_str());
  if (ContainsMultipleDeviceStates(states_text)) {
    device_supports_multiple_states_ = true;
    SupportedDeviceStatesNotification supported_device_states_notification(std::move(states_text));
=======
  const vector<DeviceState>& device_states = DeviceStateManager::GetSupportedDeviceStates(jni_);
  if (!device_states.empty()) {
    device_supports_multiple_states_ = true;
    DeviceStateManager::AddDeviceStateListener(&device_state_listener_);
    int32_t device_state_identifier = DeviceStateManager::GetDeviceStateIdentifier(jni_);
    Log::D("Controller::Initialize: device_state_identifier=%d", device_state_identifier);
    SupportedDeviceStatesNotification supported_device_states_notification(device_states, device_state_identifier);
>>>>>>> 0d09370c
    try {
      supported_device_states_notification.Serialize(output_stream_);
      output_stream_.Flush();
    } catch (EndOfFile& e) {
      // The socket has been closed - ignore.
    }
<<<<<<< HEAD
    DeviceStateManager::AddDeviceStateListener(&device_state_listener_);
    int32_t device_state = DeviceStateManager::GetDeviceState(jni_);
    Log::D("Controller::Initialize: device_state=%d", device_state);
    device_state_ = device_state;
=======
    device_state_identifier_ = device_state_identifier;
>>>>>>> 0d09370c
  }

  DisplayManager::AddDisplayListener(jni_, this);

  Agent::InitializeSessionEnvironment();
}

void Controller::Run() {
  Log::D("Controller::Run");
  Initialize();

  try {
    for (;;) {
      auto socket_timeout = SOCKET_RECEIVE_TIMEOUT_MILLIS;
      if (!stopped) {
        if (max_synced_clipboard_length_ != 0) {
          SendClipboardChangedNotification();
        }

        if (device_supports_multiple_states_) {
          SendDeviceStateNotification();
        }

        if (poll_displays_until_ != steady_clock::time_point()) {
          PollDisplays();
          socket_timeout /= 5;  // Reduce socket timeout to increase polling frequency.
        }

        SendPendingDisplayEvents();
      }

      SetReceiveTimeoutMillis(socket_timeout, socket_fd_);  // Set a receive timeout to avoid blocking for a long time.
      int32_t message_type;
      try {
        message_type = input_stream_.ReadInt32();
      } catch (IoTimeout& e) {
        continue;
      }
      SetReceiveTimeoutMillis(0, socket_fd_);  // Remove receive timeout for reading the rest of the message.
      unique_ptr<ControlMessage> message = ControlMessage::Deserialize(message_type, input_stream_);
      if (!stopped) {
        ProcessMessage(*message);
      }
    }
  } catch (EndOfFile& e) {
    Log::D("Controller::Run: End of command stream");
  } catch (IoException& e) {
    Log::Fatal(SOCKET_IO_ERROR, "%s", e.GetMessage().c_str());
  }
}

void Controller::ProcessMessage(const ControlMessage& message) {
  if (message.type() != MotionEventMessage::TYPE) { // Exclude
<<<<<<< HEAD
    Log::W("Controller::ProcessMessage %d", message.type());
=======
    Log::I("Controller::ProcessMessage %d", message.type());
>>>>>>> 0d09370c
  }
  switch (message.type()) {
    case MotionEventMessage::TYPE:
      ProcessMotionEvent((const MotionEventMessage&) message);
      break;

    case KeyEventMessage::TYPE:
      ProcessKeyboardEvent((const KeyEventMessage&) message);
      break;

    case TextInputMessage::TYPE:
      ProcessTextInput((const TextInputMessage&) message);
      break;

    case SetDeviceOrientationMessage::TYPE:
      ProcessSetDeviceOrientation((const SetDeviceOrientationMessage&) message);
      break;

    case SetMaxVideoResolutionMessage::TYPE:
      ProcessSetMaxVideoResolution((const SetMaxVideoResolutionMessage&) message);
      break;

    case StartVideoStreamMessage::TYPE:
      StartVideoStream((const StartVideoStreamMessage&) message);
<<<<<<< HEAD
      break;

    case StopVideoStreamMessage::TYPE:
      StopVideoStream((const StopVideoStreamMessage&) message);
=======
      break;

    case StopVideoStreamMessage::TYPE:
      StopVideoStream((const StopVideoStreamMessage&) message);
      break;

    case StartAudioStreamMessage::TYPE:
      StartAudioStream((const StartAudioStreamMessage&) message);
      break;

    case StopAudioStreamMessage::TYPE:
      StopAudioStream((const StopAudioStreamMessage&) message);
>>>>>>> 0d09370c
      break;

    case StartClipboardSyncMessage::TYPE:
      StartClipboardSync((const StartClipboardSyncMessage&) message);
      break;

    case StopClipboardSyncMessage::TYPE:
      StopClipboardSync();
      break;

    case RequestDeviceStateMessage::TYPE:
      RequestDeviceState((const RequestDeviceStateMessage&) message);
      break;

    case DisplayConfigurationRequest::TYPE:
      SendDisplayConfigurations((const DisplayConfigurationRequest&) message);
      break;

    case UiSettingsRequest::TYPE:
      SendUiSettings((const UiSettingsRequest&) message);
      break;

    case SetDarkModeMessage::TYPE:
      SetDarkMode((const SetDarkModeMessage&) message);
      break;

<<<<<<< HEAD
=======
    case SetFontSizeMessage::TYPE:
      SetFontSize((const SetFontSizeMessage&) message);
      break;

    case SetScreenDensityMessage::TYPE:
      SetScreenDensity((const SetScreenDensityMessage&) message);
      break;

    case SetTalkBackMessage::TYPE:
      SetTalkBack((const SetTalkBackMessage&) message);
      break;

    case SetSelectToSpeakMessage::TYPE:
      SetSelectToSpeak((const SetSelectToSpeakMessage&) message);
      break;

    case SetAppLanguageMessage::TYPE:
      SetAppLanguage((const SetAppLanguageMessage&) message);
      break;

    case SetGestureNavigationMessage::TYPE:
      SetGestureNavigation((const SetGestureNavigationMessage&) message);
      break;

>>>>>>> 0d09370c
    default:
      Log::E("Unexpected message type %d", message.type());
      break;
  }
}

void Controller::ProcessMotionEvent(const MotionEventMessage& message) {
  int32_t action = message.action();
  Log::V("Controller::ProcessMotionEvent action:%d", action);
  int64_t now = UptimeMillis();
  MotionEvent event(jni_);
  event.display_id = message.display_id();
  event.action = action;
  event.button_state = message.button_state();
  event.event_time_millis = now;
  if (action != AMOTION_EVENT_ACTION_HOVER_MOVE && action != AMOTION_EVENT_ACTION_SCROLL) {
    if (action == AMOTION_EVENT_ACTION_DOWN) {
      motion_event_start_time_ = now;
    }
    if (motion_event_start_time_ == 0) {
      Log::E("Motion event started with action %d instead of expected %d", action, AMOTION_EVENT_ACTION_DOWN);
      motion_event_start_time_ = now;
    }
    event.down_time_millis = motion_event_start_time_;
    if (action == AMOTION_EVENT_ACTION_UP) {
      motion_event_start_time_ = 0;
    }
    Agent::RecordTouchEvent();
  }
  if (action == AMOTION_EVENT_ACTION_HOVER_MOVE || message.action_button() != 0 || message.button_state() != 0) {
    // AINPUT_SOURCE_MOUSE
    // - when action_button() is non-zero, as the Android framework has special handling for mouse in performButtonActionOnTouchDown(),
    //   which opens the context menu on right click.
    // - when message.button_state() is non-zero, otherwise drag operations initiated by touch down with AINPUT_SOURCE_MOUSE will not
    //   receiver mouse move events.
    event.source = AINPUT_SOURCE_MOUSE;
  } else {
    event.source = AINPUT_SOURCE_STYLUS | AINPUT_SOURCE_TOUCHSCREEN;
  }

  DisplayInfo display_info = Agent::GetDisplayInfo(message.display_id());
  if (!display_info.IsValid()) {
    return;
  }

  for (auto& pointer : message.pointers()) {
    JObject properties = pointer_properties_.GetElement(jni_, event.pointer_count);
    pointer_helper_->SetPointerId(properties, pointer.pointer_id);
    JObject coordinates = pointer_coordinates_.GetElement(jni_, event.pointer_count);
    // We must clear first so that axis information from previous runs is not reused.
    pointer_helper_->ClearPointerCoords(coordinates);
    Point point = AdjustedDisplayCoordinates(pointer.x, pointer.y, display_info);
    pointer_helper_->SetPointerCoords(coordinates, point.x, point.y);
    float pressure =
        (action == AMOTION_EVENT_ACTION_POINTER_UP && event.pointer_count == action >> AMOTION_EVENT_ACTION_POINTER_INDEX_SHIFT) ? 0 : 1;
    pointer_helper_->SetPointerPressure(coordinates, pressure);
    for (auto const& [axis, value] : pointer.axis_values) {
      pointer_helper_->SetAxisValue(coordinates, axis, value);
    }
    event.pointer_count++;
  }

  event.pointer_properties = pointer_properties_;
  event.pointer_coordinates = pointer_coordinates_;
  // InputManager doesn't allow ACTION_DOWN and ACTION_UP events with multiple pointers.
  // They have to be converted to a sequence of pointer-specific events.
  if (action == AMOTION_EVENT_ACTION_DOWN) {
    if (message.action_button()) {
      InjectMotionEvent(jni_, event, InputEventInjectionSync::NONE);
      event.action = AMOTION_EVENT_ACTION_BUTTON_PRESS;
      event.action_button = message.action_button();
    } else {
      for (int i = 1; event.pointer_count = i, i < message.pointers().size(); i++) {
        InjectMotionEvent(jni_, event, InputEventInjectionSync::NONE);
        event.action = AMOTION_EVENT_ACTION_POINTER_DOWN | (i << AMOTION_EVENT_ACTION_POINTER_INDEX_SHIFT);
      }
    }
  }
  else if (action == AMOTION_EVENT_ACTION_UP) {
    if (message.action_button()) {
      event.action = AMOTION_EVENT_ACTION_BUTTON_RELEASE;
      event.action_button = message.action_button();
      InjectMotionEvent(jni_, event, InputEventInjectionSync::NONE);
      event.action = AMOTION_EVENT_ACTION_UP;
      event.action_button = 0;
    } else {
      for (int i = event.pointer_count; --i > 1;) {
        event.action = AMOTION_EVENT_ACTION_POINTER_UP | (i << AMOTION_EVENT_ACTION_POINTER_INDEX_SHIFT);
        pointer_helper_->SetPointerPressure(pointer_coordinates_.GetElement(jni_, i), 0);
        InjectMotionEvent(jni_, event, InputEventInjectionSync::NONE);
        event.pointer_count = i;
      }
      event.action = AMOTION_EVENT_ACTION_UP;
    }
  }
  InjectMotionEvent(jni_, event, InputEventInjectionSync::NONE);

  if (event.action == AMOTION_EVENT_ACTION_UP) {
    // This event may have started an app. Update the app-level display orientation.
    Agent::SetVideoOrientation(message.display_id(), DisplayStreamer::CURRENT_VIDEO_ORIENTATION);

    if (!display_info.IsOn()) {
      ProcessKeyboardEvent(KeyEventMessage(KeyEventMessage::ACTION_DOWN_AND_UP, AKEYCODE_WAKEUP, 0));  // Wakeup the display.
    }
  }
}

void Controller::ProcessKeyboardEvent(Jni jni, const KeyEventMessage& message) {
  int64_t now = duration_cast<milliseconds>(steady_clock::now().time_since_epoch()).count();
  KeyEvent event(jni);
  event.down_time_millis = now;
  event.event_time_millis = now;
  int32_t action = message.action();
  event.action = action == KeyEventMessage::ACTION_DOWN_AND_UP ? AKEY_EVENT_ACTION_DOWN : action;
  event.code = message.keycode();
  event.meta_state = message.meta_state();
  event.source = KeyCharacterMap::VIRTUAL_KEYBOARD;
  InjectKeyEvent(jni, event, InputEventInjectionSync::NONE);
  if (action == KeyEventMessage::ACTION_DOWN_AND_UP) {
    event.action = AKEY_EVENT_ACTION_UP;
    InjectKeyEvent(jni, event, InputEventInjectionSync::NONE);
  }
}

void Controller::ProcessTextInput(const TextInputMessage& message) {
  const u16string& text = message.text();
  for (uint16_t c: text) {
    JObjectArray event_array = key_character_map_->GetEvents(&c, 1);
    if (event_array.IsNull()) {
      Log::E(jni_.GetAndClearException(), "Unable to map character '\\u%04X' to key events", c);
      continue;
    }
    auto len = event_array.GetLength();
    for (int i = 0; i < len; i++) {
      JObject key_event = event_array.GetElement(i);
      if (Log::IsEnabled(Log::Level::DEBUG)) {
        Log::D("key_event: %s", key_event.ToString().c_str());
      }
      InputManager::InjectInputEvent(jni_, key_event, InputEventInjectionSync::NONE);
    }
  }
}

void Controller::ProcessSetDeviceOrientation(const SetDeviceOrientationMessage& message) {
  int orientation = message.orientation();
  if (orientation < 0 || orientation >= 4) {
    Log::E("An attempt to set an invalid device orientation: %d", orientation);
    return;
  }
  Agent::SetVideoOrientation(PRIMARY_DISPLAY_ID, orientation);
}

void Controller::ProcessSetMaxVideoResolution(const SetMaxVideoResolutionMessage& message) {
  if (CheckVideoSize(message.max_video_size())) {
    Agent::SetMaxVideoResolution(message.display_id(), message.max_video_size());
<<<<<<< HEAD
=======
  }
}

void Controller::StartVideoStream(const StartVideoStreamMessage& message) {
  if (CheckVideoSize(message.max_video_size())) {
    Agent::StartVideoStream(message.display_id(), message.max_video_size());
    WakeUpDevice();
>>>>>>> 0d09370c
  }
}

void Controller::StopVideoStream(const StopVideoStreamMessage& message) {
  Agent::StopVideoStream(message.display_id());
}

<<<<<<< HEAD
void Controller::StartVideoStream(const StartVideoStreamMessage& message) {
  if (CheckVideoSize(message.max_video_size())) {
    Agent::StartVideoStream(message.display_id(), message.max_video_size());
    WakeUpDevice();
  }
=======
void Controller::StartAudioStream(const StartAudioStreamMessage& message) {
  Agent::StartAudioStream();
}

void Controller::StopAudioStream(const StopAudioStreamMessage& message) {
  Agent::StopAudioStream();
>>>>>>> 0d09370c
}

void Controller::WakeUpDevice() {
  ProcessKeyboardEvent(Jvm::GetJni(), KeyEventMessage(KeyEventMessage::ACTION_DOWN_AND_UP, AKEYCODE_WAKEUP, 0));
}

void Controller::StartClipboardSync(const StartClipboardSyncMessage& message) {
  ClipboardManager* clipboard_manager = ClipboardManager::GetInstance(jni_);
  if (message.text() != last_clipboard_text_) {
    last_clipboard_text_ = message.text();
    clipboard_manager->SetText(last_clipboard_text_);
  }
  bool was_stopped = max_synced_clipboard_length_ == 0;
  max_synced_clipboard_length_ = message.max_synced_length();
  if (was_stopped) {
    clipboard_manager->AddClipboardListener(&clipboard_listener_);
  }
}

void Controller::StopClipboardSync() {
  if (max_synced_clipboard_length_ != 0) {
    ClipboardManager* clipboard_manager = ClipboardManager::GetInstance(jni_);
    clipboard_manager->RemoveClipboardListener(&clipboard_listener_);
    max_synced_clipboard_length_ = 0;
    last_clipboard_text_.resize(0);
  }
}

void Controller::OnPrimaryClipChanged() {
  Log::D("Controller::OnPrimaryClipChanged");
  clipboard_changed_ = true;
}

void Controller::SendClipboardChangedNotification() {
  if (!clipboard_changed_.exchange(false)) {
    return;
  }
  Log::D("Controller::SendClipboardChangedNotification");
  ClipboardManager* clipboard_manager = ClipboardManager::GetInstance(jni_);
  string text = clipboard_manager->GetText();
  if (text.empty() || text == last_clipboard_text_) {
    return;
  }
  int max_length = max_synced_clipboard_length_;
  if (text.size() > max_length * UTF8_MAX_BYTES_PER_CHARACTER || Utf8CharacterCount(text) > max_length) {
    return;
  }
  last_clipboard_text_ = text;

  ClipboardChangedNotification message(std::move(text));
  message.Serialize(output_stream_);
  output_stream_.Flush();
}

void Controller::RequestDeviceState(const RequestDeviceStateMessage& message) {
<<<<<<< HEAD
  DeviceStateManager::RequestState(jni_, message.state(), 0);
=======
  DeviceStateManager::RequestState(jni_, message.state_id(), 0);
>>>>>>> 0d09370c
}

void Controller::OnDeviceStateChanged(int32_t device_state) {
  Log::D("Controller::OnDeviceStateChanged(%d)", device_state);
<<<<<<< HEAD
  int32_t previous_state = device_state_.exchange(device_state);
=======
  int32_t previous_state = device_state_identifier_.exchange(device_state);
>>>>>>> 0d09370c
  if (previous_state != device_state) {
    Agent::SetVideoOrientation(PRIMARY_DISPLAY_ID, DisplayStreamer::CURRENT_DISPLAY_ORIENTATION);
  }
}

void Controller::SendDeviceStateNotification() {
<<<<<<< HEAD
  int32_t device_state = device_state_;
=======
  int32_t device_state = device_state_identifier_;
>>>>>>> 0d09370c
  if (device_state != previous_device_state_) {
    Log::D("Sending DeviceStateNotification(%d)", device_state);
    DeviceStateNotification notification(device_state);
    notification.Serialize(output_stream_);
    output_stream_.Flush();
    previous_device_state_ = device_state;
<<<<<<< HEAD
    if ((Agent::flags() & B_303684492_WORKAROUND) != 0 && Agent::feature_level() >= 34) {
=======
    // Many OEMs don't produce QPR releases, so their phones may be affected by b/303684492
    // that was fixed in Android 14 QPR1.
    if (Agent::feature_level() == 34 && Agent::device_manufacturer() != "Google") {
>>>>>>> 0d09370c
      StartDisplayPolling();  // Workaround for b/303684492.
    }
  }
}

void Controller::SendDisplayConfigurations(const DisplayConfigurationRequest& request) {
  vector<int32_t> display_ids = DisplayManager::GetDisplayIds(jni_);
  vector<pair<int32_t, DisplayInfo>> displays;
  displays.reserve(display_ids.size());
  for (auto display_id : display_ids) {
    DisplayInfo display_info = DisplayManager::GetDisplayInfo(jni_, display_id);
    if (display_info.IsOn() && (display_info.flags & DisplayInfo::FLAG_PRIVATE) == 0) {
      Log::D("Returning display configuration: displayId=%d state=%d flags=0x%2x size=%dx%d orientation=%d",
             display_id, display_info.state, display_info.flags, display_info.logical_size.width, display_info.logical_size.height,
             display_info.rotation);
      displays.emplace_back(display_id, display_info);
    }
  }
  DisplayConfigurationResponse response(request.request_id(), std::move(displays));
  response.Serialize(output_stream_);
  output_stream_.Flush();
}

void Controller::SendUiSettings(const UiSettingsRequest& message) {
  UiSettingsResponse response(message.request_id());
  ui_settings_.Get(&response);
  response.Serialize(output_stream_);
  output_stream_.Flush();
}

void Controller::SetDarkMode(const SetDarkModeMessage& message) {
  ui_settings_.SetDarkMode(message.dark_mode());
}

<<<<<<< HEAD
=======
void Controller::SetAppLanguage(const SetAppLanguageMessage& message) {
  ui_settings_.SetAppLanguage(message.application_id(), message.locale());
}

void Controller::SetGestureNavigation(const SetGestureNavigationMessage& message) {
  ui_settings_.SetGestureNavigation(message.gesture_navigation());
}

void Controller::SetTalkBack(const SetTalkBackMessage& message) {
  ui_settings_.SetTalkBack(message.talkback_on());
}

void Controller::SetSelectToSpeak(const SetSelectToSpeakMessage& message) {
  ui_settings_.SetSelectToSpeak(message.select_to_speak_on());
}

void Controller::SetFontSize(const SetFontSizeMessage& message) {
  ui_settings_.SetFontSize(message.font_size());
}

void Controller::SetScreenDensity(const SetScreenDensityMessage& message) {
  ui_settings_.SetScreenDensity(message.density());
}

>>>>>>> 0d09370c
void Controller::OnDisplayAdded(int32_t display_id) {
  unique_lock lock(display_events_mutex_);
  pending_display_events_.emplace_back(display_id, DisplayEvent::Type::ADDED);
}

void Controller::OnDisplayRemoved(int32_t display_id) {
  unique_lock lock(display_events_mutex_);
  pending_display_events_.emplace_back(display_id, DisplayEvent::Type::REMOVED);
}

void Controller::OnDisplayChanged(int32_t display_id) {
}

void Controller::SendPendingDisplayEvents() {
  vector<DisplayEvent> display_events;
  {
    unique_lock lock(display_events_mutex_);
    swap(display_events, pending_display_events_);
  }

  for (auto event : display_events) {
    if (event.type == DisplayEvent::Type::ADDED) {
      DisplayAddedNotification notification(event.display_id);
      notification.Serialize(output_stream_);
      output_stream_.Flush();
      Log::D("Sent DisplayAddedNotification(%d)", event.display_id);
    }
    else if (event.type == DisplayEvent::Type::REMOVED) {
      DisplayRemovedNotification notification(event.display_id);
      notification.Serialize(output_stream_);
      output_stream_.Flush();
      Log::D("Sent DisplayRemovedNotification(%d)", event.display_id);
    }
  }
}

void Controller::StartDisplayPolling() {
  auto displays = GetDisplays();
  for (auto display : displays) {
    // Due to uncertain timing of events we have to assume that the display was both added and changed.
    DisplayManager::OnDisplayAdded(jni_, display.first);
    DisplayManager::OnDisplayChanged(jni_, display.first);
  }
  current_displays_ = displays;
  Log::D("Controller::StartDisplayPolling current_displays_.size()=%d", static_cast<int>(current_displays_.size()));
  poll_displays_until_ = steady_clock::now() + 500ms;
}

void Controller::StopDisplayPolling() {
  Log::D("Controller::StopDisplayPolling");
  current_displays_.clear();
  poll_displays_until_ = steady_clock::time_point();
}

void Controller::PollDisplays() {
  auto displays = GetDisplays();
  for (auto d1 = displays.begin(), d2 = current_displays_.begin(); d1 != displays.end() || d2 != current_displays_.end();) {
    if (d2 == current_displays_.end()) {
      // Due to uncertain timing of events we have to assume that the display was both added and changed.
      DisplayManager::OnDisplayAdded(jni_, d1->first);
      DisplayManager::OnDisplayChanged(jni_, d1->first);
      d1++;
    } else if (d1 == displays.end()) {
      DisplayManager::OnDisplayRemoved(jni_, d2->first);
      d2++;
    } else if (d1->first < d2->first) {
      // Due to uncertain timing of events we have to assume that the display was both added and changed.
      DisplayManager::OnDisplayAdded(jni_, d1->first);
      DisplayManager::OnDisplayChanged(jni_, d1->first);
      d1++;
    } else if (d1->first > d2->first) {
      DisplayManager::OnDisplayRemoved(jni_, d2->first);
      d2++;
    } else {
      if (d1->second != d2->second) {
        DisplayManager::OnDisplayChanged(jni_, d1->first);
      }
      d1++;
      d2++;
    }
  }

  current_displays_ = displays;
  if (steady_clock::now() > poll_displays_until_) {
    StopDisplayPolling();
  }
}

map<int32_t, DisplayInfo> Controller::GetDisplays() {
  vector<int32_t> display_ids = DisplayManager::GetDisplayIds(jni_);
  map<int32_t, DisplayInfo> displays;
  for (auto display_id: display_ids) {
    DisplayInfo display_info = DisplayManager::GetDisplayInfo(jni_, display_id);
    if (display_info.IsOn() && (display_info.flags & DisplayInfo::FLAG_PRIVATE) == 0) {
      displays[display_id] = display_info;
    }
  }
  return displays;
}

Controller::ClipboardListener::~ClipboardListener() = default;

void Controller::ClipboardListener::OnPrimaryClipChanged() {
  controller_->OnPrimaryClipChanged();
}

Controller::DeviceStateListener::~DeviceStateListener() = default;

void Controller::DeviceStateListener::OnDeviceStateChanged(int32_t device_state) {
  controller_->OnDeviceStateChanged(device_state);
}

}  // namespace screensharing<|MERGE_RESOLUTION|>--- conflicted
+++ resolved
@@ -38,11 +38,7 @@
 constexpr int BUFFER_SIZE = 4096;
 constexpr int UTF8_MAX_BYTES_PER_CHARACTER = 4;
 
-<<<<<<< HEAD
-constexpr int SOCKET_RECEIVE_TIMEOUT_MILLIS = 200;
-=======
 constexpr int SOCKET_RECEIVE_TIMEOUT_MILLIS = 250;
->>>>>>> 0d09370c
 
 int64_t UptimeMillis() {
   timespec t = { 0, 0 };
@@ -85,13 +81,6 @@
   setsockopt(socket_fd, SOL_SOCKET, SO_RCVTIMEO, &tv, sizeof(tv));
 }
 
-<<<<<<< HEAD
-bool ContainsMultipleDeviceStates(const string& states_text) {
-  return states_text.find("DeviceState{") != states_text.rfind("DeviceState{");
-}
-
-=======
->>>>>>> 0d09370c
 bool CheckVideoSize(Size video_resolution) {
   if (video_resolution.width > 0 && video_resolution.height > 0) {
     return true;
@@ -125,14 +114,7 @@
       input_stream_(socket_fd, BUFFER_SIZE),
       output_stream_(SocketWriter(socket_fd, "control"), BUFFER_SIZE),
       clipboard_listener_(this),
-<<<<<<< HEAD
-      max_synced_clipboard_length_(0),
-      clipboard_changed_(),
-      device_state_listener_(this),
-      ui_settings_() {
-=======
       device_state_listener_(this) {
->>>>>>> 0d09370c
   assert(socket_fd > 0);
   try {
     output_stream_.WriteByte('C');
@@ -156,10 +138,7 @@
   if (device_supports_multiple_states_) {
     DeviceStateManager::RemoveDeviceStateListener(&device_state_listener_);
   }
-<<<<<<< HEAD
-=======
   ui_settings_.Reset();
->>>>>>> 0d09370c
   stopped = true;
 }
 
@@ -184,13 +163,6 @@
     WakeUpDevice();
   }
 
-<<<<<<< HEAD
-  string states_text = DeviceStateManager::GetSupportedStates();
-  Log::D("Controller::Initialize: states_text=%s", states_text.c_str());
-  if (ContainsMultipleDeviceStates(states_text)) {
-    device_supports_multiple_states_ = true;
-    SupportedDeviceStatesNotification supported_device_states_notification(std::move(states_text));
-=======
   const vector<DeviceState>& device_states = DeviceStateManager::GetSupportedDeviceStates(jni_);
   if (!device_states.empty()) {
     device_supports_multiple_states_ = true;
@@ -198,21 +170,13 @@
     int32_t device_state_identifier = DeviceStateManager::GetDeviceStateIdentifier(jni_);
     Log::D("Controller::Initialize: device_state_identifier=%d", device_state_identifier);
     SupportedDeviceStatesNotification supported_device_states_notification(device_states, device_state_identifier);
->>>>>>> 0d09370c
     try {
       supported_device_states_notification.Serialize(output_stream_);
       output_stream_.Flush();
     } catch (EndOfFile& e) {
       // The socket has been closed - ignore.
     }
-<<<<<<< HEAD
-    DeviceStateManager::AddDeviceStateListener(&device_state_listener_);
-    int32_t device_state = DeviceStateManager::GetDeviceState(jni_);
-    Log::D("Controller::Initialize: device_state=%d", device_state);
-    device_state_ = device_state;
-=======
     device_state_identifier_ = device_state_identifier;
->>>>>>> 0d09370c
   }
 
   DisplayManager::AddDisplayListener(jni_, this);
@@ -266,11 +230,7 @@
 
 void Controller::ProcessMessage(const ControlMessage& message) {
   if (message.type() != MotionEventMessage::TYPE) { // Exclude
-<<<<<<< HEAD
-    Log::W("Controller::ProcessMessage %d", message.type());
-=======
     Log::I("Controller::ProcessMessage %d", message.type());
->>>>>>> 0d09370c
   }
   switch (message.type()) {
     case MotionEventMessage::TYPE:
@@ -295,16 +255,10 @@
 
     case StartVideoStreamMessage::TYPE:
       StartVideoStream((const StartVideoStreamMessage&) message);
-<<<<<<< HEAD
       break;
 
     case StopVideoStreamMessage::TYPE:
       StopVideoStream((const StopVideoStreamMessage&) message);
-=======
-      break;
-
-    case StopVideoStreamMessage::TYPE:
-      StopVideoStream((const StopVideoStreamMessage&) message);
       break;
 
     case StartAudioStreamMessage::TYPE:
@@ -313,7 +267,6 @@
 
     case StopAudioStreamMessage::TYPE:
       StopAudioStream((const StopAudioStreamMessage&) message);
->>>>>>> 0d09370c
       break;
 
     case StartClipboardSyncMessage::TYPE:
@@ -340,8 +293,6 @@
       SetDarkMode((const SetDarkModeMessage&) message);
       break;
 
-<<<<<<< HEAD
-=======
     case SetFontSizeMessage::TYPE:
       SetFontSize((const SetFontSizeMessage&) message);
       break;
@@ -366,7 +317,6 @@
       SetGestureNavigation((const SetGestureNavigationMessage&) message);
       break;
 
->>>>>>> 0d09370c
     default:
       Log::E("Unexpected message type %d", message.type());
       break;
@@ -522,8 +472,6 @@
 void Controller::ProcessSetMaxVideoResolution(const SetMaxVideoResolutionMessage& message) {
   if (CheckVideoSize(message.max_video_size())) {
     Agent::SetMaxVideoResolution(message.display_id(), message.max_video_size());
-<<<<<<< HEAD
-=======
   }
 }
 
@@ -531,7 +479,6 @@
   if (CheckVideoSize(message.max_video_size())) {
     Agent::StartVideoStream(message.display_id(), message.max_video_size());
     WakeUpDevice();
->>>>>>> 0d09370c
   }
 }
 
@@ -539,20 +486,12 @@
   Agent::StopVideoStream(message.display_id());
 }
 
-<<<<<<< HEAD
-void Controller::StartVideoStream(const StartVideoStreamMessage& message) {
-  if (CheckVideoSize(message.max_video_size())) {
-    Agent::StartVideoStream(message.display_id(), message.max_video_size());
-    WakeUpDevice();
-  }
-=======
 void Controller::StartAudioStream(const StartAudioStreamMessage& message) {
   Agent::StartAudioStream();
 }
 
 void Controller::StopAudioStream(const StopAudioStreamMessage& message) {
   Agent::StopAudioStream();
->>>>>>> 0d09370c
 }
 
 void Controller::WakeUpDevice() {
@@ -608,44 +547,28 @@
 }
 
 void Controller::RequestDeviceState(const RequestDeviceStateMessage& message) {
-<<<<<<< HEAD
-  DeviceStateManager::RequestState(jni_, message.state(), 0);
-=======
   DeviceStateManager::RequestState(jni_, message.state_id(), 0);
->>>>>>> 0d09370c
 }
 
 void Controller::OnDeviceStateChanged(int32_t device_state) {
   Log::D("Controller::OnDeviceStateChanged(%d)", device_state);
-<<<<<<< HEAD
-  int32_t previous_state = device_state_.exchange(device_state);
-=======
   int32_t previous_state = device_state_identifier_.exchange(device_state);
->>>>>>> 0d09370c
   if (previous_state != device_state) {
     Agent::SetVideoOrientation(PRIMARY_DISPLAY_ID, DisplayStreamer::CURRENT_DISPLAY_ORIENTATION);
   }
 }
 
 void Controller::SendDeviceStateNotification() {
-<<<<<<< HEAD
-  int32_t device_state = device_state_;
-=======
   int32_t device_state = device_state_identifier_;
->>>>>>> 0d09370c
   if (device_state != previous_device_state_) {
     Log::D("Sending DeviceStateNotification(%d)", device_state);
     DeviceStateNotification notification(device_state);
     notification.Serialize(output_stream_);
     output_stream_.Flush();
     previous_device_state_ = device_state;
-<<<<<<< HEAD
-    if ((Agent::flags() & B_303684492_WORKAROUND) != 0 && Agent::feature_level() >= 34) {
-=======
     // Many OEMs don't produce QPR releases, so their phones may be affected by b/303684492
     // that was fixed in Android 14 QPR1.
     if (Agent::feature_level() == 34 && Agent::device_manufacturer() != "Google") {
->>>>>>> 0d09370c
       StartDisplayPolling();  // Workaround for b/303684492.
     }
   }
@@ -680,8 +603,6 @@
   ui_settings_.SetDarkMode(message.dark_mode());
 }
 
-<<<<<<< HEAD
-=======
 void Controller::SetAppLanguage(const SetAppLanguageMessage& message) {
   ui_settings_.SetAppLanguage(message.application_id(), message.locale());
 }
@@ -706,7 +627,6 @@
   ui_settings_.SetScreenDensity(message.density());
 }
 
->>>>>>> 0d09370c
 void Controller::OnDisplayAdded(int32_t display_id) {
   unique_lock lock(display_events_mutex_);
   pending_display_events_.emplace_back(display_id, DisplayEvent::Type::ADDED);
