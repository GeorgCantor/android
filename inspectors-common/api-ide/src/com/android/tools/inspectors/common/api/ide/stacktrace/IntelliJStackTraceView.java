--- conflicted
+++ resolved
@@ -40,10 +40,7 @@
 import com.intellij.ui.ColoredListCellRenderer;
 import com.intellij.ui.DoubleClickListener;
 import com.intellij.ui.IconManager;
-<<<<<<< HEAD
-=======
 import com.intellij.ui.PlatformIcons;
->>>>>>> de127946
 import com.intellij.ui.SimpleTextAttributes;
 import com.intellij.ui.components.JBList;
 import com.intellij.ui.components.JBScrollPane;
@@ -238,11 +235,6 @@
   }
 
   @Override
-  public @NotNull ActionUpdateThread getActionUpdateThread() {
-    return ActionUpdateThread.BGT;
-  }
-
-  @Override
   public boolean isCopyEnabled(@NotNull DataContext dataContext) {
     return true;
   }
@@ -317,11 +309,7 @@
     }
 
     private void renderJavaStackFrame(@NotNull CodeElement codeElement, boolean selected) {
-<<<<<<< HEAD
-      setIcon(IconManager.getInstance().getPlatformIcon(com.intellij.ui.PlatformIcons.Method));
-=======
       setIcon(IconManager.getInstance().getPlatformIcon(PlatformIcons.Method));
->>>>>>> de127946
       SimpleTextAttributes textAttribute =
         selected || codeElement.isInUserCode() ? SimpleTextAttributes.REGULAR_ATTRIBUTES : SimpleTextAttributes.GRAY_ATTRIBUTES;
       CodeLocation location = codeElement.getCodeLocation();
@@ -340,11 +328,7 @@
     }
 
     private void renderNativeStackFrame(@NotNull CodeElement codeElement, boolean selected) {
-<<<<<<< HEAD
-      setIcon(IconManager.getInstance().getPlatformIcon(com.intellij.ui.PlatformIcons.Method));
-=======
       setIcon(IconManager.getInstance().getPlatformIcon(PlatformIcons.Method));
->>>>>>> de127946
       CodeLocation location = codeElement.getCodeLocation();
 
       StringBuilder methodBuilder = new StringBuilder();
