/*
 * Copyright (C) 2016 The Android Open Source Project
 *
 * Licensed under the Apache License, Version 2.0 (the "License");
 * you may not use this file except in compliance with the License.
 * You may obtain a copy of the License at
 *
 *      http://www.apache.org/licenses/LICENSE-2.0
 *
 * Unless required by applicable law or agreed to in writing, software
 * distributed under the License is distributed on an "AS IS" BASIS,
 * WITHOUT WARRANTIES OR CONDITIONS OF ANY KIND, either express or implied.
 * See the License for the specific language governing permissions and
 * limitations under the License.
 */
package com.android.tools.datastore.poller;

import com.android.tools.datastore.database.NetworkTable;
import com.android.tools.profiler.proto.Common;
<<<<<<< HEAD
import com.android.tools.profiler.proto.NetworkProfiler;
=======
import com.android.tools.profiler.proto.NetworkProfiler.*;
>>>>>>> 9e819fa1
import com.android.tools.profiler.proto.NetworkServiceGrpc;

// TODO: Implement a storage container that can read/write data to disk
public class NetworkDataPoller extends PollRunner {
  // Intentionally accessing this field out of sync block because it's OK for it to be o
  // off by a frame; we'll pick up all data eventually
  @SuppressWarnings("FieldAccessedSynchronizedAndUnsynchronized")
  private long myDataRequestStartTimestampNs = Long.MIN_VALUE;
  private long myHttpRangeRequestStartTimeNs = Long.MIN_VALUE;
<<<<<<< HEAD
  private int myProcessId = -1;
  // TODO: Key data off device session.
=======
>>>>>>> 9e819fa1
  private Common.Session mySession;
  private NetworkTable myNetworkTable;
  NetworkServiceGrpc.NetworkServiceBlockingStub myPollingService;

<<<<<<< HEAD
  public NetworkDataPoller(int processId,
                           Common.Session session,
                           NetworkTable table,
                           NetworkServiceGrpc.NetworkServiceBlockingStub pollingService) {
    super(POLLING_DELAY_NS);
    myProcessId = processId;
=======
  public NetworkDataPoller(Common.Session session,
                           NetworkTable table,
                           NetworkServiceGrpc.NetworkServiceBlockingStub pollingService) {
    super(POLLING_DELAY_NS);
    mySession = session;
>>>>>>> 9e819fa1
    myNetworkTable = table;
    mySession = session;
    myPollingService = pollingService;
  }

  @Override
  public void poll() {
<<<<<<< HEAD
    if (myProcessId == -1) {
      return;
    }
    NetworkProfiler.NetworkDataRequest.Builder dataRequestBuilder = NetworkProfiler.NetworkDataRequest.newBuilder()
      .setProcessId(myProcessId)
      .setStartTimestamp(myDataRequestStartTimestampNs)
      .setEndTimestamp(Long.MAX_VALUE)
      .setType(NetworkProfiler.NetworkDataRequest.Type.ALL);
    NetworkProfiler.NetworkDataResponse response = myPollingService.getData(dataRequestBuilder.build());

    for (NetworkProfiler.NetworkProfilerData data : response.getDataList()) {
      myDataRequestStartTimestampNs = Math.max(myDataRequestStartTimestampNs, data.getBasicInfo().getEndTimestamp());
      myNetworkTable.insert(data.getBasicInfo().getProcessId(), data);
=======
    NetworkDataRequest.Builder dataRequestBuilder = NetworkDataRequest.newBuilder()
      .setSession(mySession)
      .setStartTimestamp(myDataRequestStartTimestampNs)
      .setEndTimestamp(Long.MAX_VALUE)
      .setType(NetworkDataRequest.Type.ALL);
    NetworkDataResponse response = myPollingService.getData(dataRequestBuilder.build());

    for (NetworkProfilerData data : response.getDataList()) {
      myDataRequestStartTimestampNs = Math.max(myDataRequestStartTimestampNs, data.getEndTimestamp());
      myNetworkTable.insert(mySession, data);
>>>>>>> 9e819fa1
    }
    pollHttpRange();
  }

  private void pollHttpRange() {
<<<<<<< HEAD
    NetworkProfiler.HttpRangeRequest.Builder requestBuilder = NetworkProfiler.HttpRangeRequest.newBuilder()
      .setProcessId(myProcessId)
      .setStartTimestamp(myHttpRangeRequestStartTimeNs)
      .setEndTimestamp(Long.MAX_VALUE);
    NetworkProfiler.HttpRangeResponse response = myPollingService.getHttpRange(requestBuilder.build());

    for (NetworkProfiler.HttpConnectionData data : response.getDataList()) {
      myHttpRangeRequestStartTimeNs = Math.max(myHttpRangeRequestStartTimeNs, data.getStartTimestamp() + 1);
      myHttpRangeRequestStartTimeNs = Math.max(myHttpRangeRequestStartTimeNs, data.getEndTimestamp() + 1);
      NetworkProfiler.HttpDetailsResponse initialData = myNetworkTable.getHttpDetailsResponseById(data.getConnId(),
                                                                                                  mySession,
                                                                                                  NetworkProfiler.HttpDetailsRequest.Type.REQUEST);

      NetworkProfiler.HttpDetailsResponse request = initialData;
      NetworkProfiler.HttpDetailsResponse responseData = null;
      NetworkProfiler.HttpDetailsResponse body = null;
      NetworkProfiler.HttpDetailsResponse threads = null;
      if (initialData == null) {
        request = pollHttpDetails(data.getConnId(), NetworkProfiler.HttpDetailsRequest.Type.REQUEST);
      }
      if (data.getEndTimestamp() != 0) {
        responseData = pollHttpDetails(data.getConnId(), NetworkProfiler.HttpDetailsRequest.Type.RESPONSE);
        body = pollHttpDetails(data.getConnId(), NetworkProfiler.HttpDetailsRequest.Type.RESPONSE_BODY);
      }
      threads = pollHttpDetails(data.getConnId(), NetworkProfiler.HttpDetailsRequest.Type.ACCESSING_THREADS);
      myNetworkTable.insertOrReplace(myProcessId, mySession, request, responseData, body, threads, data);
    }
  }

  private NetworkProfiler.HttpDetailsResponse pollHttpDetails(long id, NetworkProfiler.HttpDetailsRequest.Type type) {
    NetworkProfiler.HttpDetailsRequest request = NetworkProfiler.HttpDetailsRequest.newBuilder()
=======
    HttpRangeRequest.Builder requestBuilder = HttpRangeRequest.newBuilder()
      .setSession(mySession)
      .setStartTimestamp(myHttpRangeRequestStartTimeNs)
      .setEndTimestamp(Long.MAX_VALUE);
    HttpRangeResponse httpRange = myPollingService.getHttpRange(requestBuilder.build());

    for (HttpConnectionData connection : httpRange.getDataList()) {
      myHttpRangeRequestStartTimeNs = Math.max(myHttpRangeRequestStartTimeNs, connection.getStartTimestamp() + 1);
      myHttpRangeRequestStartTimeNs = Math.max(myHttpRangeRequestStartTimeNs, connection.getEndTimestamp() + 1);
      HttpDetailsResponse initialData = myNetworkTable.getHttpDetailsResponseById(connection.getConnId(),
                                                                                  mySession,
                                                                                  HttpDetailsRequest.Type.REQUEST);

      HttpDetailsResponse request = initialData;
      HttpDetailsResponse requestBody =
        myNetworkTable.getHttpDetailsResponseById(connection.getConnId(), mySession, HttpDetailsRequest.Type.REQUEST_BODY);
      HttpDetailsResponse response = null;
      HttpDetailsResponse responseBody = null;
      HttpDetailsResponse threads;
      if (initialData == null) {
        request = pollHttpDetails(connection.getConnId(), HttpDetailsRequest.Type.REQUEST);
      }
      if (connection.getUploadedTimestamp() != 0) {
        requestBody = pollHttpDetails(connection.getConnId(), HttpDetailsRequest.Type.REQUEST_BODY);
      }
      if (connection.getEndTimestamp() != 0) {
        response = pollHttpDetails(connection.getConnId(), HttpDetailsRequest.Type.RESPONSE);
        responseBody = pollHttpDetails(connection.getConnId(), HttpDetailsRequest.Type.RESPONSE_BODY);
      }
      threads = pollHttpDetails(connection.getConnId(), HttpDetailsRequest.Type.ACCESSING_THREADS);
      myNetworkTable.insertOrReplace(mySession, request, response, requestBody, responseBody, threads, connection);
    }
  }

  private HttpDetailsResponse pollHttpDetails(long id, HttpDetailsRequest.Type type) {
    HttpDetailsRequest request = HttpDetailsRequest.newBuilder()
>>>>>>> 9e819fa1
      .setConnId(id)
      .setType(type)
      .build();
    return myPollingService.getHttpDetails(request);
  }
}<|MERGE_RESOLUTION|>--- conflicted
+++ resolved
@@ -17,11 +17,7 @@
 
 import com.android.tools.datastore.database.NetworkTable;
 import com.android.tools.profiler.proto.Common;
-<<<<<<< HEAD
-import com.android.tools.profiler.proto.NetworkProfiler;
-=======
 import com.android.tools.profiler.proto.NetworkProfiler.*;
->>>>>>> 9e819fa1
 import com.android.tools.profiler.proto.NetworkServiceGrpc;
 
 // TODO: Implement a storage container that can read/write data to disk
@@ -31,29 +27,15 @@
   @SuppressWarnings("FieldAccessedSynchronizedAndUnsynchronized")
   private long myDataRequestStartTimestampNs = Long.MIN_VALUE;
   private long myHttpRangeRequestStartTimeNs = Long.MIN_VALUE;
-<<<<<<< HEAD
-  private int myProcessId = -1;
-  // TODO: Key data off device session.
-=======
->>>>>>> 9e819fa1
   private Common.Session mySession;
   private NetworkTable myNetworkTable;
   NetworkServiceGrpc.NetworkServiceBlockingStub myPollingService;
 
-<<<<<<< HEAD
-  public NetworkDataPoller(int processId,
-                           Common.Session session,
-                           NetworkTable table,
-                           NetworkServiceGrpc.NetworkServiceBlockingStub pollingService) {
-    super(POLLING_DELAY_NS);
-    myProcessId = processId;
-=======
   public NetworkDataPoller(Common.Session session,
                            NetworkTable table,
                            NetworkServiceGrpc.NetworkServiceBlockingStub pollingService) {
     super(POLLING_DELAY_NS);
     mySession = session;
->>>>>>> 9e819fa1
     myNetworkTable = table;
     mySession = session;
     myPollingService = pollingService;
@@ -61,21 +43,6 @@
 
   @Override
   public void poll() {
-<<<<<<< HEAD
-    if (myProcessId == -1) {
-      return;
-    }
-    NetworkProfiler.NetworkDataRequest.Builder dataRequestBuilder = NetworkProfiler.NetworkDataRequest.newBuilder()
-      .setProcessId(myProcessId)
-      .setStartTimestamp(myDataRequestStartTimestampNs)
-      .setEndTimestamp(Long.MAX_VALUE)
-      .setType(NetworkProfiler.NetworkDataRequest.Type.ALL);
-    NetworkProfiler.NetworkDataResponse response = myPollingService.getData(dataRequestBuilder.build());
-
-    for (NetworkProfiler.NetworkProfilerData data : response.getDataList()) {
-      myDataRequestStartTimestampNs = Math.max(myDataRequestStartTimestampNs, data.getBasicInfo().getEndTimestamp());
-      myNetworkTable.insert(data.getBasicInfo().getProcessId(), data);
-=======
     NetworkDataRequest.Builder dataRequestBuilder = NetworkDataRequest.newBuilder()
       .setSession(mySession)
       .setStartTimestamp(myDataRequestStartTimestampNs)
@@ -86,45 +53,11 @@
     for (NetworkProfilerData data : response.getDataList()) {
       myDataRequestStartTimestampNs = Math.max(myDataRequestStartTimestampNs, data.getEndTimestamp());
       myNetworkTable.insert(mySession, data);
->>>>>>> 9e819fa1
     }
     pollHttpRange();
   }
 
   private void pollHttpRange() {
-<<<<<<< HEAD
-    NetworkProfiler.HttpRangeRequest.Builder requestBuilder = NetworkProfiler.HttpRangeRequest.newBuilder()
-      .setProcessId(myProcessId)
-      .setStartTimestamp(myHttpRangeRequestStartTimeNs)
-      .setEndTimestamp(Long.MAX_VALUE);
-    NetworkProfiler.HttpRangeResponse response = myPollingService.getHttpRange(requestBuilder.build());
-
-    for (NetworkProfiler.HttpConnectionData data : response.getDataList()) {
-      myHttpRangeRequestStartTimeNs = Math.max(myHttpRangeRequestStartTimeNs, data.getStartTimestamp() + 1);
-      myHttpRangeRequestStartTimeNs = Math.max(myHttpRangeRequestStartTimeNs, data.getEndTimestamp() + 1);
-      NetworkProfiler.HttpDetailsResponse initialData = myNetworkTable.getHttpDetailsResponseById(data.getConnId(),
-                                                                                                  mySession,
-                                                                                                  NetworkProfiler.HttpDetailsRequest.Type.REQUEST);
-
-      NetworkProfiler.HttpDetailsResponse request = initialData;
-      NetworkProfiler.HttpDetailsResponse responseData = null;
-      NetworkProfiler.HttpDetailsResponse body = null;
-      NetworkProfiler.HttpDetailsResponse threads = null;
-      if (initialData == null) {
-        request = pollHttpDetails(data.getConnId(), NetworkProfiler.HttpDetailsRequest.Type.REQUEST);
-      }
-      if (data.getEndTimestamp() != 0) {
-        responseData = pollHttpDetails(data.getConnId(), NetworkProfiler.HttpDetailsRequest.Type.RESPONSE);
-        body = pollHttpDetails(data.getConnId(), NetworkProfiler.HttpDetailsRequest.Type.RESPONSE_BODY);
-      }
-      threads = pollHttpDetails(data.getConnId(), NetworkProfiler.HttpDetailsRequest.Type.ACCESSING_THREADS);
-      myNetworkTable.insertOrReplace(myProcessId, mySession, request, responseData, body, threads, data);
-    }
-  }
-
-  private NetworkProfiler.HttpDetailsResponse pollHttpDetails(long id, NetworkProfiler.HttpDetailsRequest.Type type) {
-    NetworkProfiler.HttpDetailsRequest request = NetworkProfiler.HttpDetailsRequest.newBuilder()
-=======
     HttpRangeRequest.Builder requestBuilder = HttpRangeRequest.newBuilder()
       .setSession(mySession)
       .setStartTimestamp(myHttpRangeRequestStartTimeNs)
@@ -161,7 +94,6 @@
 
   private HttpDetailsResponse pollHttpDetails(long id, HttpDetailsRequest.Type type) {
     HttpDetailsRequest request = HttpDetailsRequest.newBuilder()
->>>>>>> 9e819fa1
       .setConnId(id)
       .setType(type)
       .build();
