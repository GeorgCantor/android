/*
 * Copyright (C) 2017 The Android Open Source Project
 *
 * Licensed under the Apache License, Version 2.0 (the "License");
 * you may not use this file except in compliance with the License.
 * You may obtain a copy of the License at
 *
 *      http://www.apache.org/licenses/LICENSE-2.0
 *
 * Unless required by applicable law or agreed to in writing, software
 * distributed under the License is distributed on an "AS IS" BASIS,
 * WITHOUT WARRANTIES OR CONDITIONS OF ANY KIND, either express or implied.
 * See the License for the specific language governing permissions and
 * limitations under the License.
 */
package com.android.tools.tests;

import com.android.testutils.OsType;
import com.android.testutils.TestUtils;
import com.sun.jna.platform.linux.LibC;
import java.io.IOException;
import java.nio.file.Files;
import java.nio.file.Path;
import java.util.Random;
import java.util.concurrent.TimeUnit;
import org.jetbrains.annotations.Nullable;

/**
 * An X server backed by Xvfb. Constructor searches for an available X display ID in the system
 * and starts Xvfb to use that. It will also set the native environment variable DISPLAY to the
 * newly found value.
 */
class XvfbServer {
  private static final String DEFAULT_RESOLUTION = "1280x1024x24";
  private static final int MAX_RETRIES_TO_FIND_DISPLAY = 20;
  private static final String XVFB_LAUNCHER = "tools/vendor/google/testing/display/launch_xvfb.sh";

  @Nullable
  private Process process;

  XvfbServer() {
    if (OsType.getHostOs().equals(OsType.LINUX) && System.getenv("DISPLAY") == null) {
      String display = launchUnusedDisplay();
      setEnv("DISPLAY", display);
    }
  }

  public String launchUnusedDisplay() {
    int retry = MAX_RETRIES_TO_FIND_DISPLAY;
    Random random = new Random();
    while (retry-- > 0) {
      String display = String.format(":%d", random.nextInt(65535));
      Process process = launchDisplay(display);
      try {
        boolean exited = process.waitFor(1, TimeUnit.SECONDS);
        if (!exited) {
          this.process = process;
          System.out.println("Launched xvfb on \"" + display + "\"");
          return display;
        }
      } catch (InterruptedException e) {
        throw new RuntimeException("Xvfb was interrupted", e);
      }
    }
    throw new RuntimeException("Cannot find an unused display");
  }

  private Process launchDisplay(String display) {
<<<<<<< HEAD
    Path workspace = TestUtils.getWorkspaceRoot();
    Path launcher = workspace.resolve(XVFB_LAUNCHER);
=======
    Path launcher = TestUtils.resolveWorkspacePathUnchecked(XVFB_LAUNCHER);
>>>>>>> b5f40ffd
    if (Files.notExists(launcher)) {
      throw new IllegalStateException("Xvfb runfiles does not exist. "
                                      + "Add a data dependency on the runfiles for Xvfb. "
                                      + "It will look something like "
                                      + "//tools/vendor/google/testing/display:xvfb");
    }
    try {
      return new ProcessBuilder(
        launcher.toString(),
        display,
<<<<<<< HEAD
        workspace.toString(),
=======
        TestUtils.getWorkspaceRoot().toString(),
>>>>>>> b5f40ffd
        DEFAULT_RESOLUTION
      ).start();
    }
    catch (IOException e) {
      throw new RuntimeException(e);
    }
  }

  public void kill() {
    if (process != null) {
      process.destroyForcibly();
    }
  }

  private static void setEnv(String name, String value) {
    LibC.INSTANCE.setenv(name, value, 1);
  }
}<|MERGE_RESOLUTION|>--- conflicted
+++ resolved
@@ -66,12 +66,7 @@
   }
 
   private Process launchDisplay(String display) {
-<<<<<<< HEAD
-    Path workspace = TestUtils.getWorkspaceRoot();
-    Path launcher = workspace.resolve(XVFB_LAUNCHER);
-=======
     Path launcher = TestUtils.resolveWorkspacePathUnchecked(XVFB_LAUNCHER);
->>>>>>> b5f40ffd
     if (Files.notExists(launcher)) {
       throw new IllegalStateException("Xvfb runfiles does not exist. "
                                       + "Add a data dependency on the runfiles for Xvfb. "
@@ -82,11 +77,7 @@
       return new ProcessBuilder(
         launcher.toString(),
         display,
-<<<<<<< HEAD
-        workspace.toString(),
-=======
         TestUtils.getWorkspaceRoot().toString(),
->>>>>>> b5f40ffd
         DEFAULT_RESOLUTION
       ).start();
     }
