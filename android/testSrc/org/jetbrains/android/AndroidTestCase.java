/*
 * Copyright 2000-2009 JetBrains s.r.o.
 *
 *  Licensed under the Apache License, Version 2.0 (the "License");
 *  you may not use this file except in compliance with the License.
 *  You may obtain a copy of the License at
 *
 *  http://www.apache.org/licenses/LICENSE-2.0
 *
 *  Unless required by applicable law or agreed to in writing, software
 *  distributed under the License is distributed on an "AS IS" BASIS,
 *  WITHOUT WARRANTIES OR CONDITIONS OF ANY KIND, either express or implied.
 *  See the License for the specific language governing permissions and
 *  limitations under the License.
 */

package org.jetbrains.android;

import com.android.SdkConstants;
import com.android.tools.idea.rendering.RenderSecurityManager;
import com.intellij.analysis.AnalysisScope;
import com.intellij.codeInspection.GlobalInspectionTool;
import com.intellij.codeInspection.ex.GlobalInspectionToolWrapper;
import com.intellij.facet.FacetManager;
import com.intellij.facet.ModifiableFacetModel;
import com.intellij.openapi.Disposable;
import com.intellij.openapi.application.ApplicationManager;
import com.intellij.openapi.module.Module;
import com.intellij.openapi.roots.LanguageLevelProjectExtension;
import com.intellij.openapi.roots.ModuleRootModificationUtil;
import com.intellij.openapi.util.Disposer;
import com.intellij.openapi.vfs.VirtualFile;
import com.intellij.openapi.vfs.newvfs.impl.VfsRootAccess;
import com.intellij.pom.java.LanguageLevel;
import com.intellij.psi.codeStyle.CodeStyleSchemes;
import com.intellij.testFramework.InspectionTestUtil;
<<<<<<< HEAD
import com.intellij.testFramework.InspectionsKt;
=======
import com.intellij.testFramework.ThreadTracker;
>>>>>>> a001a568
import com.intellij.testFramework.builders.JavaModuleFixtureBuilder;
import com.intellij.testFramework.fixtures.IdeaProjectTestFixture;
import com.intellij.testFramework.fixtures.IdeaTestFixtureFactory;
import com.intellij.testFramework.fixtures.JavaTestFixtureFactory;
import com.intellij.testFramework.fixtures.TestFixtureBuilder;
import com.intellij.testFramework.fixtures.impl.GlobalInspectionContextForTests;
import com.intellij.util.ArrayUtil;
import org.jetbrains.android.facet.AndroidFacet;
import org.jetbrains.android.facet.AndroidRootUtil;
import org.jetbrains.android.formatter.AndroidXmlCodeStyleSettings;
import org.jetbrains.android.sdk.StudioEmbeddedRenderTarget;
import org.jetbrains.annotations.NotNull;
import org.jetbrains.annotations.Nullable;

import java.io.File;
import java.io.IOException;
import java.util.ArrayList;
import java.util.Collections;
import java.util.List;

@SuppressWarnings({"JUnitTestCaseWithNonTrivialConstructors"})
public abstract class AndroidTestCase extends AndroidTestBase {
  protected Module myModule;
  protected List<Module> myAdditionalModules;

  private boolean myCreateManifest;
  protected AndroidFacet myFacet;

  private List<String> myAllowedRoots = new ArrayList<>();
  private boolean myUseCustomSettings;

  public AndroidTestCase(boolean createManifest) {
    this.myCreateManifest = createManifest;
  }

  public AndroidTestCase() {
    this(true);
  }

  @Override
  protected void setUp() throws Exception {
    super.setUp();

    // this will throw an exception if we don't have a full Android SDK, so we need to do this first thing before any other setup
    String sdkPath = getTestSdkPath();

    final TestFixtureBuilder<IdeaProjectTestFixture> projectBuilder =
      IdeaTestFixtureFactory.getFixtureFactory().createFixtureBuilder(getName());
    myFixture = JavaTestFixtureFactory.getFixtureFactory().createCodeInsightFixture(projectBuilder.getFixture());
    final JavaModuleFixtureBuilder moduleFixtureBuilder = projectBuilder.addModule(JavaModuleFixtureBuilder.class);
    final String dirPath = myFixture.getTempDirPath() + getContentRootPath();
    final File dir = new File(dirPath);

    if (!dir.exists()) {
      assertTrue(dir.mkdirs());
    }
    tuneModule(moduleFixtureBuilder, dirPath);

    final ArrayList<MyAdditionalModuleData> modules = new ArrayList<>();
    configureAdditionalModules(projectBuilder, modules);

    myFixture.setUp();
    myFixture.setTestDataPath(getTestDataPath());
    myModule = moduleFixtureBuilder.getFixture().getModule();

    // Must be done before addAndroidFacet, and must always be done, even if !myCreateManifest.
    // We will delete it at the end of setUp; this is needed when unit tests want to rewrite
    // the manifest on their own.
    createManifest();

    if (isToAddSdk()) {
      VfsRootAccess.allowRootAccess(getTestRootDisposable(), sdkPath);
    }
    myFacet = addAndroidFacet(myModule, sdkPath, getPlatformDir(), isToAddSdk());

    LanguageLevel languageLevel = getLanguageLevel();
    if (languageLevel != null) {
      final LanguageLevelProjectExtension extension = LanguageLevelProjectExtension.getInstance(myModule.getProject());
      if (extension != null) {
        extension.setLanguageLevel(languageLevel);
      }
    }

    myFixture.copyDirectoryToProject(getResDir(), "res");

    myAdditionalModules = new ArrayList<>();

    for (MyAdditionalModuleData data : modules) {
      final Module additionalModule = data.myModuleFixtureBuilder.getFixture().getModule();
      myAdditionalModules.add(additionalModule);
      final AndroidFacet facet = addAndroidFacet(additionalModule, sdkPath, getPlatformDir());
      facet.setLibraryProject(data.myLibrary);
      final String rootPath = getContentRootPath(data.myDirName);
      myFixture.copyDirectoryToProject("res", rootPath + "/res");
      myFixture.copyFileToProject(SdkConstants.FN_ANDROID_MANIFEST_XML, rootPath + '/' + SdkConstants.FN_ANDROID_MANIFEST_XML);
      if (data.myIsMainModuleDependency) {
        ModuleRootModificationUtil.addDependency(myModule, additionalModule);
      }
    }

    if (!myCreateManifest) {
      deleteManifest();
    }

    if (RenderSecurityManager.RESTRICT_READS) {
      // Unit test class loader includes disk directories which security manager does not allow access to
      RenderSecurityManager.sEnabled = false;
    }

    ArrayList<String> allowedRoots = new ArrayList<>();
    collectAllowedRoots(allowedRoots);
<<<<<<< HEAD
    registerAllowedRoots(allowedRoots, getTestRootDisposable());
    myUseCustomSettings = getAndroidCodeStyleSettings().USE_CUSTOM_SETTINGS;
    getAndroidCodeStyleSettings().USE_CUSTOM_SETTINGS = true;

=======
    registerAllowedRoots(allowedRoots, myTestRootDisposable);
    myUseCustomSettings = getAndroidCodeStyleSettings().USE_CUSTOM_SETTINGS;
    getAndroidCodeStyleSettings().USE_CUSTOM_SETTINGS = true;

    // If we do not need a recent target, we disable the studio embedded target to allow tests to pick the test SDK in the testData
    StudioEmbeddedRenderTarget.setDisableEmbeddedTarget(!requireRecentSdk());

    // Layoutlib rendering thread will be shutdown when the app is closed so do not report it as a leak
    ThreadTracker.longRunningThreadCreated(ApplicationManager.getApplication(), "Layoutlib");
>>>>>>> a001a568
  }

  protected void collectAllowedRoots(List<String> roots) throws IOException {
  }

  public void registerAllowedRoots(List<String> roots, @NotNull Disposable disposable) {
    final List<String> newRoots = new ArrayList<>(roots);
    newRoots.removeAll(myAllowedRoots);

    final String[] newRootsArray = ArrayUtil.toStringArray(newRoots);
    VfsRootAccess.allowRootAccess(newRootsArray);
    myAllowedRoots.addAll(newRoots);

<<<<<<< HEAD
    Disposer.register(disposable, () -> {
      VfsRootAccess.disallowRootAccess(newRootsArray);
      myAllowedRoots.removeAll(newRoots);
=======
    Disposer.register(disposable, new Disposable() {
      @Override
      public void dispose() {
        VfsRootAccess.disallowRootAccess(newRootsArray);
        myAllowedRoots.removeAll(newRoots);
      }
>>>>>>> a001a568
    });
  }

  protected boolean isToAddSdk() {
    return true;
  }

  protected String getContentRootPath() {
    return "";
  }

  protected void configureAdditionalModules(@NotNull TestFixtureBuilder<IdeaProjectTestFixture> projectBuilder,
                                            @NotNull List<MyAdditionalModuleData> modules) {
  }

  protected void addModuleWithAndroidFacet(@NotNull TestFixtureBuilder<IdeaProjectTestFixture> projectBuilder,
                                           @NotNull List<MyAdditionalModuleData> modules,
                                           @NotNull String dirName,
                                           boolean library) {
    // By default, created module is declared as a main module's dependency
    addModuleWithAndroidFacet(projectBuilder, modules, dirName, library, true);
  }

  protected void addModuleWithAndroidFacet(@NotNull TestFixtureBuilder<IdeaProjectTestFixture> projectBuilder,
                                           @NotNull List<MyAdditionalModuleData> modules,
                                           @NotNull String dirName,
                                           boolean library,
                                           boolean isMainModuleDependency) {
    final JavaModuleFixtureBuilder moduleFixtureBuilder = projectBuilder.addModule(JavaModuleFixtureBuilder.class);
    final String moduleDirPath = myFixture.getTempDirPath() + getContentRootPath(dirName);
    //noinspection ResultOfMethodCallIgnored
    new File(moduleDirPath).mkdirs();
    tuneModule(moduleFixtureBuilder, moduleDirPath);
    modules.add(new MyAdditionalModuleData(moduleFixtureBuilder, dirName, library, isMainModuleDependency));
  }

  protected static String getContentRootPath(@NotNull String moduleName) {
    return "/additionalModules/" + moduleName;
  }

  protected String getResDir() {
    return "res";
  }

  public static void tuneModule(JavaModuleFixtureBuilder moduleBuilder, String moduleDirPath) {
    moduleBuilder.addContentRoot(moduleDirPath);

    //noinspection ResultOfMethodCallIgnored
    new File(moduleDirPath + "/src/").mkdir();
    moduleBuilder.addSourceRoot("src");

    //noinspection ResultOfMethodCallIgnored
    new File(moduleDirPath + "/gen/").mkdir();
    moduleBuilder.addSourceRoot("gen");
  }

  protected void createManifest() throws IOException {
    myFixture.copyFileToProject(SdkConstants.FN_ANDROID_MANIFEST_XML, SdkConstants.FN_ANDROID_MANIFEST_XML);
  }

  protected void createProjectProperties() throws IOException {
    myFixture.copyFileToProject(SdkConstants.FN_PROJECT_PROPERTIES, SdkConstants.FN_PROJECT_PROPERTIES);
  }

  protected void deleteManifest() throws IOException {
    deleteManifest(myModule);
  }

  protected void deleteManifest(final Module module) throws IOException {
    final AndroidFacet facet = AndroidFacet.getInstance(module);
    assertNotNull(facet);
    ApplicationManager.getApplication().runWriteAction(new Runnable() {
      @Override
      public void run() {
        String manifestRelativePath = facet.getProperties().MANIFEST_FILE_RELATIVE_PATH;
        VirtualFile manifest = AndroidRootUtil.getFileByRelativeModulePath(module, manifestRelativePath, true);
        if (manifest != null) {
          try {
            manifest.delete(this);
          }
          catch (IOException e) {
            fail("Could not delete default manifest");
          }
        }
      }
    });
  }

  @Override
  protected void tearDown() throws Exception {
    try {
      StudioEmbeddedRenderTarget.setDisableEmbeddedTarget(false);
      myModule = null;
      myAdditionalModules = null;
      myFixture.tearDown();
      myFixture = null;
      myFacet = null;
      getAndroidCodeStyleSettings().USE_CUSTOM_SETTINGS = myUseCustomSettings;
      if (RenderSecurityManager.RESTRICT_READS) {
        RenderSecurityManager.sEnabled = true;
      }
    }
    finally {
      super.tearDown();
    }
  }

  protected AndroidXmlCodeStyleSettings getAndroidCodeStyleSettings() {
    return AndroidXmlCodeStyleSettings.getInstance(CodeStyleSchemes.getInstance().getDefaultScheme().getCodeStyleSettings());
  }

  public static AndroidFacet addAndroidFacet(Module module, String sdkPath, String platformDir) {
    return addAndroidFacet(module, sdkPath, platformDir, true);
  }

  public static AndroidFacet addAndroidFacet(Module module, String sdkPath, String platformDir, boolean addSdk) {
    FacetManager facetManager = FacetManager.getInstance(module);
    AndroidFacet facet = facetManager.createFacet(AndroidFacet.getFacetType(), "Android", null);

    if (addSdk) {
      addAndroidSdk(module, sdkPath, platformDir);
    }
    final ModifiableFacetModel facetModel = facetManager.createModifiableModel();
    facetModel.addFacet(facet);
    ApplicationManager.getApplication().runWriteAction(facetModel::commit);
    return facet;
  }

  /**
   * Defines the project level to set for the test project, or null for the default
   */
  @Nullable
  protected LanguageLevel getLanguageLevel() {
    return null;
  }

  protected void doGlobalInspectionTest(@NotNull GlobalInspectionTool inspection,
                                        @NotNull String globalTestDir,
                                        @NotNull AnalysisScope scope) {
    doGlobalInspectionTest(new GlobalInspectionToolWrapper(inspection), globalTestDir, scope);
  }

  protected void doGlobalInspectionTest(@NotNull GlobalInspectionToolWrapper wrapper,
                                        @NotNull String globalTestDir,
                                        @NotNull AnalysisScope scope) {
    myFixture.enableInspections(wrapper.getTool());

    scope.invalidate();

    GlobalInspectionContextForTests globalContext = InspectionsKt.createGlobalContextForTool(scope, getProject(), Collections.singletonList(wrapper));

    InspectionTestUtil.runTool(wrapper, scope, globalContext);
    InspectionTestUtil.compareToolResults(globalContext, wrapper, false, getTestDataPath() + globalTestDir);
  }

  protected static class MyAdditionalModuleData {
    final JavaModuleFixtureBuilder myModuleFixtureBuilder;
    final String myDirName;
    final boolean myLibrary;
    final boolean myIsMainModuleDependency;

    private MyAdditionalModuleData(@NotNull JavaModuleFixtureBuilder moduleFixtureBuilder,
                                   @NotNull String dirName,
                                   boolean library,
                                   boolean isMainModuleDependency) {
      myModuleFixtureBuilder = moduleFixtureBuilder;
      myDirName = dirName;
      myLibrary = library;
      myIsMainModuleDependency = isMainModuleDependency;
    }
  }
}<|MERGE_RESOLUTION|>--- conflicted
+++ resolved
@@ -20,7 +20,9 @@
 import com.android.tools.idea.rendering.RenderSecurityManager;
 import com.intellij.analysis.AnalysisScope;
 import com.intellij.codeInspection.GlobalInspectionTool;
+import com.intellij.codeInspection.InspectionManager;
 import com.intellij.codeInspection.ex.GlobalInspectionToolWrapper;
+import com.intellij.codeInspection.ex.InspectionManagerEx;
 import com.intellij.facet.FacetManager;
 import com.intellij.facet.ModifiableFacetModel;
 import com.intellij.openapi.Disposable;
@@ -34,16 +36,13 @@
 import com.intellij.pom.java.LanguageLevel;
 import com.intellij.psi.codeStyle.CodeStyleSchemes;
 import com.intellij.testFramework.InspectionTestUtil;
-<<<<<<< HEAD
-import com.intellij.testFramework.InspectionsKt;
-=======
 import com.intellij.testFramework.ThreadTracker;
->>>>>>> a001a568
 import com.intellij.testFramework.builders.JavaModuleFixtureBuilder;
 import com.intellij.testFramework.fixtures.IdeaProjectTestFixture;
 import com.intellij.testFramework.fixtures.IdeaTestFixtureFactory;
 import com.intellij.testFramework.fixtures.JavaTestFixtureFactory;
 import com.intellij.testFramework.fixtures.TestFixtureBuilder;
+import com.intellij.testFramework.fixtures.impl.CodeInsightTestFixtureImpl;
 import com.intellij.testFramework.fixtures.impl.GlobalInspectionContextForTests;
 import com.intellij.util.ArrayUtil;
 import org.jetbrains.android.facet.AndroidFacet;
@@ -56,7 +55,6 @@
 import java.io.File;
 import java.io.IOException;
 import java.util.ArrayList;
-import java.util.Collections;
 import java.util.List;
 
 @SuppressWarnings({"JUnitTestCaseWithNonTrivialConstructors"})
@@ -109,9 +107,6 @@
     // the manifest on their own.
     createManifest();
 
-    if (isToAddSdk()) {
-      VfsRootAccess.allowRootAccess(getTestRootDisposable(), sdkPath);
-    }
     myFacet = addAndroidFacet(myModule, sdkPath, getPlatformDir(), isToAddSdk());
 
     LanguageLevel languageLevel = getLanguageLevel();
@@ -150,12 +145,6 @@
 
     ArrayList<String> allowedRoots = new ArrayList<>();
     collectAllowedRoots(allowedRoots);
-<<<<<<< HEAD
-    registerAllowedRoots(allowedRoots, getTestRootDisposable());
-    myUseCustomSettings = getAndroidCodeStyleSettings().USE_CUSTOM_SETTINGS;
-    getAndroidCodeStyleSettings().USE_CUSTOM_SETTINGS = true;
-
-=======
     registerAllowedRoots(allowedRoots, myTestRootDisposable);
     myUseCustomSettings = getAndroidCodeStyleSettings().USE_CUSTOM_SETTINGS;
     getAndroidCodeStyleSettings().USE_CUSTOM_SETTINGS = true;
@@ -165,7 +154,6 @@
 
     // Layoutlib rendering thread will be shutdown when the app is closed so do not report it as a leak
     ThreadTracker.longRunningThreadCreated(ApplicationManager.getApplication(), "Layoutlib");
->>>>>>> a001a568
   }
 
   protected void collectAllowedRoots(List<String> roots) throws IOException {
@@ -179,18 +167,12 @@
     VfsRootAccess.allowRootAccess(newRootsArray);
     myAllowedRoots.addAll(newRoots);
 
-<<<<<<< HEAD
-    Disposer.register(disposable, () -> {
-      VfsRootAccess.disallowRootAccess(newRootsArray);
-      myAllowedRoots.removeAll(newRoots);
-=======
     Disposer.register(disposable, new Disposable() {
       @Override
       public void dispose() {
         VfsRootAccess.disallowRootAccess(newRootsArray);
         myAllowedRoots.removeAll(newRoots);
       }
->>>>>>> a001a568
     });
   }
 
@@ -315,7 +297,12 @@
     }
     final ModifiableFacetModel facetModel = facetManager.createModifiableModel();
     facetModel.addFacet(facet);
-    ApplicationManager.getApplication().runWriteAction(facetModel::commit);
+    ApplicationManager.getApplication().runWriteAction(new Runnable() {
+      @Override
+      public void run() {
+        facetModel.commit();
+      }
+    });
     return facet;
   }
 
@@ -340,7 +327,9 @@
 
     scope.invalidate();
 
-    GlobalInspectionContextForTests globalContext = InspectionsKt.createGlobalContextForTool(scope, getProject(), Collections.singletonList(wrapper));
+    final InspectionManagerEx inspectionManager = (InspectionManagerEx)InspectionManager.getInstance(getProject());
+    final GlobalInspectionContextForTests globalContext =
+      CodeInsightTestFixtureImpl.createGlobalContextForTool(scope, getProject(), inspectionManager, wrapper);
 
     InspectionTestUtil.runTool(wrapper, scope, globalContext);
     InspectionTestUtil.compareToolResults(globalContext, wrapper, false, getTestDataPath() + globalTestDir);
