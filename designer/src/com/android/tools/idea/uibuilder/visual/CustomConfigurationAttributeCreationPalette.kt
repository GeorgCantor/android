/*
 * Copyright (C) 2019 The Android Open Source Project
 *
 * Licensed under the Apache License, Version 2.0 (the "License");
 * you may not use this file except in compliance with the License.
 * You may obtain a copy of the License at
 *
 *      http://www.apache.org/licenses/LICENSE-2.0
 *
 * Unless required by applicable law or agreed to in writing, software
 * distributed under the License is distributed on an "AS IS" BASIS,
 * WITHOUT WARRANTIES OR CONDITIONS OF ANY KIND, either express or implied.
 * See the License for the specific language governing permissions and
 * limitations under the License.
 */
package com.android.tools.idea.uibuilder.visual

import com.android.ide.common.resources.Locale
import com.android.resources.NightMode
import com.android.resources.ScreenOrientation
import com.android.resources.UiMode
import com.android.sdklib.IAndroidTarget
import com.android.sdklib.devices.Device
import com.android.tools.adtui.common.AdtPrimaryPanel
import com.android.tools.adtui.model.stdui.CommonComboBoxModel
import com.android.tools.adtui.model.stdui.ValueChangedListener
import com.android.tools.adtui.stdui.CommonComboBox
<<<<<<< HEAD
=======
import com.android.tools.idea.actions.TargetMenuAction.getRenderingTargetLabel
>>>>>>> 0d09370c
import com.android.tools.idea.actions.createFilter
import com.android.tools.idea.actions.getFrameworkThemeNames
import com.android.tools.idea.actions.getProjectThemeNames
import com.android.tools.idea.actions.getRecommendedThemeNames
import com.android.tools.idea.configurations.ConfigurationManager
import com.android.tools.idea.configurations.DeviceGroup
import com.android.tools.idea.configurations.groupDevices
import com.android.tools.idea.editors.theme.ThemeResolver
import com.intellij.openapi.module.Module
import com.intellij.openapi.vfs.VirtualFile
import com.intellij.ui.DocumentAdapter
import com.intellij.ui.components.JBLabel
import com.intellij.ui.components.JBTextField
import com.intellij.util.ui.JBDimension
import com.intellij.util.ui.JBUI
import java.awt.BorderLayout
import java.awt.DefaultFocusTraversalPolicy
import java.awt.GridLayout
import java.awt.event.ActionEvent
import javax.swing.AbstractAction
import javax.swing.DefaultComboBoxModel
import javax.swing.JButton
import javax.swing.JComponent
import javax.swing.JSeparator
import javax.swing.border.Border
import javax.swing.event.DocumentEvent

private const val PALETTE_TITLE = "ADD NEW CONFIGURATION"

private const val DEFAULT_CUSTOM_PREVIEW_NAME = "Preview"

private const val HORIZONTAL_BORDER = 12
private const val FIELD_VERTICAL_BORDER = 3

/**
 * The panel for creating a [CustomConfigurationAttribute]. When a [CustomConfigurationAttribute] is
 * created the [createdCallback] is triggered.
 */
class CustomConfigurationAttributeCreationPalette(
  private val file: VirtualFile,
  private val module: Module,
<<<<<<< HEAD
  private val createdCallback: (CustomConfigurationAttribute) -> Unit
=======
  private val createdCallback: (CustomConfigurationAttribute) -> Unit,
>>>>>>> 0d09370c
) : AdtPrimaryPanel(BorderLayout()) {

  private var configurationName: String = DEFAULT_CUSTOM_PREVIEW_NAME
  private var selectedDevice: Device? = null
  private var selectedApiTarget: IAndroidTarget? = null
  private var selectedOrientation: ScreenOrientation? = null
  private var selectedLocale: Locale? = null
  private var selectedTheme: String? = null
  private var selectedUiMode: UiMode? = null
  private var selectedNightMode: NightMode? = null

  private var defaultFocusComponent: JComponent? = null

  private val createAction =
    object : AbstractAction() {
      override fun actionPerformed(e: ActionEvent?) {
        createdCallback(
          CustomConfigurationAttribute(
            configurationName,
            selectedDevice?.id,
            selectedApiTarget?.version?.apiLevel,
            selectedOrientation,
            selectedLocale?.toString(),
            selectedTheme,
            selectedUiMode,
<<<<<<< HEAD
            selectedNightMode
=======
            selectedNightMode,
>>>>>>> 0d09370c
          )
        )
      }
    }

  init {
    add(createHeader(), BorderLayout.NORTH)

    val optionPanel = AdtPrimaryPanel()
    optionPanel.preferredSize = JBDimension(280, 280)
    optionPanel.layout = GridLayout(8, 2)
    optionPanel.border = JBUI.Borders.empty(FIELD_VERTICAL_BORDER, 0, 0, 0)
    add(optionPanel, BorderLayout.CENTER)

    optionPanel.add(JBLabel("Name").apply { border = createFieldNameBorder() })
    optionPanel.add(createNameOptionPanel().apply { border = createFieldComponentBorder() })

    optionPanel.add(JBLabel("Device").apply { border = createFieldNameBorder() })
    optionPanel.add(createDeviceOptionPanel().apply { border = createFieldComponentBorder() })

    optionPanel.add(JBLabel("API").apply { border = createFieldNameBorder() })
    optionPanel.add(createApiOptionPanel().apply { border = createFieldComponentBorder() })

    optionPanel.add(JBLabel("Orientation").apply { border = createFieldNameBorder() })
    optionPanel.add(createOrientationOptionPanel().apply { border = createFieldComponentBorder() })

    optionPanel.add(JBLabel("Language").apply { border = createFieldNameBorder() })
    optionPanel.add(createLocaleOptionPanel().apply { border = createFieldComponentBorder() })

    optionPanel.add(JBLabel("Theme").apply { border = createFieldNameBorder() })
    optionPanel.add(createThemeOptionPanel().apply { border = createFieldComponentBorder() })

    optionPanel.add(JBLabel("UI Mode").apply { border = createFieldNameBorder() })
    optionPanel.add(createUiModeOptionPanel().apply { border = createFieldComponentBorder() })

    optionPanel.add(JBLabel("Night Mode").apply { border = createFieldNameBorder() })
    optionPanel.add(createNightModeOptionPanel().apply { border = createFieldComponentBorder() })

    add(createAddButtonPanel(), BorderLayout.SOUTH)

    isFocusCycleRoot = true
    isFocusTraversalPolicyProvider = true
    focusTraversalPolicy = DefaultFocusTraversalPolicy()
  }

  private fun createHeader(): JComponent {
    val panel = AdtPrimaryPanel(BorderLayout())
    val label = JBLabel(PALETTE_TITLE)
    label.border = JBUI.Borders.empty(HORIZONTAL_BORDER)
    panel.add(label, BorderLayout.CENTER)
    panel.add(JSeparator(), BorderLayout.SOUTH)
    return panel
  }

  private fun createNameOptionPanel(): JComponent {
    val panel = AdtPrimaryPanel(BorderLayout())
    // It is okay to have duplicated name
    val editTextField = JBTextField(configurationName)
    editTextField.document.addDocumentListener(
      object : DocumentAdapter() {
        override fun textChanged(e: DocumentEvent) {
          configurationName = e.document.getText(0, e.document.length) ?: ""
        }
      }
    )

    editTextField.isFocusable = true
    panel.add(editTextField, BorderLayout.CENTER)

    defaultFocusComponent = editTextField

    return panel
  }

  private fun createDeviceOptionPanel(): JComponent {
    val panel = AdtPrimaryPanel(BorderLayout())

    val groupedDevices =
      groupDevices(
        ConfigurationManager.getOrCreateInstance(module).devices.filter { !it.isDeprecated }
      )
    val devices =
      groupedDevices
        .toSortedMap(Comparator { d1, d2 -> d1.orderOfOption - d2.orderOfOption })
        .flatMap { it.value }
    val boxModel = MyComboBoxModel(devices, { it.displayName })
    val box = CommonComboBox(boxModel)
    box.addActionListener { selectedDevice = boxModel.selectedValue }
    selectedDevice = boxModel.selectedValue

    box.isFocusable = true
    panel.add(box, BorderLayout.CENTER)

    return panel
  }

  private fun createApiOptionPanel(): JComponent {
    val panel = AdtPrimaryPanel(BorderLayout())
<<<<<<< HEAD
    val apiLevels = ConfigurationManager.getOrCreateInstance(module).targets.reversed()
=======
    val targets = ConfigurationManager.getOrCreateInstance(module).targets
    val levelToTargetMap = mutableMapOf<String, IAndroidTarget>()
    targets.forEach { target ->
      val name = getRenderingTargetLabel(target, true)
      val existingTarget = levelToTargetMap[name]
      if (existingTarget == null || existingTarget.revision < target.revision) {
        levelToTargetMap[name] = target
      }
    }
    val apiLevels = levelToTargetMap.values.reversed()
>>>>>>> 0d09370c
    if (apiLevels.isEmpty()) {
      val noApiLevelLabel = JBLabel("No available API Level")
      panel.add(noApiLevelLabel, BorderLayout.CENTER)
    } else {
<<<<<<< HEAD
      val boxModel = MyComboBoxModel<IAndroidTarget>(apiLevels, { it.version.apiLevel.toString() })
=======
      val boxModel = MyComboBoxModel(apiLevels, { getRenderingTargetLabel(it, true) })
>>>>>>> 0d09370c
      val box = CommonComboBox(boxModel)
      box.addActionListener { selectedApiTarget = boxModel.selectedValue }
      selectedApiTarget = boxModel.selectedValue

      box.isFocusable = true
      panel.add(box, BorderLayout.CENTER)
    }

    return panel
  }

  private fun createOrientationOptionPanel(): JComponent {
    val panel = AdtPrimaryPanel(BorderLayout())

    val boxModel = MyComboBoxModel(ScreenOrientation.values().toList(), { it.name })
    val box = CommonComboBox(boxModel)
    box.addActionListener { selectedOrientation = boxModel.selectedValue }
    selectedOrientation = boxModel.selectedValue

    box.isFocusable = true
    panel.add(box, BorderLayout.CENTER)

    return panel
  }

  private fun createLocaleOptionPanel(): JComponent {
    val panel = AdtPrimaryPanel(BorderLayout())

    val locales = listOf(null) + ConfigurationManager.getOrCreateInstance(module).localesInProject
    val boxModel =
      MyComboBoxModel(
        locales,
        { it?.toLocaleId() ?: Locale.getLocaleLabel(it, false) },
<<<<<<< HEAD
        { Locale.getLocaleLabel(it, false)!! }
=======
        { Locale.getLocaleLabel(it, false)!! },
>>>>>>> 0d09370c
      )
    val box = CommonComboBox(boxModel)
    box.addActionListener { selectedLocale = boxModel.selectedValue }
    selectedLocale = boxModel.selectedValue

    box.isFocusable = true
    panel.add(box, BorderLayout.CENTER)

    return panel
  }

  private fun createThemeOptionPanel(): JComponent {
    val panel = AdtPrimaryPanel(BorderLayout())

    val themeResolver =
      ThemeResolver(ConfigurationManager.getOrCreateInstance(module).getConfiguration(file))
    val filter = createFilter(themeResolver, emptySet())

    val projectTheme = getProjectThemeNames(themeResolver, filter)
    val recommendedThemes = getRecommendedThemeNames(themeResolver, filter)
    val frameworkTheme = getFrameworkThemeNames(themeResolver, filter)
    val allThemes = projectTheme + recommendedThemes + frameworkTheme

    val boxModel = MyComboBoxModel(allThemes, { it })
    val box = CommonComboBox(boxModel)
    box.addActionListener { selectedTheme = boxModel.selectedValue }
    selectedTheme = boxModel.selectedValue

    box.isFocusable = true
    panel.add(box, BorderLayout.CENTER)

    return panel
  }

  private fun createUiModeOptionPanel(): JComponent {
    val panel = AdtPrimaryPanel(BorderLayout())
    val legalUiModes =
      UiMode.values().filter { (selectedApiTarget?.version?.apiLevel ?: 1) >= it.since() }
    val modes = if (legalUiModes.isEmpty()) listOf(UiMode.NORMAL) else legalUiModes

    val boxModel = MyComboBoxModel(modes, { it.longDisplayValue!! })
    val box = CommonComboBox(boxModel)
    box.addActionListener { selectedUiMode = boxModel.selectedValue }
    selectedUiMode = boxModel.selectedValue

    box.isFocusable = true
    panel.add(box, BorderLayout.CENTER)

    return panel
  }

  private fun createNightModeOptionPanel(): JComponent {
    val panel = AdtPrimaryPanel(BorderLayout())
    val modes = NightMode.values().toList()

    val boxModel = MyComboBoxModel(modes, { it.longDisplayValue!! })
    val box = CommonComboBox(boxModel)
    box.addActionListener { selectedNightMode = boxModel.selectedValue }
    selectedNightMode = boxModel.selectedValue

    box.isFocusable = true
    panel.add(box, BorderLayout.CENTER)

    return panel
  }

  private fun createFieldNameBorder(): Border =
    JBUI.Borders.empty(FIELD_VERTICAL_BORDER, HORIZONTAL_BORDER, FIELD_VERTICAL_BORDER, 0)

  private fun createFieldComponentBorder(): Border =
    JBUI.Borders.empty(FIELD_VERTICAL_BORDER, 0, FIELD_VERTICAL_BORDER, HORIZONTAL_BORDER)

  private fun createAddButtonPanel(): JComponent {
    val panel = AdtPrimaryPanel(BorderLayout())
    panel.border = JBUI.Borders.empty(FIELD_VERTICAL_BORDER, 50, FIELD_VERTICAL_BORDER * 3, 50)
    val addButton = JButton(createAction)

    addButton.text = "Add"

    addButton.isFocusable = true
    panel.add(addButton, BorderLayout.CENTER)

    return panel
  }

  override fun requestFocusInWindow(): Boolean {
    return defaultFocusComponent?.requestFocusInWindow() ?: false
  }

  override fun addNotify() {
    super.addNotify()
    requestFocusInWindow()
  }
}

@Suppress("UNCHECKED_CAST")
private class MyComboBoxModel<T>(
  items: List<T>,
  selectedNameFunc: (T) -> String,
<<<<<<< HEAD
  optionNameFunc: (T) -> String = selectedNameFunc
=======
  optionNameFunc: (T) -> String = selectedNameFunc,
>>>>>>> 0d09370c
) : DefaultComboBoxModel<MyBoxItemWrapper<T>>(), CommonComboBoxModel<MyBoxItemWrapper<T>> {
  init {
    items.forEach { addElement(MyBoxItemWrapper(it, optionNameFunc)) }
  }

  val selectedValue: T?
    get() = (selectedItem as? MyBoxItemWrapper<T>)?.item

  override var value = selectedNameFunc((selectedItem as MyBoxItemWrapper<T>).item)

  override var text = selectedNameFunc((selectedItem as MyBoxItemWrapper<T>).item)

  override var editable = false
    private set

  override fun addListener(listener: ValueChangedListener) = Unit

  override fun removeListener(listener: ValueChangedListener) = Unit
}

/** Wrapper the given item to have better display name. */
private class MyBoxItemWrapper<T>(val item: T, private val optionNameFunc: (T) -> String) {
  override fun toString(): String = optionNameFunc(item)
}

// The order of options in device dropdown button.
private val DeviceGroup?.orderOfOption: Int
  get() =
    when (this) {
      DeviceGroup.NEXUS_XL -> 0
      DeviceGroup.NEXUS_TABLET -> 1
      DeviceGroup.WEAR -> 2
      DeviceGroup.TV -> 3
      DeviceGroup.AUTOMOTIVE -> 4
      DeviceGroup.GENERIC -> 5
      DeviceGroup.NEXUS -> 6
      DeviceGroup.OTHER -> 7
      else -> 8
    }<|MERGE_RESOLUTION|>--- conflicted
+++ resolved
@@ -25,10 +25,7 @@
 import com.android.tools.adtui.model.stdui.CommonComboBoxModel
 import com.android.tools.adtui.model.stdui.ValueChangedListener
 import com.android.tools.adtui.stdui.CommonComboBox
-<<<<<<< HEAD
-=======
 import com.android.tools.idea.actions.TargetMenuAction.getRenderingTargetLabel
->>>>>>> 0d09370c
 import com.android.tools.idea.actions.createFilter
 import com.android.tools.idea.actions.getFrameworkThemeNames
 import com.android.tools.idea.actions.getProjectThemeNames
@@ -70,11 +67,7 @@
 class CustomConfigurationAttributeCreationPalette(
   private val file: VirtualFile,
   private val module: Module,
-<<<<<<< HEAD
-  private val createdCallback: (CustomConfigurationAttribute) -> Unit
-=======
   private val createdCallback: (CustomConfigurationAttribute) -> Unit,
->>>>>>> 0d09370c
 ) : AdtPrimaryPanel(BorderLayout()) {
 
   private var configurationName: String = DEFAULT_CUSTOM_PREVIEW_NAME
@@ -100,11 +93,7 @@
             selectedLocale?.toString(),
             selectedTheme,
             selectedUiMode,
-<<<<<<< HEAD
-            selectedNightMode
-=======
             selectedNightMode,
->>>>>>> 0d09370c
           )
         )
       }
@@ -203,9 +192,6 @@
 
   private fun createApiOptionPanel(): JComponent {
     val panel = AdtPrimaryPanel(BorderLayout())
-<<<<<<< HEAD
-    val apiLevels = ConfigurationManager.getOrCreateInstance(module).targets.reversed()
-=======
     val targets = ConfigurationManager.getOrCreateInstance(module).targets
     val levelToTargetMap = mutableMapOf<String, IAndroidTarget>()
     targets.forEach { target ->
@@ -216,16 +202,11 @@
       }
     }
     val apiLevels = levelToTargetMap.values.reversed()
->>>>>>> 0d09370c
     if (apiLevels.isEmpty()) {
       val noApiLevelLabel = JBLabel("No available API Level")
       panel.add(noApiLevelLabel, BorderLayout.CENTER)
     } else {
-<<<<<<< HEAD
-      val boxModel = MyComboBoxModel<IAndroidTarget>(apiLevels, { it.version.apiLevel.toString() })
-=======
       val boxModel = MyComboBoxModel(apiLevels, { getRenderingTargetLabel(it, true) })
->>>>>>> 0d09370c
       val box = CommonComboBox(boxModel)
       box.addActionListener { selectedApiTarget = boxModel.selectedValue }
       selectedApiTarget = boxModel.selectedValue
@@ -259,11 +240,7 @@
       MyComboBoxModel(
         locales,
         { it?.toLocaleId() ?: Locale.getLocaleLabel(it, false) },
-<<<<<<< HEAD
-        { Locale.getLocaleLabel(it, false)!! }
-=======
         { Locale.getLocaleLabel(it, false)!! },
->>>>>>> 0d09370c
       )
     val box = CommonComboBox(boxModel)
     box.addActionListener { selectedLocale = boxModel.selectedValue }
@@ -363,11 +340,7 @@
 private class MyComboBoxModel<T>(
   items: List<T>,
   selectedNameFunc: (T) -> String,
-<<<<<<< HEAD
-  optionNameFunc: (T) -> String = selectedNameFunc
-=======
   optionNameFunc: (T) -> String = selectedNameFunc,
->>>>>>> 0d09370c
 ) : DefaultComboBoxModel<MyBoxItemWrapper<T>>(), CommonComboBoxModel<MyBoxItemWrapper<T>> {
   init {
     items.forEach { addElement(MyBoxItemWrapper(it, optionNameFunc)) }
