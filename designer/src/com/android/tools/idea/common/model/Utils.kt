--- conflicted
+++ resolved
@@ -50,11 +50,7 @@
   before: NlComponent?,
   insertType: InsertType,
   selectionModel: SelectionModel,
-<<<<<<< HEAD
-  attributeUpdatingTask: Runnable? = null
-=======
   attributeUpdatingTask: Runnable? = null,
->>>>>>> 0d09370c
 ) {
   addComponents(
     toAdd,
@@ -66,11 +62,7 @@
         selectionModel.setSelection(toAdd)
       }
     },
-<<<<<<< HEAD
-    attributeUpdatingTask
-=======
     attributeUpdatingTask,
->>>>>>> 0d09370c
   )
 }
 
@@ -87,11 +79,7 @@
   receiver: NlComponent,
   before: NlComponent?,
   selectionModel: SelectionModel,
-<<<<<<< HEAD
-  attributeUpdatingTask: Runnable? = null
-=======
   attributeUpdatingTask: Runnable? = null,
->>>>>>> 0d09370c
 ) {
   addComponents(
     toAdd,
@@ -99,10 +87,6 @@
     before,
     InsertType.CREATE,
     { selectionModel.setSelection(toAdd) },
-<<<<<<< HEAD
-    attributeUpdatingTask
-=======
     attributeUpdatingTask,
->>>>>>> 0d09370c
   )
 }