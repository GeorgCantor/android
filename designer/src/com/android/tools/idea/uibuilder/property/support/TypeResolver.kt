/*
 * Copyright (C) 2017 The Android Open Source Project
 *
 * Licensed under the Apache License, Version 2.0 (the "License");
 * you may not use this file except in compliance with the License.
 * You may obtain a copy of the License at
 *
 *      http://www.apache.org/licenses/LICENSE-2.0
 *
 * Unless required by applicable law or agreed to in writing, software
 * distributed under the License is distributed on an "AS IS" BASIS,
 * WITHOUT WARRANTIES OR CONDITIONS OF ANY KIND, either express or implied.
 * See the License for the specific language governing permissions and
 * limitations under the License.
 */
package com.android.tools.idea.uibuilder.property.support

import com.android.AndroidXConstants.PreferenceAndroidX
import com.android.SdkConstants
import com.android.SdkConstants.PreferenceAttributes
import com.android.SdkConstants.PreferenceClasses
import com.android.ide.common.rendering.api.AttributeFormat
import com.android.resources.ResourceType
import com.android.tools.dom.attrs.AttributeDefinition
import com.android.tools.idea.uibuilder.property.NlPropertyType
import com.intellij.psi.PsiClass
import org.jetbrains.android.dom.AndroidDomUtil
import org.jetbrains.android.dom.navigation.NavigationSchema

/**
 * Temporary type resolver.
 *
 * Eventually we want the library and framework to specify the correct type for each attribute. This
 * is the fallback if this information is not available.
 */
object TypeResolver {

  fun resolveType(
    name: String,
    attribute: AttributeDefinition?,
    componentClass: PsiClass?
  ): NlPropertyType {
    return lookupByName(name, componentClass)
<<<<<<< HEAD
      ?: bySpecialType(name) ?: fromAttributeDefinition(attribute) ?: fallbackByName(name)
=======
      ?: bySpecialType(name)
      ?: fromAttributeDefinition(attribute)
      ?: fallbackByName(name)
>>>>>>> 574fcae1
  }

  private fun bySpecialType(name: String): NlPropertyType? {
    val types = AndroidDomUtil.getSpecialResourceTypes(name)
    for (type in types) {
      when (type) {
        ResourceType.ID -> return NlPropertyType.ID
        // TODO: expand in a followup CL
        else -> {}
      }
    }
    return null
  }

  private fun fromAttributeDefinition(attribute: AttributeDefinition?): NlPropertyType? {
    if (attribute == null) return null
    var subType: NlPropertyType? = null

    for (format in attribute.formats) {
      when (format) {
        AttributeFormat.BOOLEAN -> return NlPropertyType.THREE_STATE_BOOLEAN
        AttributeFormat.COLOR -> return NlPropertyType.COLOR
        AttributeFormat.DIMENSION -> return NlPropertyType.DIMENSION
        AttributeFormat.FLOAT -> return NlPropertyType.FLOAT
        AttributeFormat.FRACTION -> return NlPropertyType.FRACTION
        AttributeFormat.INTEGER -> return NlPropertyType.INTEGER
        AttributeFormat.STRING -> return NlPropertyType.STRING
        AttributeFormat.FLAGS -> return NlPropertyType.FLAGS
        AttributeFormat.ENUM -> subType = NlPropertyType.ENUM
        else -> {}
      }
    }
    return subType
  }

  private fun lookupByName(name: String, componentClass: PsiClass?) =
    when (name) {
      SdkConstants.ATTR_ITEM_SHAPE_APPEARANCE,
      SdkConstants.ATTR_ITEM_SHAPE_APPEARANCE_OVERLAY,
      SdkConstants.ATTR_THEME,
      SdkConstants.ATTR_POPUP_THEME,
      SdkConstants.ATTR_SHAPE_APPEARANCE,
      SdkConstants.ATTR_SHAPE_APPEARANCE_OVERLAY,
      SdkConstants.ATTR_STYLE,
      "lineBreakStyle",
      "lineBreakWordStyle" -> NlPropertyType.STYLE
      SdkConstants.ATTR_CLASS -> NlPropertyType.FRAGMENT
      SdkConstants.ATTR_COMPLETION_HINT_VIEW,
      SdkConstants.ATTR_LAYOUT,
      SdkConstants.ATTR_SHOW_IN -> NlPropertyType.LAYOUT
      SdkConstants.ATTR_FONT_FAMILY -> NlPropertyType.FONT
      SdkConstants.ATTR_CONTENT,
      SdkConstants.ATTR_DROP_DOWN_ANCHOR,
      SdkConstants.ATTR_HANDLE,
      SdkConstants.ATTR_LAYOUT_CONSTRAINT_CIRCLE,
      SdkConstants.ATTR_LAYOUT_CONSTRAINTSET,
      SdkConstants.ATTR_LIFT_ON_SCROLL_TARGET_VIEW_ID,
      SdkConstants.ATTR_MOTION_TARGET_ID,
      SdkConstants.ATTR_MOTION_TOUCH_ANCHOR_ID,
      SdkConstants.ATTR_MOTION_TOUCH_REGION_ID,
      SdkConstants.ATTR_NEXT_CLUSTER_FORWARD,
      SdkConstants.ATTR_NEXT_FOCUS_DOWN,
      SdkConstants.ATTR_NEXT_FOCUS_FORWARD,
      SdkConstants.ATTR_NEXT_FOCUS_LEFT,
      SdkConstants.ATTR_NEXT_FOCUS_RIGHT,
      SdkConstants.ATTR_NEXT_FOCUS_UP,
      SdkConstants.ATTR_TOOLBAR_ID -> NlPropertyType.ID
      SdkConstants.ATTR_EDITOR_EXTRAS ->
        NlPropertyType.ID // TODO: Support <input-extras> as resource type?
      SdkConstants.ATTR_BACKGROUND,
      SdkConstants.ATTR_BUTTON,
      SdkConstants.ATTR_CHECK_MARK,
      SdkConstants.ATTR_CHILD_DIVIDER,
      SdkConstants.ATTR_COLLAPSE_ICON,
      SdkConstants.ATTR_CONTENT_SCRIM,
      SdkConstants.ATTR_DIAL,
      SdkConstants.ATTR_DIVIDER,
      SdkConstants.ATTR_DRAWABLE_BOTTOM,
      SdkConstants.ATTR_DRAWABLE_BOTTOM_COMPAT,
      SdkConstants.ATTR_DRAWABLE_END,
      SdkConstants.ATTR_DRAWABLE_END_COMPAT,
      SdkConstants.ATTR_DRAWABLE_LEFT,
      SdkConstants.ATTR_DRAWABLE_LEFT_COMPAT,
      SdkConstants.ATTR_DRAWABLE_RIGHT,
      SdkConstants.ATTR_DRAWABLE_RIGHT_COMPAT,
      SdkConstants.ATTR_DRAWABLE_START,
      SdkConstants.ATTR_DRAWABLE_START_COMPAT,
      SdkConstants.ATTR_DRAWABLE_TOP,
      SdkConstants.ATTR_DRAWABLE_TOP_COMPAT,
      SdkConstants.ATTR_DROPDOWN_SELECTOR,
      SdkConstants.ATTR_FOREGROUND,
      SdkConstants.ATTR_HAND_HOUR,
      SdkConstants.ATTR_HAND_MINUTE,
      SdkConstants.ATTR_HAND_SECOND,
      SdkConstants.ATTR_HEADER_BACKGROUND,
      SdkConstants.ATTR_INSET_BACKGROUND,
      SdkConstants.ATTR_INSET_FOREGROUND,
      SdkConstants.ATTR_ITEM_BACKGROUND,
      SdkConstants.ATTR_ITEM_ICON_TINT,
      SdkConstants.ATTR_LIST_SELECTOR,
      SdkConstants.ATTR_LOGO,
      SdkConstants.ATTR_OVER_SCROLL_FOOTER,
      SdkConstants.ATTR_OVER_SCROLL_HEADER,
      SdkConstants.ATTR_POPUP_BACKGROUND,
      SdkConstants.ATTR_QUERY_BACKGROUND,
      SdkConstants.ATTR_NAVIGATION_ICON,
      SdkConstants.ATTR_SELECTED_DATE_VERTICAL_BAR,
      SdkConstants.ATTR_STATUS_BAR_FOREGROUND,
      SdkConstants.ATTR_SUBMIT_BACKGROUND,
      SdkConstants.ATTR_SRC,
      SdkConstants.ATTR_SRC_COMPAT,
      SdkConstants.ATTR_TAB_BACKGROUND,
      SdkConstants.ATTR_TAB_ICON_TINT,
      SdkConstants.ATTR_TAB_STRIP_LEFT,
      SdkConstants.ATTR_TAB_STRIP_RIGHT,
      SdkConstants.ATTR_THUMB,
      SdkConstants.ATTR_TICK_MARK,
      SdkConstants.ATTR_TRACK,
      SdkConstants.ATTR_SCROLLBAR_THUMB_HORIZONTAL,
      SdkConstants.ATTR_SCROLLBAR_THUMB_VERTICAL,
      SdkConstants.ATTR_SCROLLBAR_TRACK_HORIZONTAL,
      SdkConstants.ATTR_SCROLLBAR_TRACK_VERTICAL,
      SdkConstants.ATTR_STATUS_BAR_SCRIM,
      "buttonCompat",
      "trackDecoration" -> NlPropertyType.DRAWABLE
      SdkConstants.ATTR_IN_ANIMATION,
      SdkConstants.ATTR_OUT_ANIMATION,
      SdkConstants.ATTR_SHOW_MOTION_SPEC,
      SdkConstants.ATTR_HIDE_MOTION_SPEC,
      SdkConstants.ATTR_LAYOUT_ANIMATION,
      NavigationSchema.ATTR_ENTER_ANIM,
      NavigationSchema.ATTR_EXIT_ANIM,
      NavigationSchema.ATTR_POP_ENTER_ANIM,
      NavigationSchema.ATTR_POP_EXIT_ANIM -> NlPropertyType.ANIM
      SdkConstants.ATTR_STATE_LIST_ANIMATOR -> NlPropertyType.ANIMATOR
      SdkConstants.ATTR_AM_PM_BACKGROUND_COLOR,
      SdkConstants.ATTR_AM_PM_TEXT_COLOR,
      SdkConstants.ATTR_BACKGROUND_TINT,
      SdkConstants.ATTR_BUTTON_TINT,
      SdkConstants.ATTR_CHECK_MARK_TINT,
      SdkConstants.ATTR_CHIP_BACKGROUND_COLOR,
      SdkConstants.ATTR_CHIP_ICON_TINT,
      SdkConstants.ATTR_CHIP_STROKE_COLOR,
      SdkConstants.ATTR_CHIP_SURFACE_COLOR,
      SdkConstants.ATTR_CLOSE_ICON_TINT,
      SdkConstants.ATTR_DRAWABLE_TINT,
      SdkConstants.ATTR_END_ICON_TINT,
      SdkConstants.ATTR_ERROR_ICON_TINT,
      SdkConstants.ATTR_ERROR_TEXT_COLOR,
      SdkConstants.ATTR_FOREGROUND_TINT,
      SdkConstants.ATTR_HELPER_TEXT_TEXT_COLOR,
      SdkConstants.ATTR_HINT_TEXT_COLOR,
      SdkConstants.ATTR_ICON_TINT,
      SdkConstants.ATTR_INDETERMINATE_TINT,
      SdkConstants.ATTR_ITEM_RIPPLE_COLOR,
      SdkConstants.ATTR_ITEM_SHAPE_FILL_COLOR,
      SdkConstants.ATTR_ITEM_TEXT_COLOR,
      SdkConstants.ATTR_NUMBERS_INNER_TEXT_COLOR,
      SdkConstants.ATTR_NUMBERS_SELECTOR_COLOR,
      SdkConstants.ATTR_NUMBERS_TEXT_COLOR,
      SdkConstants.ATTR_PASSWORD_TOGGLE_TINT,
      SdkConstants.ATTR_PROGRESS_TINT,
      SdkConstants.ATTR_PROGRESS_BACKGROUND_TINT,
      SdkConstants.ATTR_RIPPLE_COLOR,
      SdkConstants.ATTR_SECONDARY_PROGRESS_TINT,
      SdkConstants.ATTR_START_ICON_TINT,
      SdkConstants.ATTR_STROKE_COLOR,
      SdkConstants.ATTR_TAB_TEXT_COLOR,
      SdkConstants.ATTR_TEXT_COLOR,
      SdkConstants.ATTR_TEXT_COLOR_HINT,
      SdkConstants.ATTR_TEXT_COLOR_LINK,
      SdkConstants.ATTR_THUMB_TINT,
      SdkConstants.ATTR_TICK_MARK_TINT,
      SdkConstants.ATTR_TINT,
      SdkConstants.ATTR_TRACK_TINT,
      "boxStrokeErrorColor",
      "buttonIconTint",
      "checkedIconTint",
      "collapsedTitleTextColor",
      "dividerColor",
      "expandedTitleTextColor",
      "haloColor",
      "liftOnScrollColor",
      "placeholderTextColor",
      "prefixTextColor",
      "simpleItemSelectedRippleColor",
      "subheaderColor",
      "suffixTextColor",
      "thumbColor",
      "thumbIconTint",
      "thumbStrokeColor",
      "tickColor",
      "tickColorActive",
      "tickColorInactive",
      "trackDecorationTint",
      "dialTint",
      "hand_hourTint",
      "hand_minuteTint",
      "hand_secondTint",
      "trackColor",
      "trackColorActive",
      "trackColorInactive" -> NlPropertyType.COLOR_STATE_LIST
      "values", // actually an array of float for com.google.android.material.slider.RangeSlider
      SdkConstants.ATTR_AUTO_SIZE_PRESET_SIZES -> NlPropertyType.ARRAY
      "titlePositionInterpolator",
      SdkConstants.ATTR_INTERPOLATOR,
      SdkConstants.ATTR_LAYOUT_SCROLL_INTERPOLATOR -> NlPropertyType.INTERPOLATOR
      PreferenceAttributes.ATTR_ENTRY_VALUES,
      PreferenceAttributes.ATTR_ENTRIES,
      "simpleItems" -> NlPropertyType.STRING_ARRAY
      SdkConstants.ATTR_IGNORE_GRAVITY -> NlPropertyType.THREE_STATE_BOOLEAN
      "value",
      "valueFrom",
      "valueTo" -> NlPropertyType.FLOAT
      SdkConstants.LAYOUT_CONSTRAINT_GUIDE_PERCENT,
      SdkConstants.ATTR_LAYOUT_WIDTH_PERCENT,
      SdkConstants.ATTR_LAYOUT_HEIGHT_PERCENT,
      SdkConstants.ATTR_LAYOUT_HORIZONTAL_BIAS,
      SdkConstants.ATTR_LAYOUT_VERTICAL_BIAS -> NlPropertyType.FRACTION
      "contentPadding",
      "contentPaddingBottom",
      "contentPaddingLeft",
      "contentPaddingRight",
      "contentPaddingTop",
      SdkConstants.ATTR_ELEVATION -> NlPropertyType.DIMENSION
      SdkConstants.ATTR_MENU -> NlPropertyType.MENU
      SdkConstants.ATTR_BACKGROUND_TINT_MODE -> NlPropertyType.ENUM

      // tools
      // TODO: Figure out a way to map this using ToolsAttributeUtil
      SdkConstants.ATTR_ITEM_COUNT -> NlPropertyType.INTEGER
      SdkConstants.ATTR_ACTION_BAR_NAV_MODE -> NlPropertyType.ENUM
      SdkConstants.ATTR_LISTFOOTER,
      SdkConstants.ATTR_LISTHEADER,
      SdkConstants.ATTR_LISTITEM -> NlPropertyType.LAYOUT
      SdkConstants.ATTR_GRAPH,
      SdkConstants.ATTR_NAV_GRAPH -> NlPropertyType.NAVIGATION
      NavigationSchema.ATTR_DESTINATION,
      SdkConstants.ATTR_START_DESTINATION,
      NavigationSchema.ATTR_POP_UP_TO -> NlPropertyType.DESTINATION
      SdkConstants.ATTR_NAME -> NlPropertyType.CLASS_NAME
      SdkConstants.ATTR_CONSTRAINT_LAYOUT_DESCRIPTION -> NlPropertyType.XML
      SdkConstants.ATTR_MOTION_TARGET -> NlPropertyType.ID_OR_STRING
      SdkConstants.ATTR_MOTION_WAVE_OFFSET -> NlPropertyType.DIMENSION_UNIT_LESS
      PreferenceAttributes.ATTR_DEFAULT_VALUE -> defaultValueType(componentClass)
      else -> null
    }

  /**
   * Find the type of the "defaultValue" attribute.
   *
   * The attribute "defaultValue" defined on the "Preference" tag is known to have multiple types.
   * Classes derived from "android.preference.Preference" or "androidx.preference.Preference"
   * override the method "onGetDefaultValue" to read the value expected for this attribute. It can
   * be either a boolean, string, integer, or a string array depending on the [componentClass].
   *
   * Some derived classes do not read the value at all e.g. "PreferenceCategory". For these
   * components we simply return [NlPropertyType.UNKNOWN] indicating that we should hide this
   * attribute in the properties panel.
   */
  private fun defaultValueType(componentClass: PsiClass?): NlPropertyType =
    when (componentClass?.qualifiedName) {
      null -> NlPropertyType.UNKNOWN
      PreferenceClasses.CLASS_EDIT_TEXT_PREFERENCE -> NlPropertyType.STRING
      PreferenceClasses.CLASS_LIST_PREFERENCE -> NlPropertyType.STRING
      PreferenceClasses.CLASS_MULTI_CHECK_PREFERENCE -> NlPropertyType.STRING
      PreferenceClasses.CLASS_MULTI_SELECT_LIST_PREFERENCE -> NlPropertyType.STRING_ARRAY
      PreferenceClasses.CLASS_RINGTONE_PREFERENCE -> NlPropertyType.STRING
      PreferenceClasses.CLASS_SEEK_BAR_PREFERENCE -> NlPropertyType.INTEGER
      PreferenceClasses.CLASS_TWO_STATE_PREFERENCE -> NlPropertyType.THREE_STATE_BOOLEAN
      PreferenceAndroidX.CLASS_EDIT_TEXT_PREFERENCE_ANDROIDX.oldName() -> NlPropertyType.STRING
      PreferenceAndroidX.CLASS_EDIT_TEXT_PREFERENCE_ANDROIDX.newName() -> NlPropertyType.STRING
      PreferenceAndroidX.CLASS_LIST_PREFERENCE_ANDROIDX.oldName() -> NlPropertyType.STRING
      PreferenceAndroidX.CLASS_LIST_PREFERENCE_ANDROIDX.newName() -> NlPropertyType.STRING
      PreferenceAndroidX.CLASS_MULTI_CHECK_PREFERENCE_ANDROIDX.oldName() -> NlPropertyType.STRING
      PreferenceAndroidX.CLASS_MULTI_CHECK_PREFERENCE_ANDROIDX.newName() -> NlPropertyType.STRING
      PreferenceAndroidX.CLASS_MULTI_SELECT_LIST_PREFERENCE_ANDROIDX.oldName() ->
        NlPropertyType.STRING_ARRAY
      PreferenceAndroidX.CLASS_MULTI_SELECT_LIST_PREFERENCE_ANDROIDX.newName() ->
        NlPropertyType.STRING_ARRAY
      PreferenceAndroidX.CLASS_RINGTONE_PREFERENCE_ANDROIDX.oldName() -> NlPropertyType.STRING
      PreferenceAndroidX.CLASS_RINGTONE_PREFERENCE_ANDROIDX.newName() -> NlPropertyType.STRING
      PreferenceAndroidX.CLASS_SEEK_BAR_PREFERENCE_ANDROIDX.oldName() -> NlPropertyType.INTEGER
      PreferenceAndroidX.CLASS_SEEK_BAR_PREFERENCE_ANDROIDX.newName() -> NlPropertyType.INTEGER
      PreferenceAndroidX.CLASS_TWO_STATE_PREFERENCE_ANDROIDX.oldName() ->
        NlPropertyType.THREE_STATE_BOOLEAN
      PreferenceAndroidX.CLASS_TWO_STATE_PREFERENCE_ANDROIDX.newName() ->
        NlPropertyType.THREE_STATE_BOOLEAN
      else -> defaultValueType(componentClass.superClass)
    }

  private fun fallbackByName(name: String): NlPropertyType {
    val parts = split(name)
    val last = parts.last()
    val secondLast = if (parts.size > 1) parts.elementAt(parts.size - 2) else ""
    val thirdLast = if (parts.size > 2) parts.elementAt(parts.size - 3) else ""
    val forthLast = if (parts.size > 3) parts.elementAt(parts.size - 4) else ""
    when (last) {
      "drawable",
      "icon",
      "indicator" -> return NlPropertyType.DRAWABLE
      "color" ->
        return if (secondLast == "text") return NlPropertyType.COLOR_STATE_LIST
        else NlPropertyType.COLOR
      "appearance" -> if (secondLast == "text") return NlPropertyType.TEXT_APPEARANCE
      "handle" -> if (thirdLast == "text" && secondLast == "select") return NlPropertyType.DRAWABLE
      "layout" -> return NlPropertyType.LAYOUT
      "spec" -> if (secondLast == "motion") return NlPropertyType.ANIMATOR
      "style" -> return NlPropertyType.STYLE
      else -> {
        if (thirdLast == "text" && secondLast == "appearance") return NlPropertyType.TEXT_APPEARANCE
        if (forthLast == "text" && thirdLast == "select" && secondLast == "handle")
          return NlPropertyType.DRAWABLE
      }
    }
    return NlPropertyType.STRING
  }

  private fun split(name: String): Set<String> {
    val parts = mutableSetOf<String>()
    var part = name
    while (part.isNotEmpty()) {
      val index = part.indexOfFirst { it.isUpperCase() }
      if (index > 0) {
        parts.add(part.substring(0, index))
      } else if (index < 0) {
        parts.add(part)
      }
      part =
        if (index >= 0) part[index].toLowerCase().toString() + part.substring(index + 1) else ""
    }
    return parts
  }
}<|MERGE_RESOLUTION|>--- conflicted
+++ resolved
@@ -41,13 +41,9 @@
     componentClass: PsiClass?
   ): NlPropertyType {
     return lookupByName(name, componentClass)
-<<<<<<< HEAD
-      ?: bySpecialType(name) ?: fromAttributeDefinition(attribute) ?: fallbackByName(name)
-=======
       ?: bySpecialType(name)
       ?: fromAttributeDefinition(attribute)
       ?: fallbackByName(name)
->>>>>>> 574fcae1
   }
 
   private fun bySpecialType(name: String): NlPropertyType? {
