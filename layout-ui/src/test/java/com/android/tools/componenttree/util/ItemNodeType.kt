/*
 * Copyright (C) 2019 The Android Open Source Project
 *
 * Licensed under the Apache License, Version 2.0 (the "License");
 * you may not use this file except in compliance with the License.
 * You may obtain a copy of the License at
 *
 *      http://www.apache.org/licenses/LICENSE-2.0
 *
 * Unless required by applicable law or agreed to in writing, software
 * distributed under the License is distributed on an "AS IS" BASIS,
 * WITHOUT WARRANTIES OR CONDITIONS OF ANY KIND, either express or implied.
 * See the License for the specific language governing permissions and
 * limitations under the License.
 */
package com.android.tools.componenttree.util

import com.android.tools.adtui.ImageUtils.iconToImage
import com.android.tools.componenttree.api.ViewNodeType
import com.intellij.util.ui.TextTransferable
import icons.StudioIcons
import java.awt.Image
import java.awt.datatransfer.Transferable

class ItemNodeType : ViewNodeType<Item>() {
  override val clazz = Item::class.java

  override fun tagNameOf(node: Item) = node.tagName

  override fun idOf(node: Item) = node.id

  override fun textValueOf(node: Item) = node.textValue

  override fun iconOf(node: Item) = node.treeIcon

  override fun parentOf(node: Item) = node.parent

  override fun childrenOf(node: Item) = node.children

  override fun isEnabled(node: Item) = node.enabled

  override fun isDeEmphasized(node: Item) = node.deEmphasized

  override fun canInsert(node: Item, data: Transferable) =
    node.canInsert ?: node.children.isNotEmpty()

  override fun insert(
    node: Item,
    data: Transferable,
    before: Any?,
    isMove: Boolean,
<<<<<<< HEAD
    draggedFromTree: List<Any>
=======
    draggedFromTree: List<Any>,
>>>>>>> 0d09370c
  ): Boolean {
    if (!node.acceptInsert) {
      return false
    }
    node.insertions.add(Item.Insertion(data, before, isMove, draggedFromTree.toList()))
    return true
  }

  override fun createTransferable(node: Item): Transferable =
    TextTransferable(StringBuffer(node.tagName))

  override fun createDragImage(node: Item): Image =
    iconToImage(StudioIcons.LayoutEditor.Palette.ANALOG_CLOCK)
}<|MERGE_RESOLUTION|>--- conflicted
+++ resolved
@@ -49,11 +49,7 @@
     data: Transferable,
     before: Any?,
     isMove: Boolean,
-<<<<<<< HEAD
-    draggedFromTree: List<Any>
-=======
     draggedFromTree: List<Any>,
->>>>>>> 0d09370c
   ): Boolean {
     if (!node.acceptInsert) {
       return false
