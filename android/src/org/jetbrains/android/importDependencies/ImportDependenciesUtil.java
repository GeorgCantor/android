// Copyright 2000-2020 JetBrains s.r.o. Use of this source code is governed by the Apache 2.0 license that can be found in the LICENSE file.
package org.jetbrains.android.importDependencies;

import com.intellij.CommonBundle;
import com.intellij.ProjectTopics;
import com.intellij.ide.highlighter.ModuleFileType;
import com.intellij.ide.util.newProjectWizard.SourcePathsStep;
import com.intellij.ide.util.projectWizard.importSources.JavaModuleSourceRoot;
import com.intellij.openapi.application.ApplicationManager;
import com.intellij.openapi.diagnostic.Logger;
import com.intellij.openapi.module.Module;
import com.intellij.openapi.module.ModuleManager;
import com.intellij.openapi.module.ModuleUtil;
import com.intellij.openapi.project.ModuleListener;
import com.intellij.openapi.project.Project;
import com.intellij.openapi.roots.ContentEntry;
import com.intellij.openapi.roots.ModifiableRootModel;
import com.intellij.openapi.roots.ModuleRootManager;
import com.intellij.openapi.startup.StartupManager;
import com.intellij.openapi.ui.DialogWrapper;
import com.intellij.openapi.ui.Messages;
import com.intellij.openapi.util.Key;
import com.intellij.openapi.util.Pair;
import com.intellij.openapi.util.io.FileUtil;
import com.intellij.openapi.vfs.LocalFileSystem;
import com.intellij.openapi.vfs.VirtualFile;
import com.intellij.util.ArrayUtil;
import com.intellij.util.containers.OrderedSet;
import com.intellij.util.messages.MessageBusConnection;
import java.io.File;
import java.util.ArrayList;
import java.util.HashMap;
import java.util.HashSet;
import java.util.List;
import java.util.Map;
import java.util.Properties;
import java.util.Set;
import org.jetbrains.android.facet.AndroidRootUtil;
import org.jetbrains.android.util.AndroidBundle;
import org.jetbrains.android.util.AndroidUtils;
import org.jetbrains.annotations.NotNull;
import org.jetbrains.annotations.Nullable;

@SuppressWarnings("deprecation")
public class ImportDependenciesUtil {
  private static final Logger LOG = Logger.getInstance("#org.jetbrains.android.importDependencies.ImportDependenciesUtil");
  private static final Key<Boolean> WAIT_FOR_IMPORTING_DEPENDENCIES_KEY = new Key<Boolean>("WAIT_FOR_IMPORTING_DEPENDENCIES_KEY");
  private static final Object LOCK = new Object();

  private ImportDependenciesUtil() {
  }

  public static void importDependencies(@NotNull final Module module,
                                        final boolean updateBackwardDependencies) {
    synchronized (LOCK) {
      final Project project = module.getProject();

      module.putUserData(WAIT_FOR_IMPORTING_DEPENDENCIES_KEY, Boolean.TRUE);

      if (project.getUserData(WAIT_FOR_IMPORTING_DEPENDENCIES_KEY) != Boolean.TRUE) {
        project.putUserData(WAIT_FOR_IMPORTING_DEPENDENCIES_KEY, Boolean.TRUE);

        StartupManager.getInstance(project).runWhenProjectIsInitialized(new Runnable() {
          @Override
          public void run() {
            // todo: this doesn't work in module configurator after 'Apply' button pressed
            if (module.isLoaded()) {
              importDependenciesForMarkedModules(project, updateBackwardDependencies);
            }
            else {
<<<<<<< HEAD
              final MessageBusConnection connection = project.getMessageBus().connect(module);
=======
              MessageBusConnection connection = module.getProject().getMessageBus().connect(module);
>>>>>>> 44b500f2
              connection.subscribe(ProjectTopics.MODULES, new ModuleListener() {
                @Override
                public void moduleAdded(@NotNull final Project project, @NotNull final Module addedModule) {
                  if (module.equals(addedModule)) {
                    connection.disconnect();
                    importDependenciesForMarkedModules(project, updateBackwardDependencies);
                  }
                }
              });
            }
          }
        });
      }
    }
  }

  private static void importDependenciesForMarkedModules(final Project project, final boolean updateBackwardDependencies) {
    ApplicationManager.getApplication().invokeLater(new Runnable() {
      @Override
      public void run() {
        doImportDependenciesForMarkedModules(project, updateBackwardDependencies);
      }
    });
  }

  private static void doImportDependenciesForMarkedModules(Project project, boolean updateBackwardDependencies) {
    if (project.getUserData(WAIT_FOR_IMPORTING_DEPENDENCIES_KEY) != Boolean.TRUE) {
      return;
    }

    project.putUserData(WAIT_FOR_IMPORTING_DEPENDENCIES_KEY, null);

    final List<Module> modulesToProcess = new ArrayList<Module>();

    for (Module module : ModuleManager.getInstance(project).getModules()) {
      if (module.getUserData(WAIT_FOR_IMPORTING_DEPENDENCIES_KEY) == Boolean.TRUE) {
        module.putUserData(WAIT_FOR_IMPORTING_DEPENDENCIES_KEY, null);
        modulesToProcess.add(module);
      }
    }
    doImportDependencies(project, modulesToProcess, updateBackwardDependencies);
  }

  public static void doImportDependencies(@NotNull Project project, @NotNull List<Module> modules, boolean updateBackwardDependencies) {
    final List<ImportDependenciesTask> tasks = new OrderedSet<ImportDependenciesTask>();
    final List<MyUnresolvedDependency> unresolvedDependencies = new ArrayList<MyUnresolvedDependency>();

    for (Module module : modules) {
      importDependencies(module, updateBackwardDependencies, tasks, unresolvedDependencies);
    }

    final Map<VirtualFile, ModuleProvidingTask> libDir2ModuleProvidingTask = new HashMap<VirtualFile, ModuleProvidingTask>();
    for (ImportDependenciesTask task : tasks) {
      if (task instanceof ModuleProvidingTask) {
        final ModuleProvidingTask moduleProvidingTask = (ModuleProvidingTask)task;
        libDir2ModuleProvidingTask.put(moduleProvidingTask.getContentRoot(), moduleProvidingTask);
      }
    }

    for (MyUnresolvedDependency unresolvedDependency : unresolvedDependencies) {
      final ModuleProvidingTask taskProvidingDepModule = libDir2ModuleProvidingTask.get(unresolvedDependency.myLibDir);
      if (taskProvidingDepModule != null) {
        tasks.add(new AddModuleDependencyTask(unresolvedDependency.myModuleProvider,
                                              ModuleProvider.create(taskProvidingDepModule)));
      }
    }

    if (!tasks.isEmpty()) {
      doImportDependencies(project, tasks);
    }
  }

  private static void importDependencies(Module module,
                                         boolean updateBackwardDependencies,
                                         List<ImportDependenciesTask> tasks,
                                         List<MyUnresolvedDependency> unresolvedDependencies) {
    importDependencies(module, null, tasks, unresolvedDependencies);

    if (updateBackwardDependencies) {
      importBackwardDependencies(module, tasks, unresolvedDependencies);
    }
  }

  private static void doImportDependencies(@NotNull Project project, @NotNull List<ImportDependenciesTask> tasks) {
    final ImportDependenciesDialog dialog = new ImportDependenciesDialog(project, tasks);
    dialog.show();

    if (dialog.getExitCode() != DialogWrapper.OK_EXIT_CODE) {
      return;
    }

    final List<ImportDependenciesTask> selectedTasks = dialog.getSelectedTasks();
    final StringBuilder messageBuilder = new StringBuilder();
    boolean failed = false;
    final List<CreateNewModuleTask> createNewModuleTasks = new ArrayList<CreateNewModuleTask>();

    for (ImportDependenciesTask selectedTask : selectedTasks) {
      final Exception error = selectedTask.perform();
      if (error != null) {
        LOG.info(error);
        if (messageBuilder.length() > 0) {
          messageBuilder.append('\n');
        }
        messageBuilder.append(error.getMessage());
        failed = true;
      }
      else if (selectedTask instanceof CreateNewModuleTask) {
        createNewModuleTasks.add((CreateNewModuleTask)selectedTask);
      }
    }

    if (!createNewModuleTasks.isEmpty()) {
      final List<JavaModuleSourceRoot> sourceRoots = new ArrayList<JavaModuleSourceRoot>();
      for (CreateNewModuleTask task : createNewModuleTasks) {
        final String contentRootPath = task.getContentRoot().getPath();
        sourceRoots.addAll(SourcePathsStep.calculateSourceRoots(contentRootPath));
      }

      if (!sourceRoots.isEmpty()) {
        final ImportSourceRootsDialog sourceRootsDialog = new ImportSourceRootsDialog(project, sourceRoots);
        sourceRootsDialog.show();

        if (sourceRootsDialog.getExitCode() == DialogWrapper.OK_EXIT_CODE) {
          addSourceRoots(project, sourceRootsDialog.getMarkedElements());
        }
      }
    }

    if (failed) {
      Messages.showErrorDialog(project, AndroidBundle.message("android.import.dependencies.error.message.header") +
                                        "\n" +
                                        messageBuilder, CommonBundle.getErrorTitle());
    }
  }

  private static void addSourceRoots(final Project project, final List<JavaModuleSourceRoot> sourceRoots) {
    ApplicationManager.getApplication().runWriteAction(new Runnable() {
      @Override
      public void run() {
        for (JavaModuleSourceRoot sourceRootTrinity : sourceRoots) {
          final String path = sourceRootTrinity.getDirectory().getPath();
          final VirtualFile sourceRoot = LocalFileSystem.getInstance().refreshAndFindFileByPath(FileUtil.toSystemIndependentName(path));
          if (sourceRoot == null) {
            LOG.debug(new Exception("Cannot find source root " + path));
            continue;
          }

          final Module module = ModuleUtil.findModuleForFile(sourceRoot, project);
          if (module == null) {
            LOG.debug(new Exception("Cannot find module for file " + sourceRoot.getPath()));
            continue;
          }

          final ModifiableRootModel model = ModuleRootManager.getInstance(module).getModifiableModel();
          final ContentEntry[] entries = model.getContentEntries();
          if (entries.length > 0) {
            entries[0].addSourceFolder(sourceRoot, false, sourceRootTrinity.getPackagePrefix());
          }
          else {
            LOG.debug(new Exception("Module " + module.getName() + " has no content entries"));
          }
          model.commit();
        }
      }
    });
  }

  @Nullable
  private static VirtualFile findModuleFileChild(@NotNull VirtualFile dir) {
    for (VirtualFile child : dir.getChildren()) {
      if (child.getFileType() instanceof ModuleFileType) {
        return child;
      }
    }
    return null;
  }

  private static class MyUnresolvedDependency {
    final ModuleProvider myModuleProvider;
    final VirtualFile myLibDir;

    private MyUnresolvedDependency(ModuleProvider moduleProvider, VirtualFile libDir) {
      myModuleProvider = moduleProvider;
      myLibDir = libDir;
    }
  }

  private static void importDependencies(@NotNull Module module,
                                         @Nullable Module allowedDepModule,
                                         @NotNull List<ImportDependenciesTask> tasks,
                                         @NotNull List<MyUnresolvedDependency> unresolvedDependencies) {
    final Project project = module.getProject();
    final ModuleProvider moduleProvider = ModuleProvider.create(module);
    final Pair<Properties, VirtualFile> pair = AndroidRootUtil.readProjectPropertyFile(module);

    if (pair != null) {
      doImportDependencies(module, allowedDepModule, tasks, unresolvedDependencies, project, moduleProvider, pair);
    }
  }

  private static void importDependenciesForNewModule(@NotNull Project project,
                                                     @NotNull ModuleProvider newModuleProvider,
                                                     @NotNull VirtualFile newModuleContentRoot,
                                                     @NotNull List<ImportDependenciesTask> tasks,
                                                     @NotNull List<MyUnresolvedDependency> unresolvedDependencies) {
    final Pair<Properties, VirtualFile> properties =
      AndroidRootUtil.readProjectPropertyFile(newModuleContentRoot);
    if (properties != null) {
      doImportDependencies(null, null, tasks, unresolvedDependencies, project, newModuleProvider, properties);
    }
  }

  private static void doImportDependencies(@Nullable Module module,
                                           @Nullable Module allowedDepModule,
                                           @NotNull List<ImportDependenciesTask> tasks,
                                           @NotNull List<MyUnresolvedDependency> unresolvedDependencies,
                                           @NotNull Project project,
                                           @NotNull ModuleProvider moduleProvider,
                                           @NotNull Pair<Properties, VirtualFile> defaultProperties) {
    for (VirtualFile libDir : getLibDirs(defaultProperties)) {
      final Module depModule = ModuleUtil.findModuleForFile(libDir, project);

      if (depModule != null) {
        if ((allowedDepModule == null || allowedDepModule == depModule) &&
            ArrayUtil.find(ModuleRootManager.getInstance(depModule).getContentRoots(), libDir) >= 0 &&
            !(module != null && ModuleRootManager.getInstance(module).isDependsOn(depModule))) {

          tasks.add(new AddModuleDependencyTask(moduleProvider, ModuleProvider.create(depModule)));
        }
      }
      else {
        final VirtualFile libModuleFile = findModuleFileChild(libDir);
        final ModuleProvidingTask task = libModuleFile != null && new File(libModuleFile.getPath()).exists()
                                         ? new ImportModuleTask(project, libModuleFile.getPath(), libDir)
                                         : new CreateNewModuleTask(project, libDir);
        if (!tasks.contains(task)) {
          tasks.add(task);
          final ModuleProvider newModuleProvider = ModuleProvider.create(task);
          tasks.add(new AddModuleDependencyTask(moduleProvider, newModuleProvider));
          importDependenciesForNewModule(project, newModuleProvider, libDir, tasks, unresolvedDependencies);
        }
        else {
          unresolvedDependencies.add(new MyUnresolvedDependency(moduleProvider, libDir));
        }
      }
    }
  }

  @NotNull
  public static Set<VirtualFile> getLibDirs(@NotNull Pair<Properties, VirtualFile> properties) {
    final Set<VirtualFile> resultSet = new HashSet<VirtualFile>();
    final VirtualFile baseDir = properties.second.getParent();

    String libDirPath;
    int i = 1;
    do {
      libDirPath = properties.first.getProperty(AndroidUtils.ANDROID_LIBRARY_REFERENCE_PROPERTY_PREFIX + i);
      if (libDirPath != null) {
        final VirtualFile libDir = AndroidUtils.findFileByAbsoluteOrRelativePath(baseDir, FileUtil.toSystemIndependentName(libDirPath));
        if (libDir != null) {
          resultSet.add(libDir);
        }
      }
      i++;
    }
    while (libDirPath != null);

    return resultSet;
  }

  private static void importBackwardDependencies(@NotNull Module module, @NotNull List<ImportDependenciesTask> tasks,
                                                 @NotNull List<MyUnresolvedDependency> unresolvedDependencies) {
    for (Module module1 : ModuleManager.getInstance(module.getProject()).getModules()) {
      if (module1 != module) {
        importDependencies(module1, module, tasks, unresolvedDependencies);
      }
    }
  }
}<|MERGE_RESOLUTION|>--- conflicted
+++ resolved
@@ -24,7 +24,7 @@
 import com.intellij.openapi.util.io.FileUtil;
 import com.intellij.openapi.vfs.LocalFileSystem;
 import com.intellij.openapi.vfs.VirtualFile;
-import com.intellij.util.ArrayUtil;
+import com.intellij.util.ArrayUtilRt;
 import com.intellij.util.containers.OrderedSet;
 import com.intellij.util.messages.MessageBusConnection;
 import java.io.File;
@@ -44,7 +44,7 @@
 @SuppressWarnings("deprecation")
 public class ImportDependenciesUtil {
   private static final Logger LOG = Logger.getInstance("#org.jetbrains.android.importDependencies.ImportDependenciesUtil");
-  private static final Key<Boolean> WAIT_FOR_IMPORTING_DEPENDENCIES_KEY = new Key<Boolean>("WAIT_FOR_IMPORTING_DEPENDENCIES_KEY");
+  private static final Key<Boolean> WAIT_FOR_IMPORTING_DEPENDENCIES_KEY = new Key<>("WAIT_FOR_IMPORTING_DEPENDENCIES_KEY");
   private static final Object LOCK = new Object();
 
   private ImportDependenciesUtil() {
@@ -68,11 +68,7 @@
               importDependenciesForMarkedModules(project, updateBackwardDependencies);
             }
             else {
-<<<<<<< HEAD
               final MessageBusConnection connection = project.getMessageBus().connect(module);
-=======
-              MessageBusConnection connection = module.getProject().getMessageBus().connect(module);
->>>>>>> 44b500f2
               connection.subscribe(ProjectTopics.MODULES, new ModuleListener() {
                 @Override
                 public void moduleAdded(@NotNull final Project project, @NotNull final Module addedModule) {
@@ -105,7 +101,7 @@
 
     project.putUserData(WAIT_FOR_IMPORTING_DEPENDENCIES_KEY, null);
 
-    final List<Module> modulesToProcess = new ArrayList<Module>();
+    final List<Module> modulesToProcess = new ArrayList<>();
 
     for (Module module : ModuleManager.getInstance(project).getModules()) {
       if (module.getUserData(WAIT_FOR_IMPORTING_DEPENDENCIES_KEY) == Boolean.TRUE) {
@@ -117,14 +113,14 @@
   }
 
   public static void doImportDependencies(@NotNull Project project, @NotNull List<Module> modules, boolean updateBackwardDependencies) {
-    final List<ImportDependenciesTask> tasks = new OrderedSet<ImportDependenciesTask>();
-    final List<MyUnresolvedDependency> unresolvedDependencies = new ArrayList<MyUnresolvedDependency>();
+    final List<ImportDependenciesTask> tasks = new OrderedSet<>();
+    final List<MyUnresolvedDependency> unresolvedDependencies = new ArrayList<>();
 
     for (Module module : modules) {
       importDependencies(module, updateBackwardDependencies, tasks, unresolvedDependencies);
     }
 
-    final Map<VirtualFile, ModuleProvidingTask> libDir2ModuleProvidingTask = new HashMap<VirtualFile, ModuleProvidingTask>();
+    final Map<VirtualFile, ModuleProvidingTask> libDir2ModuleProvidingTask = new HashMap<>();
     for (ImportDependenciesTask task : tasks) {
       if (task instanceof ModuleProvidingTask) {
         final ModuleProvidingTask moduleProvidingTask = (ModuleProvidingTask)task;
@@ -167,7 +163,7 @@
     final List<ImportDependenciesTask> selectedTasks = dialog.getSelectedTasks();
     final StringBuilder messageBuilder = new StringBuilder();
     boolean failed = false;
-    final List<CreateNewModuleTask> createNewModuleTasks = new ArrayList<CreateNewModuleTask>();
+    final List<CreateNewModuleTask> createNewModuleTasks = new ArrayList<>();
 
     for (ImportDependenciesTask selectedTask : selectedTasks) {
       final Exception error = selectedTask.perform();
@@ -185,7 +181,7 @@
     }
 
     if (!createNewModuleTasks.isEmpty()) {
-      final List<JavaModuleSourceRoot> sourceRoots = new ArrayList<JavaModuleSourceRoot>();
+      final List<JavaModuleSourceRoot> sourceRoots = new ArrayList<>();
       for (CreateNewModuleTask task : createNewModuleTasks) {
         final String contentRootPath = task.getContentRoot().getPath();
         sourceRoots.addAll(SourcePathsStep.calculateSourceRoots(contentRootPath));
@@ -204,7 +200,7 @@
     if (failed) {
       Messages.showErrorDialog(project, AndroidBundle.message("android.import.dependencies.error.message.header") +
                                         "\n" +
-                                        messageBuilder, CommonBundle.getErrorTitle());
+                                        messageBuilder.toString(), CommonBundle.getErrorTitle());
     }
   }
 
@@ -297,7 +293,7 @@
 
       if (depModule != null) {
         if ((allowedDepModule == null || allowedDepModule == depModule) &&
-            ArrayUtil.find(ModuleRootManager.getInstance(depModule).getContentRoots(), libDir) >= 0 &&
+            ArrayUtilRt.find(ModuleRootManager.getInstance(depModule).getContentRoots(), libDir) >= 0 &&
             !(module != null && ModuleRootManager.getInstance(module).isDependsOn(depModule))) {
 
           tasks.add(new AddModuleDependencyTask(moduleProvider, ModuleProvider.create(depModule)));
@@ -323,9 +319,9 @@
 
   @NotNull
   public static Set<VirtualFile> getLibDirs(@NotNull Pair<Properties, VirtualFile> properties) {
-    final Set<VirtualFile> resultSet = new HashSet<VirtualFile>();
+    final Set<VirtualFile> resultSet = new HashSet<>();
     final VirtualFile baseDir = properties.second.getParent();
-
+    
     String libDirPath;
     int i = 1;
     do {
@@ -339,7 +335,7 @@
       i++;
     }
     while (libDirPath != null);
-
+    
     return resultSet;
   }
 
