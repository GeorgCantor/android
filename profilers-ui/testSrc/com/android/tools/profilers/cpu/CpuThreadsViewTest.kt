--- conflicted
+++ resolved
@@ -15,10 +15,6 @@
  */
 package com.android.tools.profilers.cpu
 
-<<<<<<< HEAD
-import com.android.testutils.TestUtils.resolveWorkspacePath
-=======
->>>>>>> b5f40ffd
 import com.android.tools.adtui.DragAndDropList
 import com.android.tools.adtui.TreeWalker
 import com.android.tools.adtui.model.FakeTimer
@@ -101,18 +97,7 @@
   @Test
   fun testHideablePanelsHaveItemCountsAsTitle() {
     val threadsView = CpuThreadsView(stage)
-<<<<<<< HEAD
-    stage.studioProfilers.stage = stage
-    stage.profilerConfigModel.profilingConfiguration = FakeIdeProfilerServices.ATRACE_CONFIG
-    CpuProfilerTestUtils.captureSuccessfully(
-      stage,
-      cpuService,
-      transportService,
-      CpuProfilerTestUtils.traceFileToByteString(resolveWorkspacePath(CpuProfilerUITestUtils.ATRACE_TRACE_PATH).toFile()))
-    stage.timeline.viewRange.set(stage.capture!!.range)
-=======
     stage.timeline.viewRange.set(0.0, 1.0)
->>>>>>> b5f40ffd
 
     // Find our thread list.
     val hideablePanel = TreeWalker(threadsView.component).ancestors().filterIsInstance<HideablePanel>().first()
