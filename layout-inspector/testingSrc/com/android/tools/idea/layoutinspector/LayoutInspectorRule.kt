--- conflicted
+++ resolved
@@ -57,6 +57,7 @@
 import org.junit.rules.TestRule
 import org.junit.runner.Description
 import org.junit.runners.model.Statement
+import org.mockito.ArgumentMatchers
 import org.mockito.Mockito
 
 val MODERN_DEVICE =
@@ -119,13 +120,8 @@
   getDisposable: () -> Disposable,
   treeLoaderOverride: LegacyTreeLoader? =
     Mockito.mock(LegacyTreeLoader::class.java).also {
-<<<<<<< HEAD
-      whenever(it.getAllWindowIds(Mockito.any())).thenReturn(listOf("1"))
-    }
-=======
       whenever(it.getAllWindowIds(ArgumentMatchers.any())).thenReturn(listOf("1"))
     },
->>>>>>> 0d09370c
 ) = InspectorClientProvider { params, inspector ->
   LegacyClient(
     params.process,
@@ -222,11 +218,6 @@
   private lateinit var deviceModel: DeviceModel
 
   val adbRule = FakeAdbRule()
-<<<<<<< HEAD
-  val adbProperties: AdbDebugViewProperties =
-    FakeShellCommandHandler().apply { adbRule.withDeviceCommandHandler(this) }
-=======
->>>>>>> 0d09370c
   val adbService = AdbServiceRule(projectRule::project, adbRule)
 
   lateinit var inspector: LayoutInspector
@@ -260,11 +251,7 @@
         device.manufacturer,
         device.model,
         device.version,
-<<<<<<< HEAD
-        device.apiLevel.toString()
-=======
         device.apiLevel.toString(),
->>>>>>> 0d09370c
       )
     }
   }
@@ -275,11 +262,7 @@
     val layoutInspectorCoroutineScope = AndroidCoroutineScope(projectRule.testRootDisposable)
 
     deviceModel = DeviceModel(disposable, processes)
-<<<<<<< HEAD
-    inspectorModel = InspectorModel(project)
-=======
     inspectorModel = InspectorModel(project, layoutInspectorCoroutineScope)
->>>>>>> 0d09370c
     notificationModel = NotificationModel(project)
     launcher =
       InspectorClientLauncher(
@@ -291,11 +274,7 @@
         notificationModel,
         layoutInspectorCoroutineScope,
         launcherDisposable,
-<<<<<<< HEAD
-        executor = launcherExecutor
-=======
         executor = launcherExecutor,
->>>>>>> 0d09370c
       )
     Disposer.register(projectRule.testRootDisposable, launcherDisposable)
     AndroidFacet.getInstance(projectRule.module)?.let {
@@ -330,11 +309,7 @@
         layoutInspectorModel = inspectorModel,
         notificationModel = notificationModel,
         treeSettings = treeSettings,
-<<<<<<< HEAD
-        executor = MoreExecutors.directExecutor()
-=======
         executor = MoreExecutors.directExecutor(),
->>>>>>> 0d09370c
       )
     launcher.addClientChangedListener { inspectorClient = it }
 
