/*
 * Copyright (C) 2020 The Android Open Source Project
 *
 * Licensed under the Apache License, Version 2.0 (the "License");
 * you may not use this file except in compliance with the License.
 * You may obtain a copy of the License at
 *
 *      http://www.apache.org/licenses/LICENSE-2.0
 *
 * Unless required by applicable law or agreed to in writing, software
 * distributed under the License is distributed on an "AS IS" BASIS,
 * WITHOUT WARRANTIES OR CONDITIONS OF ANY KIND, either express or implied.
 * See the License for the specific language governing permissions and
 * limitations under the License.
 */
package com.android.tools.idea.gradle.project.upgrade

import com.android.SdkConstants.GRADLE_DISTRIBUTION_URL_PROPERTY
import com.android.SdkConstants.GRADLE_LATEST_VERSION
import com.android.SdkConstants.GRADLE_MINIMUM_VERSION
import com.android.ide.common.repository.GradleVersion
import com.android.tools.analytics.UsageTracker
import com.android.tools.idea.Projects.getBaseDirPath
import com.android.tools.idea.flags.StudioFlags
import com.android.tools.idea.flags.StudioFlags.AGP_UPGRADE_ASSISTANT_TOOL_WINDOW
import com.android.tools.idea.gradle.dsl.api.GradleBuildModel
import com.android.tools.idea.gradle.dsl.api.PluginModel
import com.android.tools.idea.gradle.dsl.api.ProjectBuildModel
import com.android.tools.idea.gradle.dsl.api.android.BuildTypeModel
import com.android.tools.idea.gradle.dsl.api.configurations.ConfigurationModel
import com.android.tools.idea.gradle.dsl.api.dependencies.ArtifactDependencyModel
import com.android.tools.idea.gradle.dsl.api.dependencies.CommonConfigurationNames.CLASSPATH
import com.android.tools.idea.gradle.dsl.api.dependencies.DependenciesModel
import com.android.tools.idea.gradle.dsl.api.dependencies.DependencyModel
import com.android.tools.idea.gradle.dsl.api.ext.GradlePropertyModel
import com.android.tools.idea.gradle.dsl.api.ext.GradlePropertyModel.BOOLEAN_TYPE
import com.android.tools.idea.gradle.dsl.api.ext.GradlePropertyModel.LIST_TYPE
import com.android.tools.idea.gradle.dsl.api.ext.GradlePropertyModel.OBJECT_TYPE
import com.android.tools.idea.gradle.dsl.api.ext.GradlePropertyModel.REFERENCE_TO_TYPE
import com.android.tools.idea.gradle.dsl.api.ext.GradlePropertyModel.ValueType.STRING
import com.android.tools.idea.gradle.dsl.api.ext.ResolvedPropertyModel
import com.android.tools.idea.gradle.dsl.api.java.LanguageLevelPropertyModel
import com.android.tools.idea.gradle.dsl.api.repositories.MavenRepositoryModel
import com.android.tools.idea.gradle.dsl.api.repositories.RepositoriesModel
import com.android.tools.idea.gradle.dsl.api.repositories.RepositoryModel
<<<<<<< HEAD
import com.android.tools.idea.gradle.dsl.api.repositories.addGoogleMavenRepository
import com.android.tools.idea.gradle.dsl.parser.dependencies.FakeArtifactElement
import com.android.tools.idea.gradle.project.sync.GradleSyncInvoker
import com.android.tools.idea.gradle.project.sync.GradleSyncListener
import com.android.tools.idea.gradle.project.upgrade.AgpGradleVersionRefactoringProcessor.Companion.CompatibleGradleVersion.VERSION_4_10_1
import com.android.tools.idea.gradle.project.upgrade.AgpGradleVersionRefactoringProcessor.Companion.CompatibleGradleVersion.VERSION_4_4
import com.android.tools.idea.gradle.project.upgrade.AgpGradleVersionRefactoringProcessor.Companion.CompatibleGradleVersion.VERSION_4_6
import com.android.tools.idea.gradle.project.upgrade.AgpGradleVersionRefactoringProcessor.Companion.CompatibleGradleVersion.VERSION_5_1_1
import com.android.tools.idea.gradle.project.upgrade.AgpGradleVersionRefactoringProcessor.Companion.CompatibleGradleVersion.VERSION_5_4_1
import com.android.tools.idea.gradle.project.upgrade.AgpGradleVersionRefactoringProcessor.Companion.CompatibleGradleVersion.VERSION_5_6_4
import com.android.tools.idea.gradle.project.upgrade.AgpGradleVersionRefactoringProcessor.Companion.CompatibleGradleVersion.VERSION_6_1_1
import com.android.tools.idea.gradle.project.upgrade.AgpGradleVersionRefactoringProcessor.Companion.CompatibleGradleVersion.VERSION_6_5
import com.android.tools.idea.gradle.project.upgrade.AgpGradleVersionRefactoringProcessor.Companion.CompatibleGradleVersion.VERSION_FOR_DEV
import com.android.tools.idea.gradle.project.upgrade.AgpGradleVersionRefactoringProcessor.Companion.CompatibleGradleVersion.VERSION_MIN
import com.android.tools.idea.gradle.project.upgrade.AgpUpgradeComponentNecessity.IRRELEVANT_FUTURE
import com.android.tools.idea.gradle.project.upgrade.AgpUpgradeComponentNecessity.IRRELEVANT_PAST
import com.android.tools.idea.gradle.project.upgrade.AgpUpgradeComponentNecessity.MANDATORY_CODEPENDENT
import com.android.tools.idea.gradle.project.upgrade.AgpUpgradeComponentNecessity.MANDATORY_INDEPENDENT
import com.android.tools.idea.gradle.project.upgrade.AgpUpgradeComponentNecessity.OPTIONAL_CODEPENDENT
import com.android.tools.idea.gradle.project.upgrade.AgpUpgradeComponentNecessity.OPTIONAL_INDEPENDENT
=======
import com.android.tools.idea.gradle.dsl.api.util.DeletablePsiElementHolder
import com.android.tools.idea.gradle.dsl.parser.dependencies.FakeArtifactElement
import com.android.tools.idea.gradle.project.sync.GradleSyncInvoker
import com.android.tools.idea.gradle.project.sync.GradleSyncListener
import com.android.tools.idea.gradle.project.upgrade.AgpUpgradeComponentNecessity.*
import com.android.tools.idea.gradle.project.upgrade.AgpUpgradeComponentNecessity.Companion.standardPointNecessity
import com.android.tools.idea.gradle.project.upgrade.AgpUpgradeComponentNecessity.Companion.standardRegionNecessity
>>>>>>> cdc83e4e
import com.android.tools.idea.gradle.project.upgrade.AndroidPluginVersionUpdater.isUpdatablePluginDependency
import com.android.tools.idea.gradle.project.upgrade.AndroidPluginVersionUpdater.isUpdatablePluginRelatedDependency
import com.android.tools.idea.gradle.project.upgrade.CompatibleGradleVersion.*
import com.android.tools.idea.gradle.project.upgrade.Java8DefaultRefactoringProcessor.Companion.INSERT_OLD_USAGE_TYPE
import com.android.tools.idea.gradle.project.upgrade.Java8DefaultRefactoringProcessor.NoLanguageLevelAction
import com.android.tools.idea.gradle.project.upgrade.Java8DefaultRefactoringProcessor.NoLanguageLevelAction.ACCEPT_NEW_DEFAULT
import com.android.tools.idea.gradle.project.upgrade.Java8DefaultRefactoringProcessor.NoLanguageLevelAction.INSERT_OLD_DEFAULT
import com.android.tools.idea.gradle.util.BuildFileProcessor
import com.android.tools.idea.gradle.util.GradleWrapper
import com.android.tools.idea.stats.withProjectId
import com.android.tools.idea.util.toIoFile
import com.android.tools.idea.util.toVirtualFile
import com.android.utils.FileUtils
import com.android.utils.appendCapitalized
import com.google.common.annotations.VisibleForTesting
import com.google.wireless.android.sdk.stats.AndroidStudioEvent
import com.google.wireless.android.sdk.stats.AndroidStudioEvent.EventCategory.PROJECT_SYSTEM
import com.google.wireless.android.sdk.stats.AndroidStudioEvent.EventKind.UPGRADE_ASSISTANT_COMPONENT_EVENT
import com.google.wireless.android.sdk.stats.AndroidStudioEvent.EventKind.UPGRADE_ASSISTANT_PROCESSOR_EVENT
import com.google.wireless.android.sdk.stats.GradleSyncStats.Trigger.TRIGGER_AGP_VERSION_UPDATED
import com.google.wireless.android.sdk.stats.UpgradeAssistantComponentEvent
import com.google.wireless.android.sdk.stats.UpgradeAssistantComponentInfo
import com.google.wireless.android.sdk.stats.UpgradeAssistantComponentInfo.Java8DefaultProcessorSettings
import com.google.wireless.android.sdk.stats.UpgradeAssistantComponentInfo.UpgradeAssistantComponentKind.AGP_CLASSPATH_DEPENDENCY
import com.google.wireless.android.sdk.stats.UpgradeAssistantComponentInfo.UpgradeAssistantComponentKind.COMPILE_RUNTIME_CONFIGURATION
import com.google.wireless.android.sdk.stats.UpgradeAssistantComponentInfo.UpgradeAssistantComponentKind.FABRIC_CRASHLYTICS
import com.google.wireless.android.sdk.stats.UpgradeAssistantComponentInfo.UpgradeAssistantComponentKind.GMAVEN_REPOSITORY
import com.google.wireless.android.sdk.stats.UpgradeAssistantComponentInfo.UpgradeAssistantComponentKind.GRADLE_VERSION
import com.google.wireless.android.sdk.stats.UpgradeAssistantComponentInfo.UpgradeAssistantComponentKind.JAVA8_DEFAULT
import com.google.wireless.android.sdk.stats.UpgradeAssistantComponentInfo.UpgradeAssistantComponentKind.MIGRATE_TO_ANDROID_RESOURCES
import com.google.wireless.android.sdk.stats.UpgradeAssistantComponentInfo.UpgradeAssistantComponentKind.MIGRATE_TO_BUILD_FEATURES
import com.google.wireless.android.sdk.stats.UpgradeAssistantComponentInfo.UpgradeAssistantComponentKind.REMOVE_BUILD_TYPE_USE_PROGUARD
import com.google.wireless.android.sdk.stats.UpgradeAssistantComponentInfo.UpgradeAssistantComponentKind.REMOVE_SOURCE_SET_JNI
import com.google.wireless.android.sdk.stats.UpgradeAssistantEventInfo
import com.google.wireless.android.sdk.stats.UpgradeAssistantEventInfo.UpgradeAssistantEventKind
import com.google.wireless.android.sdk.stats.UpgradeAssistantEventInfo.UpgradeAssistantEventKind.EXECUTE
import com.google.wireless.android.sdk.stats.UpgradeAssistantEventInfo.UpgradeAssistantEventKind.FIND_USAGES
import com.google.wireless.android.sdk.stats.UpgradeAssistantEventInfo.UpgradeAssistantEventKind.PREVIEW_REFACTORING
import com.google.wireless.android.sdk.stats.UpgradeAssistantEventInfo.UpgradeAssistantEventKind.SYNC_FAILED
import com.google.wireless.android.sdk.stats.UpgradeAssistantEventInfo.UpgradeAssistantEventKind.SYNC_SKIPPED
import com.google.wireless.android.sdk.stats.UpgradeAssistantEventInfo.UpgradeAssistantEventKind.SYNC_SUCCEEDED
import com.google.wireless.android.sdk.stats.UpgradeAssistantProcessorEvent
import com.intellij.find.findUsages.PsiElement2UsageTargetAdapter
import com.intellij.lang.properties.psi.PropertiesFile
import com.intellij.lang.properties.psi.Property
import com.intellij.lang.properties.psi.PropertyKeyValueFormat
<<<<<<< HEAD
import com.intellij.navigation.ItemPresentation
import com.intellij.navigation.NavigationItem
import com.intellij.navigation.PsiElementNavigationItem
=======
>>>>>>> cdc83e4e
import com.intellij.notification.NotificationListener
import com.intellij.openapi.application.ApplicationManager
import com.intellij.openapi.application.runReadAction
import com.intellij.openapi.components.ServiceManager
import com.intellij.openapi.diagnostic.Logger
import com.intellij.openapi.fileEditor.FileDocumentManager
import com.intellij.openapi.progress.ProgressManager
import com.intellij.openapi.project.DumbService
import com.intellij.openapi.project.Project
import com.intellij.openapi.util.Disposer
import com.intellij.openapi.util.Factory
import com.intellij.openapi.util.Ref
import com.intellij.openapi.util.text.StringUtil
import com.intellij.openapi.util.text.StringUtil.pluralize
import com.intellij.openapi.vfs.VfsUtil
import com.intellij.pom.java.LanguageLevel
import com.intellij.psi.PsiDocumentManager
import com.intellij.psi.PsiElement
import com.intellij.psi.PsiFile
import com.intellij.psi.PsiManager
import com.intellij.psi.impl.FakePsiElement
import com.intellij.psi.util.PsiUtilCore
import com.intellij.refactoring.BaseRefactoringProcessor
import com.intellij.refactoring.RefactoringBundle
import com.intellij.refactoring.ui.UsageViewDescriptorAdapter
import com.intellij.refactoring.util.CommonRefactoringUtil
import com.intellij.usageView.UsageInfo
import com.intellij.usageView.UsageViewDescriptor
import com.intellij.usageView.UsageViewUtil
import com.intellij.usages.Usage
import com.intellij.usages.UsageInfo2UsageAdapter
import com.intellij.usages.UsageInfoSearcherAdapter
import com.intellij.usages.UsageSearcher
import com.intellij.usages.UsageTarget
import com.intellij.usages.UsageView
import com.intellij.usages.UsageViewManager
import com.intellij.usages.UsageViewPresentation
import com.intellij.usages.impl.UsageViewImpl
import com.intellij.usages.impl.rules.UsageType
import com.intellij.usages.impl.rules.UsageTypeProvider
import com.intellij.usages.rules.PsiElementUsage
import com.intellij.util.Processor
import com.intellij.util.ThreeState.NO
import com.intellij.util.ThreeState.YES
import com.intellij.util.containers.toArray
import it.unimi.dsi.fastutil.objects.ReferenceOpenHashSet
<<<<<<< HEAD
=======
import org.jetbrains.android.util.AndroidBundle
>>>>>>> cdc83e4e
import org.jetbrains.kotlin.utils.addToStdlib.firstNotNullResult
import org.jetbrains.kotlin.utils.ifEmpty
import java.awt.event.ActionEvent
import java.io.File
<<<<<<< HEAD
import java.util.*
=======
import java.util.Arrays
import java.util.UUID
import java.util.function.Supplier
>>>>>>> cdc83e4e
import javax.swing.AbstractAction
import javax.swing.Action

private val LOG = Logger.getInstance("Upgrade Assistant")

abstract class GradleBuildModelRefactoringProcessor : BaseRefactoringProcessor {
  constructor(project: Project) : super(project) {
    this.project = project
    this.projectBuildModel = ProjectBuildModel.get(project)
  }
  constructor(processor: GradleBuildModelRefactoringProcessor): super(processor.project) {
    this.project = processor.project
    this.projectBuildModel = processor.projectBuildModel
  }

  val project: Project
  val projectBuildModel: ProjectBuildModel

  val psiSpoilingUsageInfos = mutableListOf<UsageInfo>()

  var foundUsages: Boolean = false

  override fun performRefactoring(usages: Array<out UsageInfo>) {
    val size = usages.size
    LOG.info("performing refactoring \"${this.commandName}\" with $size ${pluralize("usage", size)}")
    usages.forEach {
      if (it is GradleBuildModelUsageInfo) {
        it.performRefactoringFor(this)
      }
    }
  }

  override fun performPsiSpoilingRefactoring() {
    LOG.info("applying changes from \"${this.commandName}\" refactoring to build model")
    projectBuildModel.applyChanges()

    if (psiSpoilingUsageInfos.isNotEmpty()) {
      projectBuildModel.reparse()
    }

    psiSpoilingUsageInfos.forEach {
      if (it is SpoilingGradleBuildModelUsageInfo)
        it.performPsiSpoilingRefactoringFor(this)
    }

    super.performPsiSpoilingRefactoring()
  }
}

/**
 * Instances of [GradleBuildModelUsageInfo] should perform their refactor through the buildModel, and must not
 * invalidate either the BuildModel or the underlying Psi in their [performBuildModelRefactoring] method.  Any spoiling
 * should be done using [SpoilingGradleBuildModelUsageInfo] instances.
 */
abstract class GradleBuildModelUsageInfo(element: WrappedPsiElement) : UsageInfo(element) {
  fun performRefactoringFor(processor: GradleBuildModelRefactoringProcessor) {
    logBuildModelRefactoring()
    performBuildModelRefactoring(processor)
  }

  abstract fun performBuildModelRefactoring(processor: GradleBuildModelRefactoringProcessor)

  private fun logBuildModelRefactoring() {
    val path = when (val basePath = project.basePath) {
      null -> this.virtualFile?.name
      else -> this.virtualFile?.toIoFile()?.toRelativeString(File(basePath)) ?: this.virtualFile?.name
    }
    LOG.info("performing \"${this.tooltipText}\" build model refactoring in '${path}'")
  }

  abstract override fun getTooltipText(): String
<<<<<<< HEAD
=======

  /**
   * Fundamentally, implementations of [GradleBuildModelUsageInfo] are data classes, in that we expect never to mutate
   * them, and their contents and class identity encode their semantics.  Unfortunately, there's a slight mismatch; the
   * equality semantics of the UsageInfo PsiElement are not straightforward (they are considered equal if they point to
   * the same range, even if they're not the identical element), but since the [UsageInfo] superclass constructor requires
   * a PsiElement, we must have a PsiElement in the primary constructor, so the automatically-generated methods from a
   * data class will not do the right thing.
   *
   * Instead, we simulate the parts of a data class we need here; by having a function which subclasses must implement, and
   * final implementations of equals() and hashCode() which use that function.  The default implementation here encodes that
   * document range is sufficient to discriminate between instances, which in practice will be true for replacements and
   * deletions but will not be in general for additions.
   */
  open fun getDiscriminatingValues(): List<Any> = listOf()

  final override fun equals(other: Any?) = super.equals(other) && when(other) {
    is GradleBuildModelUsageInfo -> getDiscriminatingValues() == other.getDiscriminatingValues()
    else -> false
  }

  final override fun hashCode() = super.hashCode() xor getDiscriminatingValues().hashCode()
>>>>>>> cdc83e4e
}

/**
 * Instances of [SpoilingGradleBuildModelUsageInfo] should perform any build model refactoring in their extension of
 * [performBuildModelRefactoring], which must call this class's method; they may then perform Psi-spoiling refactoring in their
 * [performPsiSpoilingBuildModelRefactoring] method in any way they desire, operating after changes to the buildModel have been applied
 * and reparsed.
 */
abstract class SpoilingGradleBuildModelUsageInfo(
  element: WrappedPsiElement
) : GradleBuildModelUsageInfo(element) {
  override fun performBuildModelRefactoring(processor: GradleBuildModelRefactoringProcessor) {
    noteForPsiSpoilingBuildModelRefactoring(processor)
  }

  fun performPsiSpoilingRefactoringFor(processor: GradleBuildModelRefactoringProcessor) {
    LOG.info("performing \"${this.tooltipText}\" Psi-spoiling refactoring")
    performPsiSpoilingBuildModelRefactoring(processor)
  }

  abstract fun performPsiSpoilingBuildModelRefactoring(processor: GradleBuildModelRefactoringProcessor)

  private fun noteForPsiSpoilingBuildModelRefactoring(processor: GradleBuildModelRefactoringProcessor) {
    LOG.info("adding usage \"${this.tooltipText}\" to psiSpoilingUsageInfos")
    processor.psiSpoilingUsageInfos.add(this)
  }
}

class AgpUpgradeRefactoringProcessor(
  project: Project,
  val current: GradleVersion,
  val new: GradleVersion
) : GradleBuildModelRefactoringProcessor(project) {

  val uuid = UUID.randomUUID().toString()
  val classpathRefactoringProcessor = AgpClasspathDependencyRefactoringProcessor(this)
  val componentRefactoringProcessors = listOf(
    GMavenRepositoryRefactoringProcessor(this),
    AgpGradleVersionRefactoringProcessor(this),
    Java8DefaultRefactoringProcessor(this),
    CompileRuntimeConfigurationRefactoringProcessor(this),
    FabricCrashlyticsRefactoringProcessor(this),
    REMOVE_SOURCE_SET_JNI_INFO.RefactoringProcessor(this),
    MIGRATE_AAPT_OPTIONS_TO_ANDROID_RESOURCES.RefactoringProcessor(this),
    REMOVE_BUILD_TYPE_USE_PROGUARD_INFO.RefactoringProcessor(this),
    RemoveImplementationPropertiesRefactoringProcessor(this),
  )

  val targets = mutableListOf<PsiElement>()
  var usages: Array<UsageInfo> = listOf<UsageInfo>().toTypedArray()

  override fun createUsageViewDescriptor(usages: Array<out UsageInfo>): UsageViewDescriptor {
    return object : UsageViewDescriptorAdapter() {
      override fun getElements(): Array<PsiElement> {
        return targets.toArray(PsiElement.EMPTY_ARRAY)
      }

      override fun getProcessedElementsHeader() = AndroidBundle.message("project.upgrade.agpUpgradeRefactoringProcessor.usageView.header")

      /** see [ComponentGroupingRuleProvider] for an explanation of this override */
      override fun getCodeReferencesText(usagesCount: Int, filesCount: Int) = AndroidBundle.message("project.upgrade.references.text")
    }
  }

  override fun findUsages(): Array<UsageInfo> {
    // TODO(xof): *something* needs to ensure that the buildModel has a fresh view of the Dsl files before
    //  looking for things (particularly since findUsages can be re-run by user action) but it's not clear that
    //  this is the right thing: it is a bit expensive, and sub-processors will have to also reparse() in case
    //  they are run in isolation.  We could be correct regarding the sub-processor issue by either keeping track
    //  of which constructor was used (e.g. "do I have a parent processor?  If so, don't reparse") or by reparsing
    //  in findUsages() but calling findComponentUsages() from here.
    projectBuildModel.reparse()
    val usages = ArrayList<UsageInfo>()

    usages.addAll(classpathRefactoringProcessor.findUsages())
    componentRefactoringProcessors.forEach { processor ->
      usages.addAll(processor.findUsages())
    }
    targets.clear()
    projectBuildModel.projectBuildModel?.let {
      targets.add(object : FakePsiElement() {
        override fun getParent() = it.psiElement
        override fun canNavigate() = false
        override fun getContainingFile() = it.psiFile
        override fun getName() = "Upgrading Project Build Configuration"
      })
    }

    foundUsages = usages.size > 0
    this.usages = usages.toTypedArray()
    trackProcessorUsage(FIND_USAGES, usages.size)
    return this.usages
  }

  override fun preprocessUsages(refUsages: Ref<Array<UsageInfo>>): Boolean {
    val filtered = refUsages.get().filter {
      when (it) {
        is KotlinLanguageLevelUsageInfo, is JavaLanguageLevelUsageInfo ->
          (it.element as? WrappedPsiElement)?.usageType == INSERT_OLD_USAGE_TYPE
        else -> true
      }
    }
    refUsages.set(filtered.toTypedArray())
    prepareSuccessful()
    return true
  }

  private fun ensureElementsWritable(usages: Array<out UsageInfo>, viewDescriptor: UsageViewDescriptor): Boolean {
    fun ensureFilesWritable(project: Project, elements: Collection<PsiElement>): Boolean {
      val psiElements = PsiUtilCore.toPsiElementArray(elements)
      return CommonRefactoringUtil.checkReadOnlyStatus(project, *psiElements)
    }

<<<<<<< HEAD
    val elements: MutableSet<PsiElement> = ReferenceOpenHashSet() // protect against poorly implemented equality
=======
    val elements: MutableSet<PsiElement> = ReferenceOpenHashSet()  // protect against poorly implemented equality
>>>>>>> cdc83e4e

    for (usage in usages) {
      assert(usage != null) { "Found null element in usages array" }
      if (skipNonCodeUsages() && usage.isNonCodeUsage()) continue
      val element = usage.element
      if (element != null) elements.add(element)
    }
    elements.addAll(getElementsToWrite(viewDescriptor))
    return ensureFilesWritable(project, elements)
  }

  var usageView: UsageView? = null

  private fun createPresentation(descriptor: UsageViewDescriptor, usages: Array<Usage>): UsageViewPresentation {
    val presentation = UsageViewPresentation()
    presentation.tabText = AndroidBundle.message("project.upgrade.usageView.tabText")
    presentation.targetsNodeText = descriptor.processedElementsHeader
    presentation.isShowReadOnlyStatusAsRed = true
    presentation.isShowCancelButton = true
    presentation.searchString = RefactoringBundle.message("usageView.usagesText")
    var codeUsageCount = 0
    var nonCodeUsageCount = 0
    var dynamicUsagesCount = 0
    val codeFiles: MutableSet<PsiFile?> = HashSet()
    val nonCodeFiles: MutableSet<PsiFile?> = HashSet()
    val dynamicUsagesCodeFiles: MutableSet<PsiFile?> = HashSet()

    for (usage in usages) {
      if (usage is PsiElementUsage) {
        val elementUsage = usage
        val element = elementUsage.element ?: continue
        val containingFile = element.containingFile
        if (usage is UsageInfo2UsageAdapter && usage.usageInfo.isDynamicUsage) {
          dynamicUsagesCount++
          dynamicUsagesCodeFiles.add(containingFile)
        }
        else if (elementUsage.isNonCodeUsage) {
          nonCodeUsageCount++
          nonCodeFiles.add(containingFile)
        }
        else {
          codeUsageCount++
          codeFiles.add(containingFile)
        }
      }
    }
    codeFiles.remove(null)
    nonCodeFiles.remove(null)
    dynamicUsagesCodeFiles.remove(null)

    val codeReferencesText: String = descriptor.getCodeReferencesText(codeUsageCount, codeFiles.size)
    presentation.codeUsagesString = codeReferencesText
    val commentReferencesText: String? = descriptor.getCommentReferencesText(nonCodeUsageCount, nonCodeFiles.size)
    if (commentReferencesText != null) {
      presentation.nonCodeUsagesString = commentReferencesText
    }
    presentation.setDynamicUsagesString("Dynamic " + StringUtil.decapitalize(
      descriptor.getCodeReferencesText(dynamicUsagesCount, dynamicUsagesCodeFiles.size)))

    return presentation
  }

  private fun showUsageView(viewDescriptor: UsageViewDescriptor, factory: Factory<UsageSearcher>, usageInfos: Array<out UsageInfo>) {
    val viewManager = UsageViewManager.getInstance(myProject)

    val initialElements = viewDescriptor.elements
    val targets: Array<out UsageTarget> = PsiElement2UsageTargetAdapter.convert(initialElements)
      .map {
        when (val action = backFromPreviewAction) {
          null -> WrappedUsageTarget(it) as UsageTarget
          else -> WrappedConfigurableUsageTarget(it, action) as UsageTarget
        }
      }
      .toArray(UsageTarget.EMPTY_ARRAY)
    val convertUsagesRef = Ref<Array<Usage>>()
    if (!ProgressManager.getInstance().runProcessWithProgressSynchronously(
        {
          ApplicationManager.getApplication().runReadAction {
            val usages: Array<Usage> = UsageInfo2UsageAdapter.convert(usageInfos) as Array<Usage>
            convertUsagesRef.set(usages)
          }
        },
        RefactoringBundle.message("refactoring.preprocess.usages.progress"), true, myProject)) {
      return
    }

    if (convertUsagesRef.isNull) {
      return
    }

    val usages = convertUsagesRef.get()

    val presentation = createPresentation(viewDescriptor, usages)
    if (usageView == null) {
      usageView = viewManager.showUsages(targets, usages, presentation, factory).apply {
        Disposer.register(this, { usageView = null })
        customizeUsagesView(viewDescriptor, this)
      }
    }
    else {
      (usageView as? UsageViewImpl)?.run {
        removeUsagesBulk(this.usages)
        appendUsagesInBulk(Arrays.asList(*usages))
        // TODO(xof): switch to Find tab with our existing usageView in it (but it's more complicated than that
        //  because the user might have detached the usageView and it might be visible, floating in a window
        //  somewhere, or arbitrarily minimized).
      }
    }
    // TODO(xof): investigate whether UnloadedModules are a thing we support / understand
    //val unloadedModules = computeUnloadedModulesFromUseScope(viewDescriptor)
    //if (!unloadedModules.isEmpty()) {
    //  usageView?.appendUsage(UnknownUsagesInUnloadedModules(unloadedModules))
    //}
  }

  override fun previewRefactoring(usages: Array<out UsageInfo>) {
    trackProcessorUsage(PREVIEW_REFACTORING, usages.size)
    // this would be `super.previewRefactoring(usages) except that there's no way to override the tab window title
    if (ApplicationManager.getApplication().isUnitTestMode) {
      ensureElementsWritable(usages, createUsageViewDescriptor(usages))
      execute(usages)
      return
    }
    val viewDescriptor = createUsageViewDescriptor(usages)
    val elements = viewDescriptor.elements
    val targets = PsiElement2UsageTargetAdapter.convert(elements)
    val factory = Factory<UsageSearcher> {
      object : UsageInfoSearcherAdapter() {
        override fun generate(
          processor: Processor<in Usage?>) {
          ApplicationManager.getApplication().runReadAction {
            var i = 0
            while (i < elements.size) {
              elements[i] = targets[i].element
              i++
            }
            refreshElements(
              elements)
          }
          processUsages(
            processor,
            myProject)
        }

        override fun findUsages(): Array<UsageInfo> {
          return this@AgpUpgradeRefactoringProcessor.findUsages()
        }
      }
    }

    showUsageView(viewDescriptor, factory, usages)
  }

  var backFromPreviewAction : Action? = null
    set(value) {
      backFromPreviewAction?.let { additionalPreviewActions.remove(it) }
      field = value
      value?.let { additionalPreviewActions.add(it) }
    }
  private var additionalPreviewActions : MutableList<Action> = mutableListOf()

  // Note: this override does almost the same as the base method as of 2020-07-29, except for adding and renaming
  // some buttons.  Because of the limited support for extension, we have to reimplement most of the base method
  // in-place, which is fine until the base method changes, at which point this processor will not reflect those
  // changes.
  //
  // TODO(xof): given that in order to change the tool window tab name we have to override previewRefactoring() as well,
  //  it's possible that rather than overriding customizeUsagesView (which is only called from previewRefactoring()) we
  //  could just inline its effect.
  override fun customizeUsagesView(viewDescriptor: UsageViewDescriptor, usageView: UsageView) {
    val refactoringRunnable = Runnable {
      val notExcludedUsages = UsageViewUtil.getNotExcludedUsageInfos(usageView)
      val usagesToRefactor = this.usages.filter { notExcludedUsages.contains(it) } // preserve found order
      val infos = usagesToRefactor.toArray(UsageInfo.EMPTY_ARRAY)
      if (ensureElementsWritable(infos, viewDescriptor)) {
        execute(infos)
      }
    }
    val canNotMakeString = AndroidBundle.message("project.upgrade.usageView.need.reRun")
    val label = AndroidBundle.message("project.upgrade.usageView.doAction")
    usageView.addPerformOperationAction(refactoringRunnable, commandName, canNotMakeString, label, false)

    usageView.setRerunAction(object : AbstractAction() {
      override fun actionPerformed(e: ActionEvent?) = doRun()
    })

    this.usageView = usageView

    additionalPreviewActions.forEach {
      usageView.addButtonToLowerPane(it)
    }
  }

  override fun execute(usages: Array<out UsageInfo>) {
    trackProcessorUsage(EXECUTE, usages.size)
    super.execute(usages)
  }

  override fun performPsiSpoilingRefactoring() {
    super.performPsiSpoilingRefactoring()
    val listener = object : GradleSyncListener {
      override fun syncSkipped(project: Project) = trackProcessorUsage(SYNC_SKIPPED)
      override fun syncFailed(project: Project, errorMessage: String) = trackProcessorUsage(SYNC_FAILED)
      override fun syncSucceeded(project: Project) = trackProcessorUsage(SYNC_SUCCEEDED)
    }
    // in AndroidRefactoringUtil this happens between performRefactoring() and performPsiSpoilingRefactoring().  Not
    // sure why.
    //
    // FIXME(b/169838158): having this here works (in that a sync is triggered at the end of the refactor) but no sync is triggered
    //  if the refactoring action is undone.
    GradleSyncInvoker.getInstance().requestProjectSync(project, GradleSyncInvoker.Request(TRIGGER_AGP_VERSION_UPDATED), listener)
  }

  var myCommandName: String = AndroidBundle.message("project.upgrade.agpUpgradeRefactoringProcessor.commandName", current, new)

  override fun getCommandName() = myCommandName

  fun setCommandName(value: String) { myCommandName = value }

  override fun getRefactoringId(): String = "com.android.tools.agp.upgrade"

  /**
   * Parsing models is potentially expensive, so client code can call this method on a background thread before changing the modality
   * state or performing other user interface actions, which (if parsing were to happen in their scope) might block the whole UI.
   */
  fun ensureParsedModels() {
    // TODO(b/169667833): add methods that explicitly compute and cache the list or retrieve it from cache (computeAllIncluded... /
    //  retrieveAllIncluded..., maybe?) and use that here.  Deprecate the old getAllIncluded... methods).
    val progressManager = ProgressManager.getInstance()
    // Running synchronously here brings up a modal progress dialog.  On the one hand this isn't ideal because it prevents other work from
    // being done; on the other hand it is cancellable, shows numeric progress and takes around 30 seconds for a project with 1k modules.
    //
    // Moving to an asynchronous process would involve modifying callers to do the subsequent work after parsing in callbacks.
    progressManager.runProcessWithProgressSynchronously(
      {
        val indicator = progressManager.progressIndicator
<<<<<<< HEAD
        buildModel.getAllIncludedBuildModels { seen, total ->
=======
        projectBuildModel.getAllIncludedBuildModels { seen, total ->
>>>>>>> cdc83e4e
          indicator?.let {
            indicator.checkCanceled()
            // both "Parsing file ..." and "Parsing module ..." here are in general slightly wrong (given included and settings files).
            indicator.text = "Parsing file $seen${if (total != null) " of $total" else ""}"
            indicator.isIndeterminate = total == null
            total?.let { indicator.fraction = seen.toDouble() / total.toDouble() }
          }
        }
      },
      commandName, true, project)
  }
}

internal fun notifyCancelledUpgrade(project: Project, processor: AgpUpgradeRefactoringProcessor) {
  val current = processor.current
  val new = processor.new
  val listener = NotificationListener { notification, _ ->
    notification.expire()
    ApplicationManager.getApplication().executeOnPooledThread {
      showAndInvokeAgpUpgradeRefactoringProcessor(project, current, new)
    }
  }
  val notification = ProjectUpgradeNotification(
<<<<<<< HEAD
    "Android Gradle Plugin Upgrade Cancelled", "<a href=\"resume\">Resume upgrade</a>.", listener)
=======
    AndroidBundle.message("project.upgrade.notifyCancelledUpgrade.title"),
    AndroidBundle.message("project.upgrade.notifyCancelledUpgrade.body"),
    listener)
>>>>>>> cdc83e4e
  notification.notify(project)
}

/**
 * This function is a default entry point to the AGP Upgrade Assistant, responsible for showing suitable UI for gathering user input
 * to the process, and then running the processor under that user input's direction.
 */
internal fun showAndInvokeAgpUpgradeRefactoringProcessor(project: Project, current: GradleVersion, new: GradleVersion) {
<<<<<<< HEAD
=======
  if (AGP_UPGRADE_ASSISTANT_TOOL_WINDOW.get()) {
    DumbService.getInstance(project).smartInvokeLater {
      val contentManager = ServiceManager.getService(project, ContentManager::class.java)
      contentManager.showContent()
    }
    return
  }
>>>>>>> cdc83e4e
  val processor = AgpUpgradeRefactoringProcessor(project, current, new)
  val runProcessor = showAndGetAgpUpgradeDialog(processor)
  if (runProcessor) {
    DumbService.getInstance(project).smartInvokeLater { processor.run() }
  }
  else {
    // TODO(xof): This adds a notification when the user selects Cancel from the dialog box, but not when they select Cancel from the
    //  refactoring preview.
    notifyCancelledUpgrade(project, processor)
  }
}

/**
One common way to characterise a compatibility change is that some old feature f_o is deprecated in favour of some new feature f_n from
version v_n (when the new feature f_n is available); the old feature f_o is finally removed in version v_o.  That is, feature f_n is
available in the versions [v_n, +∞), and f_o is available in versions (-∞, v_o) -- note the exclusion of v_o, which is the first version
in which f_o is *not* available.  For the rest of this analysis to hold, we also assume that v_n <= v_o -- that is, there is a set
of versions where the features overlap, or else a feature is replaced wholesale in a single version, but that there is no period where
neither of the features is present.

If we can characterise the upgrade from a (cur, new > cur) pair of AGP versions, a compatibility change (implemented by a single
component refactoring) can be put into one of six categories:

| 1 | 2 | 3 | 4 | Necessity
|---|---|---|---|----------
|v_n|v_o|cur|new| [IRRELEVANT_PAST]
|cur|new|v_n|v_o| [IRRELEVANT_FUTURE]
|cur|v_n|v_o|new| [MANDATORY_CODEPENDENT] (must do the refactoring in the same action as the AGP version upgrade)
|v_n|cur|v_o|new| [MANDATORY_INDEPENDENT] (must do the refactoring, but can do it before the AGP version upgrade)
|cur|v_n|new|v_o| [OPTIONAL_CODEPENDENT] (need not do the refactoring, but if done must be with or after the AGP version upgrade)
|v_n|cur|new|v_o| [OPTIONAL_INDEPENDENT] (need not do the refactoring, but if done can be at any point in the process)

with the conventions for v_n and v_o as described above, equality in version numbers (e.g. if we are upgrading to the first version
where a feature appears or disappears) is handled by v_n/v_o sorting before cur/new -- so that when comparing a feature version against
an version associated with an AGP dependency, we must use the < or >= operators depending on whether the feature version is on the left
or right of the operator respectively.

For the possibly-simpler case where we have a discontinuity in behaviour, v_o = v_n = vvv, and the three possible cases are:

| 1 | 2 | 3 | Necessity
+---+---+---+----------
|vvv|cur|new| [IRRELEVANT_PAST]
|cur|vvv|new| [MANDATORY_CODEPENDENT]
|cur|new|vvv| [IRRELEVANT_FUTURE]

(again in case of equality, vvv sorts before cur and new)

If other refactorings come along which are more complicated than can be supported by this model of a single feature replaced by another,
we might need more necessity values.
*/
enum class AgpUpgradeComponentNecessity {
  IRRELEVANT_PAST,
  IRRELEVANT_FUTURE,
  MANDATORY_CODEPENDENT,
  MANDATORY_INDEPENDENT,
  OPTIONAL_CODEPENDENT,
  OPTIONAL_INDEPENDENT,

  ;

  companion object {
    fun standardPointNecessity(current: GradleVersion, new: GradleVersion, change: GradleVersion) = when {
      current > new -> throw IllegalArgumentException("inconsistency: current ($current) > new ($new)")
      current >= change && new >= change -> IRRELEVANT_PAST
      current < change && new >= change -> MANDATORY_CODEPENDENT
      current < change && new < change -> IRRELEVANT_FUTURE
      else -> throw RuntimeException("cannot happen")
    }

    /** [replacementAvailable] must be less than [originalRemoved]. */
    fun standardRegionNecessity(
      current: GradleVersion,
      new: GradleVersion,
      replacementAvailable: GradleVersion,
      originalRemoved: GradleVersion
    ): AgpUpgradeComponentNecessity {
      return when {
        current > new -> throw IllegalArgumentException("inconsistency: current ($current) > new ($new)")
        replacementAvailable > originalRemoved ->
          throw IllegalArgumentException("internal error: replacementAvailable ($replacementAvailable) > originalRemoved ($originalRemoved")
        current >= originalRemoved && new >= originalRemoved -> IRRELEVANT_PAST
        current < replacementAvailable && new < replacementAvailable -> IRRELEVANT_FUTURE
        current < replacementAvailable && new >= originalRemoved -> MANDATORY_CODEPENDENT
        current < originalRemoved && new >= originalRemoved -> MANDATORY_INDEPENDENT
        current < replacementAvailable && new >= replacementAvailable -> OPTIONAL_CODEPENDENT
        current >= replacementAvailable && new < originalRemoved -> OPTIONAL_INDEPENDENT
        else -> throw RuntimeException("cannot happen")
      }
    }
  }
}

// Each individual refactoring involved in an AGP Upgrade is implemented as its own refactoring processor.  For a "batch" upgrade, most
// of the functionality of a refactoring processor is handled by an outer (master) RefactoringProcessor, which delegates to sub-processors
// for findUsages (and implicitly for performing the refactoring, implemented as methods on the UsageInfos).  However, there may be
// a need for chained upgrades in the future, where each individual refactoring processor would run independently.
abstract class AgpUpgradeComponentRefactoringProcessor: GradleBuildModelRefactoringProcessor {
  val current: GradleVersion
  val new: GradleVersion
  val uuid: String
  private var _isEnabled: Boolean? = null
  var isEnabled: Boolean
    set(value) {
      LOG.info("setting isEnabled for \"${this.commandName}\" refactoring to $value")
      _isEnabled = value
    }
    get() {
      if (_isEnabled == null) {
        LOG.info("initializing isEnabled for \"${this.commandName}\" refactoring from ${necessity()}")
        _isEnabled = when (necessity()) {
          IRRELEVANT_FUTURE, IRRELEVANT_PAST -> false
          MANDATORY_CODEPENDENT, MANDATORY_INDEPENDENT, OPTIONAL_CODEPENDENT, OPTIONAL_INDEPENDENT -> true
        }
      }
      return _isEnabled!!
    }

  private var _isAlwaysNoOpForProject: Boolean? = null
  var isAlwaysNoOpForProject: Boolean
    @VisibleForTesting // only exists for testing
    set(value) {
      _isAlwaysNoOpForProject = value
    }
    get() {
      if (_isAlwaysNoOpForProject == null) {
        _isAlwaysNoOpForProject = runReadAction { computeIsAlwaysNoOpForProject() }
      }
      return _isAlwaysNoOpForProject!!
    }

  constructor(project: Project, current: GradleVersion, new: GradleVersion): super(project) {
    this.current = current
    this.new = new
    this.uuid = UUID.randomUUID().toString()
  }

  constructor(processor: AgpUpgradeRefactoringProcessor): super(processor) {
    this.current = processor.current
    this.new = processor.new
    this.uuid = processor.uuid
  }

  abstract fun necessity(): AgpUpgradeComponentNecessity

  private var _cachedUsages = listOf<UsageInfo>()
  internal val cachedUsages
    get() = _cachedUsages

  public final override fun findUsages(): Array<out UsageInfo> {
    if (!isEnabled) {
      trackComponentUsage(FIND_USAGES, 0)
      LOG.info("\"${this.commandName}\" refactoring is disabled")
      return UsageInfo.EMPTY_ARRAY
    }
    val usages = findComponentUsages()
    _cachedUsages = usages.toList()
    val size = usages.size
    trackComponentUsage(FIND_USAGES, size)
    LOG.info("found $size ${pluralize("usage", size)} for \"${this.commandName}\" refactoring")
    foundUsages = usages.isNotEmpty()
    return usages
  }

  protected abstract fun findComponentUsages(): Array<out UsageInfo>

  override fun previewRefactoring(usages: Array<out UsageInfo>) {
    trackComponentUsage(PREVIEW_REFACTORING, usages.size)
    super.previewRefactoring(usages)
  }

  override fun execute(usages: Array<out UsageInfo>) {
    trackComponentUsage(EXECUTE, usages.size)
    super.execute(usages)
  }

  public abstract override fun getCommandName(): String

  open val groupingName
    get() = commandName

  open fun getReadMoreUrl(): String? = null

  open fun getShortDescription(): String? = null

  /**
   * Return whether this refactoring processor is known to perform no changes to the project, no matter what the settings
   * of the processor are; a return value of false may nevertheless lead to no changes, but true must never be returned
   * if the processor does in fact make changes.  The default method checks whether the processor finds any usages, returning
   * true if not and false otherwise; component processors may override or extend.
   */
  protected open fun computeIsAlwaysNoOpForProject(): Boolean = findComponentUsages().isEmpty()

  fun getComponentInfo(): UpgradeAssistantComponentInfo.Builder =
    completeComponentInfo(UpgradeAssistantComponentInfo.newBuilder().setIsEnabled(isEnabled))

  abstract fun completeComponentInfo(builder: UpgradeAssistantComponentInfo.Builder): UpgradeAssistantComponentInfo.Builder
}

class AgpClasspathDependencyRefactoringProcessor : AgpUpgradeComponentRefactoringProcessor {

  constructor(project: Project, current: GradleVersion, new: GradleVersion): super(project, current, new)
  constructor(processor: AgpUpgradeRefactoringProcessor): super(processor)

  override fun necessity() = MANDATORY_CODEPENDENT

  override fun findComponentUsages(): Array<UsageInfo> {
    val usages = ArrayList<UsageInfo>()
    val buildSrcDir = File(getBaseDirPath(project), "buildSrc").toVirtualFile()
    projectBuildModel.allIncludedBuildModels.forEach model@{ model ->
      // Using the buildModel, look for classpath dependencies on AGP, and if we find one, record it as a usage.
      model.buildscript().dependencies().artifacts(CLASSPATH).forEach dep@{ dep ->
        when (isUpdatablePluginDependency(new, dep)) {
          YES -> {
            val resultModel = dep.version().resultModel
            val element = resultModel.rawElement
            val psiElement = when (element) {
              null -> return@dep
              // TODO(xof): most likely we need a range in PsiElement, if the dependency is expressed in compactNotation
              is FakeArtifactElement -> element.realExpression.psiElement
              else -> element.psiElement
            }
            // This text gets used in the `target` display of the preview, and so needs to conform with our user interface
            // (having this be more of a verb than a noun).
            val presentableText = AndroidBundle.message("project.upgrade.agpClasspathDependencyRefactoringProcessor.target.presentableText")
            psiElement?.let {
              usages.add(AgpVersionUsageInfo(WrappedPsiElement(it, this, USAGE_TYPE, presentableText), current, new, resultModel))
            }
          }
          else -> Unit
        }
      }
      // buildSrc run-time dependencies are project build-time (classpath) dependencies.
      if (model.moduleRootDirectory.toVirtualFile() == buildSrcDir) {
        model.dependencies().artifacts().forEach dep@{ dep ->
          when (isUpdatablePluginRelatedDependency(new, dep)) {
            YES -> {
              val resultModel = dep.version().resultModel
              val element = resultModel.rawElement
              val psiElement = when (element) {
                null -> return@dep
                // TODO(xof): most likely we need a range in PsiElement, if the dependency is expressed in compactNotation
                is FakeArtifactElement -> element.realExpression.psiElement
                else -> element.psiElement
              }
              // it would be weird for there to be an AGP dependency in buildSrc without there being one in the main project, but just in
              // case...
              val presentableText = AndroidBundle.message("project.upgrade.agpClasspathDependencyRefactoringProcessor.target.presentableText")
              psiElement?.let {
                usages.add(AgpVersionUsageInfo(WrappedPsiElement(it, this, USAGE_TYPE, presentableText), current, new, resultModel))
              }
            }
            else -> Unit
          }
        }
      }
      // Examine plugins for plugin Dsl declarations.
      model.plugins().forEach { plugin ->
        if (plugin.version().valueType == STRING && plugin.name().toString().startsWith("com.android")) {
          val version = GradleVersion.tryParse(plugin.version().toString()) ?: return@forEach
          if (version == current && version < new)  {
            val resultModel = plugin.version().resultModel
            val psiElement = when (val element = resultModel.rawElement) {
              null -> return@forEach
              else -> element.psiElement
            }
            val presentableText = AndroidBundle.message("project.upgrade.agpClasspathDependencyRefactoringProcessor.target.presentableText")
            psiElement?.let {
              usages.add(AgpVersionUsageInfo(WrappedPsiElement(it, this, USAGE_TYPE, presentableText), current, new, resultModel))
            }
          }
        }
      }
    }
    return usages.toTypedArray()
  }

  override fun completeComponentInfo(builder: UpgradeAssistantComponentInfo.Builder): UpgradeAssistantComponentInfo.Builder =
    builder.setKind(AGP_CLASSPATH_DEPENDENCY)

  override fun getCommandName(): String = AndroidBundle.message("project.upgrade.agpClasspathDependencyRefactoringProcessor.commandName", current, new)

  override fun getShortDescription(): String =
    """
      Changing the version of the Android Gradle Plugin dependency
      effectively upgrades the project.  Pre-upgrade steps must be run
      no later than this version change; post-upgrade steps must be run
      no earlier, but can be run afterwards by continuing to use this
      assistant after running the upgrade.
    """.trimIndent()

  override fun getRefactoringId(): String = "com.android.tools.agp.upgrade.classpathDependency"

  override fun createUsageViewDescriptor(usages: Array<out UsageInfo>): UsageViewDescriptor {
    return object : UsageViewDescriptorAdapter() {
      override fun getElements(): Array<PsiElement> {
        return PsiElement.EMPTY_ARRAY
      }

      override fun getProcessedElementsHeader() = AndroidBundle.message("project.upgrade.agpClasspathDependencyRefactoringProcessor.usageView.header", current, new)
    }
  }

  companion object {
    val USAGE_TYPE = UsageType(AndroidBundle.messagePointer("project.upgrade.agpClasspathDependencyRefactoringProcessor.usageType"))
  }
}

class AgpVersionUsageInfo(
  element: WrappedPsiElement,
  val current: GradleVersion,
  val new: GradleVersion,
  private val resultModel: GradlePropertyModel
) : GradleBuildModelUsageInfo(element) {
  override fun getTooltipText(): String = AndroidBundle.message("project.upgrade.agpVersionUsageInfo.tooltipText", current, new)

  override fun performBuildModelRefactoring(processor: GradleBuildModelRefactoringProcessor) {
    resultModel.setValue(new.toString())
  }
}

class GMavenRepositoryRefactoringProcessor : AgpUpgradeComponentRefactoringProcessor {
  constructor(project: Project, current: GradleVersion, new: GradleVersion): super(project, current, new) {
    this.gradleVersion = AgpGradleVersionRefactoringProcessor.getCompatibleGradleVersion(new).version
  }
  constructor(processor: AgpUpgradeRefactoringProcessor): super(processor) {
    this.gradleVersion = AgpGradleVersionRefactoringProcessor.getCompatibleGradleVersion(processor.new).version
  }

  var gradleVersion: GradleVersion
    @VisibleForTesting set

  override fun necessity() = standardPointNecessity(current, new, GradleVersion(3, 0, 0))

  override fun findComponentUsages(): Array<UsageInfo> {
    val usages = ArrayList<UsageInfo>()
    // using the buildModel, look for classpath dependencies on AGP, and if we find one,
    // check the buildscript/repositories block for a google() gmaven entry, recording an additional usage if we don't find one
    projectBuildModel.allIncludedBuildModels.forEach model@{ model ->
      model.buildscript().dependencies().artifacts(CLASSPATH).forEach dep@{ dep ->
        when (isUpdatablePluginDependency(new, dep)) {
          // consider returning a usage even if the dependency has the current version (in a chained upgrade, the dependency
          // might have been updated before this RefactoringProcessor gets a chance to run).  The applicability of the processor
          // will prevent this from being a problem.
          YES, NO -> {
            val repositories = model.buildscript().repositories()
            if (!repositories.hasGoogleMavenRepository()) {
              // TODO(xof) if we don't have a psiElement, we should add a suitable parent (and explain what
              //  we're going to do in terms of that parent.  (But a buildscript block without a repositories block is unusual)
              repositories.psiElement?.let { element ->
                val wrappedElement = WrappedPsiElement(element, this, USAGE_TYPE)
                usages.add(RepositoriesNoGMavenUsageInfo(wrappedElement, repositories, gradleVersion))
              }
            }
          }
          else -> Unit
        }
      }
    }
    return usages.toTypedArray()
  }

  override fun completeComponentInfo(builder: UpgradeAssistantComponentInfo.Builder): UpgradeAssistantComponentInfo.Builder =
    builder.setKind(GMAVEN_REPOSITORY)

  override fun getCommandName(): String = AndroidBundle.message("project.upgrade.gMavenRepositoryRefactoringProcessor.commandName")

  override fun getRefactoringId(): String = "com.android.tools.agp.upgrade.gmaven"

  override fun createUsageViewDescriptor(usages: Array<out UsageInfo>): UsageViewDescriptor {
    return object : UsageViewDescriptorAdapter() {
      override fun getElements(): Array<PsiElement> {
        return PsiElement.EMPTY_ARRAY
      }

      override fun getProcessedElementsHeader() = AndroidBundle.message("project.upgrade.gMavenRepositoryRefactoringProcessor.usageView.header")
    }
  }

  companion object {
    val USAGE_TYPE = UsageType(AndroidBundle.messagePointer("project.upgrade.gMavenRepositoryRefactoringProcessor.usageType"))
  }
}

class RepositoriesNoGMavenUsageInfo(
  element: WrappedPsiElement,
  private val repositoriesModel: RepositoriesModel,
  private val gradleVersion: GradleVersion
) : GradleBuildModelUsageInfo(element) {
  override fun getTooltipText(): String = AndroidBundle.message("project.upgrade.repositoriesNoGMavenUsageInfo.tooltipText")

  override fun performBuildModelRefactoring(processor: GradleBuildModelRefactoringProcessor) {
    repositoriesModel.addGoogleMavenRepository(gradleVersion)
  }
}

class AgpGradleVersionRefactoringProcessor : AgpUpgradeComponentRefactoringProcessor {

  constructor(project: Project, current: GradleVersion, new: GradleVersion): super(project, current, new) {
    this.compatibleGradleVersion = getCompatibleGradleVersion(new)
  }
  constructor(processor: AgpUpgradeRefactoringProcessor) : super(processor) {
    compatibleGradleVersion = getCompatibleGradleVersion(processor.new)
  }

  val compatibleGradleVersion: CompatibleGradleVersion

  override fun necessity() = MANDATORY_CODEPENDENT

  override fun findComponentUsages(): Array<out UsageInfo> {
    val usages = mutableListOf<UsageInfo>()
    // check the project's wrapper(s) for references to no-longer-supported Gradle versions
    project.basePath?.let {
      val projectRootFolders = listOf(File(FileUtils.toSystemDependentPath(it))) + BuildFileProcessor.getCompositeBuildFolderPaths(project)
      projectRootFolders.filterNotNull().forEach { ioRoot ->
        val ioFile = GradleWrapper.getDefaultPropertiesFilePath(ioRoot)
        val gradleWrapper = GradleWrapper.get(ioFile, project)
        val currentGradleVersion = gradleWrapper.gradleVersion ?: return@forEach
        val parsedCurrentGradleVersion = GradleVersion.tryParse(currentGradleVersion) ?: return@forEach
        if (compatibleGradleVersion.version > parsedCurrentGradleVersion) {
<<<<<<< HEAD
          val updatedUrl = gradleWrapper.getUpdatedDistributionUrl(compatibleGradleVersion.version.toString(), true);
=======
          val updatedUrl = gradleWrapper.getUpdatedDistributionUrl(compatibleGradleVersion.version.toString(), true)
>>>>>>> cdc83e4e
          val virtualFile = VfsUtil.findFileByIoFile(ioFile, true) ?: return@forEach
          val propertiesFile = PsiManager.getInstance(project).findFile(virtualFile) as? PropertiesFile ?: return@forEach
          val property = propertiesFile.findPropertyByKey(GRADLE_DISTRIBUTION_URL_PROPERTY) ?: return@forEach
          val wrappedPsiElement = WrappedPsiElement(property.psiElement, this, GRADLE_URL_USAGE_TYPE)
<<<<<<< HEAD
          usages.add(GradleVersionUsageInfo(wrappedPsiElement, current, new, compatibleGradleVersion.version, updatedUrl))
=======
          usages.add(GradleVersionUsageInfo(wrappedPsiElement, compatibleGradleVersion.version, updatedUrl))
>>>>>>> cdc83e4e
        }
      }
    }

    // Check plugins for compatibility with our minimum Gradle version even if we're not upgrading (because the project has a higher
    // version, for example) because some compatibility issues are related to the (AGP,Gradle) version pair rather than just directly
    // the Gradle version.  (Also, this makes it substantially easier to test the action of this processor on a file at a time.)
<<<<<<< HEAD
    buildModel.allIncludedBuildModels.forEach model@{ model ->
=======
    projectBuildModel.allIncludedBuildModels.forEach model@{ model ->
>>>>>>> cdc83e4e
      model.buildscript().dependencies().artifacts(CLASSPATH).forEach dep@{ dep ->
        GradleVersion.tryParse(dep.version().toString())?.let { currentVersion ->
          // GradleVersion.tryParse() looks like it should only parse plausibly-valid version strings.  Unfortunately, things like
          // `Versions.kotlin` are apparently plausibly-valid, returning a GradleVersion object essentially equivalent to `0.0` but with
          // odd text present in the major/minor VersionSegments.
          if (GradleVersion(0, 0) >= currentVersion) return@dep
          WELL_KNOWN_GRADLE_PLUGIN_TABLE["${dep.group()}:${dep.name()}"]?.let { info ->
            val minVersion = info(compatibleGradleVersion)
            if (minVersion <= currentVersion) return@dep
            val resultModel = dep.version().resultModel
            val element = resultModel.rawElement
            val psiElement = when (element) {
              null -> return@dep
              // TODO(xof): most likely we need a range in PsiElement, if the dependency is expressed in compactNotation
              is FakeArtifactElement -> element.realExpression.psiElement
              else -> element.psiElement
            }
            psiElement?.let {
              val wrappedPsiElement = WrappedPsiElement(psiElement, this, WELL_KNOWN_GRADLE_PLUGIN_USAGE_TYPE)
<<<<<<< HEAD
              usages.add(WellKnownGradlePluginUsageInfo(wrappedPsiElement, current, new, dep, resultModel, minVersion.toString()))
            }
          }
=======
              usages.add(WellKnownGradlePluginDependencyUsageInfo(wrappedPsiElement, dep, resultModel, minVersion.toString()))
            }
          }
        }
      }
      model.plugins().forEach plugin@{ plugin ->
        if (plugin.version().valueType == STRING) {
          val version = GradleVersion.tryParse(plugin.version().toString()) ?: return@plugin
          if (GradleVersion(0,0) >= version) return@plugin
          WELL_KNOWN_GRADLE_PLUGIN_TABLE[plugin.name().toString()]?.let { info ->
            val minVersion = info(compatibleGradleVersion)
            if (minVersion <= version) return@plugin
            val resultModel = plugin.version().resultModel
            val element = resultModel.rawElement
            val psiElement = element?.psiElement ?: return@plugin
            val wrappedPsiElement = WrappedPsiElement(psiElement, this, WELL_KNOWN_GRADLE_PLUGIN_USAGE_TYPE)
            usages.add(WellKnownGradlePluginDslUsageInfo(wrappedPsiElement, plugin, resultModel, minVersion.toString()))
          }
>>>>>>> cdc83e4e
        }
      }
    }
    return usages.toTypedArray()
  }

  override fun completeComponentInfo(builder: UpgradeAssistantComponentInfo.Builder): UpgradeAssistantComponentInfo.Builder =
    builder.setKind(GRADLE_VERSION)

<<<<<<< HEAD
  override fun getCommandName(): String = "Upgrade Gradle version to ${compatibleGradleVersion.version}"
=======
  override fun getCommandName(): String = AndroidBundle.message("project.upgrade.agpGradleVersionRefactoringProcessor.commandName", compatibleGradleVersion.version)

  override fun getShortDescription(): String =
    """
      Version ${compatibleGradleVersion.version} is the minimum version of Gradle compatible
      with Android Gradle Plugin version $new.
    """.trimIndent()
>>>>>>> cdc83e4e

  override fun getRefactoringId(): String = "com.android.tools.agp.upgrade.gradleVersion"

  override fun createUsageViewDescriptor(usages: Array<out UsageInfo>): UsageViewDescriptor {
    return object : UsageViewDescriptorAdapter() {
      override fun getElements(): Array<PsiElement> {
        return PsiElement.EMPTY_ARRAY
      }

<<<<<<< HEAD
      override fun getProcessedElementsHeader() = "Upgrade Gradle version to ${compatibleGradleVersion.version}"
=======
      override fun getProcessedElementsHeader() = AndroidBundle.message("project.upgrade.agpGradleVersionRefactoringProcessor.usageView.header", compatibleGradleVersion.version)
>>>>>>> cdc83e4e
    }
  }

  companion object {
<<<<<<< HEAD
    val GRADLE_URL_USAGE_TYPE = UsageType("Update Gradle distribution URL")
    val WELL_KNOWN_GRADLE_PLUGIN_USAGE_TYPE = UsageType("Update version of Gradle plugin")

    enum class CompatibleGradleVersion(val version: GradleVersion) {
      // versions earlier than 4.4 (corresponding to AGP 3.0.0 and below) are not needed because
      // we no longer support running such early versions of Gradle given our required JDKs, so upgrading to
      // them using this functionality is a non-starter.
      VERSION_4_4(GradleVersion.parse("4.4")),
      VERSION_4_6(GradleVersion.parse("4.6")),
      VERSION_MIN(GradleVersion.parse(GRADLE_MINIMUM_VERSION)),
      VERSION_4_10_1(GradleVersion.parse("4.10.1")),
      VERSION_5_1_1(GradleVersion.parse("5.1.1")),
      VERSION_5_4_1(GradleVersion.parse("5.4.1")),
      VERSION_5_6_4(GradleVersion.parse("5.6.4")),
      VERSION_6_1_1(GradleVersion.parse("6.1.1")),
      VERSION_6_5(GradleVersion.parse("6.5")),
      VERSION_FOR_DEV(GradleVersion.parse(GRADLE_LATEST_VERSION))
    }
=======
    val GRADLE_URL_USAGE_TYPE = UsageType(AndroidBundle.messagePointer("project.upgrade.agpGradleVersionRefactoringProcessor.gradleUrlUsageType"))
    val WELL_KNOWN_GRADLE_PLUGIN_USAGE_TYPE = UsageType(AndroidBundle.messagePointer("project.upgrade.agpGradleVersionRefactoringProcessor.wellKnownGradlePluginUsageType"))
>>>>>>> cdc83e4e

    fun getCompatibleGradleVersion(agpVersion: GradleVersion): CompatibleGradleVersion {
      val agpVersionMajorMinor = GradleVersion(agpVersion.major, agpVersion.minor)
      val compatibleGradleVersion = when {
        GradleVersion.parse("3.1") >= agpVersionMajorMinor -> VERSION_4_4
        GradleVersion.parse("3.2") >= agpVersionMajorMinor -> VERSION_4_6
        GradleVersion.parse("3.3") >= agpVersionMajorMinor -> VERSION_4_10_1
        GradleVersion.parse("3.4") >= agpVersionMajorMinor -> VERSION_5_1_1
        GradleVersion.parse("3.5") >= agpVersionMajorMinor -> VERSION_5_4_1
        GradleVersion.parse("3.6") >= agpVersionMajorMinor -> VERSION_5_6_4
        GradleVersion.parse("4.0") >= agpVersionMajorMinor -> VERSION_6_1_1
        GradleVersion.parse("4.1") >= agpVersionMajorMinor -> VERSION_6_5
<<<<<<< HEAD
=======
        GradleVersion.parse("4.2") >= agpVersionMajorMinor -> VERSION_6_7_1
>>>>>>> cdc83e4e
        else -> VERSION_FOR_DEV
      }
      return when {
        compatibleGradleVersion.version < VERSION_MIN.version -> VERSION_MIN
        else -> compatibleGradleVersion
      }
    }

    fun `kotlin-gradle-plugin-compatibility-info`(compatibleGradleVersion: CompatibleGradleVersion): GradleVersion =
      when (compatibleGradleVersion) {
        VERSION_4_4 -> GradleVersion.parse("1.1.3")
        VERSION_4_6 -> GradleVersion.parse("1.2.51")
        VERSION_MIN -> GradleVersion.parse("1.2.51")
        VERSION_4_10_1 -> GradleVersion.parse("1.3.0")
        VERSION_5_1_1 -> GradleVersion.parse("1.3.10")
        VERSION_5_4_1 -> GradleVersion.parse("1.3.10")
        VERSION_5_6_4 -> GradleVersion.parse("1.3.10")
        VERSION_6_1_1 -> GradleVersion.parse("1.3.20")
        VERSION_6_5 -> GradleVersion.parse("1.3.20")
<<<<<<< HEAD
        VERSION_FOR_DEV -> GradleVersion.parse("1.3.20")
=======
        VERSION_6_7_1 -> GradleVersion.parse("1.3.20")
        VERSION_FOR_DEV -> GradleVersion.parse("1.3.40")
>>>>>>> cdc83e4e
    }

    fun `androidx-navigation-safeargs-gradle-plugin-compatibility-info`(compatibleGradleVersion: CompatibleGradleVersion): GradleVersion =
      when (compatibleGradleVersion) {
<<<<<<< HEAD
        VERSION_4_4, VERSION_4_6, VERSION_MIN, VERSION_4_10_1, VERSION_5_1_1, VERSION_5_4_1, VERSION_5_6_4, VERSION_6_1_1, VERSION_6_5 ->
          GradleVersion.parse("2.0.0")
        // TODO(xof): for Studio 4.2 / AGP 4.2, this is correct.  For Studio 4.3 / AGP 7.0, it might not be: a feature deprecated in
=======
        VERSION_4_4, VERSION_4_6, VERSION_MIN, VERSION_4_10_1, VERSION_5_1_1, VERSION_5_4_1, VERSION_5_6_4, VERSION_6_1_1,
        VERSION_6_5, VERSION_6_7_1 ->
          GradleVersion.parse("2.0.0")
        // TODO(xof): For Studio 4.3 / AGP 7.0, this might not be correct: a feature deprecated in
>>>>>>> cdc83e4e
        //  AGP 4 might be removed in AGP 7.0 (see b/159542337) at which point we would need to upgrade the version to whatever the
        //  version is that doesn't use that deprecated interface (2.3.2?  2.4.0?  3.0.0?  Who knows?)
        VERSION_FOR_DEV -> GradleVersion.parse("2.0.0")
      }

<<<<<<< HEAD
    val WELL_KNOWN_GRADLE_PLUGIN_TABLE = mapOf(
      "org.jetbrains.kotlin:kotlin-gradle-plugin" to ::`kotlin-gradle-plugin-compatibility-info`,
      "androidx.navigation:navigation-safe-args-gradle-plugin" to ::`androidx-navigation-safeargs-gradle-plugin-compatibility-info`
    )
=======
    // compatibility information from b/174686925 and https://github.com/mannodermaus/android-junit5/releases
    fun `de-mannodermaus-android-junit5-plugin-compatibility-info`(compatibleGradleVersion: CompatibleGradleVersion): GradleVersion =
      when (compatibleGradleVersion) {
        VERSION_4_4, VERSION_4_6, VERSION_MIN, VERSION_4_10_1, VERSION_5_1_1 -> GradleVersion.parse("1.3.1.0")
        VERSION_5_4_1, VERSION_5_6_4, VERSION_6_1_1 -> GradleVersion.parse("1.4.2.1")
        VERSION_6_5, VERSION_6_7_1, VERSION_FOR_DEV -> GradleVersion.parse("1.6.1.0")
      }

    fun `com-google-firebase-crashlytics-plugin-compatibility-info`(compatibleGradleVersion: CompatibleGradleVersion): GradleVersion =
      when (compatibleGradleVersion) {
        VERSION_4_4, VERSION_4_6, VERSION_MIN, VERSION_4_10_1, VERSION_5_1_1, VERSION_5_4_1, VERSION_5_6_4, VERSION_6_1_1,
        VERSION_6_5, VERSION_6_7_1 -> GradleVersion.parse("2.0.0")
        VERSION_FOR_DEV -> GradleVersion.parse("2.5.2")
      }

    fun `com-google-firebase-appdistribution-plugin-compatibility-info`(compatibleGradleVersion: CompatibleGradleVersion): GradleVersion =
      when (compatibleGradleVersion) {
        VERSION_4_4, VERSION_4_6, VERSION_MIN -> GradleVersion.parse("1.0.0")
        VERSION_4_10_1, VERSION_5_1_1, VERSION_5_4_1, VERSION_5_6_4 -> GradleVersion.parse("1.1.0")
        VERSION_6_1_1, VERSION_6_5, VERSION_6_7_1 -> GradleVersion.parse("1.4.0")
        VERSION_FOR_DEV -> GradleVersion.parse("2.1.1")
      }

    fun `com-google-android-gms-oss-licenses-plugin-compatibility-info`(compatibleGradleVersion: CompatibleGradleVersion): GradleVersion =
      when (compatibleGradleVersion) {
        VERSION_4_4, VERSION_4_6, VERSION_MIN, VERSION_4_10_1 -> GradleVersion.parse("0.9.3")
        VERSION_5_1_1, VERSION_5_4_1, VERSION_5_6_4, VERSION_6_1_1, VERSION_6_5, VERSION_6_7_1 -> GradleVersion.parse("0.10.1")
        VERSION_FOR_DEV -> GradleVersion.parse("0.10.4")
    }

    /**
     * This table contains both the artifact names and the plugin names of the well known plugins, as each of them can be used to
     * declare that a project uses a given plugin or set of plugins (one through a `classpath` configuration, the other through the
     * plugins Dsl).
     */
    val WELL_KNOWN_GRADLE_PLUGIN_TABLE = mapOf(
      "org.jetbrains.kotlin:kotlin-gradle-plugin" to ::`kotlin-gradle-plugin-compatibility-info`,
      "org.jetbrains.kotlin.android" to ::`kotlin-gradle-plugin-compatibility-info`,

      "androidx.navigation:navigation-safe-args-gradle-plugin" to ::`androidx-navigation-safeargs-gradle-plugin-compatibility-info`,
      "androidx.navigation.safeargs" to ::`androidx-navigation-safeargs-gradle-plugin-compatibility-info`,
      "androidx.navigation.safeargs.kotlin" to ::`androidx-navigation-safeargs-gradle-plugin-compatibility-info`,

      "de.mannodermaus.gradle.plugins:android-junit5" to ::`de-mannodermaus-android-junit5-plugin-compatibility-info`,
      "de.mannodermaus.android-junit5" to ::`de-mannodermaus-android-junit5-plugin-compatibility-info`,

      "com.google.firebase:firebase-crashlytics-gradle" to ::`com-google-firebase-crashlytics-plugin-compatibility-info`,
      "com.google.firebase.crashlytics" to ::`com-google-firebase-crashlytics-plugin-compatibility-info`,

      "com.google.firebase:firebase-appdistribution-gradle" to ::`com-google-firebase-appdistribution-plugin-compatibility-info`,
      "com.google.firebase.appdistribution" to ::`com-google-firebase-appdistribution-plugin-compatibility-info`,

      "com.google.android.gms:oss-licenses-plugin" to ::`com-google-android-gms-oss-licenses-plugin-compatibility-info`,
      "com.google.android.gms.oss-licenses-plugin" to ::`com-google-android-gms-oss-licenses-plugin-compatibility-info`,
      )
>>>>>>> cdc83e4e
  }
}

enum class CompatibleGradleVersion(val version: GradleVersion) {
  // versions earlier than 4.4 (corresponding to AGP 3.0.0 and below) are not needed because
  // we no longer support running such early versions of Gradle given our required JDKs, so upgrading to
  // them using this functionality is a non-starter.
  VERSION_4_4(GradleVersion.parse("4.4")),
  VERSION_4_6(GradleVersion.parse("4.6")),
  VERSION_MIN(GradleVersion.parse(GRADLE_MINIMUM_VERSION)),
  VERSION_4_10_1(GradleVersion.parse("4.10.1")),
  VERSION_5_1_1(GradleVersion.parse("5.1.1")),
  VERSION_5_4_1(GradleVersion.parse("5.4.1")),
  VERSION_5_6_4(GradleVersion.parse("5.6.4")),
  VERSION_6_1_1(GradleVersion.parse("6.1.1")),
  VERSION_6_5(GradleVersion.parse("6.5")),
  VERSION_6_7_1(GradleVersion.parse("6.7.1")),
  VERSION_FOR_DEV(GradleVersion.parse(GRADLE_LATEST_VERSION))
}

class GradleVersionUsageInfo(
  element: WrappedPsiElement,
<<<<<<< HEAD
  current: GradleVersion,
  new: GradleVersion,
  private val gradleVersion: GradleVersion,
  private val updatedUrl: String
) : GradleBuildModelUsageInfo(element, current, new) {
  override fun getTooltipText(): String {
    return "Upgrade Gradle version to $gradleVersion"
  }
=======
  private val gradleVersion: GradleVersion,
  private val updatedUrl: String
) : GradleBuildModelUsageInfo(element) {
  override fun getTooltipText(): String = AndroidBundle.message("project.upgrade.gradleVersionUsageInfo.tooltipText", gradleVersion)
>>>>>>> cdc83e4e

  override fun performBuildModelRefactoring(processor: GradleBuildModelRefactoringProcessor) {
    ((element as? WrappedPsiElement)?.realElement as? Property)?.setValue(updatedUrl.escapeColons(), PropertyKeyValueFormat.FILE)
    // TODO(xof): if we brought properties files into the build model, this would not be necessary here, but the buildModel applyChanges()
    //  does all that is necessary to save files, so we do that here to mimic that.  Should we do that in
    //  performPsiSpoilingBuildModelRefactoring instead, to mimic the time applyChanges() would do that more precisely?
    val documentManager = PsiDocumentManager.getInstance(project)
    val document = documentManager.getDocument(element!!.containingFile) ?: return
    if (documentManager.isDocumentBlockedByPsi(document)) {
      documentManager.doPostponedOperationsAndUnblockDocument(document)
    }
    FileDocumentManager.getInstance().saveDocument(document)
    if (!documentManager.isCommitted(document)) {
      documentManager.commitDocument(document)
    }
  }

  fun String.escapeColons() = this.replace(":", "\\:")
}

<<<<<<< HEAD
class WellKnownGradlePluginUsageInfo(
  element: WrappedPsiElement,
  current: GradleVersion,
  new: GradleVersion,
  val dependency: ArtifactDependencyModel,
  val resultModel: GradlePropertyModel,
  val version: String
): GradleBuildModelUsageInfo(element, current, new) {
=======
class WellKnownGradlePluginDependencyUsageInfo(
  element: WrappedPsiElement,
  val dependency: ArtifactDependencyModel,
  val resultModel: GradlePropertyModel,
  val version: String
): GradleBuildModelUsageInfo(element) {
>>>>>>> cdc83e4e
  override fun performBuildModelRefactoring(processor: GradleBuildModelRefactoringProcessor) {
    resultModel.setValue(version)
  }

<<<<<<< HEAD
  override fun getTooltipText() = "Update version of ${dependency.group()}:${dependency.name()} to $version"
=======
  override fun getDiscriminatingValues() = listOf(dependency.group().toString(), dependency.name().toString(), version)

  override fun getTooltipText() = "Update version of ${dependency.group()}:${dependency.name()} to $version"
}

class WellKnownGradlePluginDslUsageInfo(
  element: WrappedPsiElement,
  val plugin: PluginModel,
  val resultModel: GradlePropertyModel,
  val version: String
): GradleBuildModelUsageInfo(element) {
  override fun performBuildModelRefactoring(processor: GradleBuildModelRefactoringProcessor) {
    resultModel.setValue(version)
  }

  override fun getDiscriminatingValues() = listOf(plugin.name().toString(), version)

  override fun getTooltipText() = "Update version of ${plugin.name().toString()} to $version"
>>>>>>> cdc83e4e
}

class Java8DefaultRefactoringProcessor : AgpUpgradeComponentRefactoringProcessor {

  var noLanguageLevelAction = INSERT_OLD_DEFAULT
    set(value) {
      LOG.info("setting noLanguageLevelAction to ${value.name}")
      field = value
    }

  constructor(project: Project, current: GradleVersion, new: GradleVersion): super(project, current, new)
  constructor(processor: AgpUpgradeRefactoringProcessor): super(processor)

  override fun necessity() = standardPointNecessity(current, new, ACTIVATED_VERSION)

  override fun findComponentUsages(): Array<out UsageInfo> {
    fun usageType(model: LanguageLevelPropertyModel): UsageType? = when {
      model.psiElement != null -> EXISTING_DIRECTIVE_USAGE_TYPE
      noLanguageLevelAction == INSERT_OLD_DEFAULT -> INSERT_OLD_USAGE_TYPE
      noLanguageLevelAction == ACCEPT_NEW_DEFAULT -> ACCEPT_NEW_USAGE_TYPE
      else -> null
    }

    val usages = mutableListOf<UsageInfo>()
    projectBuildModel.allIncludedBuildModels.forEach model@{ model ->
      // TODO(xof): we should consolidate the various ways of guessing what a module is from its plugins (see also
      //  PsModuleType.kt)
      val pluginNames = model.plugins().map { it.name().forceString() }
      pluginNames
        .firstOrNull { it.startsWith("java") || it.startsWith("org.gradle.java") || it == "application" || it == "org.gradle.application" }
        ?.let { _ ->
        model.java().sourceCompatibility().let {
          val psiElement = listOf(it, model.java(), model).firstNotNullResult { model -> model.psiElement }!!
          val wrappedElement = WrappedPsiElement(psiElement, this, usageType(it))
          val existing = it.psiElement != null
          usages.add(JavaLanguageLevelUsageInfo(wrappedElement, it, existing, noLanguageLevelAction, "sourceCompatibility"))
        }
        model.java().targetCompatibility().let {
          val psiElement = listOf(it, model.java(), model).firstNotNullResult { model -> model.psiElement }!!
          val wrappedElement = WrappedPsiElement(psiElement, this, usageType(it))
          val existing = it.psiElement != null
          usages.add(JavaLanguageLevelUsageInfo(wrappedElement, it, existing, noLanguageLevelAction, "targetCompatibility"))
        }
      }

      pluginNames.firstOrNull { it.startsWith("com.android") }?.let { _ ->
        model.android().compileOptions().sourceCompatibility().let {
          val psiElement = listOf(it, model.android().compileOptions(), model.android(), model)
            .firstNotNullResult { model -> model.psiElement }!!
          val wrappedElement = WrappedPsiElement(psiElement, this, usageType(it))
          val existing = it.psiElement != null
          usages.add(JavaLanguageLevelUsageInfo(wrappedElement, it, existing, noLanguageLevelAction, "sourceCompatibility"))
        }
        model.android().compileOptions().targetCompatibility().let {
          val psiElement = listOf(it, model.android().compileOptions(), model.android(), model)
            .firstNotNullResult { model -> model.psiElement }!!
          val wrappedElement = WrappedPsiElement(psiElement, this, usageType(it))
          val existing = it.psiElement != null
          usages.add(JavaLanguageLevelUsageInfo(wrappedElement, it, existing, noLanguageLevelAction, "targetCompatibility"))
        }
        pluginNames.firstOrNull { it.startsWith("org.jetbrains.kotlin") || it.startsWith("kotlin") }?.let { _ ->
          model.android().kotlinOptions().jvmTarget().let {
            val psiElement = listOf(it, model.android().kotlinOptions(), model.android(), model)
              .firstNotNullResult { model -> model.psiElement }!!
            val wrappedElement = WrappedPsiElement(psiElement, this, usageType(it))
            val existing = it.psiElement != null
            usages.add(KotlinLanguageLevelUsageInfo(wrappedElement, it, existing, noLanguageLevelAction, "jvmTarget"))
          }
        }
      }
    }
    return usages.toTypedArray()
  }

  override fun completeComponentInfo(builder: UpgradeAssistantComponentInfo.Builder): UpgradeAssistantComponentInfo.Builder {
    val protoNoLanguageLevelAction = when (noLanguageLevelAction) {
      INSERT_OLD_DEFAULT -> Java8DefaultProcessorSettings.NoLanguageLevelAction.INSERT_OLD_DEFAULT
      ACCEPT_NEW_DEFAULT -> Java8DefaultProcessorSettings.NoLanguageLevelAction.ACCEPT_NEW_DEFAULT
    }
    val java8Settings = Java8DefaultProcessorSettings.newBuilder().setNoLanguageLevelAction(protoNoLanguageLevelAction).build()
    return builder.setKind(JAVA8_DEFAULT).setJava8DefaultSettings(java8Settings)
  }

  override fun getCommandName(): String = AndroidBundle.message("project.upgrade.java8DefaultRefactoringProcessor.commandName")

  override val groupingName: String = AndroidBundle.message("project.upgrade.java8DefaultRefactoringProcessor.groupingName")

  override fun getRefactoringId(): String = "com.android.tools.agp.upgrade.Java8Default"

  override fun createUsageViewDescriptor(usages: Array<out UsageInfo>): UsageViewDescriptor {
    return object : UsageViewDescriptorAdapter() {
      override fun getElements(): Array<PsiElement> {
        return PsiElement.EMPTY_ARRAY
      }

      override fun getProcessedElementsHeader() = AndroidBundle.message("project.upgrade.java8DefaultRefactoringProcessor.usageView.header")
    }
  }

  override fun computeIsAlwaysNoOpForProject(): Boolean =
    findComponentUsages().all {
      when (it) {
        is JavaLanguageLevelUsageInfo -> it.existing
        is KotlinLanguageLevelUsageInfo -> it.existing
        else -> false // shouldn't happen; if it does, return conservative value
      }
    }

  override fun getReadMoreUrl(): String? = "https://developer.android.com/r/tools/upgrade-assistant/java8-default"

  override fun getShortDescription(): String? =
    """
      The default Java Language Level is now Java 8, rather than the previous
      Java 7.  If your project requires building with Java 7, the project's
      build files need explicit Language Level directives.
    """.trimIndent()

  companion object {
    val ACTIVATED_VERSION = GradleVersion.parse("4.2.0-alpha05")

    val EXISTING_DIRECTIVE_USAGE_TYPE = UsageType(AndroidBundle.messagePointer("project.upgrade.java8DefaultRefactoringProcessor.existingDirectiveUsageType"))
    val ACCEPT_NEW_USAGE_TYPE = UsageType(AndroidBundle.messagePointer("project.upgrade.java8DefaultRefactoringProcessor.acceptNewUsageType"))
    val INSERT_OLD_USAGE_TYPE = UsageType(AndroidBundle.messagePointer("project.upgrade.java8DefaultRefactoringProcessor.insertOldUsageType"))
  }

  enum class NoLanguageLevelAction(val supplier: Supplier<String>) {
    ACCEPT_NEW_DEFAULT(AndroidBundle.messagePointer("project.upgrade.noLanguageLevelAction.acceptNewDefault")),
    INSERT_OLD_DEFAULT(AndroidBundle.messagePointer("project.upgrade.noLanguageLevelAction.insertOldDefault")),
    ;

    override fun toString() = supplier.get()
  }
}

class JavaLanguageLevelUsageInfo(
  element: WrappedPsiElement,
  private val model: LanguageLevelPropertyModel,
  internal val existing: Boolean,
  private val noLanguageLevelAction: NoLanguageLevelAction,
  private val propertyName: String
): GradleBuildModelUsageInfo(element) {
  override fun getTooltipText(): String {
    return when (existing) {
      false -> when (noLanguageLevelAction) {
        INSERT_OLD_DEFAULT -> AndroidBundle.message("project.upgrade.javaLanguageLevelUsageInfo.tooltipText.insertOldDefault", propertyName)
        ACCEPT_NEW_DEFAULT -> AndroidBundle.message("project.upgrade.javaLanguageLevelUsageInfo.tooltipText.acceptNewDefault")
      }
      true -> AndroidBundle.message("project.upgrade.javaLanguageLevelUsageInfo.tooltipText.existing", propertyName)
    }
  }

  override fun performBuildModelRefactoring(processor: GradleBuildModelRefactoringProcessor) {
    when {
      !existing && noLanguageLevelAction == INSERT_OLD_DEFAULT -> model.setLanguageLevel(LanguageLevel.JDK_1_7)
    }
  }

  override fun getDiscriminatingValues(): List<Any> = listOf(propertyName)
}

class KotlinLanguageLevelUsageInfo(
  element: WrappedPsiElement,
  private val model: LanguageLevelPropertyModel,
  internal val existing: Boolean,
  private val noLanguageLevelAction: NoLanguageLevelAction,
  private val propertyName: String
  ): SpoilingGradleBuildModelUsageInfo(element) {
  override fun getTooltipText(): String {
    return when (existing) {
      false -> when (noLanguageLevelAction) {
        INSERT_OLD_DEFAULT -> AndroidBundle.message("project.upgrade.kotlinLanguageLevelUsageInfo.tooltipText.insertOldDefault", propertyName)
        ACCEPT_NEW_DEFAULT -> AndroidBundle.message("project.upgrade.kotlinLanguageLevelUsageInfo.tooltipText.acceptNewDefault")

      }
      true -> AndroidBundle.message("project.upgrade.kotlinLanguageLevelUsageInfo.tooltipText.existing", propertyName)
    }
  }

  val gradleFile = model.gradleFile

  override fun performBuildModelRefactoring(processor: GradleBuildModelRefactoringProcessor) {
    when {
      !existing && noLanguageLevelAction == INSERT_OLD_DEFAULT -> {
        model.setLanguageLevel(LanguageLevel.JDK_1_6)
        super.performBuildModelRefactoring(processor)
      }
    }
  }

  override fun performPsiSpoilingBuildModelRefactoring(processor: GradleBuildModelRefactoringProcessor) {
    val element = processor.projectBuildModel.getModuleBuildModel(gradleFile).android().kotlinOptions().jvmTarget().psiElement ?: return
    val documentManager = PsiDocumentManager.getInstance(project)
    val document = documentManager.getDocument(element.containingFile) ?: return
    document.insertString(element.textRange.endOffset, " // Java 7 not supported by kotlinOptions jvmTarget")
    FileDocumentManager.getInstance().saveDocument(document)
    documentManager.commitDocument(document)
  }

  override fun getDiscriminatingValues(): List<Any> = listOf(propertyName)
}

class CompileRuntimeConfigurationRefactoringProcessor : AgpUpgradeComponentRefactoringProcessor {
  constructor(project: Project, current: GradleVersion, new: GradleVersion): super(project, current, new)
  constructor(processor: AgpUpgradeRefactoringProcessor): super(processor)

  override fun necessity() = standardRegionNecessity(current, new, IMPLEMENTATION_API_INTRODUCED, COMPILE_REMOVED)

  override fun findComponentUsages(): Array<out UsageInfo> {
    val usages = mutableListOf<UsageInfo>()

    fun computeReplacementName(name: String, compileReplacement: String): String? {
      return when {
        name == "compile" -> compileReplacement
        name.endsWith("Compile") && (name.startsWith("test") || name.startsWith("androidTest")) ->
          name.removeSuffix("Compile").appendCapitalized("implementation")
        name.endsWith("Compile") -> name.removeSuffix("Compile").appendCapitalized(compileReplacement)
        name == "runtime" -> "runtimeOnly"
        name.endsWith("Runtime") -> "${name}Only"
        name.endsWith("Api") && (name.startsWith("test") || name.startsWith("androidTest")) ->
          name.removeSuffix("Api").appendCapitalized("implementation")
        name == "provided" -> "compileOnly"
        name.endsWith("Provided") -> "${name.removeSuffix("Provided")}CompileOnly"
        name == "apk" -> "runtimeOnly"
        name.endsWith("Apk") -> "${name.removeSuffix("Apk")}RuntimeOnly"
        name == "publish" -> "runtimeOnly"
        name.endsWith("Publish") -> "${name.removeSuffix("Publish")}RuntimeOnly"
        else -> null
      }
    }

    fun maybeAddUsageForDependency(dependency: DependencyModel, compileReplacement: String, psiElement: PsiElement) {
      val configuration = dependency.configurationName()
      computeReplacementName(configuration, compileReplacement)?.let {
        val wrappedElement = WrappedPsiElement(psiElement, this, CHANGE_DEPENDENCY_CONFIGURATION_USAGE_TYPE)
        usages.add(ObsoleteConfigurationDependencyUsageInfo(wrappedElement, dependency, it))
      }
    }

    fun maybeAddUsageForConfiguration(configuration: ConfigurationModel, compileReplacement: String, psiElement: PsiElement) {
      val name = configuration.name()
      computeReplacementName(name, compileReplacement)?.let {
        val wrappedElement = WrappedPsiElement(psiElement, this, RENAME_CONFIGURATION_USAGE_TYPE)
        usages.add(ObsoleteConfigurationConfigurationUsageInfo(wrappedElement, configuration, it))
      }
    }

    projectBuildModel.allIncludedBuildModels.forEach model@{ model ->
      // if we don't have a PsiElement for the model, we don't have a file at all, and attempting to perform a refactoring is not
      // going to work
      val modelPsiElement = model.psiElement ?: return@model
      val pluginSet = model.plugins().map { it.name().forceString() }.toSet()
      // TODO(xof): as with the Java8Default refactoring above, we should define and use some kind of API
      //  to determine what kind of a module we have.
      val applicationSet = setOf(
        "application", "org.gradle.application", // see Gradle documentation for PluginDependenciesSpec for `org.gradle.` prefix
        "android", // deprecated but equivalent to com.android.application
        "com.android.application", "com.android.test", "com.android.instant-app")
      val librarySet = setOf(
        "java", "java-library", "org.gradle.java", "org.gradle.java-library",
        "com.android.base", "com.android.library", "com.android.dynamic-feature", "com.android.feature")
      val compileReplacement = when {
        !model.android().dynamicFeatures().toList().isNullOrEmpty() -> "api"
        pluginSet.intersect(applicationSet).isNotEmpty() -> "implementation"
        pluginSet.intersect(librarySet).isNotEmpty() -> "api"
        else -> return@model
      }

      model.dependencies().all()
        .forEach { dependency ->
          val psiElement = dependency.psiElement ?: model.dependencies().psiElement ?: modelPsiElement
          maybeAddUsageForDependency(dependency, compileReplacement, psiElement)
        }
      // Although there might be a buildscript with dependencies, those dependencies cannot be added to a compile/runtime configuration
      // out of the box -- and if somehow a user manages to configure things to have compile/runtime configurations there, there's no
      // guarantee that they mean the same as the deprecated gradle ones.
      model.configurations().all()
        .forEach { configuration ->
          // this PsiElement is used for displaying in the refactoring preview window, rather than for performing the refactoring; it is
          // therefore appropriate and safe to pass a notional parent Psi if the element is not (yet) on file.
          // TODO(b/159597456): here and elsewhere, encode this hierarchical logic more declaratively.
          val psiElement = configuration.psiElement ?: model.configurations().psiElement ?: modelPsiElement
          maybeAddUsageForConfiguration(configuration, compileReplacement, psiElement)
        }
    }
    return usages.toTypedArray()
  }

  override fun getReadMoreUrl(): String? = "https://developer.android.com/r/tools/upgrade-assistant/compile-runtime-configuration"

  override fun getShortDescription(): String? = let {
    val mandatory = necessity().let { it == MANDATORY_CODEPENDENT || it == MANDATORY_INDEPENDENT }
    if (mandatory)
      """
        Some dependencies have been added to configurations which have been
        removed.  Those configurations must be replaced with their updated
        equivalents.
      """.trimIndent()
    else
      """
        Some dependencies have been added to configurations which have been
        deprecated.  Those configurations should be replaced with their
        updated equivalents.
      """.trimIndent()
  }


  override fun completeComponentInfo(builder: UpgradeAssistantComponentInfo.Builder): UpgradeAssistantComponentInfo.Builder =
    builder.setKind(COMPILE_RUNTIME_CONFIGURATION)

  override fun createUsageViewDescriptor(usages: Array<out UsageInfo>): UsageViewDescriptor {
    return object : UsageViewDescriptorAdapter() {
      override fun getElements(): Array<PsiElement> = PsiElement.EMPTY_ARRAY

      override fun getProcessedElementsHeader(): String = AndroidBundle.message("project.upgrade.compileRuntimeConfigurationRefactoringProcessor.usageView.header")
    }
  }

  override fun getRefactoringId(): String = "com.android.tools.agp.upgrade.CompileRuntimeConfiguration"

  override fun getCommandName(): String = AndroidBundle.message("project.upgrade.compileRuntimeConfigurationRefactoringProcessor.commandName")

  companion object {
    val IMPLEMENTATION_API_INTRODUCED = GradleVersion.parse("3.1.0")
    val COMPILE_REMOVED = GradleVersion.parse("7.0.0-alpha03")

    val RENAME_CONFIGURATION_USAGE_TYPE = UsageType(AndroidBundle.messagePointer("project.upgrade.compileRuntimeConfigurationRefactoringProcessor.renameConfigurationUsageType"))
    val CHANGE_DEPENDENCY_CONFIGURATION_USAGE_TYPE = UsageType(AndroidBundle.messagePointer("project.upgrade.compileRuntimeConfigurationRefactoringProcessor.changeDependencyConfigurationUsageType"))
  }
}

class ObsoleteConfigurationDependencyUsageInfo(
  element: WrappedPsiElement,
  private val dependency: DependencyModel,
  private val newConfigurationName: String
) : GradleBuildModelUsageInfo(element) {
  override fun performBuildModelRefactoring(processor: GradleBuildModelRefactoringProcessor) {
    dependency.setConfigurationName(newConfigurationName)
  }

  override fun getTooltipText(): String = AndroidBundle.message("project.upgrade.obsoleteConfigurationDependencyUsageInfo.tooltipText", dependency.configurationName(), newConfigurationName)

  override fun getDiscriminatingValues(): List<Any> = listOf(dependency, newConfigurationName)
}

class ObsoleteConfigurationConfigurationUsageInfo(
  element: WrappedPsiElement,
  private val configuration: ConfigurationModel,
  private val newConfigurationName: String
) : GradleBuildModelUsageInfo(element) {
  override fun performBuildModelRefactoring(processor: GradleBuildModelRefactoringProcessor) {
    configuration.rename(newConfigurationName)
  }

  override fun getTooltipText(): String = AndroidBundle.message("project.upgrade.obsoleteConfigurationConfigurationUsageInfo.tooltipText", configuration.name(), newConfigurationName)

  override fun getDiscriminatingValues(): List<Any> = listOf(configuration, newConfigurationName)
}

class FabricCrashlyticsRefactoringProcessor : AgpUpgradeComponentRefactoringProcessor {
  constructor(project: Project, current: GradleVersion, new: GradleVersion): super(project, current, new)
  constructor(processor: AgpUpgradeRefactoringProcessor): super(processor)

  override fun necessity() = standardRegionNecessity(current, new, COMPATIBLE_WITH, INCOMPATIBLE_VERSION)

  override fun findComponentUsages(): Array<out UsageInfo> {
    val usages = ArrayList<UsageInfo>()
    projectBuildModel.allIncludedBuildModels.forEach model@{ model ->
      val modelPsiElement = model.psiElement ?: return@model

      // ref. https://firebase.google.com/docs/crashlytics/upgrade-sdk?platform=android Step 2.1:
      // - Replace Fabric's Maven repository with Google's Maven repository.
      // - Replace the Fabric Gradle plugin with the Firebase Crashlytics Gradle plugin.
      run {
        var hasGoogleServices = false
        var hasFirebaseCrashlytics = false
        var seenFabricCrashlytics = false
        val dependencies = model.buildscript().dependencies()
        val dependenciesOrHigherPsiElement = dependencies.psiElement ?: model.buildscript().psiElement ?: modelPsiElement
        dependencies.artifacts(CLASSPATH).forEach dep@{ dep ->
          when {
            dep.spec.group == "com.google.gms" && dep.spec.name == "google-services" -> hasGoogleServices = true
            dep.spec.group == "com.google.firebase" && dep.spec.name == "firebase-crashlytics-gradle" -> hasFirebaseCrashlytics = true
            dep.spec.group == "io.fabric.tools" && dep.spec.name == "gradle" -> {
              // remove the dependency on the Fabric Gradle plugin
              val psiElement = dep.psiElement ?: dependenciesOrHigherPsiElement
              val wrappedPsiElement = WrappedPsiElement(psiElement, this, REMOVE_FABRIC_CLASSPATH_USAGE_TYPE)
              val usageInfo = RemoveFabricClasspathDependencyUsageInfo(wrappedPsiElement, dependencies, dep)
              usages.add(usageInfo)
              seenFabricCrashlytics = true
            }
          }
        }
        if (seenFabricCrashlytics) {
          // if we are a project that currently declares a dependency on io.fabric.tools:gradle (the Fabric Gradle plugin) ...
          if (!hasGoogleServices) {
            // ... if we don't have Google Services already, add it
            val wrappedPsiElement = WrappedPsiElement(dependenciesOrHigherPsiElement, this, ADD_GOOGLE_SERVICES_CLASSPATH_USAGE_TYPE)
            val usageInfo = AddGoogleServicesClasspathDependencyUsageInfo(wrappedPsiElement, dependencies)
            usages.add(usageInfo)
          }
          if (!hasFirebaseCrashlytics) {
            // ... if we don't have Firebase Crashlytics already
            val wrappedPsiElement = WrappedPsiElement(dependenciesOrHigherPsiElement, this, ADD_FIREBASE_CRASHLYTICS_CLASSPATH_USAGE_TYPE)
            val usageInfo = AddFirebaseCrashlyticsClasspathDependencyUsageInfo(wrappedPsiElement, dependencies)
            usages.add(usageInfo)
          }
        }

        var seenFabricMavenRepository = false
        val repositories = model.buildscript().repositories()
        val repositoriesOrHigherPsiElement = repositories.psiElement ?: model.buildscript().psiElement ?: modelPsiElement
        repositories.repositories().filterIsInstance(MavenRepositoryModel::class.java).forEach repo@{ repo ->
          if (repo.url().forceString().startsWith("https://maven.fabric.io/public")) {
            val psiElement = repo.psiElement ?: repositoriesOrHigherPsiElement
            val wrappedPsiElement = WrappedPsiElement(psiElement, this, REMOVE_FABRIC_REPOSITORY_USAGE_TYPE)
            val usageInfo = RemoveFabricMavenRepositoryUsageInfo(wrappedPsiElement, repositories, repo)
            usages.add(usageInfo)
            seenFabricMavenRepository = true
          }
        }
        if (seenFabricMavenRepository && !repositories.hasGoogleMavenRepository()) {
          // TODO(xof): in theory this could collide with the refactoring to add google() to pre-3.0.0 projects.  In practice there's
          //  probably little overlap in fabric upgrades with such old projects.
          val compatibleGradleVersion = AgpGradleVersionRefactoringProcessor.getCompatibleGradleVersion(new)
          val wrappedPsiElement = WrappedPsiElement(repositoriesOrHigherPsiElement, this, ADD_GMAVEN_REPOSITORY_USAGE_TYPE)
<<<<<<< HEAD
          val usageInfo = AddGoogleMavenRepositoryUsageInfo(wrappedPsiElement, current, new, repositories, compatibleGradleVersion.version)
=======
          val usageInfo = AddGoogleMavenRepositoryUsageInfo(wrappedPsiElement, repositories, compatibleGradleVersion.version)
>>>>>>> cdc83e4e
          usages.add(usageInfo)
        }
      }

      // ref. https://firebase.google.com/docs/crashlytics/upgrade-sdk?platform=android Step 2.2
      // - In your app-level build.gradle, replace the Fabric plugin with the Firebase Crashlytics plugin.
      run {
        val pluginsOrHigherPsiElement = model.pluginsPsiElement ?: modelPsiElement
        var seenFabricPlugin = false
        var seenGoogleServicesPlugin = false
        model.plugins().forEach { plugin ->
          when (plugin.name().forceString()) {
            "com.google.gms.google-services" -> seenGoogleServicesPlugin = true
            "io.fabric" -> {
              val psiElement = plugin.psiElement ?: pluginsOrHigherPsiElement
              val wrappedPsiElement = WrappedPsiElement(psiElement, this, REPLACE_FABRIC_PLUGIN_USAGE_TYPE)
              val usageInfo = ReplaceFabricPluginUsageInfo(wrappedPsiElement, plugin)
              usages.add(usageInfo)
              seenFabricPlugin = true
            }
          }
        }
        if (seenFabricPlugin && !seenGoogleServicesPlugin) {
          val wrappedPsiElement = WrappedPsiElement(pluginsOrHigherPsiElement, this, APPLY_GOOGLE_SERVICES_PLUGIN_USAGE_TYPE)
          val usageInfo = ApplyGoogleServicesPluginUsageInfo(wrappedPsiElement, model)
          usages.add(usageInfo)
        }
      }

      run {
        val dependencies = model.dependencies()
        val dependenciesOrHigherPsiElement = dependencies.psiElement ?: modelPsiElement

        // ref. https://firebase.google.com/docs/crashlytics/upgrade-sdk?platform=android Step 2.3
        // - In your app-level build.gradle, replace the legacy Fabric Crashlytics SDK with the new Firebase Crashlytics SDK.
        //   Make sure you add version 17.0.0 or later (beginning November 15, 2020, this is required for your crash reports to appear
        //   in the Firebase console).
        run {
          var seenFabricSdk = false
          var seenFirebaseSdk = false
          var seenGoogleAnalyticsSdk = false
          dependencies.artifacts().forEach dep@{ dep ->
            when {
              dep.spec.group == "com.crashlytics.sdk.android" && dep.spec.name == "crashlytics" -> {
                val psiElement = dep.psiElement ?: dependenciesOrHigherPsiElement
                val wrappedPsiElement = WrappedPsiElement(psiElement, this, REMOVE_FABRIC_CRASHLYTICS_SDK_USAGE_TYPE)
                val usageInfo = RemoveFabricCrashlyticsSdkUsageInfo(wrappedPsiElement, dependencies, dep)
                usages.add(usageInfo)
                seenFabricSdk = true
              }
              dep.spec.group == "com.google.firebase" && dep.spec.name == "firebase-crashlytics" -> seenFirebaseSdk = true
              dep.spec.group == "com.google.firebase" && dep.spec.name == "google-analytics" -> seenGoogleAnalyticsSdk = true
            }
          }
          // if we currently depend on the Fabric SDK ...
          if (seenFabricSdk) {
            // ... insert a dependency on the Firebase Crashlytics SDK, if not already present ...
            if (!seenFirebaseSdk) {
              val wrappedPsiElement = WrappedPsiElement(dependenciesOrHigherPsiElement, this, ADD_FIREBASE_CRASHLYTICS_SDK_USAGE_TYPE)
              val usageInfo = AddFirebaseCrashlyticsSdkUsageInfo(wrappedPsiElement, dependencies)
              usages.add(usageInfo)
            }
            // ... and insert a dependency on the Google Analytics SDK, as recommended.
            if (!seenGoogleAnalyticsSdk) {
              val wrappedPsiElement = WrappedPsiElement(dependenciesOrHigherPsiElement, this, ADD_GOOGLE_ANALYTICS_SDK_USAGE_TYPE)
              val usageInfo = AddGoogleAnalyticsSdkUsageInfo(wrappedPsiElement, dependencies)
              usages.add(usageInfo)
            }
          }
        }

        // ref. https://firebase.google.com/docs/crashlytics/upgrade-sdk?platform=android Optional Step: Set up Ndk crash reporting
        // - only done if crashlytics.enableNdk is present and enabled in the current project.
        // - In your app-level build.gradle, replace the Fabric NDK dependency with the Firebase Crashlytics NDK dependency. Then,
        //   add the firebaseCrashlytics extension and make sure to enable the nativeSymbolUploadEnabled flag.
        run {
          if (model.crashlytics().enableNdk().getValue(BOOLEAN_TYPE) == true) {
            // if enableNdk is true (not false or null/non-existent), remove it ...
            run {
              val psiElement = model.crashlytics().enableNdk().psiElement ?: model.crashlytics().psiElement ?: modelPsiElement
              val wrappedPsiElement = WrappedPsiElement(psiElement, this, REMOVE_CRASHLYTICS_ENABLE_NDK_USAGE_TYPE)
              val usageInfo = RemoveCrashlyticsEnableNdkUsageInfo(wrappedPsiElement, model)
              usages.add(usageInfo)
            }
            // ... turn on native symbol upload for the `release` buildType ...
            run {
              val releaseBuildType = model.android().buildTypes().first { it.name() == "release" }
              val psiElement = releaseBuildType.psiElement ?: model.android().psiElement ?: modelPsiElement
              val wrappedPsiElement = WrappedPsiElement(psiElement, this, ADD_FIREBASE_CRASHLYTICS_NATIVE_SYMBOL_UPLOAD_USAGE_TYPE)
              val usageInfo = AddBuildTypeFirebaseCrashlyticsUsageInfo(wrappedPsiElement, releaseBuildType)
              usages.add(usageInfo)
            }
          }

          // replace the Fabric NDK dependency with the Firebase Crashlytics NDK dependency
          var seenFabricNdk = false
          var seenFirebaseCrashlyticsNdk = false
          dependencies.artifacts().forEach dep@{ dep ->
            when {
              dep.spec.group == "com.crashlytics.sdk.android" && dep.spec.name == "crashlytics-ndk" -> {
                val psiElement = dep.psiElement ?: dependenciesOrHigherPsiElement
                val wrappedPsiElement = WrappedPsiElement(psiElement, this, REMOVE_FABRIC_NDK_USAGE_TYPE)
                val usageInfo = RemoveFabricNdkUsageInfo(wrappedPsiElement, dependencies, dep)
                usages.add(usageInfo)
                seenFabricNdk = true
              }
              dep.spec.group == "com.google.firebase" && dep.spec.name == "firebase-crashlytics-ndk" -> seenFirebaseCrashlyticsNdk = true
            }
            dep.spec.group == "com.google.firebase" && dep.spec.name == "firebase-crashlytics-ndk" -> seenFirebaseCrashlyticsNdk = true
          }
          if (seenFabricNdk && !seenFirebaseCrashlyticsNdk) {
            val wrappedPsiElement = WrappedPsiElement(dependenciesOrHigherPsiElement, this, ADD_FIREBASE_CRASHLYTICS_NDK_USAGE_TYPE)
            val usageInfo = AddFirebaseCrashlyticsNdkUsageInfo(wrappedPsiElement, dependencies)
            usages.add(usageInfo)
          }
        }
      }
    }
    return usages.toTypedArray()
  }

  override fun createUsageViewDescriptor(usages: Array<out UsageInfo>): UsageViewDescriptor {
    return object : UsageViewDescriptorAdapter() {
      override fun getElements(): Array<PsiElement> {
        return PsiElement.EMPTY_ARRAY
      }

      override fun getProcessedElementsHeader() = AndroidBundle.message("project.upgrade.fabricCrashlyticsRefactoringProcessor.usageView.header")
    }
  }

  override fun completeComponentInfo(builder: UpgradeAssistantComponentInfo.Builder): UpgradeAssistantComponentInfo.Builder =
    builder.setKind(FABRIC_CRASHLYTICS)

  override fun getCommandName(): String = AndroidBundle.message("project.upgrade.fabricCrashlyticsRefactoringProcessor.commandName")

  override fun getShortDescription() =
    """
       The Fabric SDK is no longer supported as of November 15, 2020.
    """.trimIndent()

  override fun getReadMoreUrl(): String? = "https://firebase.google.com/docs/crashlytics/upgrade-sdk?platform=android"

  companion object {
    val COMPATIBLE_WITH = GradleVersion.parse("3.4.0")
    val INCOMPATIBLE_VERSION = GradleVersion.parse("4.1.0-alpha05") // see b/154302886

    val REMOVE_FABRIC_REPOSITORY_USAGE_TYPE = UsageType(AndroidBundle.messagePointer("project.upgrade.fabricCrashlyticsRefactoringProcessor.removeFabricRepositoryUsageType"))
    val ADD_GMAVEN_REPOSITORY_USAGE_TYPE = UsageType(AndroidBundle.messagePointer("project.upgrade.fabricCrashlyticsRefactoringProcessor.addGmavenRepositoryUsageType"))

    val REMOVE_FABRIC_CLASSPATH_USAGE_TYPE = UsageType(AndroidBundle.messagePointer("project.upgrade.fabricCrashlyticsRefactoringProcessor.removeFabricClasspathUsageType"))
    val ADD_GOOGLE_SERVICES_CLASSPATH_USAGE_TYPE = UsageType(AndroidBundle.messagePointer("project.upgrade.fabricCrashlyticsRefactoringProcessor.addGoogleServicesClasspathUsageType"))
    val ADD_FIREBASE_CRASHLYTICS_CLASSPATH_USAGE_TYPE = UsageType(AndroidBundle.messagePointer("project.upgrade.fabricCrashlyticsRefactoringProcessor.addFirebaseCrashlyticsClasspathUsageType"))

    val REPLACE_FABRIC_PLUGIN_USAGE_TYPE = UsageType(AndroidBundle.messagePointer("project.upgrade.fabricCrashlyticsRefactoringProcessor.replaceFabricPluginUsageType"))
    val APPLY_GOOGLE_SERVICES_PLUGIN_USAGE_TYPE = UsageType(AndroidBundle.messagePointer("project.upgrade.fabricCrashlyticsRefactoringProcessor.applyGoogleServicesPluginUsageType"))

    val REMOVE_FABRIC_CRASHLYTICS_SDK_USAGE_TYPE = UsageType(AndroidBundle.messagePointer("project.upgrade.fabricCrashlyticsRefactoringProcessor.removeFabricCrashlyticsSdkUsageType"))
    val ADD_FIREBASE_CRASHLYTICS_SDK_USAGE_TYPE = UsageType(AndroidBundle.messagePointer("project.upgrade.fabricCrashlyticsRefactoringProcessor.addFirebaseCrashlyticsSdkUsageType"))
    val ADD_GOOGLE_ANALYTICS_SDK_USAGE_TYPE = UsageType(AndroidBundle.messagePointer("project.upgrade.fabricCrashlyticsRefactoringProcessor.addGoogleAnalyticsSdkUsageType"))

    val REMOVE_FABRIC_NDK_USAGE_TYPE = UsageType(AndroidBundle.messagePointer("project.upgrade.fabricCrashlyticsRefactoringProcessor.removeFabricNdkUsageType"))
    val ADD_FIREBASE_CRASHLYTICS_NDK_USAGE_TYPE = UsageType(AndroidBundle.messagePointer("project.upgrade.fabricCrashlyticsRefactoringProcessor.addFirebaseCrashlyticsNdkUsageType"))
    val REMOVE_CRASHLYTICS_ENABLE_NDK_USAGE_TYPE = UsageType(AndroidBundle.messagePointer("project.upgrade.fabricCrashlyticsRefactoringProcessor.removeCrashlyticsEnableNdkUsageType"))
    val ADD_FIREBASE_CRASHLYTICS_NATIVE_SYMBOL_UPLOAD_USAGE_TYPE = UsageType(AndroidBundle.messagePointer("project.upgrade.fabricCrashlyticsRefactoringProcessor.addFirebaseCrashlyticsNativeSymbolUploadUsageType"))
  }
}

class RemoveFabricMavenRepositoryUsageInfo(
  element: WrappedPsiElement,
  private val repositories: RepositoriesModel,
  private val repository: RepositoryModel
) : GradleBuildModelUsageInfo(element) {
  override fun performBuildModelRefactoring(processor: GradleBuildModelRefactoringProcessor) {
    repositories.removeRepository(repository)
  }

<<<<<<< HEAD
  override fun getTooltipText() = "Remove the Fabric Maven repository"
=======
  override fun getTooltipText(): String = AndroidBundle.message("project.upgrade.removeFabricMavenRepositoryUsageInfo.tooltipText")
>>>>>>> cdc83e4e
}

// TODO(xof): investigate unifying this with the NoGMavenUsageInfo class above

class AddGoogleMavenRepositoryUsageInfo(
<<<<<<< HEAD
  element: PsiElement,
  current: GradleVersion,
  new: GradleVersion,
  private val repositories: RepositoriesModel,
  private val gradleVersion: GradleVersion
) : GradleBuildModelUsageInfo(element, current, new) {
=======
  element: WrappedPsiElement,
  private val repositories: RepositoriesModel,
  private val gradleVersion: GradleVersion
) : GradleBuildModelUsageInfo(element) {
>>>>>>> cdc83e4e
  override fun performBuildModelRefactoring(processor: GradleBuildModelRefactoringProcessor) {
    repositories.addGoogleMavenRepository(gradleVersion)
  }

<<<<<<< HEAD
  override fun getTooltipText() = "Add the Google Maven repository"
=======
  override fun getTooltipText(): String = AndroidBundle.message("project.upgrade.addGoogleMavenRepositoryUsageInfo.tooltipText")
>>>>>>> cdc83e4e
}

class RemoveFabricClasspathDependencyUsageInfo(
  element: WrappedPsiElement,
  private val dependencies: DependenciesModel,
  private val dependency: DependencyModel
) : GradleBuildModelUsageInfo(element) {
  override fun performBuildModelRefactoring(processor: GradleBuildModelRefactoringProcessor) {
    dependencies.remove(dependency)
  }

<<<<<<< HEAD
  override fun getTooltipText() = "Remove the dependency on the Fabric Gradle plugin"
=======
  override fun getTooltipText(): String = AndroidBundle.message("project.upgrade.removeFabricClasspathDependencyUsageInfo.tooltipText")
>>>>>>> cdc83e4e
}

class AddGoogleServicesClasspathDependencyUsageInfo(
  element: WrappedPsiElement,
  private val dependencies: DependenciesModel
) : GradleBuildModelUsageInfo(element) {
  override fun performBuildModelRefactoring(processor: GradleBuildModelRefactoringProcessor) {
    // TODO(xof): how to find the current version?  Or the version contemporaneous with this AGP/Studio?
    dependencies.addArtifact("classpath", "com.google.gms:google-services:4.3.3")
  }

<<<<<<< HEAD
  override fun getTooltipText() = "Add a dependency on the Google Services Gradle plugin"
=======
  override fun getTooltipText(): String = AndroidBundle.message("project.upgrade.addGoogleServicesClasspathDependencyUsageInfo.tooltipText")
>>>>>>> cdc83e4e
}

class AddFirebaseCrashlyticsClasspathDependencyUsageInfo(
  element: WrappedPsiElement,
  private val dependencies: DependenciesModel
) : GradleBuildModelUsageInfo(element) {
  override fun performBuildModelRefactoring(processor: GradleBuildModelRefactoringProcessor) {
    // TODO(xof): how to find the current version?  Or the version contemporaneous with this AGP/Studio?
    dependencies.addArtifact("classpath", "com.google.firebase:firebase-crashlytics-gradle:2.3.0")
  }

<<<<<<< HEAD
  override fun getTooltipText() = "Add a dependency on the Firebase Crashlytics Gradle plugin"
=======
  override fun getTooltipText(): String = AndroidBundle.message("project.upgrade.addFirebaseCrashlyticsClasspathDependencyUsageInfo.tooltipText")
>>>>>>> cdc83e4e
}

class ReplaceFabricPluginUsageInfo(
  element: WrappedPsiElement,
  private val plugin: PluginModel
) : GradleBuildModelUsageInfo(element) {
  override fun performBuildModelRefactoring(processor: GradleBuildModelRefactoringProcessor) {
    plugin.name().setValue("com.google.firebase.crashlytics")
  }

<<<<<<< HEAD
  override fun getTooltipText() = "Replace the Fabric plugin with the Firebase Crashlytics plugin"
=======
  override fun getTooltipText(): String = AndroidBundle.message("project.upgrade.replaceFabricPluginUsageInfo.tooltipText")
>>>>>>> cdc83e4e
}

class ApplyGoogleServicesPluginUsageInfo(
  element: WrappedPsiElement,
  private val model: GradleBuildModel
) : GradleBuildModelUsageInfo(element) {
  override fun performBuildModelRefactoring(processor: GradleBuildModelRefactoringProcessor) {
    model.applyPlugin("com.google.gms.google-services")
  }

<<<<<<< HEAD
  override fun getTooltipText() = "Apply the Google Services plugin"
=======
  override fun getTooltipText(): String = AndroidBundle.message("project.upgrade.applyGoogleServicesPluginUsageInfo.tooltipText")
>>>>>>> cdc83e4e
}

class RemoveFabricCrashlyticsSdkUsageInfo(
  element: WrappedPsiElement,
  private val dependencies: DependenciesModel,
  private val dependency: DependencyModel
) : GradleBuildModelUsageInfo(element) {
  override fun performBuildModelRefactoring(processor: GradleBuildModelRefactoringProcessor) {
    dependencies.remove(dependency)
  }

<<<<<<< HEAD
  override fun getTooltipText() = "Remove the dependency on the Fabric SDK"
=======
  override fun getTooltipText(): String = AndroidBundle.message("project.upgrade.removeFabricCrashlyticsSdkUsageInfo.tooltipText")
>>>>>>> cdc83e4e
}

class AddFirebaseCrashlyticsSdkUsageInfo(
  element: WrappedPsiElement,
  private val dependencies: DependenciesModel
) : GradleBuildModelUsageInfo(element) {
  override fun performBuildModelRefactoring(processor: GradleBuildModelRefactoringProcessor) {
    dependencies.addArtifact("implementation", "com.google.firebase:firebase-crashlytics:17.2.1")
  }

<<<<<<< HEAD
  override fun getTooltipText() = "Add a dependency on the Firebase Crashlytics SDK"
=======
  override fun getTooltipText(): String = AndroidBundle.message("project.upgrade.addFirebaseCrashlyticsSdkUsageInfo.tooltipText")
>>>>>>> cdc83e4e
}

class AddGoogleAnalyticsSdkUsageInfo(
  element: WrappedPsiElement,
  private val dependencies: DependenciesModel
) : GradleBuildModelUsageInfo(element) {
  override fun performBuildModelRefactoring(processor: GradleBuildModelRefactoringProcessor) {
    dependencies.addArtifact("implementation", "com.google.firebase:firebase-analytics:17.5.0")
  }

<<<<<<< HEAD
  override fun getTooltipText() = "Add a dependency on the Google Analytics SDK"
=======
  override fun getTooltipText(): String = AndroidBundle.message("project.upgrade.addGoogleAnalyticsSdkUsageInfo.tooltipText")
>>>>>>> cdc83e4e
}

class RemoveFabricNdkUsageInfo(
  element: WrappedPsiElement,
  private val dependencies: DependenciesModel,
  private val dependency: DependencyModel
) : GradleBuildModelUsageInfo(element) {
  override fun performBuildModelRefactoring(processor: GradleBuildModelRefactoringProcessor) {
    dependencies.remove(dependency)
  }

<<<<<<< HEAD
  override fun getTooltipText() = "Remove the Fabric NDK dependency"
=======
  override fun getTooltipText(): String = AndroidBundle.message("project.upgrade.removeFabricNdkUsageInfo.tooltipText")
>>>>>>> cdc83e4e
}

class AddFirebaseCrashlyticsNdkUsageInfo(
  element: WrappedPsiElement,
  private val dependencies: DependenciesModel
) : GradleBuildModelUsageInfo(element) {
  override fun performBuildModelRefactoring(processor: GradleBuildModelRefactoringProcessor) {
    dependencies.addArtifact("implementation", "com.google.firebase:firebase-crashlytics-ndk:17.2.1")
  }

<<<<<<< HEAD
  override fun getTooltipText() = "Add the Firebase Crashlytics NDK dependency"
=======
  override fun getTooltipText(): String = AndroidBundle.message("project.upgrade.addFirebaseCrashlyticsNdkUsageInfo.tooltipText")
>>>>>>> cdc83e4e
}

class RemoveCrashlyticsEnableNdkUsageInfo(
  element: WrappedPsiElement,
  private val model: GradleBuildModel
) : GradleBuildModelUsageInfo(element) {
  override fun performBuildModelRefactoring(processor: GradleBuildModelRefactoringProcessor) {
    model.crashlytics().enableNdk().delete()
  }

<<<<<<< HEAD
  override fun getTooltipText() = "Remove the enableNdk crashlytics flag"
=======
  override fun getTooltipText(): String = AndroidBundle.message("project.upgrade.removeCrashlyticsEnableNdkUsageInfo.tooltipText")
>>>>>>> cdc83e4e
}

class AddBuildTypeFirebaseCrashlyticsUsageInfo(
  element: WrappedPsiElement,
  private val buildType: BuildTypeModel
) : GradleBuildModelUsageInfo(element) {
  override fun performBuildModelRefactoring(processor: GradleBuildModelRefactoringProcessor) {
    buildType.firebaseCrashlytics().nativeSymbolUploadEnabled().setValue(true)
  }

<<<<<<< HEAD
  override fun getTooltipText() = "Enable native symbol upload for the release buildType"
=======
  override fun getTooltipText(): String = AndroidBundle.message("project.upgrade.addBuildTypeFirebaseCrashlyticsUsageInfo.tooltipText")
>>>>>>> cdc83e4e
}

interface PropertiesOperationInfo {
  fun findBuildModelUsages(processor: AgpUpgradeComponentRefactoringProcessor, buildModel: GradleBuildModel): ArrayList<UsageInfo>
}

<<<<<<< HEAD
/**
 * The UsageView (preview) window includes a toolbar ribbon, which itself includes a settings button if:
 * - the refactoring usageViewDescriptor contains at least one target, and;
 * - the target is a ConfigurableUsageTarget.
 *
 * In order to work around the bug in the UsageView leading to inconsistent tree views when findUsages is re-executed, we always have
 * a target, generating [PsiElement2UsageTargetAdapter]s from our [WrappedPsiElement]s.  However: the PsiElement2UsageTargetAdapter
 * implements [ConfigurableUsageTarget], which leads to a settings icon even if our refactoring has no meaningful settings; and the
 * implementation of showSettings() on [PsiElement2UsageTargetAdapter] in any case does not do what we want, in a non-overrideable way.
 *
 * Therefore, instead of using raw [PsiElement2UsageTargetAdapter]s, we wrap them in one of these delegating classes: one which implements
 * [UsageTarget], for use when there is no suitable showSettings() action, and one which implements [ConfigurableUsageTarget], when there
 * is.
 */
private class WrappedUsageTarget(
  private val usageTarget: PsiElement2UsageTargetAdapter
): PsiElementUsageTarget by usageTarget,
   PsiElementNavigationItem by usageTarget,
   ItemPresentation by usageTarget,
   UsageTarget by usageTarget {
  // We need these overrides (here and in WrappedConfigurableUsageTarget) because of multiple implementations
  override fun canNavigate() = usageTarget.canNavigate()
  override fun navigate(requestFocus: Boolean) = usageTarget.navigate(requestFocus)
  override fun getName() = usageTarget.getName()
  override fun findUsages() = usageTarget.findUsages()
  override fun canNavigateToSource() = usageTarget.canNavigateToSource()
  override fun isValid() = usageTarget.isValid()
  override fun getPresentation() = usageTarget.getPresentation()
  // We need these because otherwise the default methods get called
  override fun findUsagesInEditor(editor: FileEditor) = usageTarget.findUsagesInEditor(editor)
  override fun highlightUsages(file: PsiFile, editor: Editor, clearHighlights: Boolean) =
    usageTarget.highlightUsages(file, editor, clearHighlights)
  override fun isReadOnly() = usageTarget.isReadOnly()
  override fun getFiles() = usageTarget.getFiles()
  override fun update() = usageTarget.update()
}

private class WrappedConfigurableUsageTarget(
  private val usageTarget: PsiElement2UsageTargetAdapter,
  private val showSettingsAction: Action
): PsiElementUsageTarget by usageTarget,
   PsiElementNavigationItem by usageTarget,
   ItemPresentation by usageTarget,
   ConfigurableUsageTarget by usageTarget {
  override fun canNavigate() = usageTarget.canNavigate()
  override fun navigate(requestFocus: Boolean) = usageTarget.navigate(requestFocus)
  override fun getName() = usageTarget.getName()
  override fun findUsages() = usageTarget.findUsages()
  override fun canNavigateToSource() = usageTarget.canNavigateToSource()
  override fun isValid() = usageTarget.isValid()
  override fun getPresentation() = usageTarget.getPresentation()

  override fun findUsagesInEditor(editor: FileEditor) = usageTarget.findUsagesInEditor(editor)
  override fun highlightUsages(file: PsiFile, editor: Editor, clearHighlights: Boolean) =
    usageTarget.highlightUsages(file, editor, clearHighlights)
  override fun isReadOnly() = usageTarget.isReadOnly()
  override fun getFiles() = usageTarget.getFiles()
  override fun update() = usageTarget.update()

  override fun showSettings() = showSettingsAction.actionPerformed(null)
=======
data class PropertiesOperationsRefactoringInfo(
  val optionalFromVersion: GradleVersion,
  val requiredFromVersion: GradleVersion,
  val commandNameSupplier: Supplier<String>,
  val shortDescriptionSupplier: Supplier<String>,
  val processedElementsHeaderSupplier: Supplier<String>,
  val componentKind: UpgradeAssistantComponentInfo.UpgradeAssistantComponentKind,
  val propertiesOperationInfos: List<PropertiesOperationInfo>
) {

  inner class RefactoringProcessor : AgpUpgradeComponentRefactoringProcessor {
    constructor(project: Project, current: GradleVersion, new: GradleVersion) : super(project, current, new)
    constructor(processor: AgpUpgradeRefactoringProcessor) : super(processor)

    override fun necessity() = standardRegionNecessity(current, new, optionalFromVersion, requiredFromVersion)

    override fun getCommandName(): String = commandNameSupplier.get()

    override fun getShortDescription(): String? = shortDescriptionSupplier?.get()

    override fun completeComponentInfo(builder: UpgradeAssistantComponentInfo.Builder): UpgradeAssistantComponentInfo.Builder =
      builder.setKind(componentKind)

    override fun findComponentUsages(): Array<out UsageInfo> {
      val usages = ArrayList<UsageInfo>()
      projectBuildModel.allIncludedBuildModels.forEach buildModel@{ buildModel ->
        propertiesOperationInfos.forEach propertyInfo@{ propertyInfo ->
          usages.addAll(propertyInfo.findBuildModelUsages(this, buildModel))
        }
      }
      return usages.toArray(UsageInfo.EMPTY_ARRAY)
    }

    override fun createUsageViewDescriptor(usages: Array<out UsageInfo>): UsageViewDescriptor {
      return object : UsageViewDescriptorAdapter() {
        override fun getElements(): Array<PsiElement> {
          return PsiElement.EMPTY_ARRAY
        }

        override fun getProcessedElementsHeader(): String = processedElementsHeaderSupplier.get()
      }
    }

    val info = this@PropertiesOperationsRefactoringInfo
  }
}

data class MovePropertiesInfo(
  val sourceToDestinationPropertyModelGetters: List<
    Pair<GradleBuildModel.() -> ResolvedPropertyModel, GradleBuildModel.() -> ResolvedPropertyModel>>,
  val tooltipTextSupplier: Supplier<String>,
  val usageType: UsageType,
): PropertiesOperationInfo {

  override fun findBuildModelUsages(
    processor: AgpUpgradeComponentRefactoringProcessor,
    buildModel: GradleBuildModel
  ): ArrayList<UsageInfo> {
    val usages = ArrayList<UsageInfo>()
    sourceToDestinationPropertyModelGetters.forEach { (sourceGetter, destinationGetter) ->
      val sourceModel = buildModel.(sourceGetter)()
      if (sourceModel.getValue(OBJECT_TYPE) != null) {
        val destinationModel = buildModel.(destinationGetter)()
        val psiElement = sourceModel.psiElement ?: return@forEach
        val wrappedPsiElement = WrappedPsiElement(psiElement, processor, usageType)
        val usageInfo = this.MovePropertyUsageInfo(wrappedPsiElement, sourceModel, destinationModel)
        usages.add(usageInfo)
      }
    }
    return usages
  }

  inner class MovePropertyUsageInfo(
    element: WrappedPsiElement,
    val sourcePropertyModel: ResolvedPropertyModel,
    val destinationPropertyModel: ResolvedPropertyModel,
  ) : GradleBuildModelUsageInfo(element) {
    override fun performBuildModelRefactoring(processor: GradleBuildModelRefactoringProcessor) {
      val valueModel = sourcePropertyModel.unresolvedModel

      val value: Any = when (valueModel.valueType) {
        GradlePropertyModel.ValueType.LIST -> valueModel.getValue(LIST_TYPE) ?: return
        GradlePropertyModel.ValueType.REFERENCE -> valueModel.getValue(REFERENCE_TO_TYPE) ?: return
        else -> valueModel.getValue(OBJECT_TYPE) ?: return
      }

      destinationPropertyModel.setValue(value)
      sourcePropertyModel.delete()
    }

    override fun getTooltipText(): String = tooltipTextSupplier.get()

    override fun getDiscriminatingValues(): List<Any> = listOf(this@MovePropertiesInfo)
  }
}

val VIEW_BINDING_ENABLED_INFO = MovePropertiesInfo(
  sourceToDestinationPropertyModelGetters = listOf(
    Pair({ android().viewBinding().enabled() }, { android().buildFeatures().viewBinding() }),
  ),
  tooltipTextSupplier = AndroidBundle.messagePointer("project.upgrade.viewBindingEnabledUsageInfo.tooltipText"),
  usageType = UsageType(AndroidBundle.messagePointer("project.upgrade.migrateToBuildFeaturesRefactoringProcessor.viewBindingEnabledUsageType"))
)

val DATA_BINDING_ENABLED_INFO = MovePropertiesInfo(
  sourceToDestinationPropertyModelGetters = listOf(
    Pair({ android().dataBinding().enabled() }, { android().buildFeatures().dataBinding() }),
  ),
  tooltipTextSupplier = AndroidBundle.messagePointer("project.upgrade.dataBindingEnabledUsageInfo.tooltipText"),
  usageType = UsageType(AndroidBundle.messagePointer("project.upgrade.migrateToBuildFeaturesRefactoringProcessor.dataBindingEnabledUsageType"))
)

val MIGRATE_TO_BUILD_FEATURES_INFO = PropertiesOperationsRefactoringInfo(
  optionalFromVersion = GradleVersion.parse("4.0.0-alpha05"),
  requiredFromVersion = GradleVersion.parse("7.0.0"),
  commandNameSupplier = AndroidBundle.messagePointer("project.upgrade.migrateToBuildFeaturesRefactoringProcessor.commandName"),
  shortDescriptionSupplier = { """
    The viewBinding and dataBinding features used to be enabled using
    a flag in their respective blocks; they are now enabled using an
    equivalent flag in the buildFeatures block.
  """.trimIndent() },
  processedElementsHeaderSupplier = AndroidBundle.messagePointer("project.upgrade.migrateToBuildFeaturesRefactoringProcessor.usageView.header"),
  componentKind = MIGRATE_TO_BUILD_FEATURES,
  propertiesOperationInfos = listOf(DATA_BINDING_ENABLED_INFO, VIEW_BINDING_ENABLED_INFO)
)

data class RemovePropertiesInfo(
  val propertyModelListGetter: GradleBuildModel.() -> List<DeletablePsiElementHolder>,
  val tooltipTextSupplier: Supplier<String>,
  val usageType: UsageType
): PropertiesOperationInfo {

  override fun findBuildModelUsages(
    processor: AgpUpgradeComponentRefactoringProcessor,
    buildModel: GradleBuildModel
  ): ArrayList<UsageInfo> {
    val usages = ArrayList<UsageInfo>()
    buildModel.(propertyModelListGetter)().forEach { model ->
      val psiElement = model.representativeContainedPsiElement ?: return@forEach
      val wrappedPsiElement = WrappedPsiElement(psiElement, processor, usageType)
      val usageInfo = this.RemovePropertyUsageInfo(wrappedPsiElement, model)
      usages.add(usageInfo)
    }
    return usages
  }

  inner class RemovePropertyUsageInfo(
    element: WrappedPsiElement,
    val model: DeletablePsiElementHolder
  ) : GradleBuildModelUsageInfo(element) {

    override fun performBuildModelRefactoring(processor: GradleBuildModelRefactoringProcessor) {
      model.delete()
    }

    override fun getTooltipText(): String = tooltipTextSupplier.get()

    override fun getDiscriminatingValues(): List<Any> = listOf(this@RemovePropertiesInfo)
  }
>>>>>>> cdc83e4e
}

val SOURCE_SET_JNI_INFO = RemovePropertiesInfo(
  propertyModelListGetter = { android().sourceSets().map { sourceSet -> sourceSet.jni() } },
  tooltipTextSupplier = AndroidBundle.messagePointer("project.upgrade.sourceSetJniUsageInfo.tooltipText"),
  usageType = UsageType(AndroidBundle.messagePointer("project.upgrade.sourceSetJniUsageInfo.usageType"))
)

val REMOVE_SOURCE_SET_JNI_INFO = PropertiesOperationsRefactoringInfo(
  optionalFromVersion = GradleVersion.parse("7.0.0-alpha06"),
  requiredFromVersion = GradleVersion.parse("8.0.0"),
  commandNameSupplier = AndroidBundle.messagePointer("project.upgrade.removeSourceSetJniRefactoringProcessor.commandName"),
  shortDescriptionSupplier = { """
    The jni block in an android sourceSet does nothing, and will be removed
    in Android Gradle Plugin version 8.0.0.
  """.trimIndent() },
  processedElementsHeaderSupplier = AndroidBundle.messagePointer("project.upgrade.removeSourceSetJniRefactoringProcessor.usageView.header"),
  componentKind = REMOVE_SOURCE_SET_JNI,
  propertiesOperationInfos = listOf(SOURCE_SET_JNI_INFO)
)

val MIGRATE_AAPT_OPTIONS_TO_ANDROID_RESOURCES =
  PropertiesOperationsRefactoringInfo(
    optionalFromVersion = GradleVersion.parse("7.0.0-alpha08"),
    requiredFromVersion = GradleVersion.parse("8.0.0"),
    commandNameSupplier = AndroidBundle.messagePointer("project.upgrade.migrateToAndroidResourcesRefactoringProcessor.commandName"),
    shortDescriptionSupplier = { """
      Configuration related to Android assets and other resources is
      now performed using the androidResources block.
    """.trimIndent() },
    processedElementsHeaderSupplier = AndroidBundle.messagePointer("project.upgrade.migrateToAndroidResourcesRefactoringProcessor.usageView.header"),
    componentKind = MIGRATE_TO_ANDROID_RESOURCES,
    propertiesOperationInfos = listOf(
      MovePropertiesInfo(
        sourceToDestinationPropertyModelGetters = listOf(
          Pair({ android().aaptOptions().ignoreAssets() }, { android().androidResources().ignoreAssets() }),
          Pair({ android().aaptOptions().noCompress() }, { android().androidResources().noCompress() }),
          Pair({ android().aaptOptions().failOnMissingConfigEntry() }, { android().androidResources().failOnMissingConfigEntry() }),
          Pair({ android().aaptOptions().additionalParameters() }, { android().androidResources().additionalParameters() }),
          Pair({ android().aaptOptions().namespaced() }, { android().androidResources().namespaced() }),
        ),
        tooltipTextSupplier = AndroidBundle.messagePointer("project.upgrade.androidResourcesUsageInfo.move.tooltipText"),
        usageType = UsageType(AndroidBundle.messagePointer("project.upgrade.migrateToAndroidResourcesRefactoringProcessor.move.usageType"))
      ),
      RemovePropertiesInfo(
        propertyModelListGetter = { listOf(android().aaptOptions()) },
        tooltipTextSupplier = AndroidBundle.messagePointer("project.upgrade.androidResourcesUsageInfo.remove.tooltipText"),
        usageType = UsageType(AndroidBundle.messagePointer("project.upgrade.migrateToAndroidResourcesRefactoringProcessor.remove.usageType")),
      )
    )
  )

val BUILD_TYPE_USE_PROGUARD_INFO = RemovePropertiesInfo(
  propertyModelListGetter = { android().buildTypes().map { buildType -> buildType.useProguard() } },
  tooltipTextSupplier = { "remove useProguard setting" },
  usageType = UsageType("remove useProguard setting")
)

val REMOVE_BUILD_TYPE_USE_PROGUARD_INFO = PropertiesOperationsRefactoringInfo(
  optionalFromVersion = GradleVersion.parse("3.5.0"),
  requiredFromVersion = GradleVersion.parse("7.0.0-alpha14"),
  commandNameSupplier = { "Remove buildType useProguard setting" },
  shortDescriptionSupplier = { """
    The useProguard setting for build types is not supported in Android
    Gradle Plugin version 7.0.0 and higher; from that version the R8 minifier
    is used unconditionally.
  """.trimIndent()},
  processedElementsHeaderSupplier = { "Remove buildType useProguard setting" },
  componentKind = REMOVE_BUILD_TYPE_USE_PROGUARD,
  propertiesOperationInfos = listOf(BUILD_TYPE_USE_PROGUARD_INFO)
)

/**
 * Usage Types for usages coming from [AgpUpgradeComponentRefactoringProcessor]s.
 *
 * This usage type provider will only provide a usage type if the element in question is a [WrappedPsiElement], which is not
 * intended for use outside this package; it will return null in all other cases.  The [UsageType] it returns should give
 * a high-level description of the effect the refactoring will have on this usage.
 */
class AgpComponentUsageTypeProvider : UsageTypeProvider {
  override fun getUsageType(element: PsiElement): UsageType? =
    if (StudioFlags.AGP_UPGRADE_ASSISTANT.get()) (element as? WrappedPsiElement)?.usageType else null
}

/**
<<<<<<< HEAD
 * Usage Grouping by component.
 *
 * In [UsageView] and related classes (e.g. [UsageViewDescriptor], [UsageViewDescriptorAdapter]) there is the notion of grouping by
 * various attributes: file, module, and so on.
 *
 * Superficially, the grouping by Usage Type looks like we could adapt or override it to our purpose: to provide a grouping of usages
 * by component (on the assumption that that is a more meaningful grouping for the kind of whole-project refactoring that we are aiming
 * to provide.  However, the UsageView apparatus allows us only to compute a UsageType from [PsiElement]s, not [UsageInfo]s, and in general
 * we can have an arbitrary number of different [UsageInfo]s, with different semantics, related to the same [PsiElement].
 *
 * Therefore, we need our own [UsageGroupingRuleProvider].
 *
 * Unfortunately, the groups that providers can create cannot replace or interpose themselves between other provided rules.  We cannot
 * replace, as far as I can tell, the Usage Type grouping -- at least not without re-implementing everything (or the "gross hack" as in
 * ASwB's UsageGroupingRuleProviderOverride).  This is fine, in that it probably makes sense for the component grouping to be outermost,
 * but it does render the default [UsageViewDescriptorAdapter.getCodeReferencesText] meaningless, as the usagesCount/filesCount arguments
 * are apparently over the whole refactoring, not the group.
 */
class ComponentGroupingRuleProvider : UsageGroupingRuleProvider {
  override fun getActiveRules(project: Project): Array<UsageGroupingRule> =
    if (StudioFlags.AGP_UPGRADE_ASSISTANT.get()) arrayOf(ComponentGroupingRule()) else UsageGroupingRule.EMPTY_ARRAY
  // TODO(xof): do we need createGroupingActions()?
}

class ComponentGroupingRule : SingleParentUsageGroupingRule() {
  override fun getParentGroupFor(usage: Usage, targets: Array<out UsageTarget>?): UsageGroup? {
    // TODO(xof): arguably we should have AgpComponentUsageInfo here
    val usageInfo = (usage as? UsageInfo2UsageAdapter)?.usageInfo as? GradleBuildModelUsageInfo ?: return null
    val wrappedElement = (usageInfo as? GradleBuildModelUsageInfo)?.element as? WrappedPsiElement ?: return null
    return ComponentUsageGroup(wrappedElement.processor.groupingName)
  }

  // The rank for this grouping rule is somewhat arbitrary.  It affects how the rule composes with other rules, but the
  // other rules that we expect to be applicable to our usages are the built-in ones (e.g. groups by module, by file, by
  // usage type), and the built-in ones all have an effective rank of Integer.MAX_VALUE, so as long as the rank we return
  // here is less than that, we will get the desired behaviour of the component groups being closer to the tree root than
  // built-in ones.  -42 is whimsically defensive against some other grouping rule coming along with a rank of 0, while
  // allowing smaller and larger ranks if necessary.
  override fun getRank(): Int = -42
}

data class ComponentUsageGroup(val usageName: String) : UsageGroup {
  override fun navigate(requestFocus: Boolean) {}
  override fun canNavigate(): Boolean = false
  override fun canNavigateToSource(): Boolean = false

  override fun getPresentableGroupText(): String = usageName

  override fun compareTo(other: UsageGroup?): Int = when (other) {
    is ComponentUsageGroup -> usageName.compareTo(other.usageName)
    else -> -1
  }
}

/**
=======
>>>>>>> cdc83e4e
 * Helper functions for metrics, placed out of the way of the main logic, which are responsible for building and logging
 * AndroidStudioEvent messages at various stages:
 * - of the operation of the overall processor: [AgpUpgradeRefactoringProcessor.trackProcessorUsage]
 * - of an individual component: [AgpUpgradeComponentRefactoringProcessor.trackComponentUsage].
 *
 * Currently, the difference between these messages is simply that the Processor reports on the state of all its
 * Components, while each Component reports only on itself.
 */
internal fun AgpUpgradeRefactoringProcessor.trackProcessorUsage(kind: UpgradeAssistantEventKind, usages: Int? = null) {
  val processorEvent = UpgradeAssistantProcessorEvent.newBuilder()
    .setUpgradeUuid(uuid)
    .setCurrentAgpVersion(current.toString()).setNewAgpVersion(new.toString())
    .setEventInfo(UpgradeAssistantEventInfo.newBuilder().setKind(kind).apply { usages?.let { setUsages(it) } }.build())
  processorEvent.addComponentInfo(classpathRefactoringProcessor.getComponentInfo())
  componentRefactoringProcessors.forEach {
    processorEvent.addComponentInfo(it.getComponentInfo())
  }

  val studioEvent = AndroidStudioEvent.newBuilder()
    .setCategory(PROJECT_SYSTEM).setKind(UPGRADE_ASSISTANT_PROCESSOR_EVENT).withProjectId(project)
    .setUpgradeAssistantProcessorEvent(processorEvent.build())

  UsageTracker.log(studioEvent)
}

private fun AgpUpgradeComponentRefactoringProcessor.trackComponentUsage(kind: UpgradeAssistantEventKind, usages: Int) {
  val componentEvent = UpgradeAssistantComponentEvent.newBuilder()
    .setUpgradeUuid(uuid)
    .setCurrentAgpVersion(current.toString()).setNewAgpVersion(new.toString())
    .setComponentInfo(getComponentInfo().build())
    .setEventInfo(UpgradeAssistantEventInfo.newBuilder().setKind(kind).setUsages(usages).build())
    .build()
  val studioEvent = AndroidStudioEvent.newBuilder()
    .setCategory(PROJECT_SYSTEM).setKind(UPGRADE_ASSISTANT_COMPONENT_EVENT).withProjectId(project)
    .setUpgradeAssistantComponentEvent(componentEvent)

  UsageTracker.log(studioEvent)
}<|MERGE_RESOLUTION|>--- conflicted
+++ resolved
@@ -43,28 +43,7 @@
 import com.android.tools.idea.gradle.dsl.api.repositories.MavenRepositoryModel
 import com.android.tools.idea.gradle.dsl.api.repositories.RepositoriesModel
 import com.android.tools.idea.gradle.dsl.api.repositories.RepositoryModel
-<<<<<<< HEAD
 import com.android.tools.idea.gradle.dsl.api.repositories.addGoogleMavenRepository
-import com.android.tools.idea.gradle.dsl.parser.dependencies.FakeArtifactElement
-import com.android.tools.idea.gradle.project.sync.GradleSyncInvoker
-import com.android.tools.idea.gradle.project.sync.GradleSyncListener
-import com.android.tools.idea.gradle.project.upgrade.AgpGradleVersionRefactoringProcessor.Companion.CompatibleGradleVersion.VERSION_4_10_1
-import com.android.tools.idea.gradle.project.upgrade.AgpGradleVersionRefactoringProcessor.Companion.CompatibleGradleVersion.VERSION_4_4
-import com.android.tools.idea.gradle.project.upgrade.AgpGradleVersionRefactoringProcessor.Companion.CompatibleGradleVersion.VERSION_4_6
-import com.android.tools.idea.gradle.project.upgrade.AgpGradleVersionRefactoringProcessor.Companion.CompatibleGradleVersion.VERSION_5_1_1
-import com.android.tools.idea.gradle.project.upgrade.AgpGradleVersionRefactoringProcessor.Companion.CompatibleGradleVersion.VERSION_5_4_1
-import com.android.tools.idea.gradle.project.upgrade.AgpGradleVersionRefactoringProcessor.Companion.CompatibleGradleVersion.VERSION_5_6_4
-import com.android.tools.idea.gradle.project.upgrade.AgpGradleVersionRefactoringProcessor.Companion.CompatibleGradleVersion.VERSION_6_1_1
-import com.android.tools.idea.gradle.project.upgrade.AgpGradleVersionRefactoringProcessor.Companion.CompatibleGradleVersion.VERSION_6_5
-import com.android.tools.idea.gradle.project.upgrade.AgpGradleVersionRefactoringProcessor.Companion.CompatibleGradleVersion.VERSION_FOR_DEV
-import com.android.tools.idea.gradle.project.upgrade.AgpGradleVersionRefactoringProcessor.Companion.CompatibleGradleVersion.VERSION_MIN
-import com.android.tools.idea.gradle.project.upgrade.AgpUpgradeComponentNecessity.IRRELEVANT_FUTURE
-import com.android.tools.idea.gradle.project.upgrade.AgpUpgradeComponentNecessity.IRRELEVANT_PAST
-import com.android.tools.idea.gradle.project.upgrade.AgpUpgradeComponentNecessity.MANDATORY_CODEPENDENT
-import com.android.tools.idea.gradle.project.upgrade.AgpUpgradeComponentNecessity.MANDATORY_INDEPENDENT
-import com.android.tools.idea.gradle.project.upgrade.AgpUpgradeComponentNecessity.OPTIONAL_CODEPENDENT
-import com.android.tools.idea.gradle.project.upgrade.AgpUpgradeComponentNecessity.OPTIONAL_INDEPENDENT
-=======
 import com.android.tools.idea.gradle.dsl.api.util.DeletablePsiElementHolder
 import com.android.tools.idea.gradle.dsl.parser.dependencies.FakeArtifactElement
 import com.android.tools.idea.gradle.project.sync.GradleSyncInvoker
@@ -72,7 +51,6 @@
 import com.android.tools.idea.gradle.project.upgrade.AgpUpgradeComponentNecessity.*
 import com.android.tools.idea.gradle.project.upgrade.AgpUpgradeComponentNecessity.Companion.standardPointNecessity
 import com.android.tools.idea.gradle.project.upgrade.AgpUpgradeComponentNecessity.Companion.standardRegionNecessity
->>>>>>> cdc83e4e
 import com.android.tools.idea.gradle.project.upgrade.AndroidPluginVersionUpdater.isUpdatablePluginDependency
 import com.android.tools.idea.gradle.project.upgrade.AndroidPluginVersionUpdater.isUpdatablePluginRelatedDependency
 import com.android.tools.idea.gradle.project.upgrade.CompatibleGradleVersion.*
@@ -119,12 +97,6 @@
 import com.intellij.lang.properties.psi.PropertiesFile
 import com.intellij.lang.properties.psi.Property
 import com.intellij.lang.properties.psi.PropertyKeyValueFormat
-<<<<<<< HEAD
-import com.intellij.navigation.ItemPresentation
-import com.intellij.navigation.NavigationItem
-import com.intellij.navigation.PsiElementNavigationItem
-=======
->>>>>>> cdc83e4e
 import com.intellij.notification.NotificationListener
 import com.intellij.openapi.application.ApplicationManager
 import com.intellij.openapi.application.runReadAction
@@ -171,21 +143,12 @@
 import com.intellij.util.ThreeState.YES
 import com.intellij.util.containers.toArray
 import it.unimi.dsi.fastutil.objects.ReferenceOpenHashSet
-<<<<<<< HEAD
-=======
 import org.jetbrains.android.util.AndroidBundle
->>>>>>> cdc83e4e
 import org.jetbrains.kotlin.utils.addToStdlib.firstNotNullResult
-import org.jetbrains.kotlin.utils.ifEmpty
 import java.awt.event.ActionEvent
 import java.io.File
-<<<<<<< HEAD
 import java.util.*
-=======
-import java.util.Arrays
-import java.util.UUID
 import java.util.function.Supplier
->>>>>>> cdc83e4e
 import javax.swing.AbstractAction
 import javax.swing.Action
 
@@ -257,8 +220,6 @@
   }
 
   abstract override fun getTooltipText(): String
-<<<<<<< HEAD
-=======
 
   /**
    * Fundamentally, implementations of [GradleBuildModelUsageInfo] are data classes, in that we expect never to mutate
@@ -281,7 +242,6 @@
   }
 
   final override fun hashCode() = super.hashCode() xor getDiscriminatingValues().hashCode()
->>>>>>> cdc83e4e
 }
 
 /**
@@ -395,11 +355,7 @@
       return CommonRefactoringUtil.checkReadOnlyStatus(project, *psiElements)
     }
 
-<<<<<<< HEAD
-    val elements: MutableSet<PsiElement> = ReferenceOpenHashSet() // protect against poorly implemented equality
-=======
     val elements: MutableSet<PsiElement> = ReferenceOpenHashSet()  // protect against poorly implemented equality
->>>>>>> cdc83e4e
 
     for (usage in usages) {
       assert(usage != null) { "Found null element in usages array" }
@@ -636,11 +592,7 @@
     progressManager.runProcessWithProgressSynchronously(
       {
         val indicator = progressManager.progressIndicator
-<<<<<<< HEAD
-        buildModel.getAllIncludedBuildModels { seen, total ->
-=======
         projectBuildModel.getAllIncludedBuildModels { seen, total ->
->>>>>>> cdc83e4e
           indicator?.let {
             indicator.checkCanceled()
             // both "Parsing file ..." and "Parsing module ..." here are in general slightly wrong (given included and settings files).
@@ -664,13 +616,9 @@
     }
   }
   val notification = ProjectUpgradeNotification(
-<<<<<<< HEAD
-    "Android Gradle Plugin Upgrade Cancelled", "<a href=\"resume\">Resume upgrade</a>.", listener)
-=======
     AndroidBundle.message("project.upgrade.notifyCancelledUpgrade.title"),
     AndroidBundle.message("project.upgrade.notifyCancelledUpgrade.body"),
     listener)
->>>>>>> cdc83e4e
   notification.notify(project)
 }
 
@@ -679,8 +627,6 @@
  * to the process, and then running the processor under that user input's direction.
  */
 internal fun showAndInvokeAgpUpgradeRefactoringProcessor(project: Project, current: GradleVersion, new: GradleVersion) {
-<<<<<<< HEAD
-=======
   if (AGP_UPGRADE_ASSISTANT_TOOL_WINDOW.get()) {
     DumbService.getInstance(project).smartInvokeLater {
       val contentManager = ServiceManager.getService(project, ContentManager::class.java)
@@ -688,7 +634,6 @@
     }
     return
   }
->>>>>>> cdc83e4e
   val processor = AgpUpgradeRefactoringProcessor(project, current, new)
   val runProcessor = showAndGetAgpUpgradeDialog(processor)
   if (runProcessor) {
@@ -1108,20 +1053,12 @@
         val currentGradleVersion = gradleWrapper.gradleVersion ?: return@forEach
         val parsedCurrentGradleVersion = GradleVersion.tryParse(currentGradleVersion) ?: return@forEach
         if (compatibleGradleVersion.version > parsedCurrentGradleVersion) {
-<<<<<<< HEAD
-          val updatedUrl = gradleWrapper.getUpdatedDistributionUrl(compatibleGradleVersion.version.toString(), true);
-=======
           val updatedUrl = gradleWrapper.getUpdatedDistributionUrl(compatibleGradleVersion.version.toString(), true)
->>>>>>> cdc83e4e
           val virtualFile = VfsUtil.findFileByIoFile(ioFile, true) ?: return@forEach
           val propertiesFile = PsiManager.getInstance(project).findFile(virtualFile) as? PropertiesFile ?: return@forEach
           val property = propertiesFile.findPropertyByKey(GRADLE_DISTRIBUTION_URL_PROPERTY) ?: return@forEach
           val wrappedPsiElement = WrappedPsiElement(property.psiElement, this, GRADLE_URL_USAGE_TYPE)
-<<<<<<< HEAD
-          usages.add(GradleVersionUsageInfo(wrappedPsiElement, current, new, compatibleGradleVersion.version, updatedUrl))
-=======
           usages.add(GradleVersionUsageInfo(wrappedPsiElement, compatibleGradleVersion.version, updatedUrl))
->>>>>>> cdc83e4e
         }
       }
     }
@@ -1129,11 +1066,7 @@
     // Check plugins for compatibility with our minimum Gradle version even if we're not upgrading (because the project has a higher
     // version, for example) because some compatibility issues are related to the (AGP,Gradle) version pair rather than just directly
     // the Gradle version.  (Also, this makes it substantially easier to test the action of this processor on a file at a time.)
-<<<<<<< HEAD
-    buildModel.allIncludedBuildModels.forEach model@{ model ->
-=======
     projectBuildModel.allIncludedBuildModels.forEach model@{ model ->
->>>>>>> cdc83e4e
       model.buildscript().dependencies().artifacts(CLASSPATH).forEach dep@{ dep ->
         GradleVersion.tryParse(dep.version().toString())?.let { currentVersion ->
           // GradleVersion.tryParse() looks like it should only parse plausibly-valid version strings.  Unfortunately, things like
@@ -1153,11 +1086,6 @@
             }
             psiElement?.let {
               val wrappedPsiElement = WrappedPsiElement(psiElement, this, WELL_KNOWN_GRADLE_PLUGIN_USAGE_TYPE)
-<<<<<<< HEAD
-              usages.add(WellKnownGradlePluginUsageInfo(wrappedPsiElement, current, new, dep, resultModel, minVersion.toString()))
-            }
-          }
-=======
               usages.add(WellKnownGradlePluginDependencyUsageInfo(wrappedPsiElement, dep, resultModel, minVersion.toString()))
             }
           }
@@ -1176,7 +1104,6 @@
             val wrappedPsiElement = WrappedPsiElement(psiElement, this, WELL_KNOWN_GRADLE_PLUGIN_USAGE_TYPE)
             usages.add(WellKnownGradlePluginDslUsageInfo(wrappedPsiElement, plugin, resultModel, minVersion.toString()))
           }
->>>>>>> cdc83e4e
         }
       }
     }
@@ -1186,9 +1113,6 @@
   override fun completeComponentInfo(builder: UpgradeAssistantComponentInfo.Builder): UpgradeAssistantComponentInfo.Builder =
     builder.setKind(GRADLE_VERSION)
 
-<<<<<<< HEAD
-  override fun getCommandName(): String = "Upgrade Gradle version to ${compatibleGradleVersion.version}"
-=======
   override fun getCommandName(): String = AndroidBundle.message("project.upgrade.agpGradleVersionRefactoringProcessor.commandName", compatibleGradleVersion.version)
 
   override fun getShortDescription(): String =
@@ -1196,7 +1120,6 @@
       Version ${compatibleGradleVersion.version} is the minimum version of Gradle compatible
       with Android Gradle Plugin version $new.
     """.trimIndent()
->>>>>>> cdc83e4e
 
   override fun getRefactoringId(): String = "com.android.tools.agp.upgrade.gradleVersion"
 
@@ -1206,38 +1129,13 @@
         return PsiElement.EMPTY_ARRAY
       }
 
-<<<<<<< HEAD
-      override fun getProcessedElementsHeader() = "Upgrade Gradle version to ${compatibleGradleVersion.version}"
-=======
       override fun getProcessedElementsHeader() = AndroidBundle.message("project.upgrade.agpGradleVersionRefactoringProcessor.usageView.header", compatibleGradleVersion.version)
->>>>>>> cdc83e4e
     }
   }
 
   companion object {
-<<<<<<< HEAD
-    val GRADLE_URL_USAGE_TYPE = UsageType("Update Gradle distribution URL")
-    val WELL_KNOWN_GRADLE_PLUGIN_USAGE_TYPE = UsageType("Update version of Gradle plugin")
-
-    enum class CompatibleGradleVersion(val version: GradleVersion) {
-      // versions earlier than 4.4 (corresponding to AGP 3.0.0 and below) are not needed because
-      // we no longer support running such early versions of Gradle given our required JDKs, so upgrading to
-      // them using this functionality is a non-starter.
-      VERSION_4_4(GradleVersion.parse("4.4")),
-      VERSION_4_6(GradleVersion.parse("4.6")),
-      VERSION_MIN(GradleVersion.parse(GRADLE_MINIMUM_VERSION)),
-      VERSION_4_10_1(GradleVersion.parse("4.10.1")),
-      VERSION_5_1_1(GradleVersion.parse("5.1.1")),
-      VERSION_5_4_1(GradleVersion.parse("5.4.1")),
-      VERSION_5_6_4(GradleVersion.parse("5.6.4")),
-      VERSION_6_1_1(GradleVersion.parse("6.1.1")),
-      VERSION_6_5(GradleVersion.parse("6.5")),
-      VERSION_FOR_DEV(GradleVersion.parse(GRADLE_LATEST_VERSION))
-    }
-=======
     val GRADLE_URL_USAGE_TYPE = UsageType(AndroidBundle.messagePointer("project.upgrade.agpGradleVersionRefactoringProcessor.gradleUrlUsageType"))
     val WELL_KNOWN_GRADLE_PLUGIN_USAGE_TYPE = UsageType(AndroidBundle.messagePointer("project.upgrade.agpGradleVersionRefactoringProcessor.wellKnownGradlePluginUsageType"))
->>>>>>> cdc83e4e
 
     fun getCompatibleGradleVersion(agpVersion: GradleVersion): CompatibleGradleVersion {
       val agpVersionMajorMinor = GradleVersion(agpVersion.major, agpVersion.minor)
@@ -1250,10 +1148,7 @@
         GradleVersion.parse("3.6") >= agpVersionMajorMinor -> VERSION_5_6_4
         GradleVersion.parse("4.0") >= agpVersionMajorMinor -> VERSION_6_1_1
         GradleVersion.parse("4.1") >= agpVersionMajorMinor -> VERSION_6_5
-<<<<<<< HEAD
-=======
         GradleVersion.parse("4.2") >= agpVersionMajorMinor -> VERSION_6_7_1
->>>>>>> cdc83e4e
         else -> VERSION_FOR_DEV
       }
       return when {
@@ -1273,37 +1168,21 @@
         VERSION_5_6_4 -> GradleVersion.parse("1.3.10")
         VERSION_6_1_1 -> GradleVersion.parse("1.3.20")
         VERSION_6_5 -> GradleVersion.parse("1.3.20")
-<<<<<<< HEAD
-        VERSION_FOR_DEV -> GradleVersion.parse("1.3.20")
-=======
         VERSION_6_7_1 -> GradleVersion.parse("1.3.20")
         VERSION_FOR_DEV -> GradleVersion.parse("1.3.40")
->>>>>>> cdc83e4e
     }
 
     fun `androidx-navigation-safeargs-gradle-plugin-compatibility-info`(compatibleGradleVersion: CompatibleGradleVersion): GradleVersion =
       when (compatibleGradleVersion) {
-<<<<<<< HEAD
-        VERSION_4_4, VERSION_4_6, VERSION_MIN, VERSION_4_10_1, VERSION_5_1_1, VERSION_5_4_1, VERSION_5_6_4, VERSION_6_1_1, VERSION_6_5 ->
-          GradleVersion.parse("2.0.0")
-        // TODO(xof): for Studio 4.2 / AGP 4.2, this is correct.  For Studio 4.3 / AGP 7.0, it might not be: a feature deprecated in
-=======
         VERSION_4_4, VERSION_4_6, VERSION_MIN, VERSION_4_10_1, VERSION_5_1_1, VERSION_5_4_1, VERSION_5_6_4, VERSION_6_1_1,
         VERSION_6_5, VERSION_6_7_1 ->
           GradleVersion.parse("2.0.0")
         // TODO(xof): For Studio 4.3 / AGP 7.0, this might not be correct: a feature deprecated in
->>>>>>> cdc83e4e
         //  AGP 4 might be removed in AGP 7.0 (see b/159542337) at which point we would need to upgrade the version to whatever the
         //  version is that doesn't use that deprecated interface (2.3.2?  2.4.0?  3.0.0?  Who knows?)
         VERSION_FOR_DEV -> GradleVersion.parse("2.0.0")
       }
 
-<<<<<<< HEAD
-    val WELL_KNOWN_GRADLE_PLUGIN_TABLE = mapOf(
-      "org.jetbrains.kotlin:kotlin-gradle-plugin" to ::`kotlin-gradle-plugin-compatibility-info`,
-      "androidx.navigation:navigation-safe-args-gradle-plugin" to ::`androidx-navigation-safeargs-gradle-plugin-compatibility-info`
-    )
-=======
     // compatibility information from b/174686925 and https://github.com/mannodermaus/android-junit5/releases
     fun `de-mannodermaus-android-junit5-plugin-compatibility-info`(compatibleGradleVersion: CompatibleGradleVersion): GradleVersion =
       when (compatibleGradleVersion) {
@@ -1359,7 +1238,6 @@
       "com.google.android.gms:oss-licenses-plugin" to ::`com-google-android-gms-oss-licenses-plugin-compatibility-info`,
       "com.google.android.gms.oss-licenses-plugin" to ::`com-google-android-gms-oss-licenses-plugin-compatibility-info`,
       )
->>>>>>> cdc83e4e
   }
 }
 
@@ -1382,21 +1260,10 @@
 
 class GradleVersionUsageInfo(
   element: WrappedPsiElement,
-<<<<<<< HEAD
-  current: GradleVersion,
-  new: GradleVersion,
-  private val gradleVersion: GradleVersion,
-  private val updatedUrl: String
-) : GradleBuildModelUsageInfo(element, current, new) {
-  override fun getTooltipText(): String {
-    return "Upgrade Gradle version to $gradleVersion"
-  }
-=======
   private val gradleVersion: GradleVersion,
   private val updatedUrl: String
 ) : GradleBuildModelUsageInfo(element) {
   override fun getTooltipText(): String = AndroidBundle.message("project.upgrade.gradleVersionUsageInfo.tooltipText", gradleVersion)
->>>>>>> cdc83e4e
 
   override fun performBuildModelRefactoring(processor: GradleBuildModelRefactoringProcessor) {
     ((element as? WrappedPsiElement)?.realElement as? Property)?.setValue(updatedUrl.escapeColons(), PropertyKeyValueFormat.FILE)
@@ -1417,30 +1284,16 @@
   fun String.escapeColons() = this.replace(":", "\\:")
 }
 
-<<<<<<< HEAD
-class WellKnownGradlePluginUsageInfo(
-  element: WrappedPsiElement,
-  current: GradleVersion,
-  new: GradleVersion,
-  val dependency: ArtifactDependencyModel,
-  val resultModel: GradlePropertyModel,
-  val version: String
-): GradleBuildModelUsageInfo(element, current, new) {
-=======
 class WellKnownGradlePluginDependencyUsageInfo(
   element: WrappedPsiElement,
   val dependency: ArtifactDependencyModel,
   val resultModel: GradlePropertyModel,
   val version: String
 ): GradleBuildModelUsageInfo(element) {
->>>>>>> cdc83e4e
   override fun performBuildModelRefactoring(processor: GradleBuildModelRefactoringProcessor) {
     resultModel.setValue(version)
   }
 
-<<<<<<< HEAD
-  override fun getTooltipText() = "Update version of ${dependency.group()}:${dependency.name()} to $version"
-=======
   override fun getDiscriminatingValues() = listOf(dependency.group().toString(), dependency.name().toString(), version)
 
   override fun getTooltipText() = "Update version of ${dependency.group()}:${dependency.name()} to $version"
@@ -1459,7 +1312,6 @@
   override fun getDiscriminatingValues() = listOf(plugin.name().toString(), version)
 
   override fun getTooltipText() = "Update version of ${plugin.name().toString()} to $version"
->>>>>>> cdc83e4e
 }
 
 class Java8DefaultRefactoringProcessor : AgpUpgradeComponentRefactoringProcessor {
@@ -1885,11 +1737,7 @@
           //  probably little overlap in fabric upgrades with such old projects.
           val compatibleGradleVersion = AgpGradleVersionRefactoringProcessor.getCompatibleGradleVersion(new)
           val wrappedPsiElement = WrappedPsiElement(repositoriesOrHigherPsiElement, this, ADD_GMAVEN_REPOSITORY_USAGE_TYPE)
-<<<<<<< HEAD
-          val usageInfo = AddGoogleMavenRepositoryUsageInfo(wrappedPsiElement, current, new, repositories, compatibleGradleVersion.version)
-=======
           val usageInfo = AddGoogleMavenRepositoryUsageInfo(wrappedPsiElement, repositories, compatibleGradleVersion.version)
->>>>>>> cdc83e4e
           usages.add(usageInfo)
         }
       }
@@ -1998,7 +1846,6 @@
               }
               dep.spec.group == "com.google.firebase" && dep.spec.name == "firebase-crashlytics-ndk" -> seenFirebaseCrashlyticsNdk = true
             }
-            dep.spec.group == "com.google.firebase" && dep.spec.name == "firebase-crashlytics-ndk" -> seenFirebaseCrashlyticsNdk = true
           }
           if (seenFabricNdk && !seenFirebaseCrashlyticsNdk) {
             val wrappedPsiElement = WrappedPsiElement(dependenciesOrHigherPsiElement, this, ADD_FIREBASE_CRASHLYTICS_NDK_USAGE_TYPE)
@@ -2067,38 +1914,21 @@
     repositories.removeRepository(repository)
   }
 
-<<<<<<< HEAD
-  override fun getTooltipText() = "Remove the Fabric Maven repository"
-=======
   override fun getTooltipText(): String = AndroidBundle.message("project.upgrade.removeFabricMavenRepositoryUsageInfo.tooltipText")
->>>>>>> cdc83e4e
 }
 
 // TODO(xof): investigate unifying this with the NoGMavenUsageInfo class above
 
 class AddGoogleMavenRepositoryUsageInfo(
-<<<<<<< HEAD
-  element: PsiElement,
-  current: GradleVersion,
-  new: GradleVersion,
-  private val repositories: RepositoriesModel,
-  private val gradleVersion: GradleVersion
-) : GradleBuildModelUsageInfo(element, current, new) {
-=======
   element: WrappedPsiElement,
   private val repositories: RepositoriesModel,
   private val gradleVersion: GradleVersion
 ) : GradleBuildModelUsageInfo(element) {
->>>>>>> cdc83e4e
   override fun performBuildModelRefactoring(processor: GradleBuildModelRefactoringProcessor) {
     repositories.addGoogleMavenRepository(gradleVersion)
   }
 
-<<<<<<< HEAD
-  override fun getTooltipText() = "Add the Google Maven repository"
-=======
   override fun getTooltipText(): String = AndroidBundle.message("project.upgrade.addGoogleMavenRepositoryUsageInfo.tooltipText")
->>>>>>> cdc83e4e
 }
 
 class RemoveFabricClasspathDependencyUsageInfo(
@@ -2110,11 +1940,7 @@
     dependencies.remove(dependency)
   }
 
-<<<<<<< HEAD
-  override fun getTooltipText() = "Remove the dependency on the Fabric Gradle plugin"
-=======
   override fun getTooltipText(): String = AndroidBundle.message("project.upgrade.removeFabricClasspathDependencyUsageInfo.tooltipText")
->>>>>>> cdc83e4e
 }
 
 class AddGoogleServicesClasspathDependencyUsageInfo(
@@ -2126,11 +1952,7 @@
     dependencies.addArtifact("classpath", "com.google.gms:google-services:4.3.3")
   }
 
-<<<<<<< HEAD
-  override fun getTooltipText() = "Add a dependency on the Google Services Gradle plugin"
-=======
   override fun getTooltipText(): String = AndroidBundle.message("project.upgrade.addGoogleServicesClasspathDependencyUsageInfo.tooltipText")
->>>>>>> cdc83e4e
 }
 
 class AddFirebaseCrashlyticsClasspathDependencyUsageInfo(
@@ -2142,11 +1964,7 @@
     dependencies.addArtifact("classpath", "com.google.firebase:firebase-crashlytics-gradle:2.3.0")
   }
 
-<<<<<<< HEAD
-  override fun getTooltipText() = "Add a dependency on the Firebase Crashlytics Gradle plugin"
-=======
   override fun getTooltipText(): String = AndroidBundle.message("project.upgrade.addFirebaseCrashlyticsClasspathDependencyUsageInfo.tooltipText")
->>>>>>> cdc83e4e
 }
 
 class ReplaceFabricPluginUsageInfo(
@@ -2157,11 +1975,7 @@
     plugin.name().setValue("com.google.firebase.crashlytics")
   }
 
-<<<<<<< HEAD
-  override fun getTooltipText() = "Replace the Fabric plugin with the Firebase Crashlytics plugin"
-=======
   override fun getTooltipText(): String = AndroidBundle.message("project.upgrade.replaceFabricPluginUsageInfo.tooltipText")
->>>>>>> cdc83e4e
 }
 
 class ApplyGoogleServicesPluginUsageInfo(
@@ -2172,11 +1986,7 @@
     model.applyPlugin("com.google.gms.google-services")
   }
 
-<<<<<<< HEAD
-  override fun getTooltipText() = "Apply the Google Services plugin"
-=======
   override fun getTooltipText(): String = AndroidBundle.message("project.upgrade.applyGoogleServicesPluginUsageInfo.tooltipText")
->>>>>>> cdc83e4e
 }
 
 class RemoveFabricCrashlyticsSdkUsageInfo(
@@ -2188,11 +1998,7 @@
     dependencies.remove(dependency)
   }
 
-<<<<<<< HEAD
-  override fun getTooltipText() = "Remove the dependency on the Fabric SDK"
-=======
   override fun getTooltipText(): String = AndroidBundle.message("project.upgrade.removeFabricCrashlyticsSdkUsageInfo.tooltipText")
->>>>>>> cdc83e4e
 }
 
 class AddFirebaseCrashlyticsSdkUsageInfo(
@@ -2203,11 +2009,7 @@
     dependencies.addArtifact("implementation", "com.google.firebase:firebase-crashlytics:17.2.1")
   }
 
-<<<<<<< HEAD
-  override fun getTooltipText() = "Add a dependency on the Firebase Crashlytics SDK"
-=======
   override fun getTooltipText(): String = AndroidBundle.message("project.upgrade.addFirebaseCrashlyticsSdkUsageInfo.tooltipText")
->>>>>>> cdc83e4e
 }
 
 class AddGoogleAnalyticsSdkUsageInfo(
@@ -2218,11 +2020,7 @@
     dependencies.addArtifact("implementation", "com.google.firebase:firebase-analytics:17.5.0")
   }
 
-<<<<<<< HEAD
-  override fun getTooltipText() = "Add a dependency on the Google Analytics SDK"
-=======
   override fun getTooltipText(): String = AndroidBundle.message("project.upgrade.addGoogleAnalyticsSdkUsageInfo.tooltipText")
->>>>>>> cdc83e4e
 }
 
 class RemoveFabricNdkUsageInfo(
@@ -2234,11 +2032,7 @@
     dependencies.remove(dependency)
   }
 
-<<<<<<< HEAD
-  override fun getTooltipText() = "Remove the Fabric NDK dependency"
-=======
   override fun getTooltipText(): String = AndroidBundle.message("project.upgrade.removeFabricNdkUsageInfo.tooltipText")
->>>>>>> cdc83e4e
 }
 
 class AddFirebaseCrashlyticsNdkUsageInfo(
@@ -2249,11 +2043,7 @@
     dependencies.addArtifact("implementation", "com.google.firebase:firebase-crashlytics-ndk:17.2.1")
   }
 
-<<<<<<< HEAD
-  override fun getTooltipText() = "Add the Firebase Crashlytics NDK dependency"
-=======
   override fun getTooltipText(): String = AndroidBundle.message("project.upgrade.addFirebaseCrashlyticsNdkUsageInfo.tooltipText")
->>>>>>> cdc83e4e
 }
 
 class RemoveCrashlyticsEnableNdkUsageInfo(
@@ -2264,11 +2054,7 @@
     model.crashlytics().enableNdk().delete()
   }
 
-<<<<<<< HEAD
-  override fun getTooltipText() = "Remove the enableNdk crashlytics flag"
-=======
   override fun getTooltipText(): String = AndroidBundle.message("project.upgrade.removeCrashlyticsEnableNdkUsageInfo.tooltipText")
->>>>>>> cdc83e4e
 }
 
 class AddBuildTypeFirebaseCrashlyticsUsageInfo(
@@ -2279,79 +2065,13 @@
     buildType.firebaseCrashlytics().nativeSymbolUploadEnabled().setValue(true)
   }
 
-<<<<<<< HEAD
-  override fun getTooltipText() = "Enable native symbol upload for the release buildType"
-=======
   override fun getTooltipText(): String = AndroidBundle.message("project.upgrade.addBuildTypeFirebaseCrashlyticsUsageInfo.tooltipText")
->>>>>>> cdc83e4e
 }
 
 interface PropertiesOperationInfo {
   fun findBuildModelUsages(processor: AgpUpgradeComponentRefactoringProcessor, buildModel: GradleBuildModel): ArrayList<UsageInfo>
 }
 
-<<<<<<< HEAD
-/**
- * The UsageView (preview) window includes a toolbar ribbon, which itself includes a settings button if:
- * - the refactoring usageViewDescriptor contains at least one target, and;
- * - the target is a ConfigurableUsageTarget.
- *
- * In order to work around the bug in the UsageView leading to inconsistent tree views when findUsages is re-executed, we always have
- * a target, generating [PsiElement2UsageTargetAdapter]s from our [WrappedPsiElement]s.  However: the PsiElement2UsageTargetAdapter
- * implements [ConfigurableUsageTarget], which leads to a settings icon even if our refactoring has no meaningful settings; and the
- * implementation of showSettings() on [PsiElement2UsageTargetAdapter] in any case does not do what we want, in a non-overrideable way.
- *
- * Therefore, instead of using raw [PsiElement2UsageTargetAdapter]s, we wrap them in one of these delegating classes: one which implements
- * [UsageTarget], for use when there is no suitable showSettings() action, and one which implements [ConfigurableUsageTarget], when there
- * is.
- */
-private class WrappedUsageTarget(
-  private val usageTarget: PsiElement2UsageTargetAdapter
-): PsiElementUsageTarget by usageTarget,
-   PsiElementNavigationItem by usageTarget,
-   ItemPresentation by usageTarget,
-   UsageTarget by usageTarget {
-  // We need these overrides (here and in WrappedConfigurableUsageTarget) because of multiple implementations
-  override fun canNavigate() = usageTarget.canNavigate()
-  override fun navigate(requestFocus: Boolean) = usageTarget.navigate(requestFocus)
-  override fun getName() = usageTarget.getName()
-  override fun findUsages() = usageTarget.findUsages()
-  override fun canNavigateToSource() = usageTarget.canNavigateToSource()
-  override fun isValid() = usageTarget.isValid()
-  override fun getPresentation() = usageTarget.getPresentation()
-  // We need these because otherwise the default methods get called
-  override fun findUsagesInEditor(editor: FileEditor) = usageTarget.findUsagesInEditor(editor)
-  override fun highlightUsages(file: PsiFile, editor: Editor, clearHighlights: Boolean) =
-    usageTarget.highlightUsages(file, editor, clearHighlights)
-  override fun isReadOnly() = usageTarget.isReadOnly()
-  override fun getFiles() = usageTarget.getFiles()
-  override fun update() = usageTarget.update()
-}
-
-private class WrappedConfigurableUsageTarget(
-  private val usageTarget: PsiElement2UsageTargetAdapter,
-  private val showSettingsAction: Action
-): PsiElementUsageTarget by usageTarget,
-   PsiElementNavigationItem by usageTarget,
-   ItemPresentation by usageTarget,
-   ConfigurableUsageTarget by usageTarget {
-  override fun canNavigate() = usageTarget.canNavigate()
-  override fun navigate(requestFocus: Boolean) = usageTarget.navigate(requestFocus)
-  override fun getName() = usageTarget.getName()
-  override fun findUsages() = usageTarget.findUsages()
-  override fun canNavigateToSource() = usageTarget.canNavigateToSource()
-  override fun isValid() = usageTarget.isValid()
-  override fun getPresentation() = usageTarget.getPresentation()
-
-  override fun findUsagesInEditor(editor: FileEditor) = usageTarget.findUsagesInEditor(editor)
-  override fun highlightUsages(file: PsiFile, editor: Editor, clearHighlights: Boolean) =
-    usageTarget.highlightUsages(file, editor, clearHighlights)
-  override fun isReadOnly() = usageTarget.isReadOnly()
-  override fun getFiles() = usageTarget.getFiles()
-  override fun update() = usageTarget.update()
-
-  override fun showSettings() = showSettingsAction.actionPerformed(null)
-=======
 data class PropertiesOperationsRefactoringInfo(
   val optionalFromVersion: GradleVersion,
   val requiredFromVersion: GradleVersion,
@@ -2511,7 +2231,6 @@
 
     override fun getDiscriminatingValues(): List<Any> = listOf(this@RemovePropertiesInfo)
   }
->>>>>>> cdc83e4e
 }
 
 val SOURCE_SET_JNI_INFO = RemovePropertiesInfo(
@@ -2597,64 +2316,6 @@
 }
 
 /**
-<<<<<<< HEAD
- * Usage Grouping by component.
- *
- * In [UsageView] and related classes (e.g. [UsageViewDescriptor], [UsageViewDescriptorAdapter]) there is the notion of grouping by
- * various attributes: file, module, and so on.
- *
- * Superficially, the grouping by Usage Type looks like we could adapt or override it to our purpose: to provide a grouping of usages
- * by component (on the assumption that that is a more meaningful grouping for the kind of whole-project refactoring that we are aiming
- * to provide.  However, the UsageView apparatus allows us only to compute a UsageType from [PsiElement]s, not [UsageInfo]s, and in general
- * we can have an arbitrary number of different [UsageInfo]s, with different semantics, related to the same [PsiElement].
- *
- * Therefore, we need our own [UsageGroupingRuleProvider].
- *
- * Unfortunately, the groups that providers can create cannot replace or interpose themselves between other provided rules.  We cannot
- * replace, as far as I can tell, the Usage Type grouping -- at least not without re-implementing everything (or the "gross hack" as in
- * ASwB's UsageGroupingRuleProviderOverride).  This is fine, in that it probably makes sense for the component grouping to be outermost,
- * but it does render the default [UsageViewDescriptorAdapter.getCodeReferencesText] meaningless, as the usagesCount/filesCount arguments
- * are apparently over the whole refactoring, not the group.
- */
-class ComponentGroupingRuleProvider : UsageGroupingRuleProvider {
-  override fun getActiveRules(project: Project): Array<UsageGroupingRule> =
-    if (StudioFlags.AGP_UPGRADE_ASSISTANT.get()) arrayOf(ComponentGroupingRule()) else UsageGroupingRule.EMPTY_ARRAY
-  // TODO(xof): do we need createGroupingActions()?
-}
-
-class ComponentGroupingRule : SingleParentUsageGroupingRule() {
-  override fun getParentGroupFor(usage: Usage, targets: Array<out UsageTarget>?): UsageGroup? {
-    // TODO(xof): arguably we should have AgpComponentUsageInfo here
-    val usageInfo = (usage as? UsageInfo2UsageAdapter)?.usageInfo as? GradleBuildModelUsageInfo ?: return null
-    val wrappedElement = (usageInfo as? GradleBuildModelUsageInfo)?.element as? WrappedPsiElement ?: return null
-    return ComponentUsageGroup(wrappedElement.processor.groupingName)
-  }
-
-  // The rank for this grouping rule is somewhat arbitrary.  It affects how the rule composes with other rules, but the
-  // other rules that we expect to be applicable to our usages are the built-in ones (e.g. groups by module, by file, by
-  // usage type), and the built-in ones all have an effective rank of Integer.MAX_VALUE, so as long as the rank we return
-  // here is less than that, we will get the desired behaviour of the component groups being closer to the tree root than
-  // built-in ones.  -42 is whimsically defensive against some other grouping rule coming along with a rank of 0, while
-  // allowing smaller and larger ranks if necessary.
-  override fun getRank(): Int = -42
-}
-
-data class ComponentUsageGroup(val usageName: String) : UsageGroup {
-  override fun navigate(requestFocus: Boolean) {}
-  override fun canNavigate(): Boolean = false
-  override fun canNavigateToSource(): Boolean = false
-
-  override fun getPresentableGroupText(): String = usageName
-
-  override fun compareTo(other: UsageGroup?): Int = when (other) {
-    is ComponentUsageGroup -> usageName.compareTo(other.usageName)
-    else -> -1
-  }
-}
-
-/**
-=======
->>>>>>> cdc83e4e
  * Helper functions for metrics, placed out of the way of the main logic, which are responsible for building and logging
  * AndroidStudioEvent messages at various stages:
  * - of the operation of the overall processor: [AgpUpgradeRefactoringProcessor.trackProcessorUsage]
