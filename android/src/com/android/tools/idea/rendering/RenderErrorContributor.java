--- conflicted
+++ resolved
@@ -888,16 +888,6 @@
     String match = compareWithPackage ? actual : actualBase;
     int maxDistance = actualBase.length() >= 4 ? 2 : 1;
 
-<<<<<<< HEAD
-    if (!views.isEmpty()) {
-      for (String suggested : views) {
-        String suggestedBase = suggested.substring(suggested.lastIndexOf('.') + 1);
-        String matchWith = compareWithPackage ? suggested : suggestedBase;
-        if (Math.abs(actualBase.length() - suggestedBase.length()) > maxDistance) {
-          // The string lengths differ more than the allowed edit distance;
-          // no point in even attempting to compute the edit distance (requires
-          // O(n*m) storage and O(n*m) speed, where n and m are the string lengths)
-=======
     for (String suggested : views) {
       String suggestedBase = suggested.substring(suggested.lastIndexOf('.') + 1);
       String matchWith = compareWithPackage ? suggested : suggestedBase;
@@ -918,7 +908,6 @@
       if (compareWithPackage) {
         if (!sameBase) {
           // If they differ in the base name, handled by separate call with !compareWithPackage
->>>>>>> 9e819fa1
           continue;
         }
         else if (actualBase.equals(actual) && !actualBase.equals(suggested) && isViewPackageNeeded(suggested, -1)) {
@@ -1007,58 +996,6 @@
       .build();
   }
 
-  private void reportRenderingFidelityProblems(@NotNull RenderLogger logger, @NotNull final RenderTask renderTask) {
-    List<RenderProblem> fidelityWarnings = logger.getFidelityWarnings();
-    if (fidelityWarnings.isEmpty()) {
-      return;
-    }
-
-    HtmlBuilder builder = new HtmlBuilder();
-    builder.add("The graphics preview in the layout editor may not be accurate:").newline();
-    builder.beginList();
-    int count = 0;
-    for (final RenderProblem warning : fidelityWarnings) {
-      builder.listItem();
-      warning.appendHtml(builder.getStringBuilder());
-      final Object clientData = warning.getClientData();
-      if (clientData != null) {
-        builder.addLink(" (Ignore for this session)", myLinkManager.createRunnableLink(() -> {
-          RenderLogger.ignoreFidelityWarning(clientData);
-          EditorDesignSurface surface = renderTask.getDesignSurface();
-          if (surface != null) {
-            surface.forceUserRequestedRefresh();
-          }
-        }));
-      }
-      builder.newline();
-      count++;
-      // Only display the first 3 render fidelity issues
-      if (count == 3) {
-        @SuppressWarnings("ConstantConditions")
-        int remaining = fidelityWarnings.size() - count;
-        if (remaining > 0) {
-          builder.add("(").addHtml(Integer.toString(remaining)).add(" additional render fidelity issues hidden)");
-          break;
-        }
-      }
-    }
-    builder.endList();
-    builder.addLink("Ignore all fidelity warnings for this session", myLinkManager.createRunnableLink(() -> {
-      RenderLogger.ignoreAllFidelityWarnings();
-      EditorDesignSurface surface = renderTask.getDesignSurface();
-      if (surface != null) {
-        surface.forceUserRequestedRefresh();
-      }
-    }));
-    builder.newline();
-
-    addIssue()
-      .setSeverity(HighlightSeverity.WEAK_WARNING)
-      .setSummary("Layout fidelity warning")
-      .setHtmlContent(builder)
-      .build();
-  }
-
   private void reportMissingClasses(@NotNull RenderLogger logger) {
     Set<String> missingClasses = logger.getMissingClasses();
     if (missingClasses.isEmpty()) {
@@ -1133,12 +1070,6 @@
         builder.newline().addNbsps(3);
         builder.addLink("Add flexbox layout library dependency to the project",
                         myLinkManager.createAddDependencyUrl(GoogleMavenArtifactId.FLEXBOX_LAYOUT));
-        builder.add(", ");
-      }
-      if (CLASS_FLEXBOX_LAYOUT.equals(className)) {
-        builder.newline().addNbsps(3);
-        builder.addLink("Add flexbox layout library dependency to the project",
-                        myLinkManager.createAddDependencyUrl(FLEXBOX_LAYOUT_LIB_ARTIFACT));
         builder.add(", ");
       }
 
