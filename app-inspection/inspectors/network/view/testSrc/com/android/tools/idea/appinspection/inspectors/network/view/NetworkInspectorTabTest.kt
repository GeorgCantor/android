/*
 * Copyright (C) 2021 The Android Open Source Project
 *
 * Licensed under the Apache License, Version 2.0 (the "License");
 * you may not use this file except in compliance with the License.
 * You may obtain a copy of the License at
 *
 *      http://www.apache.org/licenses/LICENSE-2.0
 *
 * Unless required by applicable law or agreed to in writing, software
 * distributed under the License is distributed on an "AS IS" BASIS,
 * WITHOUT WARRANTIES OR CONDITIONS OF ANY KIND, either express or implied.
 * See the License for the specific language governing permissions and
 * limitations under the License.
 */
package com.android.tools.idea.appinspection.inspectors.network.view

import com.android.tools.adtui.model.FakeTimer
import com.android.tools.adtui.model.Range
import com.android.tools.adtui.stdui.CommonButton
import com.android.tools.idea.appinspection.inspector.api.AppInspectorMessenger
import com.android.tools.idea.appinspection.inspectors.network.model.FakeCodeNavigationProvider
import com.android.tools.idea.appinspection.inspectors.network.model.FakeNetworkInspectorDataSource
import com.android.tools.idea.appinspection.inspectors.network.model.NetworkInspectorClientImpl
import com.android.tools.idea.appinspection.inspectors.network.model.TestNetworkInspectorServices
import com.android.tools.idea.appinspection.inspectors.network.view.utils.findComponentWithUniqueName
import com.android.tools.idea.testing.AndroidProjectRule
import com.google.common.truth.Truth.assertThat
import java.util.concurrent.Executors
import kotlinx.coroutines.CoroutineScope
import kotlinx.coroutines.asCoroutineDispatcher
import kotlinx.coroutines.flow.emptyFlow
import kotlinx.coroutines.runBlocking
import org.junit.Rule
import org.junit.Test
import studio.network.inspection.NetworkInspectorProtocol

class NetworkInspectorTabTest {
  @get:Rule val projectRule = AndroidProjectRule.inMemory()

<<<<<<< HEAD
  @Test
  fun pressActionButtons() = runBlocking {
    val scope = CoroutineScope(Executors.newSingleThreadExecutor().asCoroutineDispatcher())
    val timer = FakeTimer()
    timer.start()
    val services =
      TestNetworkInspectorServices(
        FakeCodeNavigationProvider(),
        timer,
        NetworkInspectorClientImpl(
          object : AppInspectorMessenger {
            override suspend fun sendRawCommand(rawData: ByteArray): ByteArray {
              return NetworkInspectorProtocol.Response.newBuilder()
                .apply {
                  startInspectionResponse =
                    NetworkInspectorProtocol.StartInspectionResponse.newBuilder()
                      .apply { timestamp = 12345 }
                      .build()
                }
                .build()
                .toByteArray()
            }

            override val eventFlow = emptyFlow<ByteArray>()
            override val scope = scope
          }
        )
      )
=======
  private val scope = CoroutineScope(Executors.newSingleThreadExecutor().asCoroutineDispatcher())
  private val timer = FakeTimer().apply { start() }

  private val services =
    TestNetworkInspectorServices(
      FakeCodeNavigationProvider(),
      timer,
      NetworkInspectorClientImpl(
        object : AppInspectorMessenger {
          override suspend fun sendRawCommand(rawData: ByteArray): ByteArray {
            return NetworkInspectorProtocol.Response.newBuilder()
              .apply {
                startInspectionResponse =
                  NetworkInspectorProtocol.StartInspectionResponse.newBuilder()
                    .apply { timestamp = 12345 }
                    .build()
              }
              .build()
              .toByteArray()
          }

          override val eventFlow = emptyFlow<ByteArray>()
          override val scope = this@NetworkInspectorTabTest.scope
        }
      ),
    )

  @Test
  fun pressActionButtons(): Unit = runBlocking {
    val dataSource = FakeNetworkInspectorDataSource(listOf(), listOf())
>>>>>>> 0d09370c
    val tab =
      NetworkInspectorTab(
        projectRule.project,
        FakeUiComponentsProvider(),
<<<<<<< HEAD
        FakeNetworkInspectorDataSource(),
        services,
        scope,
        projectRule.fixture.testRootDisposable
=======
        dataSource,
        services,
        scope,
        projectRule.fixture.testRootDisposable,
>>>>>>> 0d09370c
      )

    tab.launchJob.join()

<<<<<<< HEAD
    val zoomOut = tab.actionsToolBar.getComponent(0) as CommonButton
    val zoomIn = tab.actionsToolBar.getComponent(1) as CommonButton
    val resetZoom = tab.actionsToolBar.getComponent(2) as CommonButton
    val zoomToSelection = tab.actionsToolBar.getComponent(3) as CommonButton
=======
    val clearData = findComponentWithUniqueName(tab.actionsToolBar, "Clear data") as CommonButton
    val zoomOut = findComponentWithUniqueName(tab.actionsToolBar, "Zoom out") as CommonButton
    val zoomIn = findComponentWithUniqueName(tab.actionsToolBar, "Zoom in") as CommonButton
    val resetZoom = findComponentWithUniqueName(tab.actionsToolBar, "Reset zoom") as CommonButton
    val zoomToSelection =
      findComponentWithUniqueName(tab.actionsToolBar, "Zoom to selection") as CommonButton
>>>>>>> 0d09370c

    tab.model.timeline.dataRange.set(0.0, 10.0)
    tab.model.timeline.selectionRange.set(0.0, 4.0)
    zoomToSelection.doClick()
    timer.step()
    assertThat(tab.model.timeline.viewRange.isSameAs(Range(0.0, 4.0)))

    val defaultViewRange = Range(tab.model.timeline.viewRange.min, tab.model.timeline.viewRange.max)
    zoomIn.doClick()
    timer.step()
    val zoomedInViewRange =
      Range(tab.model.timeline.viewRange.min, tab.model.timeline.viewRange.max)
    assertThat(zoomedInViewRange.length).isLessThan(defaultViewRange.length)

    zoomOut.doClick()
    timer.step()
    val zoomedOutViewRange =
      Range(tab.model.timeline.viewRange.min, tab.model.timeline.viewRange.max)
    assertThat(zoomedOutViewRange.length).isGreaterThan(zoomedInViewRange.length)

    resetZoom.doClick()
    timer.step()
    assertThat(tab.model.timeline.viewRange.length).isGreaterThan(defaultViewRange.length)
<<<<<<< HEAD
=======

    clearData.doClick()
    assertThat(tab.model.timeline.dataRange.isEmpty).isTrue()
    assertThat(tab.model.timeline.viewRange.isEmpty).isTrue()
    assertThat(tab.model.timeline.selectionRange.isEmpty).isTrue()
    assertThat(dataSource.resetCalledCount).isEqualTo(1)
  }

  @Test
  fun zoomToSelection_enableState() = runBlocking {
    val tab =
      NetworkInspectorTab(
        projectRule.project,
        FakeUiComponentsProvider(),
        FakeNetworkInspectorDataSource(),
        services,
        scope,
        projectRule.fixture.testRootDisposable,
      )

    tab.launchJob.join()

    val zoomToSelection =
      findComponentWithUniqueName(tab.actionsToolBar, "Zoom to selection") as CommonButton

    assertThat(zoomToSelection.isEnabled).isFalse()

    tab.model.timeline.dataRange.set(0.0, 10.0)
    assertThat(zoomToSelection.isEnabled).isFalse()

    tab.model.timeline.selectionRange.set(0.0, 4.0)
    assertThat(zoomToSelection.isEnabled).isTrue()
>>>>>>> 0d09370c
  }
}<|MERGE_RESOLUTION|>--- conflicted
+++ resolved
@@ -38,36 +38,6 @@
 class NetworkInspectorTabTest {
   @get:Rule val projectRule = AndroidProjectRule.inMemory()
 
-<<<<<<< HEAD
-  @Test
-  fun pressActionButtons() = runBlocking {
-    val scope = CoroutineScope(Executors.newSingleThreadExecutor().asCoroutineDispatcher())
-    val timer = FakeTimer()
-    timer.start()
-    val services =
-      TestNetworkInspectorServices(
-        FakeCodeNavigationProvider(),
-        timer,
-        NetworkInspectorClientImpl(
-          object : AppInspectorMessenger {
-            override suspend fun sendRawCommand(rawData: ByteArray): ByteArray {
-              return NetworkInspectorProtocol.Response.newBuilder()
-                .apply {
-                  startInspectionResponse =
-                    NetworkInspectorProtocol.StartInspectionResponse.newBuilder()
-                      .apply { timestamp = 12345 }
-                      .build()
-                }
-                .build()
-                .toByteArray()
-            }
-
-            override val eventFlow = emptyFlow<ByteArray>()
-            override val scope = scope
-          }
-        )
-      )
-=======
   private val scope = CoroutineScope(Executors.newSingleThreadExecutor().asCoroutineDispatcher())
   private val timer = FakeTimer().apply { start() }
 
@@ -98,39 +68,24 @@
   @Test
   fun pressActionButtons(): Unit = runBlocking {
     val dataSource = FakeNetworkInspectorDataSource(listOf(), listOf())
->>>>>>> 0d09370c
     val tab =
       NetworkInspectorTab(
         projectRule.project,
         FakeUiComponentsProvider(),
-<<<<<<< HEAD
-        FakeNetworkInspectorDataSource(),
-        services,
-        scope,
-        projectRule.fixture.testRootDisposable
-=======
         dataSource,
         services,
         scope,
         projectRule.fixture.testRootDisposable,
->>>>>>> 0d09370c
       )
 
     tab.launchJob.join()
 
-<<<<<<< HEAD
-    val zoomOut = tab.actionsToolBar.getComponent(0) as CommonButton
-    val zoomIn = tab.actionsToolBar.getComponent(1) as CommonButton
-    val resetZoom = tab.actionsToolBar.getComponent(2) as CommonButton
-    val zoomToSelection = tab.actionsToolBar.getComponent(3) as CommonButton
-=======
     val clearData = findComponentWithUniqueName(tab.actionsToolBar, "Clear data") as CommonButton
     val zoomOut = findComponentWithUniqueName(tab.actionsToolBar, "Zoom out") as CommonButton
     val zoomIn = findComponentWithUniqueName(tab.actionsToolBar, "Zoom in") as CommonButton
     val resetZoom = findComponentWithUniqueName(tab.actionsToolBar, "Reset zoom") as CommonButton
     val zoomToSelection =
       findComponentWithUniqueName(tab.actionsToolBar, "Zoom to selection") as CommonButton
->>>>>>> 0d09370c
 
     tab.model.timeline.dataRange.set(0.0, 10.0)
     tab.model.timeline.selectionRange.set(0.0, 4.0)
@@ -154,8 +109,6 @@
     resetZoom.doClick()
     timer.step()
     assertThat(tab.model.timeline.viewRange.length).isGreaterThan(defaultViewRange.length)
-<<<<<<< HEAD
-=======
 
     clearData.doClick()
     assertThat(tab.model.timeline.dataRange.isEmpty).isTrue()
@@ -188,6 +141,5 @@
 
     tab.model.timeline.selectionRange.set(0.0, 4.0)
     assertThat(zoomToSelection.isEnabled).isTrue()
->>>>>>> 0d09370c
   }
 }