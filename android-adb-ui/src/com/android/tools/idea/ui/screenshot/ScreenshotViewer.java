/*
 * Copyright (C) 2022 The Android Open Source Project
 *
 * Licensed under the Apache License, Version 2.0 (the "License");
 * you may not use this file except in compliance with the License.
 * You may obtain a copy of the License at
 *
 *      http://www.apache.org/licenses/LICENSE-2.0
 *
 * Unless required by applicable law or agreed to in writing, software
 * distributed under the License is distributed on an "AS IS" BASIS,
 * WITHOUT WARRANTIES OR CONDITIONS OF ANY KIND, either express or implied.
 * See the License for the specific language governing permissions and
 * limitations under the License.
 */
package com.android.tools.idea.ui.screenshot;

import static com.android.SdkConstants.EXT_PNG;
import static com.google.wireless.android.sdk.stats.AndroidStudioEvent.EventKind.DEVICE_SCREENSHOT_EVENT;
import static com.intellij.openapi.components.StoragePathMacros.NON_ROAMABLE_FILE;

import com.android.tools.analytics.UsageTracker;
import com.android.tools.idea.ui.AndroidAdbUiBundle;
import com.android.tools.pixelprobe.color.Colors;
import com.android.utils.HashCodes;
import com.google.common.base.Preconditions;
import com.google.wireless.android.sdk.stats.AndroidStudioEvent;
import com.google.wireless.android.sdk.stats.DeviceScreenshotEvent;
import com.intellij.icons.AllIcons;
import com.intellij.ide.util.PropertiesComponent;
import com.intellij.notification.NotificationGroup;
import com.intellij.notification.NotificationType;
import com.intellij.notification.Notifications;
import com.intellij.openapi.actionSystem.DataProvider;
import com.intellij.openapi.actionSystem.PlatformCoreDataKeys;
import com.intellij.openapi.application.ApplicationManager;
import com.intellij.openapi.components.PersistentStateComponent;
import com.intellij.openapi.components.State;
import com.intellij.openapi.components.Storage;
import com.intellij.openapi.diagnostic.Logger;
import com.intellij.openapi.fileChooser.FileChooserFactory;
import com.intellij.openapi.fileChooser.FileSaverDescriptor;
import com.intellij.openapi.fileChooser.FileSaverDialog;
import com.intellij.openapi.fileEditor.FileEditorProvider;
import com.intellij.openapi.fileEditor.ex.FileEditorProviderManager;
import com.intellij.openapi.ide.CopyPasteManager;
import com.intellij.openapi.project.Project;
import com.intellij.openapi.project.ProjectUtil;
import com.intellij.openapi.ui.DialogWrapper;
import com.intellij.openapi.ui.Messages;
import com.intellij.openapi.util.SystemInfo;
import com.intellij.openapi.vfs.LocalFileSystem;
import com.intellij.openapi.vfs.VfsUtilCore;
import com.intellij.openapi.vfs.VirtualFile;
import com.intellij.openapi.vfs.VirtualFileWrapper;
import com.intellij.openapi.wm.IdeFocusManager;
import com.intellij.util.xmlb.XmlSerializerUtil;
import java.awt.BorderLayout;
import java.awt.Color;
import java.awt.Component;
import java.awt.color.ICC_ColorSpace;
import java.awt.datatransfer.DataFlavor;
import java.awt.datatransfer.Transferable;
import java.awt.datatransfer.UnsupportedFlavorException;
import java.awt.event.ActionListener;
import java.awt.image.BufferedImage;
import java.io.ByteArrayOutputStream;
import java.io.IOException;
import java.nio.file.Files;
import java.nio.file.Path;
import java.text.SimpleDateFormat;
import java.util.Date;
import java.util.Iterator;
import java.util.List;
import java.util.Locale;
import java.util.Objects;
import java.util.Set;
import java.util.concurrent.atomic.AtomicReference;
import java.util.zip.Deflater;
import javax.imageio.IIOImage;
import javax.imageio.ImageIO;
import javax.imageio.ImageTypeSpecifier;
import javax.imageio.ImageWriteParam;
import javax.imageio.ImageWriter;
import javax.imageio.metadata.IIOMetadata;
import javax.imageio.metadata.IIOMetadataNode;
import javax.imageio.stream.ImageOutputStream;
import javax.swing.Action;
import javax.swing.DefaultComboBoxModel;
import javax.swing.JButton;
import javax.swing.JComboBox;
import javax.swing.JComponent;
import javax.swing.JPanel;
import org.intellij.images.editor.ImageFileEditor;
import org.jetbrains.annotations.NonNls;
import org.jetbrains.annotations.NotNull;
import org.jetbrains.annotations.Nullable;
import org.jetbrains.annotations.VisibleForTesting;
import org.w3c.dom.Node;

/**
 * A dialog that shows a captured screenshot.
 */
public class ScreenshotViewer extends DialogWrapper implements DataProvider {
  @NonNls private static final String SCREENSHOT_VIEWER_DIMENSIONS_KEY = "ScreenshotViewer.Dimensions";
  @NonNls private static final String SCREENSHOT_SAVE_PATH_KEY = "ScreenshotViewer.SavePath";

  private static final String HELP_PREFIX = "org.jetbrains.android.";

  private final @NotNull SimpleDateFormat myTimestampFormat = new SimpleDateFormat("yyyyMMdd_HHmmss", Locale.ROOT);

  private final @NotNull Project myProject;
  private final @Nullable ScreenshotSupplier myScreenshotSupplier;
  private final @NotNull ScreenshotPostprocessor myScreenshotPostprocessor;

  private final @NotNull VirtualFile myBackingFile;
  private final @NotNull ImageFileEditor myImageFileEditor;
  private final @NotNull FileEditorProvider myEditorProvider;
  private final @NotNull PersistentState myPersistentStorage;
  private final boolean myRotateOnRefresh;

  private @NotNull JPanel myPanel;
  private @NotNull JButton myRefreshButton;
  private @NotNull JButton myRotateRightButton;
  private @NotNull JButton myRotateLeftButton;
  private @NotNull JPanel myContentPane;
  private @NotNull JComboBox<DecorationOption> myDecorationComboBox;
  private @NotNull JButton myCopyButton;

  private static final class DecorationOption {
    private static final DecorationOption RECTANGULAR =
      new DecorationOption(AndroidAdbUiBundle.message("screenshot.dialog.decoration.rectangular"));
    private static final DecorationOption DISPLAY_SHAPE_CLIP =
      new DecorationOption(AndroidAdbUiBundle.message("screenshot.dialog.decoration.display.shape"));
    private static final DecorationOption PLAY_COMPATIBLE =
      new DecorationOption(AndroidAdbUiBundle.message("screenshot.dialog.decoration.display.play-compatible"));

    private final @Nullable String myClipAction;
    private final @Nullable FramingOption myFramingOption;

    public DecorationOption(@NotNull FramingOption framingOption) {
      myClipAction = null;
      myFramingOption = framingOption;
    }

    private DecorationOption(@NotNull String clipAction) {
      myClipAction = clipAction;
      myFramingOption = null;
    }

    public @Nullable FramingOption getFramingOption() {
      return myFramingOption;
    }

    @Override
    public @NotNull String toString() {
      //noinspection ConstantConditions - Either myFramingOption or myClipAction must be not null
      return myFramingOption != null ? myFramingOption.getDisplayName() : myClipAction;
    }

    @Override
    public int hashCode() {
      return HashCodes.mix(Objects.hashCode(myClipAction), Objects.hashCode(myFramingOption));
    }

    @Override
    public boolean equals(@Nullable Object obj) {
      if (this == obj) return true;
      if (obj == null || getClass() != obj.getClass()) return false;
      DecorationOption other = (DecorationOption)obj;
      return Objects.equals(myClipAction, other.myClipAction) && Objects.equals(myFramingOption, other.myFramingOption);
    }
  }

  /**
   * Number of quadrants by which the screenshot from the device has been rotated. One of 0, 1, 2 or 3.
   * Used only if rotation buttons are enabled.
   */
  private int myRotationQuadrants;

  /**
   * Reference to the screenshot obtained from the device and then rotated by {@link #myRotationQuadrants}.
   * Accessed from both EDT and background threads.
   */
  private final AtomicReference<ScreenshotImage> mySourceImageRef = new AtomicReference<>();

  /**
   * Reference to the framed screenshot displayed on screen. Accessed from both EDT and background threads.
   */
  private final AtomicReference<BufferedImage> myDisplayedImageRef = new AtomicReference<>();

  /**
   * User specified destination where the screenshot is saved.
   */
  private @Nullable Path myScreenshotFile;

  /**
   * @param project                 defines the context for the viewer
   * @param screenshotImage         the screenshot to display
   * @param backingFile             the temporary file containing the screenshot, which is deleted when
   *                                the viewer is closed
   * @param screenshotSupplier      an optional supplier of additional screenshots. The <i>Recapture</i>
   *                                button is hidden if not provided
   * @param screenshotPostprocessor an optional postprocessor used for framing and clipping.
   *                                The <i>Frame screenshot</i> checkbox and the framing options are hidden if not provided
   * @param framingOptions          available choices of frames.  Ignored if {@code screenshotPostprocessor}
   *                                is null. The pull-down list of framing options is shown only when
   *                                {@code screenshotPostprocessor} is not null and there are two or more framing options.
   * @param defaultFramingOption    the index of the default framing option in
   *                                the {@code framingOptions} list
   * @param screenshotViewerOptions determine whether the rotation buttons are available or not
   */
  public ScreenshotViewer(@NotNull Project project,
                          @NotNull ScreenshotImage screenshotImage,
                          @NotNull Path backingFile,
                          @Nullable ScreenshotSupplier screenshotSupplier,
                          @NotNull ScreenshotPostprocessor screenshotPostprocessor,
                          @NotNull List<? extends FramingOption> framingOptions,
                          int defaultFramingOption,
                          @NotNull Set<Option> screenshotViewerOptions) {
    super(project, true);
<<<<<<< HEAD
    Preconditions.checkArgument(framingOptions.isEmpty() || defaultFramingOption >= 0 && defaultFramingOption < framingOptions.size());
=======
    Preconditions.checkArgument(framingOptions.isEmpty() || defaultFramingOption >= 0 && defaultFramingOption < framingOptions.size(),
                                "framingOptions:%s defaultFramingOption:%s", framingOptions, defaultFramingOption);
>>>>>>> 574fcae1

    setModal(false);
    setTitle(AndroidAdbUiBundle.message("screenshot.action.title"));

    myProject = project;
    myScreenshotSupplier = screenshotSupplier;
    myScreenshotPostprocessor = screenshotPostprocessor;
    mySourceImageRef.set(screenshotImage);
    myRotationQuadrants = screenshotImage.getScreenshotRotationQuadrants();
    myDisplayedImageRef.set(screenshotImage.getImage());

    VirtualFile virtualFile = LocalFileSystem.getInstance().refreshAndFindFileByNioFile(backingFile);
    assert virtualFile != null;
    myBackingFile = virtualFile;

    if (screenshotSupplier == null) {
      hideComponent(myRefreshButton);
    }
    else {
      myRefreshButton.setIcon(AllIcons.Actions.Refresh);
    }

    myEditorProvider = getImageFileEditorProvider();
    myImageFileEditor = (ImageFileEditor)myEditorProvider.createEditor(myProject, myBackingFile);
    myContentPane.setLayout(new BorderLayout());
    myContentPane.add(myImageFileEditor.getComponent(), BorderLayout.CENTER);

    myPersistentStorage = PersistentState.getInstance(myProject);

    DefaultComboBoxModel<DecorationOption> decorationOptions = new DefaultComboBoxModel<>();
    decorationOptions.addElement(DecorationOption.RECTANGULAR);
    // Clipping is available when the postprocessor supports it and for round devices.
    boolean canClipDeviceMask = screenshotPostprocessor.getCanClipToDisplayShape() || screenshotImage.isRoundDisplay();
    if (canClipDeviceMask) {
      decorationOptions.addElement(DecorationOption.DISPLAY_SHAPE_CLIP);
    }
    int width = screenshotImage.getWidth();
    int height = screenshotImage.getHeight();
    boolean isOneToOneRatio = width == height;
    // DAC specifies a 384x384 minimum size requirement but that requirement is actually not enforced.
    // The image ratio is enforced, however.
    boolean isPlayCompatibleWearScreenshot = screenshotImage.isWear() && isOneToOneRatio;
    if (isPlayCompatibleWearScreenshot) {
      decorationOptions.addElement(DecorationOption.PLAY_COMPATIBLE);
    }
    int frameOptionStartIndex = decorationOptions.getSize();
    for (FramingOption framingOption : framingOptions) {
      decorationOptions.addElement(new DecorationOption(framingOption));
    }
    myDecorationComboBox.setModel(decorationOptions);

    if (myPersistentStorage.frameScreenshot && myDecorationComboBox.getItemCount() > defaultFramingOption + frameOptionStartIndex) {
      myDecorationComboBox.setSelectedIndex(defaultFramingOption + frameOptionStartIndex); // Select the default framing option.
    }
    else {
      if (canClipDeviceMask) {
        myDecorationComboBox.setSelectedItem(DecorationOption.DISPLAY_SHAPE_CLIP);
      } else if (isPlayCompatibleWearScreenshot) {
        myDecorationComboBox.setSelectedItem(DecorationOption.PLAY_COMPATIBLE);
      } else {
        myDecorationComboBox.setSelectedItem(DecorationOption.RECTANGULAR);
      }
    }

    ActionListener decorationListener = event -> {
      myPersistentStorage.frameScreenshot = ((DecorationOption)decorationOptions.getSelectedItem()).getFramingOption() != null;
      updateImageFrame();
    };
    myDecorationComboBox.addActionListener(decorationListener);

    myRefreshButton.addActionListener(event -> doRefreshScreenshot());

    if (screenshotViewerOptions.contains(Option.ALLOW_IMAGE_ROTATION)) {
      myRotateLeftButton.addActionListener(event -> updateImageRotation(1));
      myRotateRightButton.addActionListener(event -> updateImageRotation(3));
      myRotateOnRefresh = true;
    }
    else {
      hideComponent(myRotateLeftButton);
      hideComponent(myRotateRightButton);
      myRotateOnRefresh = false;
    }

    myCopyButton.addActionListener(event -> {
      BufferedImage currentImage = myImageFileEditor.getImageEditor().getDocument().getValue();
      CopyPasteManager.getInstance().setContents(new BufferedImageTransferable(currentImage));
      NotificationGroup group = NotificationGroup.findRegisteredGroup("Screen Capture");
      assert group != null;
      Notifications.Bus.notify(group.createNotification(AndroidAdbUiBundle.message("screenshot.notification.copied.to.clipboard"), NotificationType.INFORMATION), project);
      logScreenshotUsage();
    });

    updateEditorImage();

    init();

    updateImageFrame();
  }

  private void hideComponent(@NotNull Component component) {
    component.getParent().remove(component);
  }

  /**
   * Makes the screenshot viewer's focus on the image itself when opened, to allow keyboard shortcut copying
   */
  @Override
  public @NotNull JComponent getPreferredFocusedComponent() {
    return myImageFileEditor.getComponent();
  }

  @Override
  protected void dispose() {
    myEditorProvider.disposeEditor(myImageFileEditor);
    try {
      ApplicationManager.getApplication().runWriteAction(() -> {
        try {
          myBackingFile.delete(this);
        }
        catch (IOException e) {
          logger().error(e);
        }
      });
    }
    finally {
      super.dispose();
    }
  }

  private void doRefreshScreenshot() {
    assert myScreenshotSupplier != null;
    new ScreenshotTask(myProject, myScreenshotSupplier) {
      @Override
      public void onSuccess() {
        String msg = getError();
        if (msg != null) {
          Messages.showErrorDialog(myProject, msg, AndroidAdbUiBundle.message("screenshot.action.title"));
          return;
        }

        ScreenshotImage screenshotImage = getScreenshot();
        mySourceImageRef.set(screenshotImage);
        processScreenshot(myRotateOnRefresh ? myRotationQuadrants : 0);
      }
    }.queue();
  }

  private void updateImageRotation(int numQuadrants) {
    myRotationQuadrants = (myRotationQuadrants + numQuadrants) & 0x3;
    processScreenshot(numQuadrants);
  }

  private void updateImageFrame() {
    processScreenshot(0);
  }

  private void processScreenshot(int rotationQuadrants) {
    ScreenshotImage rotatedImage = mySourceImageRef.get().rotated(rotationQuadrants);
    BufferedImage processedImage = processImage(rotatedImage);

    // Update the backing file, this is necessary for operations that read the backing file from the editor,
    // such as: Right click image -> Open in external editor
    ApplicationManager.getApplication().executeOnPooledThread(() -> {
      Path file = VfsUtilCore.virtualToIoFile(myBackingFile).toPath();
        try {
          writePng(processedImage, file);
          myBackingFile.refresh(false, false);
        }
        catch (IOException e) {
          logger().error("Unexpected error while writing to " + file, e);
        }
      });
    mySourceImageRef.set(rotatedImage);
    myDisplayedImageRef.set(processedImage);
    updateEditorImage();
  }

  private BufferedImage processImage(ScreenshotImage sourceImage) {
    DecorationOption selectedDecoration = (DecorationOption)Objects.requireNonNull(myDecorationComboBox.getSelectedItem());
    FramingOption framingOption = selectedDecoration.getFramingOption();
    Color backgroundColor = null;
    if (selectedDecoration.equals(DecorationOption.RECTANGULAR) ||
        selectedDecoration.equals(DecorationOption.PLAY_COMPATIBLE)) {
      //noinspection UseJBColor - we want the actual color Black, JBColor will be grey in dark modes.
      backgroundColor = Color.BLACK;
    }
    return myScreenshotPostprocessor.addFrame(sourceImage, framingOption, backgroundColor);
  }

  @VisibleForTesting
  void updateEditorImage() {
    BufferedImage image = myDisplayedImageRef.get();
    myImageFileEditor.getImageEditor().getDocument().setValue(image);
    pack();

    // After image has updated, set the focus to image to allow keyboard shortcut copying.
    IdeFocusManager.getInstance(myProject).requestFocusInProject(getPreferredFocusedComponent(), myProject);
  }

  private @NotNull FileEditorProvider getImageFileEditorProvider() {
    List<FileEditorProvider> providers = FileEditorProviderManager.getInstance().getProviderList(myProject, myBackingFile);
    assert !providers.isEmpty();

    // Note: In case there are multiple providers for image files, we'd prefer to get the bundled
    // image editor, but we don't have access to any of its implementation details, so we rely
    // on the editor type id being "images" as defined by ImageFileEditorProvider#EDITOR_TYPE_ID.
    for (FileEditorProvider p : providers) {
      if (p.getEditorTypeId().equals("images")) {
        return p;
      }
    }

    return providers.get(0);
  }

  @Override
  protected @Nullable JComponent createCenterPanel() {
    return myPanel;
  }

  @Override
  protected @NonNls @NotNull String getDimensionServiceKey() {
    return SCREENSHOT_VIEWER_DIMENSIONS_KEY;
  }

  @Override
  public @Nullable Object getData(@NonNls @NotNull String dataId) {
    // This is required since the Image Editor's actions are dependent on the context
    // being a ImageFileEditor.
    return PlatformCoreDataKeys.FILE_EDITOR.is(dataId) ? myImageFileEditor : null;
  }

  @Override
  protected @NotNull String getHelpId() {
    return HELP_PREFIX + "r/studio-ui/am-screenshot.html";
  }

  @Override
  protected void createDefaultActions() {
    super.createDefaultActions();
    getOKAction().putValue(Action.NAME, AndroidAdbUiBundle.message("screenshot.dialog.ok.button.text"));
  }

  @Override
  protected void doOKAction() {
    FileSaverDescriptor descriptor = new FileSaverDescriptor(AndroidAdbUiBundle.message("screenshot.dialog.title"), "", EXT_PNG);
    FileSaverDialog saveFileDialog = FileChooserFactory.getInstance().createSaveFileDialog(descriptor, myProject);
    VirtualFile baseDir = loadScreenshotPath();
    VirtualFileWrapper fileWrapper = saveFileDialog.save(baseDir, adjustedFileName(getDefaultFileName()));
    if (fileWrapper == null) {
      return;
    }

    myScreenshotFile = fileWrapper.getFile().toPath();
    try {
      writePng(myDisplayedImageRef.get(), myScreenshotFile);
      logScreenshotUsage();
    }
    catch (IOException e) {
      Messages.showErrorDialog(myProject, AndroidAdbUiBundle.message("screenshot.dialog.error", e),
                               AndroidAdbUiBundle.message("screenshot.action.title"));
      return;
    }

    VirtualFile virtualFile = fileWrapper.getVirtualFile();
    if (virtualFile != null) {
      PropertiesComponent properties = PropertiesComponent.getInstance(myProject);
      properties.setValue(SCREENSHOT_SAVE_PATH_KEY, virtualFile.getParent().getPath());
    }

    super.doOKAction();
  }

  private @NotNull String adjustedFileName(@NotNull String fileName) {
    // Add extension to filename on Mac only see: b/38447816.
    return SystemInfo.isMac ? fileName + ".png" : fileName;
  }

  private static void writePng(@NotNull BufferedImage image, @NotNull Path outFile) throws IOException {
    ImageWriter pngWriter = null;
    ImageTypeSpecifier imageType = ImageTypeSpecifier.createFromRenderedImage(image);
    Iterator<ImageWriter> iterator = ImageIO.getImageWriters(imageType, EXT_PNG);
    if (iterator.hasNext()) {
      pngWriter = iterator.next();
    }
    if (pngWriter == null) {
      throw new IOException("Failed to find PNG writer");
    }

    try (ImageOutputStream stream = ImageIO.createImageOutputStream(Files.newOutputStream(outFile))) {
      pngWriter.setOutput(stream);

      if (image.getColorModel().getColorSpace() instanceof ICC_ColorSpace colorSpace) {
        ImageTypeSpecifier type = ImageTypeSpecifier.createFromRenderedImage(image);
        ImageWriteParam writeParams = pngWriter.getDefaultWriteParam();
        IIOMetadata metadata = pngWriter.getDefaultImageMetadata(type, writeParams);
        Node node = metadata.getAsTree("javax_imageio_png_1.0");
        IIOMetadataNode metadataNode = new IIOMetadataNode("iCCP");
        metadataNode.setUserObject(deflate(colorSpace.getProfile().getData()));
        metadataNode.setAttribute("profileName", Colors.getIccProfileDescription(colorSpace.getProfile()));
        metadataNode.setAttribute("compressionMethod", "deflate");
        node.appendChild(metadataNode);
        metadata.setFromTree("javax_imageio_png_1.0", node);

        pngWriter.write(new IIOImage(image, null, metadata));
      }
      else {
        pngWriter.write(image);
      }
      pngWriter.dispose();
    }
    catch (IOException e) {
      Files.deleteIfExists(outFile);
    }
  }

  private static byte[] deflate(byte[] data) {
    ByteArrayOutputStream out = new ByteArrayOutputStream(data.length);

    Deflater deflater = new Deflater();
    deflater.setInput(data);
    deflater.finish();

    byte[] buffer = new byte[4096];
    while (!deflater.finished()) {
      int count = deflater.deflate(buffer);
      out.write(buffer, 0, count);
    }
    data = out.toByteArray();
    return data;
  }

  private @NotNull String getDefaultFileName() {
    Date timestamp = new Date();
    String timestampSuffix = myTimestampFormat.format(timestamp);
    return String.format("Screenshot_%s", timestampSuffix);
  }

  /**
   * Returns the saved screenshot file, or null of the screenshot was not saved.
   */
  public @Nullable Path getScreenshot() {
    return myScreenshotFile;
  }

  private @Nullable VirtualFile loadScreenshotPath() {
    PropertiesComponent properties = PropertiesComponent.getInstance(myProject);
    String lastPath = properties.getValue(SCREENSHOT_SAVE_PATH_KEY);

    if (lastPath != null) {
      return LocalFileSystem.getInstance().findFileByPath(lastPath);
    }

    return ProjectUtil.guessProjectDir(myProject);
  }

  private static @NotNull Logger logger() {
    return Logger.getInstance(ScreenshotViewer.class);
  }

  private void logScreenshotUsage() {
    var event = DeviceScreenshotEvent.newBuilder()
      .setDeviceType(getUsageDeviceType())
      .setDecorationOption(getUsageDecorationOption());

    UsageTracker.log(
      AndroidStudioEvent.newBuilder()
        .setKind(DEVICE_SCREENSHOT_EVENT)
        .setDeviceScreenshotEvent(event));
  }

  private @NotNull DeviceScreenshotEvent.DeviceType getUsageDeviceType() {
    return switch (mySourceImageRef.get().getDeviceType()) {
      case WEAR -> DeviceScreenshotEvent.DeviceType.WEAR;
      case PHONE -> DeviceScreenshotEvent.DeviceType.PHONE;
      case TV -> DeviceScreenshotEvent.DeviceType.TV;
    };
  }

  private @NotNull DeviceScreenshotEvent.DecorationOption getUsageDecorationOption() {
    DecorationOption selectedDecoration = (DecorationOption)Objects.requireNonNull(myDecorationComboBox.getSelectedItem());
    if (DecorationOption.RECTANGULAR.equals(selectedDecoration)) {
      return DeviceScreenshotEvent.DecorationOption.RECTANGULAR;
    }
    if (DecorationOption.DISPLAY_SHAPE_CLIP.equals(selectedDecoration)) {
      return DeviceScreenshotEvent.DecorationOption.DISPLAY_SHAPE_CLIP;
    }
    if (DecorationOption.PLAY_COMPATIBLE.equals(selectedDecoration)) {
      return DeviceScreenshotEvent.DecorationOption.PLAY_COMPATIBLE;
    }
    return DeviceScreenshotEvent.DecorationOption.FRAMED;
  }

  private static class BufferedImageTransferable implements Transferable {
    private final @NotNull BufferedImage myImage;

    public BufferedImageTransferable(@NotNull BufferedImage image) {
      myImage = image;
    }

    @Override
    public @NotNull DataFlavor[] getTransferDataFlavors() {
      return new DataFlavor[] { DataFlavor.imageFlavor };
    }

    @Override
    public boolean isDataFlavorSupported(@NotNull DataFlavor dataFlavor) {
      return DataFlavor.imageFlavor.equals(dataFlavor);
    }

    @Override
    public @NotNull BufferedImage getTransferData(@NotNull DataFlavor dataFlavor) throws UnsupportedFlavorException {
      if (!DataFlavor.imageFlavor.equals(dataFlavor)) {
        throw new UnsupportedFlavorException(dataFlavor);
      }
      return myImage;
    }
  }

  public enum Option {
    ALLOW_IMAGE_ROTATION // Enables the image rotation buttons.
  }

  @State(name = "ScreenshotViewer", storages = @Storage(NON_ROAMABLE_FILE))
  public static class PersistentState implements PersistentStateComponent<PersistentState> {
    public boolean frameScreenshot;

    @Override
    public @Nullable ScreenshotViewer.PersistentState getState() {
      return this;
    }

    @Override
    public void loadState(@NotNull ScreenshotViewer.PersistentState state) {
      XmlSerializerUtil.copyBean(state, this);
    }

    public static PersistentState getInstance(@NotNull Project project) {
      return project.getService(PersistentState.class);
    }
  }
}<|MERGE_RESOLUTION|>--- conflicted
+++ resolved
@@ -219,12 +219,8 @@
                           int defaultFramingOption,
                           @NotNull Set<Option> screenshotViewerOptions) {
     super(project, true);
-<<<<<<< HEAD
-    Preconditions.checkArgument(framingOptions.isEmpty() || defaultFramingOption >= 0 && defaultFramingOption < framingOptions.size());
-=======
     Preconditions.checkArgument(framingOptions.isEmpty() || defaultFramingOption >= 0 && defaultFramingOption < framingOptions.size(),
                                 "framingOptions:%s defaultFramingOption:%s", framingOptions, defaultFramingOption);
->>>>>>> 574fcae1
 
     setModal(false);
     setTitle(AndroidAdbUiBundle.message("screenshot.action.title"));
