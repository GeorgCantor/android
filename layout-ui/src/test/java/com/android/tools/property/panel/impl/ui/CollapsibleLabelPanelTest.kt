--- conflicted
+++ resolved
@@ -25,15 +25,12 @@
 import com.intellij.openapi.actionSystem.AnAction
 import com.intellij.openapi.actionSystem.AnActionEvent
 import com.intellij.util.ui.UIUtil
+import org.junit.Test
+import org.junit.runners.model.Statement
 import java.awt.Cursor
 import java.awt.Dimension
 import java.awt.Font
 import javax.swing.JPanel
-<<<<<<< HEAD
-=======
-import org.junit.Test
-import org.junit.runners.model.Statement
->>>>>>> 0d09370c
 
 class CollapsibleLabelPanelTest {
 
@@ -60,11 +57,7 @@
         model,
         UIUtil.FontSize.NORMAL,
         Font.BOLD,
-<<<<<<< HEAD
-        nameColumnFraction = columnFraction
-=======
         nameColumnFraction = columnFraction,
->>>>>>> 0d09370c
       )
     val label = panel.label
     panel.size = Dimension(500, 200)
@@ -99,11 +92,7 @@
             assertThat(panel.label.font.size).isEqualTo(size * 4)
           }
         },
-<<<<<<< HEAD
-        mock()
-=======
         mock(),
->>>>>>> 0d09370c
       )
       .evaluate()
   }
@@ -115,30 +104,18 @@
     val action1 =
       object : AnAction() {
         override fun actionPerformed(event: AnActionEvent) {}
-<<<<<<< HEAD
       }
     val action2 =
       object : AnAction() {
         override fun actionPerformed(event: AnActionEvent) {}
       }
-=======
-      }
-    val action2 =
-      object : AnAction() {
-        override fun actionPerformed(event: AnActionEvent) {}
-      }
->>>>>>> 0d09370c
     val panel =
       CollapsibleLabelPanel(
         model,
         UIUtil.FontSize.NORMAL,
         Font.BOLD,
         listOf(action1, action2),
-<<<<<<< HEAD
-        columnFraction
-=======
         columnFraction,
->>>>>>> 0d09370c
       )
     panel.size = Dimension(500, 50)
     panel.doLayout()
