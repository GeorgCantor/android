--- conflicted
+++ resolved
@@ -49,11 +49,6 @@
             StringUtilsKt.trimTrailingWhitespacesAndAddNewlineAtEOF(StringUtil.convertLineSeparators(expected.trim()))
           );
 
-<<<<<<< HEAD
-      if (!Objects.equals(expectedText, actualText)) {
-        throw new FileComparisonFailedError("Actual data differs from file content: " + expectedFile.getName(),
-                                            expected, actual, expectedFile.getAbsolutePath());
-=======
           if (!Objects.equals(expectedText, actualText)) {
               throw new FileComparisonFailedError("Actual data differs from file content: " + expectedFile.getName(),
                                                   expected, actual, expectedFile.getAbsolutePath());
@@ -61,7 +56,6 @@
       }
       catch (IOException e) {
           throw ExceptionUtilsKt.rethrow(e);
->>>>>>> 0d09370c
       }
   }
 
