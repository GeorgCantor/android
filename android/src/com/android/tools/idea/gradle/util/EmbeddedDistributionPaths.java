/*
 * Copyright (C) 2014 The Android Open Source Project
 *
 * Licensed under the Apache License, Version 2.0 (the "License");
 * you may not use this file except in compliance with the License.
 * You may obtain a copy of the License at
 *
 *      http://www.apache.org/licenses/LICENSE-2.0
 *
 * Unless required by applicable law or agreed to in writing, software
 * distributed under the License is distributed on an "AS IS" BASIS,
 * WITHOUT WARRANTIES OR CONDITIONS OF ANY KIND, either express or implied.
 * See the License for the specific language governing permissions and
 * limitations under the License.
 */
package com.android.tools.idea.gradle.util;

import com.google.common.collect.ImmutableList;
import com.intellij.openapi.application.PathManager;
import com.intellij.openapi.components.ServiceManager;
import com.intellij.openapi.diagnostic.Logger;
import com.intellij.openapi.util.SystemInfo;
import org.jetbrains.annotations.NotNull;
import org.jetbrains.annotations.Nullable;

import java.io.File;
import java.util.ArrayList;
import java.util.List;

import static com.android.SdkConstants.GRADLE_LATEST_VERSION;
import static com.android.tools.idea.sdk.IdeSdks.MAC_JDK_CONTENT_PATH;
import static com.intellij.openapi.util.io.FileUtil.*;

public class EmbeddedDistributionPaths {
  @NotNull
  public static EmbeddedDistributionPaths getInstance() {
    return ServiceManager.getService(EmbeddedDistributionPaths.class);
  }

  @NotNull
  public List<File> findAndroidStudioLocalMavenRepoPaths() {
    File defaultRootDirPath = getDefaultRootDirPath();
    if (defaultRootDirPath != null) {
      // Release build
      File repoPath = new File(defaultRootDirPath, "m2repository");
      return repoPath.isDirectory() ? ImmutableList.of(repoPath) : ImmutableList.of();
    }
    // Development build
    List<File> repoPaths = new ArrayList<>();
    File repoPath;

    // Add prebuilt offline repo
    String studioCustomRepo = System.getenv("STUDIO_CUSTOM_REPO");
    if (studioCustomRepo != null) {
      repoPath = new File(toCanonicalPath(toSystemDependentName(studioCustomRepo)));
      if (!repoPath.isDirectory()) {
        throw new IllegalArgumentException("Invalid path in STUDIO_CUSTOM_REPO environment variable");
      }
    }
    else {
      String relativePath = toSystemDependentName("/../../prebuilts/tools/common/offline-m2");
      repoPath = new File(toCanonicalPath(getIdeHomePath() + relativePath));
    }
    getLog().info("Looking for embedded Maven repo at '" + repoPath.getPath() + "'");
    if (repoPath.isDirectory()) {
      repoPaths.add(repoPath);
    }

    // Add locally published studio repo
    String relativePath = toSystemDependentName("/../../out/studio/repo");
    repoPath = new File(PathManager.getHomePath() + relativePath);
    if (repoPath.isDirectory()) {
      repoPaths.add(repoPath);
    }

    return repoPaths;
  }

  @Nullable
  public File findEmbeddedGradleDistributionPath() {
    File distributionPath = getDefaultRootDirPath();
    if (distributionPath != null) {
      // Release build
      Logger log = getLog();
      File embeddedPath = new File(distributionPath, "gradle-" + GRADLE_LATEST_VERSION);
      log.info("Looking for embedded Gradle distribution at '" + embeddedPath.getPath() + "'");
      if (embeddedPath.isDirectory()) {
        log.info("Found embedded Gradle " + GRADLE_LATEST_VERSION);
        return embeddedPath;
      }
      log.info("Unable to find embedded Gradle " + GRADLE_LATEST_VERSION);
      return null;
    }

    // Development build.
    String ideHomePath = getIdeHomePath();
    String relativePath = toSystemDependentName("/../../out/gradle-dist-link");
    distributionPath = new File(toCanonicalPath(ideHomePath + relativePath));
    return distributionPath.isDirectory() ? distributionPath : null;
  }

  @NotNull
  private static Logger getLog() {
    return Logger.getInstance(EmbeddedDistributionPaths.class);
  }

  @Nullable
  private static File getDefaultRootDirPath() {
    String ideHomePath = getIdeHomePath();
    File rootDirPath = new File(ideHomePath, "gradle");
    return rootDirPath.isDirectory() ? rootDirPath : null;
  }

<<<<<<< HEAD
  @Nullable
  public static File getEmbeddedJdkPath() {
=======
  @NotNull
  public File getEmbeddedJdkPath() {
>>>>>>> 02229574
    String ideHomePath = getIdeHomePath();

    File jdkRootPath = new File(ideHomePath, SystemInfo.isMac ? join("jre", "jdk") : "jre");
    if (jdkRootPath.isDirectory()) {
      // Release build.
      return getSystemSpecificJdkPath(jdkRootPath);
    }

    // Development build.
    String jdkDevPath = System.getProperty("studio.dev.jdk", ideHomePath + "/../../prebuilts/studio/jdk");
    String relativePath = toSystemDependentName(jdkDevPath);
    jdkRootPath = new File(toCanonicalPath(relativePath));
    if (SystemInfo.isWindows) {
      jdkRootPath = new File(jdkRootPath, "win64");
    }
    else if (SystemInfo.isLinux) {
      jdkRootPath = new File(jdkRootPath, "linux");
    }
    else if (SystemInfo.isMac) {
      jdkRootPath = new File(jdkRootPath, "mac");
    }
    return getSystemSpecificJdkPath(jdkRootPath);
  }

  @Nullable
  private static File getSystemSpecificJdkPath(File jdkRootPath) {
    if (SystemInfo.isMac) {
      jdkRootPath = new File(jdkRootPath, MAC_JDK_CONTENT_PATH);
    }
    if (jdkRootPath.isDirectory()) {
      return jdkRootPath;
    } else {
      return null;
    }
  }

  @NotNull
  private static String getIdeHomePath() {
    return toSystemDependentName(PathManager.getHomePath());
  }
}<|MERGE_RESOLUTION|>--- conflicted
+++ resolved
@@ -111,13 +111,8 @@
     return rootDirPath.isDirectory() ? rootDirPath : null;
   }
 
-<<<<<<< HEAD
   @Nullable
-  public static File getEmbeddedJdkPath() {
-=======
-  @NotNull
   public File getEmbeddedJdkPath() {
->>>>>>> 02229574
     String ideHomePath = getIdeHomePath();
 
     File jdkRootPath = new File(ideHomePath, SystemInfo.isMac ? join("jre", "jdk") : "jre");
