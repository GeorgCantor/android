MODULE                        : project
    ExternalModuleGroup           :
    ExternalModuleVersion         : unspecified
    LinkedProjectId               : project
    LinkedProjectPath             : <ROOT>
    RootProjectPath               : <ROOT>
    COMPILER_MODULE_EXTENSION
        compilerSourceOutputPath      : file://<ROOT>/build/classes/production/project [-]
        compilerTestOutputPath        : file://<ROOT>/build/classes/test/project [-]
        isCompilerPathInherited       : true
        isExcludeOutput               : true
    ModuleFile                    : <ROOT>/.idea/modules/project.iml [-]
    ModuleTypeName                : JAVA_MODULE
    CONENT_ENTRY                  : file://<ROOT>
        EXCLUDE_FOLDER                : file://<ROOT>/.gradle
        EXCLUDE_FOLDER                : file://<ROOT>/build [-]
    JDK                           : <NAME_CUT> JavaSDK
    *isInherited                  : true
    ORDER_ENTRY                   : <Module source>
    BUILD_TASKS
<<<<<<< HEAD
        TEST_COMPILE_MODE             : All
        TEST_COMPILE_MODE             : Android tests
        TEST_COMPILE_MODE             : Unit tests
        TEST_COMPILE_MODE             : None
LIBRARY_TABLE
    - library                     : android.arch.core:runtime:1.1.1@aar (IdeAndroidLibraryImpl)
        aidlFolder                    : <GRADLE>/caches/transforms-3/xxxxxxxxxxxxxxxxxxxxxxxxxxxxxxxx/transformed/runtime-1.1.1/aidl [-]
        artifact                      : <M2>/android/arch/core/runtime/1.1.1/runtime-1.1.1.aar
        artifactAddress               : android.arch.core:runtime:1.1.1@aar
        assetsFolder                  : <GRADLE>/caches/transforms-3/xxxxxxxxxxxxxxxxxxxxxxxxxxxxxxxx/transformed/runtime-1.1.1/assets [-]
        - compileJarFiles             : <GRADLE>/caches/transforms-3/xxxxxxxxxxxxxxxxxxxxxxxxxxxxxxxx/transformed/runtime-1.1.1/jars/classes.jar
        component                     : android.arch.core:runtime:1.1.1
        externalAnnotations           : <GRADLE>/caches/transforms-3/xxxxxxxxxxxxxxxxxxxxxxxxxxxxxxxx/transformed/runtime-1.1.1/annotations.zip [-]
        folder                        : <GRADLE>/caches/transforms-3/xxxxxxxxxxxxxxxxxxxxxxxxxxxxxxxx/transformed/runtime-1.1.1
        jniFolder                     : <GRADLE>/caches/transforms-3/xxxxxxxxxxxxxxxxxxxxxxxxxxxxxxxx/transformed/runtime-1.1.1/jni [-]
        manifest                      : <GRADLE>/caches/transforms-3/xxxxxxxxxxxxxxxxxxxxxxxxxxxxxxxx/transformed/runtime-1.1.1/AndroidManifest.xml
        proguardRules                 : <GRADLE>/caches/transforms-3/xxxxxxxxxxxxxxxxxxxxxxxxxxxxxxxx/transformed/runtime-1.1.1/proguard.txt [-]
        publicResources               : <GRADLE>/caches/transforms-3/xxxxxxxxxxxxxxxxxxxxxxxxxxxxxxxx/transformed/runtime-1.1.1/public.txt [-]
        renderscriptFolder            : <GRADLE>/caches/transforms-3/xxxxxxxxxxxxxxxxxxxxxxxxxxxxxxxx/transformed/runtime-1.1.1/rs [-]
        resFolder                     : <GRADLE>/caches/transforms-3/xxxxxxxxxxxxxxxxxxxxxxxxxxxxxxxx/transformed/runtime-1.1.1/res [-]
        resStaticLibrary              : <GRADLE>/caches/transforms-3/xxxxxxxxxxxxxxxxxxxxxxxxxxxxxxxx/transformed/runtime-1.1.1/res.apk [-]
        - runtimeJarFiles             : <GRADLE>/caches/transforms-3/xxxxxxxxxxxxxxxxxxxxxxxxxxxxxxxx/transformed/runtime-1.1.1/jars/classes.jar
        symbolFile                    : <GRADLE>/caches/transforms-3/xxxxxxxxxxxxxxxxxxxxxxxxxxxxxxxx/transformed/runtime-1.1.1/R.txt
    - library                     : android.arch.lifecycle:livedata-core:1.1.1@aar (IdeAndroidLibraryImpl)
        aidlFolder                    : <GRADLE>/caches/transforms-3/xxxxxxxxxxxxxxxxxxxxxxxxxxxxxxxx/transformed/livedata-core-1.1.1/aidl [-]
        artifact                      : <M2>/android/arch/lifecycle/livedata-core/1.1.1/livedata-core-1.1.1.aar
        artifactAddress               : android.arch.lifecycle:livedata-core:1.1.1@aar
        assetsFolder                  : <GRADLE>/caches/transforms-3/xxxxxxxxxxxxxxxxxxxxxxxxxxxxxxxx/transformed/livedata-core-1.1.1/assets [-]
        - compileJarFiles             : <GRADLE>/caches/transforms-3/xxxxxxxxxxxxxxxxxxxxxxxxxxxxxxxx/transformed/livedata-core-1.1.1/jars/classes.jar
        component                     : android.arch.lifecycle:livedata-core:1.1.1
        externalAnnotations           : <GRADLE>/caches/transforms-3/xxxxxxxxxxxxxxxxxxxxxxxxxxxxxxxx/transformed/livedata-core-1.1.1/annotations.zip [-]
        folder                        : <GRADLE>/caches/transforms-3/xxxxxxxxxxxxxxxxxxxxxxxxxxxxxxxx/transformed/livedata-core-1.1.1
        jniFolder                     : <GRADLE>/caches/transforms-3/xxxxxxxxxxxxxxxxxxxxxxxxxxxxxxxx/transformed/livedata-core-1.1.1/jni [-]
        manifest                      : <GRADLE>/caches/transforms-3/xxxxxxxxxxxxxxxxxxxxxxxxxxxxxxxx/transformed/livedata-core-1.1.1/AndroidManifest.xml
        proguardRules                 : <GRADLE>/caches/transforms-3/xxxxxxxxxxxxxxxxxxxxxxxxxxxxxxxx/transformed/livedata-core-1.1.1/proguard.txt [-]
        publicResources               : <GRADLE>/caches/transforms-3/xxxxxxxxxxxxxxxxxxxxxxxxxxxxxxxx/transformed/livedata-core-1.1.1/public.txt [-]
        renderscriptFolder            : <GRADLE>/caches/transforms-3/xxxxxxxxxxxxxxxxxxxxxxxxxxxxxxxx/transformed/livedata-core-1.1.1/rs [-]
        resFolder                     : <GRADLE>/caches/transforms-3/xxxxxxxxxxxxxxxxxxxxxxxxxxxxxxxx/transformed/livedata-core-1.1.1/res [-]
        resStaticLibrary              : <GRADLE>/caches/transforms-3/xxxxxxxxxxxxxxxxxxxxxxxxxxxxxxxx/transformed/livedata-core-1.1.1/res.apk [-]
        - runtimeJarFiles             : <GRADLE>/caches/transforms-3/xxxxxxxxxxxxxxxxxxxxxxxxxxxxxxxx/transformed/livedata-core-1.1.1/jars/classes.jar
        symbolFile                    : <GRADLE>/caches/transforms-3/xxxxxxxxxxxxxxxxxxxxxxxxxxxxxxxx/transformed/livedata-core-1.1.1/R.txt
    - library                     : android.arch.lifecycle:livedata:1.1.1@aar (IdeAndroidLibraryImpl)
        aidlFolder                    : <GRADLE>/caches/transforms-3/xxxxxxxxxxxxxxxxxxxxxxxxxxxxxxxx/transformed/livedata-1.1.1/aidl [-]
        artifact                      : <M2>/android/arch/lifecycle/livedata/1.1.1/livedata-1.1.1.aar
        artifactAddress               : android.arch.lifecycle:livedata:1.1.1@aar
        assetsFolder                  : <GRADLE>/caches/transforms-3/xxxxxxxxxxxxxxxxxxxxxxxxxxxxxxxx/transformed/livedata-1.1.1/assets [-]
        - compileJarFiles             : <GRADLE>/caches/transforms-3/xxxxxxxxxxxxxxxxxxxxxxxxxxxxxxxx/transformed/livedata-1.1.1/jars/classes.jar
        component                     : android.arch.lifecycle:livedata:1.1.1
        externalAnnotations           : <GRADLE>/caches/transforms-3/xxxxxxxxxxxxxxxxxxxxxxxxxxxxxxxx/transformed/livedata-1.1.1/annotations.zip [-]
        folder                        : <GRADLE>/caches/transforms-3/xxxxxxxxxxxxxxxxxxxxxxxxxxxxxxxx/transformed/livedata-1.1.1
        jniFolder                     : <GRADLE>/caches/transforms-3/xxxxxxxxxxxxxxxxxxxxxxxxxxxxxxxx/transformed/livedata-1.1.1/jni [-]
        manifest                      : <GRADLE>/caches/transforms-3/xxxxxxxxxxxxxxxxxxxxxxxxxxxxxxxx/transformed/livedata-1.1.1/AndroidManifest.xml
        proguardRules                 : <GRADLE>/caches/transforms-3/xxxxxxxxxxxxxxxxxxxxxxxxxxxxxxxx/transformed/livedata-1.1.1/proguard.txt [-]
        publicResources               : <GRADLE>/caches/transforms-3/xxxxxxxxxxxxxxxxxxxxxxxxxxxxxxxx/transformed/livedata-1.1.1/public.txt [-]
        renderscriptFolder            : <GRADLE>/caches/transforms-3/xxxxxxxxxxxxxxxxxxxxxxxxxxxxxxxx/transformed/livedata-1.1.1/rs [-]
        resFolder                     : <GRADLE>/caches/transforms-3/xxxxxxxxxxxxxxxxxxxxxxxxxxxxxxxx/transformed/livedata-1.1.1/res [-]
        resStaticLibrary              : <GRADLE>/caches/transforms-3/xxxxxxxxxxxxxxxxxxxxxxxxxxxxxxxx/transformed/livedata-1.1.1/res.apk [-]
        - runtimeJarFiles             : <GRADLE>/caches/transforms-3/xxxxxxxxxxxxxxxxxxxxxxxxxxxxxxxx/transformed/livedata-1.1.1/jars/classes.jar
        symbolFile                    : <GRADLE>/caches/transforms-3/xxxxxxxxxxxxxxxxxxxxxxxxxxxxxxxx/transformed/livedata-1.1.1/R.txt
    - library                     : android.arch.lifecycle:runtime:1.1.1@aar (IdeAndroidLibraryImpl)
        aidlFolder                    : <GRADLE>/caches/transforms-3/xxxxxxxxxxxxxxxxxxxxxxxxxxxxxxxx/transformed/runtime-1.1.1/aidl [-]
        artifact                      : <M2>/android/arch/lifecycle/runtime/1.1.1/runtime-1.1.1.aar
        artifactAddress               : android.arch.lifecycle:runtime:1.1.1@aar
        assetsFolder                  : <GRADLE>/caches/transforms-3/xxxxxxxxxxxxxxxxxxxxxxxxxxxxxxxx/transformed/runtime-1.1.1/assets [-]
        - compileJarFiles             : <GRADLE>/caches/transforms-3/xxxxxxxxxxxxxxxxxxxxxxxxxxxxxxxx/transformed/runtime-1.1.1/jars/classes.jar
        component                     : android.arch.lifecycle:runtime:1.1.1
        externalAnnotations           : <GRADLE>/caches/transforms-3/xxxxxxxxxxxxxxxxxxxxxxxxxxxxxxxx/transformed/runtime-1.1.1/annotations.zip [-]
        folder                        : <GRADLE>/caches/transforms-3/xxxxxxxxxxxxxxxxxxxxxxxxxxxxxxxx/transformed/runtime-1.1.1
        jniFolder                     : <GRADLE>/caches/transforms-3/xxxxxxxxxxxxxxxxxxxxxxxxxxxxxxxx/transformed/runtime-1.1.1/jni [-]
        manifest                      : <GRADLE>/caches/transforms-3/xxxxxxxxxxxxxxxxxxxxxxxxxxxxxxxx/transformed/runtime-1.1.1/AndroidManifest.xml
        proguardRules                 : <GRADLE>/caches/transforms-3/xxxxxxxxxxxxxxxxxxxxxxxxxxxxxxxx/transformed/runtime-1.1.1/proguard.txt
        publicResources               : <GRADLE>/caches/transforms-3/xxxxxxxxxxxxxxxxxxxxxxxxxxxxxxxx/transformed/runtime-1.1.1/public.txt [-]
        renderscriptFolder            : <GRADLE>/caches/transforms-3/xxxxxxxxxxxxxxxxxxxxxxxxxxxxxxxx/transformed/runtime-1.1.1/rs [-]
        resFolder                     : <GRADLE>/caches/transforms-3/xxxxxxxxxxxxxxxxxxxxxxxxxxxxxxxx/transformed/runtime-1.1.1/res [-]
        resStaticLibrary              : <GRADLE>/caches/transforms-3/xxxxxxxxxxxxxxxxxxxxxxxxxxxxxxxx/transformed/runtime-1.1.1/res.apk [-]
        - runtimeJarFiles             : <GRADLE>/caches/transforms-3/xxxxxxxxxxxxxxxxxxxxxxxxxxxxxxxx/transformed/runtime-1.1.1/jars/classes.jar
        symbolFile                    : <GRADLE>/caches/transforms-3/xxxxxxxxxxxxxxxxxxxxxxxxxxxxxxxx/transformed/runtime-1.1.1/R.txt
    - library                     : android.arch.lifecycle:viewmodel:1.1.1@aar (IdeAndroidLibraryImpl)
        aidlFolder                    : <GRADLE>/caches/transforms-3/xxxxxxxxxxxxxxxxxxxxxxxxxxxxxxxx/transformed/viewmodel-1.1.1/aidl [-]
        artifact                      : <M2>/android/arch/lifecycle/viewmodel/1.1.1/viewmodel-1.1.1.aar
        artifactAddress               : android.arch.lifecycle:viewmodel:1.1.1@aar
        assetsFolder                  : <GRADLE>/caches/transforms-3/xxxxxxxxxxxxxxxxxxxxxxxxxxxxxxxx/transformed/viewmodel-1.1.1/assets [-]
        - compileJarFiles             : <GRADLE>/caches/transforms-3/xxxxxxxxxxxxxxxxxxxxxxxxxxxxxxxx/transformed/viewmodel-1.1.1/jars/classes.jar
        component                     : android.arch.lifecycle:viewmodel:1.1.1
        externalAnnotations           : <GRADLE>/caches/transforms-3/xxxxxxxxxxxxxxxxxxxxxxxxxxxxxxxx/transformed/viewmodel-1.1.1/annotations.zip [-]
        folder                        : <GRADLE>/caches/transforms-3/xxxxxxxxxxxxxxxxxxxxxxxxxxxxxxxx/transformed/viewmodel-1.1.1
        jniFolder                     : <GRADLE>/caches/transforms-3/xxxxxxxxxxxxxxxxxxxxxxxxxxxxxxxx/transformed/viewmodel-1.1.1/jni [-]
        manifest                      : <GRADLE>/caches/transforms-3/xxxxxxxxxxxxxxxxxxxxxxxxxxxxxxxx/transformed/viewmodel-1.1.1/AndroidManifest.xml
        proguardRules                 : <GRADLE>/caches/transforms-3/xxxxxxxxxxxxxxxxxxxxxxxxxxxxxxxx/transformed/viewmodel-1.1.1/proguard.txt
        publicResources               : <GRADLE>/caches/transforms-3/xxxxxxxxxxxxxxxxxxxxxxxxxxxxxxxx/transformed/viewmodel-1.1.1/public.txt [-]
        renderscriptFolder            : <GRADLE>/caches/transforms-3/xxxxxxxxxxxxxxxxxxxxxxxxxxxxxxxx/transformed/viewmodel-1.1.1/rs [-]
        resFolder                     : <GRADLE>/caches/transforms-3/xxxxxxxxxxxxxxxxxxxxxxxxxxxxxxxx/transformed/viewmodel-1.1.1/res [-]
        resStaticLibrary              : <GRADLE>/caches/transforms-3/xxxxxxxxxxxxxxxxxxxxxxxxxxxxxxxx/transformed/viewmodel-1.1.1/res.apk [-]
        - runtimeJarFiles             : <GRADLE>/caches/transforms-3/xxxxxxxxxxxxxxxxxxxxxxxxxxxxxxxx/transformed/viewmodel-1.1.1/jars/classes.jar
        symbolFile                    : <GRADLE>/caches/transforms-3/xxxxxxxxxxxxxxxxxxxxxxxxxxxxxxxx/transformed/viewmodel-1.1.1/R.txt
    - library                     : com.android.support.constraint:constraint-layout:1.0.2@aar (IdeAndroidLibraryImpl)
        aidlFolder                    : <GRADLE>/caches/transforms-3/xxxxxxxxxxxxxxxxxxxxxxxxxxxxxxxx/transformed/constraint-layout-1.0.2/aidl [-]
        artifact                      : <M2>/com/android/support/constraint/constraint-layout/1.0.2/constraint-layout-1.0.2.aar
        artifactAddress               : com.android.support.constraint:constraint-layout:1.0.2@aar
        assetsFolder                  : <GRADLE>/caches/transforms-3/xxxxxxxxxxxxxxxxxxxxxxxxxxxxxxxx/transformed/constraint-layout-1.0.2/assets [-]
        - compileJarFiles             : <GRADLE>/caches/transforms-3/xxxxxxxxxxxxxxxxxxxxxxxxxxxxxxxx/transformed/constraint-layout-1.0.2/jars/classes.jar
        component                     : com.android.support.constraint:constraint-layout:1.0.2
        externalAnnotations           : <GRADLE>/caches/transforms-3/xxxxxxxxxxxxxxxxxxxxxxxxxxxxxxxx/transformed/constraint-layout-1.0.2/annotations.zip [-]
        folder                        : <GRADLE>/caches/transforms-3/xxxxxxxxxxxxxxxxxxxxxxxxxxxxxxxx/transformed/constraint-layout-1.0.2
        jniFolder                     : <GRADLE>/caches/transforms-3/xxxxxxxxxxxxxxxxxxxxxxxxxxxxxxxx/transformed/constraint-layout-1.0.2/jni [-]
        manifest                      : <GRADLE>/caches/transforms-3/xxxxxxxxxxxxxxxxxxxxxxxxxxxxxxxx/transformed/constraint-layout-1.0.2/AndroidManifest.xml
        proguardRules                 : <GRADLE>/caches/transforms-3/xxxxxxxxxxxxxxxxxxxxxxxxxxxxxxxx/transformed/constraint-layout-1.0.2/proguard.txt [-]
        publicResources               : <GRADLE>/caches/transforms-3/xxxxxxxxxxxxxxxxxxxxxxxxxxxxxxxx/transformed/constraint-layout-1.0.2/public.txt [-]
        renderscriptFolder            : <GRADLE>/caches/transforms-3/xxxxxxxxxxxxxxxxxxxxxxxxxxxxxxxx/transformed/constraint-layout-1.0.2/rs [-]
        resFolder                     : <GRADLE>/caches/transforms-3/xxxxxxxxxxxxxxxxxxxxxxxxxxxxxxxx/transformed/constraint-layout-1.0.2/res
        resStaticLibrary              : <GRADLE>/caches/transforms-3/xxxxxxxxxxxxxxxxxxxxxxxxxxxxxxxx/transformed/constraint-layout-1.0.2/res.apk [-]
        - runtimeJarFiles             : <GRADLE>/caches/transforms-3/xxxxxxxxxxxxxxxxxxxxxxxxxxxxxxxx/transformed/constraint-layout-1.0.2/jars/classes.jar
        symbolFile                    : <GRADLE>/caches/transforms-3/xxxxxxxxxxxxxxxxxxxxxxxxxxxxxxxx/transformed/constraint-layout-1.0.2/R.txt
    - library                     : com.android.support.test.espresso:espresso-core:3.0.2@aar (IdeAndroidLibraryImpl)
        aidlFolder                    : <GRADLE>/caches/transforms-3/xxxxxxxxxxxxxxxxxxxxxxxxxxxxxxxx/transformed/espresso-core-3.0.2/aidl [-]
        artifact                      : <M2>/com/android/support/test/espresso/espresso-core/3.0.2/espresso-core-3.0.2.aar
        artifactAddress               : com.android.support.test.espresso:espresso-core:3.0.2@aar
        assetsFolder                  : <GRADLE>/caches/transforms-3/xxxxxxxxxxxxxxxxxxxxxxxxxxxxxxxx/transformed/espresso-core-3.0.2/assets [-]
        - compileJarFiles             : <GRADLE>/caches/transforms-3/xxxxxxxxxxxxxxxxxxxxxxxxxxxxxxxx/transformed/espresso-core-3.0.2/jars/classes.jar
        component                     : com.android.support.test.espresso:espresso-core:3.0.2
        externalAnnotations           : <GRADLE>/caches/transforms-3/xxxxxxxxxxxxxxxxxxxxxxxxxxxxxxxx/transformed/espresso-core-3.0.2/annotations.zip [-]
        folder                        : <GRADLE>/caches/transforms-3/xxxxxxxxxxxxxxxxxxxxxxxxxxxxxxxx/transformed/espresso-core-3.0.2
        jniFolder                     : <GRADLE>/caches/transforms-3/xxxxxxxxxxxxxxxxxxxxxxxxxxxxxxxx/transformed/espresso-core-3.0.2/jni [-]
        manifest                      : <GRADLE>/caches/transforms-3/xxxxxxxxxxxxxxxxxxxxxxxxxxxxxxxx/transformed/espresso-core-3.0.2/AndroidManifest.xml
        proguardRules                 : <GRADLE>/caches/transforms-3/xxxxxxxxxxxxxxxxxxxxxxxxxxxxxxxx/transformed/espresso-core-3.0.2/proguard.txt
        publicResources               : <GRADLE>/caches/transforms-3/xxxxxxxxxxxxxxxxxxxxxxxxxxxxxxxx/transformed/espresso-core-3.0.2/public.txt [-]
        renderscriptFolder            : <GRADLE>/caches/transforms-3/xxxxxxxxxxxxxxxxxxxxxxxxxxxxxxxx/transformed/espresso-core-3.0.2/rs [-]
        resFolder                     : <GRADLE>/caches/transforms-3/xxxxxxxxxxxxxxxxxxxxxxxxxxxxxxxx/transformed/espresso-core-3.0.2/res [-]
        resStaticLibrary              : <GRADLE>/caches/transforms-3/xxxxxxxxxxxxxxxxxxxxxxxxxxxxxxxx/transformed/espresso-core-3.0.2/res.apk [-]
        - runtimeJarFiles             : <GRADLE>/caches/transforms-3/xxxxxxxxxxxxxxxxxxxxxxxxxxxxxxxx/transformed/espresso-core-3.0.2/jars/classes.jar
        symbolFile                    : <GRADLE>/caches/transforms-3/xxxxxxxxxxxxxxxxxxxxxxxxxxxxxxxx/transformed/espresso-core-3.0.2/R.txt
    - library                     : com.android.support.test.espresso:espresso-idling-resource:3.0.2@aar (IdeAndroidLibraryImpl)
        aidlFolder                    : <GRADLE>/caches/transforms-3/xxxxxxxxxxxxxxxxxxxxxxxxxxxxxxxx/transformed/espresso-idling-resource-3.0.2/aidl [-]
        artifact                      : <M2>/com/android/support/test/espresso/espresso-idling-resource/3.0.2/espresso-idling-resource-3.0.2.aar
        artifactAddress               : com.android.support.test.espresso:espresso-idling-resource:3.0.2@aar
        assetsFolder                  : <GRADLE>/caches/transforms-3/xxxxxxxxxxxxxxxxxxxxxxxxxxxxxxxx/transformed/espresso-idling-resource-3.0.2/assets [-]
        - compileJarFiles             : <GRADLE>/caches/transforms-3/xxxxxxxxxxxxxxxxxxxxxxxxxxxxxxxx/transformed/espresso-idling-resource-3.0.2/jars/classes.jar
        component                     : com.android.support.test.espresso:espresso-idling-resource:3.0.2
        externalAnnotations           : <GRADLE>/caches/transforms-3/xxxxxxxxxxxxxxxxxxxxxxxxxxxxxxxx/transformed/espresso-idling-resource-3.0.2/annotations.zip [-]
        folder                        : <GRADLE>/caches/transforms-3/xxxxxxxxxxxxxxxxxxxxxxxxxxxxxxxx/transformed/espresso-idling-resource-3.0.2
        jniFolder                     : <GRADLE>/caches/transforms-3/xxxxxxxxxxxxxxxxxxxxxxxxxxxxxxxx/transformed/espresso-idling-resource-3.0.2/jni [-]
        manifest                      : <GRADLE>/caches/transforms-3/xxxxxxxxxxxxxxxxxxxxxxxxxxxxxxxx/transformed/espresso-idling-resource-3.0.2/AndroidManifest.xml
        proguardRules                 : <GRADLE>/caches/transforms-3/xxxxxxxxxxxxxxxxxxxxxxxxxxxxxxxx/transformed/espresso-idling-resource-3.0.2/proguard.txt [-]
        publicResources               : <GRADLE>/caches/transforms-3/xxxxxxxxxxxxxxxxxxxxxxxxxxxxxxxx/transformed/espresso-idling-resource-3.0.2/public.txt [-]
        renderscriptFolder            : <GRADLE>/caches/transforms-3/xxxxxxxxxxxxxxxxxxxxxxxxxxxxxxxx/transformed/espresso-idling-resource-3.0.2/rs [-]
        resFolder                     : <GRADLE>/caches/transforms-3/xxxxxxxxxxxxxxxxxxxxxxxxxxxxxxxx/transformed/espresso-idling-resource-3.0.2/res [-]
        resStaticLibrary              : <GRADLE>/caches/transforms-3/xxxxxxxxxxxxxxxxxxxxxxxxxxxxxxxx/transformed/espresso-idling-resource-3.0.2/res.apk [-]
        - runtimeJarFiles             : <GRADLE>/caches/transforms-3/xxxxxxxxxxxxxxxxxxxxxxxxxxxxxxxx/transformed/espresso-idling-resource-3.0.2/jars/classes.jar
        symbolFile                    : <GRADLE>/caches/transforms-3/xxxxxxxxxxxxxxxxxxxxxxxxxxxxxxxx/transformed/espresso-idling-resource-3.0.2/R.txt
    - library                     : com.android.support.test:monitor:1.0.2@aar (IdeAndroidLibraryImpl)
        aidlFolder                    : <GRADLE>/caches/transforms-3/xxxxxxxxxxxxxxxxxxxxxxxxxxxxxxxx/transformed/monitor-1.0.2/aidl [-]
        artifact                      : <M2>/com/android/support/test/monitor/1.0.2/monitor-1.0.2.aar
        artifactAddress               : com.android.support.test:monitor:1.0.2@aar
        assetsFolder                  : <GRADLE>/caches/transforms-3/xxxxxxxxxxxxxxxxxxxxxxxxxxxxxxxx/transformed/monitor-1.0.2/assets [-]
        - compileJarFiles             : <GRADLE>/caches/transforms-3/xxxxxxxxxxxxxxxxxxxxxxxxxxxxxxxx/transformed/monitor-1.0.2/jars/classes.jar
        component                     : com.android.support.test:monitor:1.0.2
        externalAnnotations           : <GRADLE>/caches/transforms-3/xxxxxxxxxxxxxxxxxxxxxxxxxxxxxxxx/transformed/monitor-1.0.2/annotations.zip [-]
        folder                        : <GRADLE>/caches/transforms-3/xxxxxxxxxxxxxxxxxxxxxxxxxxxxxxxx/transformed/monitor-1.0.2
        jniFolder                     : <GRADLE>/caches/transforms-3/xxxxxxxxxxxxxxxxxxxxxxxxxxxxxxxx/transformed/monitor-1.0.2/jni [-]
        manifest                      : <GRADLE>/caches/transforms-3/xxxxxxxxxxxxxxxxxxxxxxxxxxxxxxxx/transformed/monitor-1.0.2/AndroidManifest.xml
        proguardRules                 : <GRADLE>/caches/transforms-3/xxxxxxxxxxxxxxxxxxxxxxxxxxxxxxxx/transformed/monitor-1.0.2/proguard.txt
        publicResources               : <GRADLE>/caches/transforms-3/xxxxxxxxxxxxxxxxxxxxxxxxxxxxxxxx/transformed/monitor-1.0.2/public.txt [-]
        renderscriptFolder            : <GRADLE>/caches/transforms-3/xxxxxxxxxxxxxxxxxxxxxxxxxxxxxxxx/transformed/monitor-1.0.2/rs [-]
        resFolder                     : <GRADLE>/caches/transforms-3/xxxxxxxxxxxxxxxxxxxxxxxxxxxxxxxx/transformed/monitor-1.0.2/res [-]
        resStaticLibrary              : <GRADLE>/caches/transforms-3/xxxxxxxxxxxxxxxxxxxxxxxxxxxxxxxx/transformed/monitor-1.0.2/res.apk [-]
        - runtimeJarFiles             : <GRADLE>/caches/transforms-3/xxxxxxxxxxxxxxxxxxxxxxxxxxxxxxxx/transformed/monitor-1.0.2/jars/classes.jar
        symbolFile                    : <GRADLE>/caches/transforms-3/xxxxxxxxxxxxxxxxxxxxxxxxxxxxxxxx/transformed/monitor-1.0.2/R.txt
    - library                     : com.android.support.test:runner:1.0.2@aar (IdeAndroidLibraryImpl)
        aidlFolder                    : <GRADLE>/caches/transforms-3/xxxxxxxxxxxxxxxxxxxxxxxxxxxxxxxx/transformed/runner-1.0.2/aidl [-]
        artifact                      : <M2>/com/android/support/test/runner/1.0.2/runner-1.0.2.aar
        artifactAddress               : com.android.support.test:runner:1.0.2@aar
        assetsFolder                  : <GRADLE>/caches/transforms-3/xxxxxxxxxxxxxxxxxxxxxxxxxxxxxxxx/transformed/runner-1.0.2/assets [-]
        - compileJarFiles             : <GRADLE>/caches/transforms-3/xxxxxxxxxxxxxxxxxxxxxxxxxxxxxxxx/transformed/runner-1.0.2/jars/classes.jar
        component                     : com.android.support.test:runner:1.0.2
        externalAnnotations           : <GRADLE>/caches/transforms-3/xxxxxxxxxxxxxxxxxxxxxxxxxxxxxxxx/transformed/runner-1.0.2/annotations.zip [-]
        folder                        : <GRADLE>/caches/transforms-3/xxxxxxxxxxxxxxxxxxxxxxxxxxxxxxxx/transformed/runner-1.0.2
        jniFolder                     : <GRADLE>/caches/transforms-3/xxxxxxxxxxxxxxxxxxxxxxxxxxxxxxxx/transformed/runner-1.0.2/jni [-]
        manifest                      : <GRADLE>/caches/transforms-3/xxxxxxxxxxxxxxxxxxxxxxxxxxxxxxxx/transformed/runner-1.0.2/AndroidManifest.xml
        proguardRules                 : <GRADLE>/caches/transforms-3/xxxxxxxxxxxxxxxxxxxxxxxxxxxxxxxx/transformed/runner-1.0.2/proguard.txt
        publicResources               : <GRADLE>/caches/transforms-3/xxxxxxxxxxxxxxxxxxxxxxxxxxxxxxxx/transformed/runner-1.0.2/public.txt [-]
        renderscriptFolder            : <GRADLE>/caches/transforms-3/xxxxxxxxxxxxxxxxxxxxxxxxxxxxxxxx/transformed/runner-1.0.2/rs [-]
        resFolder                     : <GRADLE>/caches/transforms-3/xxxxxxxxxxxxxxxxxxxxxxxxxxxxxxxx/transformed/runner-1.0.2/res [-]
        resStaticLibrary              : <GRADLE>/caches/transforms-3/xxxxxxxxxxxxxxxxxxxxxxxxxxxxxxxx/transformed/runner-1.0.2/res.apk [-]
        - runtimeJarFiles             : <GRADLE>/caches/transforms-3/xxxxxxxxxxxxxxxxxxxxxxxxxxxxxxxx/transformed/runner-1.0.2/jars/classes.jar
        symbolFile                    : <GRADLE>/caches/transforms-3/xxxxxxxxxxxxxxxxxxxxxxxxxxxxxxxx/transformed/runner-1.0.2/R.txt
    - library                     : com.android.support:animated-vector-drawable:28.0.0@aar (IdeAndroidLibraryImpl)
        aidlFolder                    : <GRADLE>/caches/transforms-3/xxxxxxxxxxxxxxxxxxxxxxxxxxxxxxxx/transformed/animated-vector-drawable-28.0.0/aidl [-]
        artifact                      : <M2>/com/android/support/animated-vector-drawable/28.0.0/animated-vector-drawable-28.0.0.aar
        artifactAddress               : com.android.support:animated-vector-drawable:28.0.0@aar
        assetsFolder                  : <GRADLE>/caches/transforms-3/xxxxxxxxxxxxxxxxxxxxxxxxxxxxxxxx/transformed/animated-vector-drawable-28.0.0/assets [-]
        - compileJarFiles             : <GRADLE>/caches/transforms-3/xxxxxxxxxxxxxxxxxxxxxxxxxxxxxxxx/transformed/animated-vector-drawable-28.0.0/jars/classes.jar
        component                     : com.android.support:animated-vector-drawable:28.0.0
        externalAnnotations           : <GRADLE>/caches/transforms-3/xxxxxxxxxxxxxxxxxxxxxxxxxxxxxxxx/transformed/animated-vector-drawable-28.0.0/annotations.zip [-]
        folder                        : <GRADLE>/caches/transforms-3/xxxxxxxxxxxxxxxxxxxxxxxxxxxxxxxx/transformed/animated-vector-drawable-28.0.0
        jniFolder                     : <GRADLE>/caches/transforms-3/xxxxxxxxxxxxxxxxxxxxxxxxxxxxxxxx/transformed/animated-vector-drawable-28.0.0/jni [-]
        manifest                      : <GRADLE>/caches/transforms-3/xxxxxxxxxxxxxxxxxxxxxxxxxxxxxxxx/transformed/animated-vector-drawable-28.0.0/AndroidManifest.xml
        proguardRules                 : <GRADLE>/caches/transforms-3/xxxxxxxxxxxxxxxxxxxxxxxxxxxxxxxx/transformed/animated-vector-drawable-28.0.0/proguard.txt
        publicResources               : <GRADLE>/caches/transforms-3/xxxxxxxxxxxxxxxxxxxxxxxxxxxxxxxx/transformed/animated-vector-drawable-28.0.0/public.txt [-]
        renderscriptFolder            : <GRADLE>/caches/transforms-3/xxxxxxxxxxxxxxxxxxxxxxxxxxxxxxxx/transformed/animated-vector-drawable-28.0.0/rs [-]
        resFolder                     : <GRADLE>/caches/transforms-3/xxxxxxxxxxxxxxxxxxxxxxxxxxxxxxxx/transformed/animated-vector-drawable-28.0.0/res [-]
        resStaticLibrary              : <GRADLE>/caches/transforms-3/xxxxxxxxxxxxxxxxxxxxxxxxxxxxxxxx/transformed/animated-vector-drawable-28.0.0/res.apk [-]
        - runtimeJarFiles             : <GRADLE>/caches/transforms-3/xxxxxxxxxxxxxxxxxxxxxxxxxxxxxxxx/transformed/animated-vector-drawable-28.0.0/jars/classes.jar
        symbolFile                    : <GRADLE>/caches/transforms-3/xxxxxxxxxxxxxxxxxxxxxxxxxxxxxxxx/transformed/animated-vector-drawable-28.0.0/R.txt
    - library                     : com.android.support:appcompat-v7:28.0.0@aar (IdeAndroidLibraryImpl)
        aidlFolder                    : <GRADLE>/caches/transforms-3/xxxxxxxxxxxxxxxxxxxxxxxxxxxxxxxx/transformed/appcompat-v7-28.0.0/aidl [-]
        artifact                      : <M2>/com/android/support/appcompat-v7/28.0.0/appcompat-v7-28.0.0.aar
        artifactAddress               : com.android.support:appcompat-v7:28.0.0@aar
        assetsFolder                  : <GRADLE>/caches/transforms-3/xxxxxxxxxxxxxxxxxxxxxxxxxxxxxxxx/transformed/appcompat-v7-28.0.0/assets [-]
        - compileJarFiles             : <GRADLE>/caches/transforms-3/xxxxxxxxxxxxxxxxxxxxxxxxxxxxxxxx/transformed/appcompat-v7-28.0.0/jars/classes.jar
        component                     : com.android.support:appcompat-v7:28.0.0
        externalAnnotations           : <GRADLE>/caches/transforms-3/xxxxxxxxxxxxxxxxxxxxxxxxxxxxxxxx/transformed/appcompat-v7-28.0.0/annotations.zip
        folder                        : <GRADLE>/caches/transforms-3/xxxxxxxxxxxxxxxxxxxxxxxxxxxxxxxx/transformed/appcompat-v7-28.0.0
        jniFolder                     : <GRADLE>/caches/transforms-3/xxxxxxxxxxxxxxxxxxxxxxxxxxxxxxxx/transformed/appcompat-v7-28.0.0/jni [-]
        manifest                      : <GRADLE>/caches/transforms-3/xxxxxxxxxxxxxxxxxxxxxxxxxxxxxxxx/transformed/appcompat-v7-28.0.0/AndroidManifest.xml
        proguardRules                 : <GRADLE>/caches/transforms-3/xxxxxxxxxxxxxxxxxxxxxxxxxxxxxxxx/transformed/appcompat-v7-28.0.0/proguard.txt
        publicResources               : <GRADLE>/caches/transforms-3/xxxxxxxxxxxxxxxxxxxxxxxxxxxxxxxx/transformed/appcompat-v7-28.0.0/public.txt
        renderscriptFolder            : <GRADLE>/caches/transforms-3/xxxxxxxxxxxxxxxxxxxxxxxxxxxxxxxx/transformed/appcompat-v7-28.0.0/rs [-]
        resFolder                     : <GRADLE>/caches/transforms-3/xxxxxxxxxxxxxxxxxxxxxxxxxxxxxxxx/transformed/appcompat-v7-28.0.0/res
        resStaticLibrary              : <GRADLE>/caches/transforms-3/xxxxxxxxxxxxxxxxxxxxxxxxxxxxxxxx/transformed/appcompat-v7-28.0.0/res.apk [-]
        - runtimeJarFiles             : <GRADLE>/caches/transforms-3/xxxxxxxxxxxxxxxxxxxxxxxxxxxxxxxx/transformed/appcompat-v7-28.0.0/jars/classes.jar
        symbolFile                    : <GRADLE>/caches/transforms-3/xxxxxxxxxxxxxxxxxxxxxxxxxxxxxxxx/transformed/appcompat-v7-28.0.0/R.txt
    - library                     : com.android.support:asynclayoutinflater:28.0.0@aar (IdeAndroidLibraryImpl)
        aidlFolder                    : <GRADLE>/caches/transforms-3/xxxxxxxxxxxxxxxxxxxxxxxxxxxxxxxx/transformed/asynclayoutinflater-28.0.0/aidl [-]
        artifact                      : <M2>/com/android/support/asynclayoutinflater/28.0.0/asynclayoutinflater-28.0.0.aar
        artifactAddress               : com.android.support:asynclayoutinflater:28.0.0@aar
        assetsFolder                  : <GRADLE>/caches/transforms-3/xxxxxxxxxxxxxxxxxxxxxxxxxxxxxxxx/transformed/asynclayoutinflater-28.0.0/assets [-]
        - compileJarFiles             : <GRADLE>/caches/transforms-3/xxxxxxxxxxxxxxxxxxxxxxxxxxxxxxxx/transformed/asynclayoutinflater-28.0.0/jars/classes.jar
        component                     : com.android.support:asynclayoutinflater:28.0.0
        externalAnnotations           : <GRADLE>/caches/transforms-3/xxxxxxxxxxxxxxxxxxxxxxxxxxxxxxxx/transformed/asynclayoutinflater-28.0.0/annotations.zip [-]
        folder                        : <GRADLE>/caches/transforms-3/xxxxxxxxxxxxxxxxxxxxxxxxxxxxxxxx/transformed/asynclayoutinflater-28.0.0
        jniFolder                     : <GRADLE>/caches/transforms-3/xxxxxxxxxxxxxxxxxxxxxxxxxxxxxxxx/transformed/asynclayoutinflater-28.0.0/jni [-]
        manifest                      : <GRADLE>/caches/transforms-3/xxxxxxxxxxxxxxxxxxxxxxxxxxxxxxxx/transformed/asynclayoutinflater-28.0.0/AndroidManifest.xml
        proguardRules                 : <GRADLE>/caches/transforms-3/xxxxxxxxxxxxxxxxxxxxxxxxxxxxxxxx/transformed/asynclayoutinflater-28.0.0/proguard.txt [-]
        publicResources               : <GRADLE>/caches/transforms-3/xxxxxxxxxxxxxxxxxxxxxxxxxxxxxxxx/transformed/asynclayoutinflater-28.0.0/public.txt [-]
        renderscriptFolder            : <GRADLE>/caches/transforms-3/xxxxxxxxxxxxxxxxxxxxxxxxxxxxxxxx/transformed/asynclayoutinflater-28.0.0/rs [-]
        resFolder                     : <GRADLE>/caches/transforms-3/xxxxxxxxxxxxxxxxxxxxxxxxxxxxxxxx/transformed/asynclayoutinflater-28.0.0/res [-]
        resStaticLibrary              : <GRADLE>/caches/transforms-3/xxxxxxxxxxxxxxxxxxxxxxxxxxxxxxxx/transformed/asynclayoutinflater-28.0.0/res.apk [-]
        - runtimeJarFiles             : <GRADLE>/caches/transforms-3/xxxxxxxxxxxxxxxxxxxxxxxxxxxxxxxx/transformed/asynclayoutinflater-28.0.0/jars/classes.jar
        symbolFile                    : <GRADLE>/caches/transforms-3/xxxxxxxxxxxxxxxxxxxxxxxxxxxxxxxx/transformed/asynclayoutinflater-28.0.0/R.txt
    - library                     : com.android.support:coordinatorlayout:28.0.0@aar (IdeAndroidLibraryImpl)
        aidlFolder                    : <GRADLE>/caches/transforms-3/xxxxxxxxxxxxxxxxxxxxxxxxxxxxxxxx/transformed/coordinatorlayout-28.0.0/aidl [-]
        artifact                      : <M2>/com/android/support/coordinatorlayout/28.0.0/coordinatorlayout-28.0.0.aar
        artifactAddress               : com.android.support:coordinatorlayout:28.0.0@aar
        assetsFolder                  : <GRADLE>/caches/transforms-3/xxxxxxxxxxxxxxxxxxxxxxxxxxxxxxxx/transformed/coordinatorlayout-28.0.0/assets [-]
        - compileJarFiles             : <GRADLE>/caches/transforms-3/xxxxxxxxxxxxxxxxxxxxxxxxxxxxxxxx/transformed/coordinatorlayout-28.0.0/jars/classes.jar
        component                     : com.android.support:coordinatorlayout:28.0.0
        externalAnnotations           : <GRADLE>/caches/transforms-3/xxxxxxxxxxxxxxxxxxxxxxxxxxxxxxxx/transformed/coordinatorlayout-28.0.0/annotations.zip
        folder                        : <GRADLE>/caches/transforms-3/xxxxxxxxxxxxxxxxxxxxxxxxxxxxxxxx/transformed/coordinatorlayout-28.0.0
        jniFolder                     : <GRADLE>/caches/transforms-3/xxxxxxxxxxxxxxxxxxxxxxxxxxxxxxxx/transformed/coordinatorlayout-28.0.0/jni [-]
        manifest                      : <GRADLE>/caches/transforms-3/xxxxxxxxxxxxxxxxxxxxxxxxxxxxxxxx/transformed/coordinatorlayout-28.0.0/AndroidManifest.xml
        proguardRules                 : <GRADLE>/caches/transforms-3/xxxxxxxxxxxxxxxxxxxxxxxxxxxxxxxx/transformed/coordinatorlayout-28.0.0/proguard.txt
        publicResources               : <GRADLE>/caches/transforms-3/xxxxxxxxxxxxxxxxxxxxxxxxxxxxxxxx/transformed/coordinatorlayout-28.0.0/public.txt
        renderscriptFolder            : <GRADLE>/caches/transforms-3/xxxxxxxxxxxxxxxxxxxxxxxxxxxxxxxx/transformed/coordinatorlayout-28.0.0/rs [-]
        resFolder                     : <GRADLE>/caches/transforms-3/xxxxxxxxxxxxxxxxxxxxxxxxxxxxxxxx/transformed/coordinatorlayout-28.0.0/res
        resStaticLibrary              : <GRADLE>/caches/transforms-3/xxxxxxxxxxxxxxxxxxxxxxxxxxxxxxxx/transformed/coordinatorlayout-28.0.0/res.apk [-]
        - runtimeJarFiles             : <GRADLE>/caches/transforms-3/xxxxxxxxxxxxxxxxxxxxxxxxxxxxxxxx/transformed/coordinatorlayout-28.0.0/jars/classes.jar
        symbolFile                    : <GRADLE>/caches/transforms-3/xxxxxxxxxxxxxxxxxxxxxxxxxxxxxxxx/transformed/coordinatorlayout-28.0.0/R.txt
    - library                     : com.android.support:cursoradapter:28.0.0@aar (IdeAndroidLibraryImpl)
        aidlFolder                    : <GRADLE>/caches/transforms-3/xxxxxxxxxxxxxxxxxxxxxxxxxxxxxxxx/transformed/cursoradapter-28.0.0/aidl [-]
        artifact                      : <M2>/com/android/support/cursoradapter/28.0.0/cursoradapter-28.0.0.aar
        artifactAddress               : com.android.support:cursoradapter:28.0.0@aar
        assetsFolder                  : <GRADLE>/caches/transforms-3/xxxxxxxxxxxxxxxxxxxxxxxxxxxxxxxx/transformed/cursoradapter-28.0.0/assets [-]
        - compileJarFiles             : <GRADLE>/caches/transforms-3/xxxxxxxxxxxxxxxxxxxxxxxxxxxxxxxx/transformed/cursoradapter-28.0.0/jars/classes.jar
        component                     : com.android.support:cursoradapter:28.0.0
        externalAnnotations           : <GRADLE>/caches/transforms-3/xxxxxxxxxxxxxxxxxxxxxxxxxxxxxxxx/transformed/cursoradapter-28.0.0/annotations.zip [-]
        folder                        : <GRADLE>/caches/transforms-3/xxxxxxxxxxxxxxxxxxxxxxxxxxxxxxxx/transformed/cursoradapter-28.0.0
        jniFolder                     : <GRADLE>/caches/transforms-3/xxxxxxxxxxxxxxxxxxxxxxxxxxxxxxxx/transformed/cursoradapter-28.0.0/jni [-]
        manifest                      : <GRADLE>/caches/transforms-3/xxxxxxxxxxxxxxxxxxxxxxxxxxxxxxxx/transformed/cursoradapter-28.0.0/AndroidManifest.xml
        proguardRules                 : <GRADLE>/caches/transforms-3/xxxxxxxxxxxxxxxxxxxxxxxxxxxxxxxx/transformed/cursoradapter-28.0.0/proguard.txt [-]
        publicResources               : <GRADLE>/caches/transforms-3/xxxxxxxxxxxxxxxxxxxxxxxxxxxxxxxx/transformed/cursoradapter-28.0.0/public.txt [-]
        renderscriptFolder            : <GRADLE>/caches/transforms-3/xxxxxxxxxxxxxxxxxxxxxxxxxxxxxxxx/transformed/cursoradapter-28.0.0/rs [-]
        resFolder                     : <GRADLE>/caches/transforms-3/xxxxxxxxxxxxxxxxxxxxxxxxxxxxxxxx/transformed/cursoradapter-28.0.0/res [-]
        resStaticLibrary              : <GRADLE>/caches/transforms-3/xxxxxxxxxxxxxxxxxxxxxxxxxxxxxxxx/transformed/cursoradapter-28.0.0/res.apk [-]
        - runtimeJarFiles             : <GRADLE>/caches/transforms-3/xxxxxxxxxxxxxxxxxxxxxxxxxxxxxxxx/transformed/cursoradapter-28.0.0/jars/classes.jar
        symbolFile                    : <GRADLE>/caches/transforms-3/xxxxxxxxxxxxxxxxxxxxxxxxxxxxxxxx/transformed/cursoradapter-28.0.0/R.txt
    - library                     : com.android.support:customview:28.0.0@aar (IdeAndroidLibraryImpl)
        aidlFolder                    : <GRADLE>/caches/transforms-3/xxxxxxxxxxxxxxxxxxxxxxxxxxxxxxxx/transformed/customview-28.0.0/aidl [-]
        artifact                      : <M2>/com/android/support/customview/28.0.0/customview-28.0.0.aar
        artifactAddress               : com.android.support:customview:28.0.0@aar
        assetsFolder                  : <GRADLE>/caches/transforms-3/xxxxxxxxxxxxxxxxxxxxxxxxxxxxxxxx/transformed/customview-28.0.0/assets [-]
        - compileJarFiles             : <GRADLE>/caches/transforms-3/xxxxxxxxxxxxxxxxxxxxxxxxxxxxxxxx/transformed/customview-28.0.0/jars/classes.jar
        component                     : com.android.support:customview:28.0.0
        externalAnnotations           : <GRADLE>/caches/transforms-3/xxxxxxxxxxxxxxxxxxxxxxxxxxxxxxxx/transformed/customview-28.0.0/annotations.zip [-]
        folder                        : <GRADLE>/caches/transforms-3/xxxxxxxxxxxxxxxxxxxxxxxxxxxxxxxx/transformed/customview-28.0.0
        jniFolder                     : <GRADLE>/caches/transforms-3/xxxxxxxxxxxxxxxxxxxxxxxxxxxxxxxx/transformed/customview-28.0.0/jni [-]
        manifest                      : <GRADLE>/caches/transforms-3/xxxxxxxxxxxxxxxxxxxxxxxxxxxxxxxx/transformed/customview-28.0.0/AndroidManifest.xml
        proguardRules                 : <GRADLE>/caches/transforms-3/xxxxxxxxxxxxxxxxxxxxxxxxxxxxxxxx/transformed/customview-28.0.0/proguard.txt [-]
        publicResources               : <GRADLE>/caches/transforms-3/xxxxxxxxxxxxxxxxxxxxxxxxxxxxxxxx/transformed/customview-28.0.0/public.txt [-]
        renderscriptFolder            : <GRADLE>/caches/transforms-3/xxxxxxxxxxxxxxxxxxxxxxxxxxxxxxxx/transformed/customview-28.0.0/rs [-]
        resFolder                     : <GRADLE>/caches/transforms-3/xxxxxxxxxxxxxxxxxxxxxxxxxxxxxxxx/transformed/customview-28.0.0/res [-]
        resStaticLibrary              : <GRADLE>/caches/transforms-3/xxxxxxxxxxxxxxxxxxxxxxxxxxxxxxxx/transformed/customview-28.0.0/res.apk [-]
        - runtimeJarFiles             : <GRADLE>/caches/transforms-3/xxxxxxxxxxxxxxxxxxxxxxxxxxxxxxxx/transformed/customview-28.0.0/jars/classes.jar
        symbolFile                    : <GRADLE>/caches/transforms-3/xxxxxxxxxxxxxxxxxxxxxxxxxxxxxxxx/transformed/customview-28.0.0/R.txt
    - library                     : com.android.support:documentfile:28.0.0@aar (IdeAndroidLibraryImpl)
        aidlFolder                    : <GRADLE>/caches/transforms-3/xxxxxxxxxxxxxxxxxxxxxxxxxxxxxxxx/transformed/documentfile-28.0.0/aidl [-]
        artifact                      : <M2>/com/android/support/documentfile/28.0.0/documentfile-28.0.0.aar
        artifactAddress               : com.android.support:documentfile:28.0.0@aar
        assetsFolder                  : <GRADLE>/caches/transforms-3/xxxxxxxxxxxxxxxxxxxxxxxxxxxxxxxx/transformed/documentfile-28.0.0/assets [-]
        - compileJarFiles             : <GRADLE>/caches/transforms-3/xxxxxxxxxxxxxxxxxxxxxxxxxxxxxxxx/transformed/documentfile-28.0.0/jars/classes.jar
        component                     : com.android.support:documentfile:28.0.0
        externalAnnotations           : <GRADLE>/caches/transforms-3/xxxxxxxxxxxxxxxxxxxxxxxxxxxxxxxx/transformed/documentfile-28.0.0/annotations.zip [-]
        folder                        : <GRADLE>/caches/transforms-3/xxxxxxxxxxxxxxxxxxxxxxxxxxxxxxxx/transformed/documentfile-28.0.0
        jniFolder                     : <GRADLE>/caches/transforms-3/xxxxxxxxxxxxxxxxxxxxxxxxxxxxxxxx/transformed/documentfile-28.0.0/jni [-]
        manifest                      : <GRADLE>/caches/transforms-3/xxxxxxxxxxxxxxxxxxxxxxxxxxxxxxxx/transformed/documentfile-28.0.0/AndroidManifest.xml
        proguardRules                 : <GRADLE>/caches/transforms-3/xxxxxxxxxxxxxxxxxxxxxxxxxxxxxxxx/transformed/documentfile-28.0.0/proguard.txt [-]
        publicResources               : <GRADLE>/caches/transforms-3/xxxxxxxxxxxxxxxxxxxxxxxxxxxxxxxx/transformed/documentfile-28.0.0/public.txt [-]
        renderscriptFolder            : <GRADLE>/caches/transforms-3/xxxxxxxxxxxxxxxxxxxxxxxxxxxxxxxx/transformed/documentfile-28.0.0/rs [-]
        resFolder                     : <GRADLE>/caches/transforms-3/xxxxxxxxxxxxxxxxxxxxxxxxxxxxxxxx/transformed/documentfile-28.0.0/res [-]
        resStaticLibrary              : <GRADLE>/caches/transforms-3/xxxxxxxxxxxxxxxxxxxxxxxxxxxxxxxx/transformed/documentfile-28.0.0/res.apk [-]
        - runtimeJarFiles             : <GRADLE>/caches/transforms-3/xxxxxxxxxxxxxxxxxxxxxxxxxxxxxxxx/transformed/documentfile-28.0.0/jars/classes.jar
        symbolFile                    : <GRADLE>/caches/transforms-3/xxxxxxxxxxxxxxxxxxxxxxxxxxxxxxxx/transformed/documentfile-28.0.0/R.txt
    - library                     : com.android.support:drawerlayout:28.0.0@aar (IdeAndroidLibraryImpl)
        aidlFolder                    : <GRADLE>/caches/transforms-3/xxxxxxxxxxxxxxxxxxxxxxxxxxxxxxxx/transformed/drawerlayout-28.0.0/aidl [-]
        artifact                      : <M2>/com/android/support/drawerlayout/28.0.0/drawerlayout-28.0.0.aar
        artifactAddress               : com.android.support:drawerlayout:28.0.0@aar
        assetsFolder                  : <GRADLE>/caches/transforms-3/xxxxxxxxxxxxxxxxxxxxxxxxxxxxxxxx/transformed/drawerlayout-28.0.0/assets [-]
        - compileJarFiles             : <GRADLE>/caches/transforms-3/xxxxxxxxxxxxxxxxxxxxxxxxxxxxxxxx/transformed/drawerlayout-28.0.0/jars/classes.jar
        component                     : com.android.support:drawerlayout:28.0.0
        externalAnnotations           : <GRADLE>/caches/transforms-3/xxxxxxxxxxxxxxxxxxxxxxxxxxxxxxxx/transformed/drawerlayout-28.0.0/annotations.zip
        folder                        : <GRADLE>/caches/transforms-3/xxxxxxxxxxxxxxxxxxxxxxxxxxxxxxxx/transformed/drawerlayout-28.0.0
        jniFolder                     : <GRADLE>/caches/transforms-3/xxxxxxxxxxxxxxxxxxxxxxxxxxxxxxxx/transformed/drawerlayout-28.0.0/jni [-]
        manifest                      : <GRADLE>/caches/transforms-3/xxxxxxxxxxxxxxxxxxxxxxxxxxxxxxxx/transformed/drawerlayout-28.0.0/AndroidManifest.xml
        proguardRules                 : <GRADLE>/caches/transforms-3/xxxxxxxxxxxxxxxxxxxxxxxxxxxxxxxx/transformed/drawerlayout-28.0.0/proguard.txt [-]
        publicResources               : <GRADLE>/caches/transforms-3/xxxxxxxxxxxxxxxxxxxxxxxxxxxxxxxx/transformed/drawerlayout-28.0.0/public.txt [-]
        renderscriptFolder            : <GRADLE>/caches/transforms-3/xxxxxxxxxxxxxxxxxxxxxxxxxxxxxxxx/transformed/drawerlayout-28.0.0/rs [-]
        resFolder                     : <GRADLE>/caches/transforms-3/xxxxxxxxxxxxxxxxxxxxxxxxxxxxxxxx/transformed/drawerlayout-28.0.0/res [-]
        resStaticLibrary              : <GRADLE>/caches/transforms-3/xxxxxxxxxxxxxxxxxxxxxxxxxxxxxxxx/transformed/drawerlayout-28.0.0/res.apk [-]
        - runtimeJarFiles             : <GRADLE>/caches/transforms-3/xxxxxxxxxxxxxxxxxxxxxxxxxxxxxxxx/transformed/drawerlayout-28.0.0/jars/classes.jar
        symbolFile                    : <GRADLE>/caches/transforms-3/xxxxxxxxxxxxxxxxxxxxxxxxxxxxxxxx/transformed/drawerlayout-28.0.0/R.txt
    - library                     : com.android.support:interpolator:28.0.0@aar (IdeAndroidLibraryImpl)
        aidlFolder                    : <GRADLE>/caches/transforms-3/xxxxxxxxxxxxxxxxxxxxxxxxxxxxxxxx/transformed/interpolator-28.0.0/aidl [-]
        artifact                      : <M2>/com/android/support/interpolator/28.0.0/interpolator-28.0.0.aar
        artifactAddress               : com.android.support:interpolator:28.0.0@aar
        assetsFolder                  : <GRADLE>/caches/transforms-3/xxxxxxxxxxxxxxxxxxxxxxxxxxxxxxxx/transformed/interpolator-28.0.0/assets [-]
        - compileJarFiles             : <GRADLE>/caches/transforms-3/xxxxxxxxxxxxxxxxxxxxxxxxxxxxxxxx/transformed/interpolator-28.0.0/jars/classes.jar
        component                     : com.android.support:interpolator:28.0.0
        externalAnnotations           : <GRADLE>/caches/transforms-3/xxxxxxxxxxxxxxxxxxxxxxxxxxxxxxxx/transformed/interpolator-28.0.0/annotations.zip [-]
        folder                        : <GRADLE>/caches/transforms-3/xxxxxxxxxxxxxxxxxxxxxxxxxxxxxxxx/transformed/interpolator-28.0.0
        jniFolder                     : <GRADLE>/caches/transforms-3/xxxxxxxxxxxxxxxxxxxxxxxxxxxxxxxx/transformed/interpolator-28.0.0/jni [-]
        manifest                      : <GRADLE>/caches/transforms-3/xxxxxxxxxxxxxxxxxxxxxxxxxxxxxxxx/transformed/interpolator-28.0.0/AndroidManifest.xml
        proguardRules                 : <GRADLE>/caches/transforms-3/xxxxxxxxxxxxxxxxxxxxxxxxxxxxxxxx/transformed/interpolator-28.0.0/proguard.txt [-]
        publicResources               : <GRADLE>/caches/transforms-3/xxxxxxxxxxxxxxxxxxxxxxxxxxxxxxxx/transformed/interpolator-28.0.0/public.txt [-]
        renderscriptFolder            : <GRADLE>/caches/transforms-3/xxxxxxxxxxxxxxxxxxxxxxxxxxxxxxxx/transformed/interpolator-28.0.0/rs [-]
        resFolder                     : <GRADLE>/caches/transforms-3/xxxxxxxxxxxxxxxxxxxxxxxxxxxxxxxx/transformed/interpolator-28.0.0/res [-]
        resStaticLibrary              : <GRADLE>/caches/transforms-3/xxxxxxxxxxxxxxxxxxxxxxxxxxxxxxxx/transformed/interpolator-28.0.0/res.apk [-]
        - runtimeJarFiles             : <GRADLE>/caches/transforms-3/xxxxxxxxxxxxxxxxxxxxxxxxxxxxxxxx/transformed/interpolator-28.0.0/jars/classes.jar
        symbolFile                    : <GRADLE>/caches/transforms-3/xxxxxxxxxxxxxxxxxxxxxxxxxxxxxxxx/transformed/interpolator-28.0.0/R.txt
    - library                     : com.android.support:loader:28.0.0@aar (IdeAndroidLibraryImpl)
        aidlFolder                    : <GRADLE>/caches/transforms-3/xxxxxxxxxxxxxxxxxxxxxxxxxxxxxxxx/transformed/loader-28.0.0/aidl [-]
        artifact                      : <M2>/com/android/support/loader/28.0.0/loader-28.0.0.aar
        artifactAddress               : com.android.support:loader:28.0.0@aar
        assetsFolder                  : <GRADLE>/caches/transforms-3/xxxxxxxxxxxxxxxxxxxxxxxxxxxxxxxx/transformed/loader-28.0.0/assets [-]
        - compileJarFiles             : <GRADLE>/caches/transforms-3/xxxxxxxxxxxxxxxxxxxxxxxxxxxxxxxx/transformed/loader-28.0.0/jars/classes.jar
        component                     : com.android.support:loader:28.0.0
        externalAnnotations           : <GRADLE>/caches/transforms-3/xxxxxxxxxxxxxxxxxxxxxxxxxxxxxxxx/transformed/loader-28.0.0/annotations.zip [-]
        folder                        : <GRADLE>/caches/transforms-3/xxxxxxxxxxxxxxxxxxxxxxxxxxxxxxxx/transformed/loader-28.0.0
        jniFolder                     : <GRADLE>/caches/transforms-3/xxxxxxxxxxxxxxxxxxxxxxxxxxxxxxxx/transformed/loader-28.0.0/jni [-]
        manifest                      : <GRADLE>/caches/transforms-3/xxxxxxxxxxxxxxxxxxxxxxxxxxxxxxxx/transformed/loader-28.0.0/AndroidManifest.xml
        proguardRules                 : <GRADLE>/caches/transforms-3/xxxxxxxxxxxxxxxxxxxxxxxxxxxxxxxx/transformed/loader-28.0.0/proguard.txt [-]
        publicResources               : <GRADLE>/caches/transforms-3/xxxxxxxxxxxxxxxxxxxxxxxxxxxxxxxx/transformed/loader-28.0.0/public.txt [-]
        renderscriptFolder            : <GRADLE>/caches/transforms-3/xxxxxxxxxxxxxxxxxxxxxxxxxxxxxxxx/transformed/loader-28.0.0/rs [-]
        resFolder                     : <GRADLE>/caches/transforms-3/xxxxxxxxxxxxxxxxxxxxxxxxxxxxxxxx/transformed/loader-28.0.0/res [-]
        resStaticLibrary              : <GRADLE>/caches/transforms-3/xxxxxxxxxxxxxxxxxxxxxxxxxxxxxxxx/transformed/loader-28.0.0/res.apk [-]
        - runtimeJarFiles             : <GRADLE>/caches/transforms-3/xxxxxxxxxxxxxxxxxxxxxxxxxxxxxxxx/transformed/loader-28.0.0/jars/classes.jar
        symbolFile                    : <GRADLE>/caches/transforms-3/xxxxxxxxxxxxxxxxxxxxxxxxxxxxxxxx/transformed/loader-28.0.0/R.txt
    - library                     : com.android.support:localbroadcastmanager:28.0.0@aar (IdeAndroidLibraryImpl)
        aidlFolder                    : <GRADLE>/caches/transforms-3/xxxxxxxxxxxxxxxxxxxxxxxxxxxxxxxx/transformed/localbroadcastmanager-28.0.0/aidl [-]
        artifact                      : <M2>/com/android/support/localbroadcastmanager/28.0.0/localbroadcastmanager-28.0.0.aar
        artifactAddress               : com.android.support:localbroadcastmanager:28.0.0@aar
        assetsFolder                  : <GRADLE>/caches/transforms-3/xxxxxxxxxxxxxxxxxxxxxxxxxxxxxxxx/transformed/localbroadcastmanager-28.0.0/assets [-]
        - compileJarFiles             : <GRADLE>/caches/transforms-3/xxxxxxxxxxxxxxxxxxxxxxxxxxxxxxxx/transformed/localbroadcastmanager-28.0.0/jars/classes.jar
        component                     : com.android.support:localbroadcastmanager:28.0.0
        externalAnnotations           : <GRADLE>/caches/transforms-3/xxxxxxxxxxxxxxxxxxxxxxxxxxxxxxxx/transformed/localbroadcastmanager-28.0.0/annotations.zip [-]
        folder                        : <GRADLE>/caches/transforms-3/xxxxxxxxxxxxxxxxxxxxxxxxxxxxxxxx/transformed/localbroadcastmanager-28.0.0
        jniFolder                     : <GRADLE>/caches/transforms-3/xxxxxxxxxxxxxxxxxxxxxxxxxxxxxxxx/transformed/localbroadcastmanager-28.0.0/jni [-]
        manifest                      : <GRADLE>/caches/transforms-3/xxxxxxxxxxxxxxxxxxxxxxxxxxxxxxxx/transformed/localbroadcastmanager-28.0.0/AndroidManifest.xml
        proguardRules                 : <GRADLE>/caches/transforms-3/xxxxxxxxxxxxxxxxxxxxxxxxxxxxxxxx/transformed/localbroadcastmanager-28.0.0/proguard.txt [-]
        publicResources               : <GRADLE>/caches/transforms-3/xxxxxxxxxxxxxxxxxxxxxxxxxxxxxxxx/transformed/localbroadcastmanager-28.0.0/public.txt [-]
        renderscriptFolder            : <GRADLE>/caches/transforms-3/xxxxxxxxxxxxxxxxxxxxxxxxxxxxxxxx/transformed/localbroadcastmanager-28.0.0/rs [-]
        resFolder                     : <GRADLE>/caches/transforms-3/xxxxxxxxxxxxxxxxxxxxxxxxxxxxxxxx/transformed/localbroadcastmanager-28.0.0/res [-]
        resStaticLibrary              : <GRADLE>/caches/transforms-3/xxxxxxxxxxxxxxxxxxxxxxxxxxxxxxxx/transformed/localbroadcastmanager-28.0.0/res.apk [-]
        - runtimeJarFiles             : <GRADLE>/caches/transforms-3/xxxxxxxxxxxxxxxxxxxxxxxxxxxxxxxx/transformed/localbroadcastmanager-28.0.0/jars/classes.jar
        symbolFile                    : <GRADLE>/caches/transforms-3/xxxxxxxxxxxxxxxxxxxxxxxxxxxxxxxx/transformed/localbroadcastmanager-28.0.0/R.txt
    - library                     : com.android.support:print:28.0.0@aar (IdeAndroidLibraryImpl)
        aidlFolder                    : <GRADLE>/caches/transforms-3/xxxxxxxxxxxxxxxxxxxxxxxxxxxxxxxx/transformed/print-28.0.0/aidl [-]
        artifact                      : <M2>/com/android/support/print/28.0.0/print-28.0.0.aar
        artifactAddress               : com.android.support:print:28.0.0@aar
        assetsFolder                  : <GRADLE>/caches/transforms-3/xxxxxxxxxxxxxxxxxxxxxxxxxxxxxxxx/transformed/print-28.0.0/assets [-]
        - compileJarFiles             : <GRADLE>/caches/transforms-3/xxxxxxxxxxxxxxxxxxxxxxxxxxxxxxxx/transformed/print-28.0.0/jars/classes.jar
        component                     : com.android.support:print:28.0.0
        externalAnnotations           : <GRADLE>/caches/transforms-3/xxxxxxxxxxxxxxxxxxxxxxxxxxxxxxxx/transformed/print-28.0.0/annotations.zip
        folder                        : <GRADLE>/caches/transforms-3/xxxxxxxxxxxxxxxxxxxxxxxxxxxxxxxx/transformed/print-28.0.0
        jniFolder                     : <GRADLE>/caches/transforms-3/xxxxxxxxxxxxxxxxxxxxxxxxxxxxxxxx/transformed/print-28.0.0/jni [-]
        manifest                      : <GRADLE>/caches/transforms-3/xxxxxxxxxxxxxxxxxxxxxxxxxxxxxxxx/transformed/print-28.0.0/AndroidManifest.xml
        proguardRules                 : <GRADLE>/caches/transforms-3/xxxxxxxxxxxxxxxxxxxxxxxxxxxxxxxx/transformed/print-28.0.0/proguard.txt [-]
        publicResources               : <GRADLE>/caches/transforms-3/xxxxxxxxxxxxxxxxxxxxxxxxxxxxxxxx/transformed/print-28.0.0/public.txt [-]
        renderscriptFolder            : <GRADLE>/caches/transforms-3/xxxxxxxxxxxxxxxxxxxxxxxxxxxxxxxx/transformed/print-28.0.0/rs [-]
        resFolder                     : <GRADLE>/caches/transforms-3/xxxxxxxxxxxxxxxxxxxxxxxxxxxxxxxx/transformed/print-28.0.0/res [-]
        resStaticLibrary              : <GRADLE>/caches/transforms-3/xxxxxxxxxxxxxxxxxxxxxxxxxxxxxxxx/transformed/print-28.0.0/res.apk [-]
        - runtimeJarFiles             : <GRADLE>/caches/transforms-3/xxxxxxxxxxxxxxxxxxxxxxxxxxxxxxxx/transformed/print-28.0.0/jars/classes.jar
        symbolFile                    : <GRADLE>/caches/transforms-3/xxxxxxxxxxxxxxxxxxxxxxxxxxxxxxxx/transformed/print-28.0.0/R.txt
    - library                     : com.android.support:slidingpanelayout:28.0.0@aar (IdeAndroidLibraryImpl)
        aidlFolder                    : <GRADLE>/caches/transforms-3/xxxxxxxxxxxxxxxxxxxxxxxxxxxxxxxx/transformed/slidingpanelayout-28.0.0/aidl [-]
        artifact                      : <M2>/com/android/support/slidingpanelayout/28.0.0/slidingpanelayout-28.0.0.aar
        artifactAddress               : com.android.support:slidingpanelayout:28.0.0@aar
        assetsFolder                  : <GRADLE>/caches/transforms-3/xxxxxxxxxxxxxxxxxxxxxxxxxxxxxxxx/transformed/slidingpanelayout-28.0.0/assets [-]
        - compileJarFiles             : <GRADLE>/caches/transforms-3/xxxxxxxxxxxxxxxxxxxxxxxxxxxxxxxx/transformed/slidingpanelayout-28.0.0/jars/classes.jar
        component                     : com.android.support:slidingpanelayout:28.0.0
        externalAnnotations           : <GRADLE>/caches/transforms-3/xxxxxxxxxxxxxxxxxxxxxxxxxxxxxxxx/transformed/slidingpanelayout-28.0.0/annotations.zip [-]
        folder                        : <GRADLE>/caches/transforms-3/xxxxxxxxxxxxxxxxxxxxxxxxxxxxxxxx/transformed/slidingpanelayout-28.0.0
        jniFolder                     : <GRADLE>/caches/transforms-3/xxxxxxxxxxxxxxxxxxxxxxxxxxxxxxxx/transformed/slidingpanelayout-28.0.0/jni [-]
        manifest                      : <GRADLE>/caches/transforms-3/xxxxxxxxxxxxxxxxxxxxxxxxxxxxxxxx/transformed/slidingpanelayout-28.0.0/AndroidManifest.xml
        proguardRules                 : <GRADLE>/caches/transforms-3/xxxxxxxxxxxxxxxxxxxxxxxxxxxxxxxx/transformed/slidingpanelayout-28.0.0/proguard.txt [-]
        publicResources               : <GRADLE>/caches/transforms-3/xxxxxxxxxxxxxxxxxxxxxxxxxxxxxxxx/transformed/slidingpanelayout-28.0.0/public.txt [-]
        renderscriptFolder            : <GRADLE>/caches/transforms-3/xxxxxxxxxxxxxxxxxxxxxxxxxxxxxxxx/transformed/slidingpanelayout-28.0.0/rs [-]
        resFolder                     : <GRADLE>/caches/transforms-3/xxxxxxxxxxxxxxxxxxxxxxxxxxxxxxxx/transformed/slidingpanelayout-28.0.0/res [-]
        resStaticLibrary              : <GRADLE>/caches/transforms-3/xxxxxxxxxxxxxxxxxxxxxxxxxxxxxxxx/transformed/slidingpanelayout-28.0.0/res.apk [-]
        - runtimeJarFiles             : <GRADLE>/caches/transforms-3/xxxxxxxxxxxxxxxxxxxxxxxxxxxxxxxx/transformed/slidingpanelayout-28.0.0/jars/classes.jar
        symbolFile                    : <GRADLE>/caches/transforms-3/xxxxxxxxxxxxxxxxxxxxxxxxxxxxxxxx/transformed/slidingpanelayout-28.0.0/R.txt
    - library                     : com.android.support:support-compat:28.0.0@aar (IdeAndroidLibraryImpl)
        aidlFolder                    : <GRADLE>/caches/transforms-3/xxxxxxxxxxxxxxxxxxxxxxxxxxxxxxxx/transformed/support-compat-28.0.0/aidl
        artifact                      : <M2>/com/android/support/support-compat/28.0.0/support-compat-28.0.0.aar
        artifactAddress               : com.android.support:support-compat:28.0.0@aar
        assetsFolder                  : <GRADLE>/caches/transforms-3/xxxxxxxxxxxxxxxxxxxxxxxxxxxxxxxx/transformed/support-compat-28.0.0/assets [-]
        - compileJarFiles             : <GRADLE>/caches/transforms-3/xxxxxxxxxxxxxxxxxxxxxxxxxxxxxxxx/transformed/support-compat-28.0.0/jars/classes.jar
        component                     : com.android.support:support-compat:28.0.0
        externalAnnotations           : <GRADLE>/caches/transforms-3/xxxxxxxxxxxxxxxxxxxxxxxxxxxxxxxx/transformed/support-compat-28.0.0/annotations.zip
        folder                        : <GRADLE>/caches/transforms-3/xxxxxxxxxxxxxxxxxxxxxxxxxxxxxxxx/transformed/support-compat-28.0.0
        jniFolder                     : <GRADLE>/caches/transforms-3/xxxxxxxxxxxxxxxxxxxxxxxxxxxxxxxx/transformed/support-compat-28.0.0/jni [-]
        manifest                      : <GRADLE>/caches/transforms-3/xxxxxxxxxxxxxxxxxxxxxxxxxxxxxxxx/transformed/support-compat-28.0.0/AndroidManifest.xml
        proguardRules                 : <GRADLE>/caches/transforms-3/xxxxxxxxxxxxxxxxxxxxxxxxxxxxxxxx/transformed/support-compat-28.0.0/proguard.txt
        publicResources               : <GRADLE>/caches/transforms-3/xxxxxxxxxxxxxxxxxxxxxxxxxxxxxxxx/transformed/support-compat-28.0.0/public.txt
        renderscriptFolder            : <GRADLE>/caches/transforms-3/xxxxxxxxxxxxxxxxxxxxxxxxxxxxxxxx/transformed/support-compat-28.0.0/rs [-]
        resFolder                     : <GRADLE>/caches/transforms-3/xxxxxxxxxxxxxxxxxxxxxxxxxxxxxxxx/transformed/support-compat-28.0.0/res
        resStaticLibrary              : <GRADLE>/caches/transforms-3/xxxxxxxxxxxxxxxxxxxxxxxxxxxxxxxx/transformed/support-compat-28.0.0/res.apk [-]
        - runtimeJarFiles             : <GRADLE>/caches/transforms-3/xxxxxxxxxxxxxxxxxxxxxxxxxxxxxxxx/transformed/support-compat-28.0.0/jars/classes.jar
        symbolFile                    : <GRADLE>/caches/transforms-3/xxxxxxxxxxxxxxxxxxxxxxxxxxxxxxxx/transformed/support-compat-28.0.0/R.txt
    - library                     : com.android.support:support-core-ui:28.0.0@aar (IdeAndroidLibraryImpl)
        aidlFolder                    : <GRADLE>/caches/transforms-3/xxxxxxxxxxxxxxxxxxxxxxxxxxxxxxxx/transformed/support-core-ui-28.0.0/aidl [-]
        artifact                      : <M2>/com/android/support/support-core-ui/28.0.0/support-core-ui-28.0.0.aar
        artifactAddress               : com.android.support:support-core-ui:28.0.0@aar
        assetsFolder                  : <GRADLE>/caches/transforms-3/xxxxxxxxxxxxxxxxxxxxxxxxxxxxxxxx/transformed/support-core-ui-28.0.0/assets [-]
        - compileJarFiles             : <GRADLE>/caches/transforms-3/xxxxxxxxxxxxxxxxxxxxxxxxxxxxxxxx/transformed/support-core-ui-28.0.0/jars/classes.jar
        component                     : com.android.support:support-core-ui:28.0.0
        externalAnnotations           : <GRADLE>/caches/transforms-3/xxxxxxxxxxxxxxxxxxxxxxxxxxxxxxxx/transformed/support-core-ui-28.0.0/annotations.zip [-]
        folder                        : <GRADLE>/caches/transforms-3/xxxxxxxxxxxxxxxxxxxxxxxxxxxxxxxx/transformed/support-core-ui-28.0.0
        jniFolder                     : <GRADLE>/caches/transforms-3/xxxxxxxxxxxxxxxxxxxxxxxxxxxxxxxx/transformed/support-core-ui-28.0.0/jni [-]
        manifest                      : <GRADLE>/caches/transforms-3/xxxxxxxxxxxxxxxxxxxxxxxxxxxxxxxx/transformed/support-core-ui-28.0.0/AndroidManifest.xml
        proguardRules                 : <GRADLE>/caches/transforms-3/xxxxxxxxxxxxxxxxxxxxxxxxxxxxxxxx/transformed/support-core-ui-28.0.0/proguard.txt [-]
        publicResources               : <GRADLE>/caches/transforms-3/xxxxxxxxxxxxxxxxxxxxxxxxxxxxxxxx/transformed/support-core-ui-28.0.0/public.txt [-]
        renderscriptFolder            : <GRADLE>/caches/transforms-3/xxxxxxxxxxxxxxxxxxxxxxxxxxxxxxxx/transformed/support-core-ui-28.0.0/rs [-]
        resFolder                     : <GRADLE>/caches/transforms-3/xxxxxxxxxxxxxxxxxxxxxxxxxxxxxxxx/transformed/support-core-ui-28.0.0/res [-]
        resStaticLibrary              : <GRADLE>/caches/transforms-3/xxxxxxxxxxxxxxxxxxxxxxxxxxxxxxxx/transformed/support-core-ui-28.0.0/res.apk [-]
        - runtimeJarFiles             : <GRADLE>/caches/transforms-3/xxxxxxxxxxxxxxxxxxxxxxxxxxxxxxxx/transformed/support-core-ui-28.0.0/jars/classes.jar
        symbolFile                    : <GRADLE>/caches/transforms-3/xxxxxxxxxxxxxxxxxxxxxxxxxxxxxxxx/transformed/support-core-ui-28.0.0/R.txt
    - library                     : com.android.support:support-core-utils:28.0.0@aar (IdeAndroidLibraryImpl)
        aidlFolder                    : <GRADLE>/caches/transforms-3/xxxxxxxxxxxxxxxxxxxxxxxxxxxxxxxx/transformed/support-core-utils-28.0.0/aidl [-]
        artifact                      : <M2>/com/android/support/support-core-utils/28.0.0/support-core-utils-28.0.0.aar
        artifactAddress               : com.android.support:support-core-utils:28.0.0@aar
        assetsFolder                  : <GRADLE>/caches/transforms-3/xxxxxxxxxxxxxxxxxxxxxxxxxxxxxxxx/transformed/support-core-utils-28.0.0/assets [-]
        - compileJarFiles             : <GRADLE>/caches/transforms-3/xxxxxxxxxxxxxxxxxxxxxxxxxxxxxxxx/transformed/support-core-utils-28.0.0/jars/classes.jar
        component                     : com.android.support:support-core-utils:28.0.0
        externalAnnotations           : <GRADLE>/caches/transforms-3/xxxxxxxxxxxxxxxxxxxxxxxxxxxxxxxx/transformed/support-core-utils-28.0.0/annotations.zip [-]
        folder                        : <GRADLE>/caches/transforms-3/xxxxxxxxxxxxxxxxxxxxxxxxxxxxxxxx/transformed/support-core-utils-28.0.0
        jniFolder                     : <GRADLE>/caches/transforms-3/xxxxxxxxxxxxxxxxxxxxxxxxxxxxxxxx/transformed/support-core-utils-28.0.0/jni [-]
        manifest                      : <GRADLE>/caches/transforms-3/xxxxxxxxxxxxxxxxxxxxxxxxxxxxxxxx/transformed/support-core-utils-28.0.0/AndroidManifest.xml
        proguardRules                 : <GRADLE>/caches/transforms-3/xxxxxxxxxxxxxxxxxxxxxxxxxxxxxxxx/transformed/support-core-utils-28.0.0/proguard.txt [-]
        publicResources               : <GRADLE>/caches/transforms-3/xxxxxxxxxxxxxxxxxxxxxxxxxxxxxxxx/transformed/support-core-utils-28.0.0/public.txt [-]
        renderscriptFolder            : <GRADLE>/caches/transforms-3/xxxxxxxxxxxxxxxxxxxxxxxxxxxxxxxx/transformed/support-core-utils-28.0.0/rs [-]
        resFolder                     : <GRADLE>/caches/transforms-3/xxxxxxxxxxxxxxxxxxxxxxxxxxxxxxxx/transformed/support-core-utils-28.0.0/res [-]
        resStaticLibrary              : <GRADLE>/caches/transforms-3/xxxxxxxxxxxxxxxxxxxxxxxxxxxxxxxx/transformed/support-core-utils-28.0.0/res.apk [-]
        - runtimeJarFiles             : <GRADLE>/caches/transforms-3/xxxxxxxxxxxxxxxxxxxxxxxxxxxxxxxx/transformed/support-core-utils-28.0.0/jars/classes.jar
        symbolFile                    : <GRADLE>/caches/transforms-3/xxxxxxxxxxxxxxxxxxxxxxxxxxxxxxxx/transformed/support-core-utils-28.0.0/R.txt
    - library                     : com.android.support:support-fragment:28.0.0@aar (IdeAndroidLibraryImpl)
        aidlFolder                    : <GRADLE>/caches/transforms-3/xxxxxxxxxxxxxxxxxxxxxxxxxxxxxxxx/transformed/support-fragment-28.0.0/aidl [-]
        artifact                      : <M2>/com/android/support/support-fragment/28.0.0/support-fragment-28.0.0.aar
        artifactAddress               : com.android.support:support-fragment:28.0.0@aar
        assetsFolder                  : <GRADLE>/caches/transforms-3/xxxxxxxxxxxxxxxxxxxxxxxxxxxxxxxx/transformed/support-fragment-28.0.0/assets [-]
        - compileJarFiles             : <GRADLE>/caches/transforms-3/xxxxxxxxxxxxxxxxxxxxxxxxxxxxxxxx/transformed/support-fragment-28.0.0/jars/classes.jar
        component                     : com.android.support:support-fragment:28.0.0
        externalAnnotations           : <GRADLE>/caches/transforms-3/xxxxxxxxxxxxxxxxxxxxxxxxxxxxxxxx/transformed/support-fragment-28.0.0/annotations.zip
        folder                        : <GRADLE>/caches/transforms-3/xxxxxxxxxxxxxxxxxxxxxxxxxxxxxxxx/transformed/support-fragment-28.0.0
        jniFolder                     : <GRADLE>/caches/transforms-3/xxxxxxxxxxxxxxxxxxxxxxxxxxxxxxxx/transformed/support-fragment-28.0.0/jni [-]
        manifest                      : <GRADLE>/caches/transforms-3/xxxxxxxxxxxxxxxxxxxxxxxxxxxxxxxx/transformed/support-fragment-28.0.0/AndroidManifest.xml
        proguardRules                 : <GRADLE>/caches/transforms-3/xxxxxxxxxxxxxxxxxxxxxxxxxxxxxxxx/transformed/support-fragment-28.0.0/proguard.txt [-]
        publicResources               : <GRADLE>/caches/transforms-3/xxxxxxxxxxxxxxxxxxxxxxxxxxxxxxxx/transformed/support-fragment-28.0.0/public.txt [-]
        renderscriptFolder            : <GRADLE>/caches/transforms-3/xxxxxxxxxxxxxxxxxxxxxxxxxxxxxxxx/transformed/support-fragment-28.0.0/rs [-]
        resFolder                     : <GRADLE>/caches/transforms-3/xxxxxxxxxxxxxxxxxxxxxxxxxxxxxxxx/transformed/support-fragment-28.0.0/res [-]
        resStaticLibrary              : <GRADLE>/caches/transforms-3/xxxxxxxxxxxxxxxxxxxxxxxxxxxxxxxx/transformed/support-fragment-28.0.0/res.apk [-]
        - runtimeJarFiles             : <GRADLE>/caches/transforms-3/xxxxxxxxxxxxxxxxxxxxxxxxxxxxxxxx/transformed/support-fragment-28.0.0/jars/classes.jar
        symbolFile                    : <GRADLE>/caches/transforms-3/xxxxxxxxxxxxxxxxxxxxxxxxxxxxxxxx/transformed/support-fragment-28.0.0/R.txt
    - library                     : com.android.support:support-vector-drawable:28.0.0@aar (IdeAndroidLibraryImpl)
        aidlFolder                    : <GRADLE>/caches/transforms-3/xxxxxxxxxxxxxxxxxxxxxxxxxxxxxxxx/transformed/support-vector-drawable-28.0.0/aidl [-]
        artifact                      : <M2>/com/android/support/support-vector-drawable/28.0.0/support-vector-drawable-28.0.0.aar
        artifactAddress               : com.android.support:support-vector-drawable:28.0.0@aar
        assetsFolder                  : <GRADLE>/caches/transforms-3/xxxxxxxxxxxxxxxxxxxxxxxxxxxxxxxx/transformed/support-vector-drawable-28.0.0/assets [-]
        - compileJarFiles             : <GRADLE>/caches/transforms-3/xxxxxxxxxxxxxxxxxxxxxxxxxxxxxxxx/transformed/support-vector-drawable-28.0.0/jars/classes.jar
        component                     : com.android.support:support-vector-drawable:28.0.0
        externalAnnotations           : <GRADLE>/caches/transforms-3/xxxxxxxxxxxxxxxxxxxxxxxxxxxxxxxx/transformed/support-vector-drawable-28.0.0/annotations.zip [-]
        folder                        : <GRADLE>/caches/transforms-3/xxxxxxxxxxxxxxxxxxxxxxxxxxxxxxxx/transformed/support-vector-drawable-28.0.0
        jniFolder                     : <GRADLE>/caches/transforms-3/xxxxxxxxxxxxxxxxxxxxxxxxxxxxxxxx/transformed/support-vector-drawable-28.0.0/jni [-]
        manifest                      : <GRADLE>/caches/transforms-3/xxxxxxxxxxxxxxxxxxxxxxxxxxxxxxxx/transformed/support-vector-drawable-28.0.0/AndroidManifest.xml
        proguardRules                 : <GRADLE>/caches/transforms-3/xxxxxxxxxxxxxxxxxxxxxxxxxxxxxxxx/transformed/support-vector-drawable-28.0.0/proguard.txt [-]
        publicResources               : <GRADLE>/caches/transforms-3/xxxxxxxxxxxxxxxxxxxxxxxxxxxxxxxx/transformed/support-vector-drawable-28.0.0/public.txt [-]
        renderscriptFolder            : <GRADLE>/caches/transforms-3/xxxxxxxxxxxxxxxxxxxxxxxxxxxxxxxx/transformed/support-vector-drawable-28.0.0/rs [-]
        resFolder                     : <GRADLE>/caches/transforms-3/xxxxxxxxxxxxxxxxxxxxxxxxxxxxxxxx/transformed/support-vector-drawable-28.0.0/res [-]
        resStaticLibrary              : <GRADLE>/caches/transforms-3/xxxxxxxxxxxxxxxxxxxxxxxxxxxxxxxx/transformed/support-vector-drawable-28.0.0/res.apk [-]
        - runtimeJarFiles             : <GRADLE>/caches/transforms-3/xxxxxxxxxxxxxxxxxxxxxxxxxxxxxxxx/transformed/support-vector-drawable-28.0.0/jars/classes.jar
        symbolFile                    : <GRADLE>/caches/transforms-3/xxxxxxxxxxxxxxxxxxxxxxxxxxxxxxxx/transformed/support-vector-drawable-28.0.0/R.txt
    - library                     : com.android.support:swiperefreshlayout:28.0.0@aar (IdeAndroidLibraryImpl)
        aidlFolder                    : <GRADLE>/caches/transforms-3/xxxxxxxxxxxxxxxxxxxxxxxxxxxxxxxx/transformed/swiperefreshlayout-28.0.0/aidl [-]
        artifact                      : <M2>/com/android/support/swiperefreshlayout/28.0.0/swiperefreshlayout-28.0.0.aar
        artifactAddress               : com.android.support:swiperefreshlayout:28.0.0@aar
        assetsFolder                  : <GRADLE>/caches/transforms-3/xxxxxxxxxxxxxxxxxxxxxxxxxxxxxxxx/transformed/swiperefreshlayout-28.0.0/assets [-]
        - compileJarFiles             : <GRADLE>/caches/transforms-3/xxxxxxxxxxxxxxxxxxxxxxxxxxxxxxxx/transformed/swiperefreshlayout-28.0.0/jars/classes.jar
        component                     : com.android.support:swiperefreshlayout:28.0.0
        externalAnnotations           : <GRADLE>/caches/transforms-3/xxxxxxxxxxxxxxxxxxxxxxxxxxxxxxxx/transformed/swiperefreshlayout-28.0.0/annotations.zip
        folder                        : <GRADLE>/caches/transforms-3/xxxxxxxxxxxxxxxxxxxxxxxxxxxxxxxx/transformed/swiperefreshlayout-28.0.0
        jniFolder                     : <GRADLE>/caches/transforms-3/xxxxxxxxxxxxxxxxxxxxxxxxxxxxxxxx/transformed/swiperefreshlayout-28.0.0/jni [-]
        manifest                      : <GRADLE>/caches/transforms-3/xxxxxxxxxxxxxxxxxxxxxxxxxxxxxxxx/transformed/swiperefreshlayout-28.0.0/AndroidManifest.xml
        proguardRules                 : <GRADLE>/caches/transforms-3/xxxxxxxxxxxxxxxxxxxxxxxxxxxxxxxx/transformed/swiperefreshlayout-28.0.0/proguard.txt [-]
        publicResources               : <GRADLE>/caches/transforms-3/xxxxxxxxxxxxxxxxxxxxxxxxxxxxxxxx/transformed/swiperefreshlayout-28.0.0/public.txt [-]
        renderscriptFolder            : <GRADLE>/caches/transforms-3/xxxxxxxxxxxxxxxxxxxxxxxxxxxxxxxx/transformed/swiperefreshlayout-28.0.0/rs [-]
        resFolder                     : <GRADLE>/caches/transforms-3/xxxxxxxxxxxxxxxxxxxxxxxxxxxxxxxx/transformed/swiperefreshlayout-28.0.0/res [-]
        resStaticLibrary              : <GRADLE>/caches/transforms-3/xxxxxxxxxxxxxxxxxxxxxxxxxxxxxxxx/transformed/swiperefreshlayout-28.0.0/res.apk [-]
        - runtimeJarFiles             : <GRADLE>/caches/transforms-3/xxxxxxxxxxxxxxxxxxxxxxxxxxxxxxxx/transformed/swiperefreshlayout-28.0.0/jars/classes.jar
        symbolFile                    : <GRADLE>/caches/transforms-3/xxxxxxxxxxxxxxxxxxxxxxxxxxxxxxxx/transformed/swiperefreshlayout-28.0.0/R.txt
    - library                     : com.android.support:versionedparcelable:28.0.0@aar (IdeAndroidLibraryImpl)
        aidlFolder                    : <GRADLE>/caches/transforms-3/xxxxxxxxxxxxxxxxxxxxxxxxxxxxxxxx/transformed/versionedparcelable-28.0.0/aidl
        artifact                      : <M2>/com/android/support/versionedparcelable/28.0.0/versionedparcelable-28.0.0.aar
        artifactAddress               : com.android.support:versionedparcelable:28.0.0@aar
        assetsFolder                  : <GRADLE>/caches/transforms-3/xxxxxxxxxxxxxxxxxxxxxxxxxxxxxxxx/transformed/versionedparcelable-28.0.0/assets [-]
        - compileJarFiles             : <GRADLE>/caches/transforms-3/xxxxxxxxxxxxxxxxxxxxxxxxxxxxxxxx/transformed/versionedparcelable-28.0.0/jars/classes.jar
        component                     : com.android.support:versionedparcelable:28.0.0
        externalAnnotations           : <GRADLE>/caches/transforms-3/xxxxxxxxxxxxxxxxxxxxxxxxxxxxxxxx/transformed/versionedparcelable-28.0.0/annotations.zip [-]
        folder                        : <GRADLE>/caches/transforms-3/xxxxxxxxxxxxxxxxxxxxxxxxxxxxxxxx/transformed/versionedparcelable-28.0.0
        jniFolder                     : <GRADLE>/caches/transforms-3/xxxxxxxxxxxxxxxxxxxxxxxxxxxxxxxx/transformed/versionedparcelable-28.0.0/jni [-]
        manifest                      : <GRADLE>/caches/transforms-3/xxxxxxxxxxxxxxxxxxxxxxxxxxxxxxxx/transformed/versionedparcelable-28.0.0/AndroidManifest.xml
        proguardRules                 : <GRADLE>/caches/transforms-3/xxxxxxxxxxxxxxxxxxxxxxxxxxxxxxxx/transformed/versionedparcelable-28.0.0/proguard.txt
        publicResources               : <GRADLE>/caches/transforms-3/xxxxxxxxxxxxxxxxxxxxxxxxxxxxxxxx/transformed/versionedparcelable-28.0.0/public.txt [-]
        renderscriptFolder            : <GRADLE>/caches/transforms-3/xxxxxxxxxxxxxxxxxxxxxxxxxxxxxxxx/transformed/versionedparcelable-28.0.0/rs [-]
        resFolder                     : <GRADLE>/caches/transforms-3/xxxxxxxxxxxxxxxxxxxxxxxxxxxxxxxx/transformed/versionedparcelable-28.0.0/res [-]
        resStaticLibrary              : <GRADLE>/caches/transforms-3/xxxxxxxxxxxxxxxxxxxxxxxxxxxxxxxx/transformed/versionedparcelable-28.0.0/res.apk [-]
        - runtimeJarFiles             : <GRADLE>/caches/transforms-3/xxxxxxxxxxxxxxxxxxxxxxxxxxxxxxxx/transformed/versionedparcelable-28.0.0/jars/classes.jar
        symbolFile                    : <GRADLE>/caches/transforms-3/xxxxxxxxxxxxxxxxxxxxxxxxxxxxxxxx/transformed/versionedparcelable-28.0.0/R.txt
    - library                     : com.android.support:viewpager:28.0.0@aar (IdeAndroidLibraryImpl)
        aidlFolder                    : <GRADLE>/caches/transforms-3/xxxxxxxxxxxxxxxxxxxxxxxxxxxxxxxx/transformed/viewpager-28.0.0/aidl [-]
        artifact                      : <M2>/com/android/support/viewpager/28.0.0/viewpager-28.0.0.aar
        artifactAddress               : com.android.support:viewpager:28.0.0@aar
        assetsFolder                  : <GRADLE>/caches/transforms-3/xxxxxxxxxxxxxxxxxxxxxxxxxxxxxxxx/transformed/viewpager-28.0.0/assets [-]
        - compileJarFiles             : <GRADLE>/caches/transforms-3/xxxxxxxxxxxxxxxxxxxxxxxxxxxxxxxx/transformed/viewpager-28.0.0/jars/classes.jar
        component                     : com.android.support:viewpager:28.0.0
        externalAnnotations           : <GRADLE>/caches/transforms-3/xxxxxxxxxxxxxxxxxxxxxxxxxxxxxxxx/transformed/viewpager-28.0.0/annotations.zip [-]
        folder                        : <GRADLE>/caches/transforms-3/xxxxxxxxxxxxxxxxxxxxxxxxxxxxxxxx/transformed/viewpager-28.0.0
        jniFolder                     : <GRADLE>/caches/transforms-3/xxxxxxxxxxxxxxxxxxxxxxxxxxxxxxxx/transformed/viewpager-28.0.0/jni [-]
        manifest                      : <GRADLE>/caches/transforms-3/xxxxxxxxxxxxxxxxxxxxxxxxxxxxxxxx/transformed/viewpager-28.0.0/AndroidManifest.xml
        proguardRules                 : <GRADLE>/caches/transforms-3/xxxxxxxxxxxxxxxxxxxxxxxxxxxxxxxx/transformed/viewpager-28.0.0/proguard.txt [-]
        publicResources               : <GRADLE>/caches/transforms-3/xxxxxxxxxxxxxxxxxxxxxxxxxxxxxxxx/transformed/viewpager-28.0.0/public.txt [-]
        renderscriptFolder            : <GRADLE>/caches/transforms-3/xxxxxxxxxxxxxxxxxxxxxxxxxxxxxxxx/transformed/viewpager-28.0.0/rs [-]
        resFolder                     : <GRADLE>/caches/transforms-3/xxxxxxxxxxxxxxxxxxxxxxxxxxxxxxxx/transformed/viewpager-28.0.0/res [-]
        resStaticLibrary              : <GRADLE>/caches/transforms-3/xxxxxxxxxxxxxxxxxxxxxxxxxxxxxxxx/transformed/viewpager-28.0.0/res.apk [-]
        - runtimeJarFiles             : <GRADLE>/caches/transforms-3/xxxxxxxxxxxxxxxxxxxxxxxxxxxxxxxx/transformed/viewpager-28.0.0/jars/classes.jar
        symbolFile                    : <GRADLE>/caches/transforms-3/xxxxxxxxxxxxxxxxxxxxxxxxxxxxxxxx/transformed/viewpager-28.0.0/R.txt
=======
LIBRARY_TABLE
    - library                     : android.arch.core:runtime:1.1.1@aar (IdeAndroidLibraryImpl)
        aidlFolder                    : <GRADLE>/caches/<TRANSFORMS>/xxxxxxxxxxxxxxxxxxxxxxxxxxxxxxxx/transformed/runtime-1.1.1/aidl [-]
        artifact                      : <M2>/android/arch/core/runtime/1.1.1/runtime-1.1.1.aar
        artifactAddress               : android.arch.core:runtime:1.1.1@aar
        assetsFolder                  : <GRADLE>/caches/<TRANSFORMS>/xxxxxxxxxxxxxxxxxxxxxxxxxxxxxxxx/transformed/runtime-1.1.1/assets [-]
        - compileJarFiles             : <GRADLE>/caches/<TRANSFORMS>/xxxxxxxxxxxxxxxxxxxxxxxxxxxxxxxx/transformed/runtime-1.1.1/jars/classes.jar
        component                     : android.arch.core:runtime:1.1.1
        externalAnnotations           : <GRADLE>/caches/<TRANSFORMS>/xxxxxxxxxxxxxxxxxxxxxxxxxxxxxxxx/transformed/runtime-1.1.1/annotations.zip [-]
        folder                        : <GRADLE>/caches/<TRANSFORMS>/xxxxxxxxxxxxxxxxxxxxxxxxxxxxxxxx/transformed/runtime-1.1.1
        jniFolder                     : <GRADLE>/caches/<TRANSFORMS>/xxxxxxxxxxxxxxxxxxxxxxxxxxxxxxxx/transformed/runtime-1.1.1/jni [-]
        manifest                      : <GRADLE>/caches/<TRANSFORMS>/xxxxxxxxxxxxxxxxxxxxxxxxxxxxxxxx/transformed/runtime-1.1.1/AndroidManifest.xml
        proguardRules                 : <GRADLE>/caches/<TRANSFORMS>/xxxxxxxxxxxxxxxxxxxxxxxxxxxxxxxx/transformed/runtime-1.1.1/proguard.txt [-]
        publicResources               : <GRADLE>/caches/<TRANSFORMS>/xxxxxxxxxxxxxxxxxxxxxxxxxxxxxxxx/transformed/runtime-1.1.1/public.txt [-]
        renderscriptFolder            : <GRADLE>/caches/<TRANSFORMS>/xxxxxxxxxxxxxxxxxxxxxxxxxxxxxxxx/transformed/runtime-1.1.1/rs [-]
        resFolder                     : <GRADLE>/caches/<TRANSFORMS>/xxxxxxxxxxxxxxxxxxxxxxxxxxxxxxxx/transformed/runtime-1.1.1/res [-]
        resStaticLibrary              : <GRADLE>/caches/<TRANSFORMS>/xxxxxxxxxxxxxxxxxxxxxxxxxxxxxxxx/transformed/runtime-1.1.1/res.apk [-]
        - runtimeJarFiles             : <GRADLE>/caches/<TRANSFORMS>/xxxxxxxxxxxxxxxxxxxxxxxxxxxxxxxx/transformed/runtime-1.1.1/jars/classes.jar
        symbolFile                    : <GRADLE>/caches/<TRANSFORMS>/xxxxxxxxxxxxxxxxxxxxxxxxxxxxxxxx/transformed/runtime-1.1.1/R.txt
    - library                     : android.arch.lifecycle:livedata-core:1.1.1@aar (IdeAndroidLibraryImpl)
        aidlFolder                    : <GRADLE>/caches/<TRANSFORMS>/xxxxxxxxxxxxxxxxxxxxxxxxxxxxxxxx/transformed/livedata-core-1.1.1/aidl [-]
        artifact                      : <M2>/android/arch/lifecycle/livedata-core/1.1.1/livedata-core-1.1.1.aar
        artifactAddress               : android.arch.lifecycle:livedata-core:1.1.1@aar
        assetsFolder                  : <GRADLE>/caches/<TRANSFORMS>/xxxxxxxxxxxxxxxxxxxxxxxxxxxxxxxx/transformed/livedata-core-1.1.1/assets [-]
        - compileJarFiles             : <GRADLE>/caches/<TRANSFORMS>/xxxxxxxxxxxxxxxxxxxxxxxxxxxxxxxx/transformed/livedata-core-1.1.1/jars/classes.jar
        component                     : android.arch.lifecycle:livedata-core:1.1.1
        externalAnnotations           : <GRADLE>/caches/<TRANSFORMS>/xxxxxxxxxxxxxxxxxxxxxxxxxxxxxxxx/transformed/livedata-core-1.1.1/annotations.zip [-]
        folder                        : <GRADLE>/caches/<TRANSFORMS>/xxxxxxxxxxxxxxxxxxxxxxxxxxxxxxxx/transformed/livedata-core-1.1.1
        jniFolder                     : <GRADLE>/caches/<TRANSFORMS>/xxxxxxxxxxxxxxxxxxxxxxxxxxxxxxxx/transformed/livedata-core-1.1.1/jni [-]
        manifest                      : <GRADLE>/caches/<TRANSFORMS>/xxxxxxxxxxxxxxxxxxxxxxxxxxxxxxxx/transformed/livedata-core-1.1.1/AndroidManifest.xml
        proguardRules                 : <GRADLE>/caches/<TRANSFORMS>/xxxxxxxxxxxxxxxxxxxxxxxxxxxxxxxx/transformed/livedata-core-1.1.1/proguard.txt [-]
        publicResources               : <GRADLE>/caches/<TRANSFORMS>/xxxxxxxxxxxxxxxxxxxxxxxxxxxxxxxx/transformed/livedata-core-1.1.1/public.txt [-]
        renderscriptFolder            : <GRADLE>/caches/<TRANSFORMS>/xxxxxxxxxxxxxxxxxxxxxxxxxxxxxxxx/transformed/livedata-core-1.1.1/rs [-]
        resFolder                     : <GRADLE>/caches/<TRANSFORMS>/xxxxxxxxxxxxxxxxxxxxxxxxxxxxxxxx/transformed/livedata-core-1.1.1/res [-]
        resStaticLibrary              : <GRADLE>/caches/<TRANSFORMS>/xxxxxxxxxxxxxxxxxxxxxxxxxxxxxxxx/transformed/livedata-core-1.1.1/res.apk [-]
        - runtimeJarFiles             : <GRADLE>/caches/<TRANSFORMS>/xxxxxxxxxxxxxxxxxxxxxxxxxxxxxxxx/transformed/livedata-core-1.1.1/jars/classes.jar
        symbolFile                    : <GRADLE>/caches/<TRANSFORMS>/xxxxxxxxxxxxxxxxxxxxxxxxxxxxxxxx/transformed/livedata-core-1.1.1/R.txt
    - library                     : android.arch.lifecycle:livedata:1.1.1@aar (IdeAndroidLibraryImpl)
        aidlFolder                    : <GRADLE>/caches/<TRANSFORMS>/xxxxxxxxxxxxxxxxxxxxxxxxxxxxxxxx/transformed/livedata-1.1.1/aidl [-]
        artifact                      : <M2>/android/arch/lifecycle/livedata/1.1.1/livedata-1.1.1.aar
        artifactAddress               : android.arch.lifecycle:livedata:1.1.1@aar
        assetsFolder                  : <GRADLE>/caches/<TRANSFORMS>/xxxxxxxxxxxxxxxxxxxxxxxxxxxxxxxx/transformed/livedata-1.1.1/assets [-]
        - compileJarFiles             : <GRADLE>/caches/<TRANSFORMS>/xxxxxxxxxxxxxxxxxxxxxxxxxxxxxxxx/transformed/livedata-1.1.1/jars/classes.jar
        component                     : android.arch.lifecycle:livedata:1.1.1
        externalAnnotations           : <GRADLE>/caches/<TRANSFORMS>/xxxxxxxxxxxxxxxxxxxxxxxxxxxxxxxx/transformed/livedata-1.1.1/annotations.zip [-]
        folder                        : <GRADLE>/caches/<TRANSFORMS>/xxxxxxxxxxxxxxxxxxxxxxxxxxxxxxxx/transformed/livedata-1.1.1
        jniFolder                     : <GRADLE>/caches/<TRANSFORMS>/xxxxxxxxxxxxxxxxxxxxxxxxxxxxxxxx/transformed/livedata-1.1.1/jni [-]
        manifest                      : <GRADLE>/caches/<TRANSFORMS>/xxxxxxxxxxxxxxxxxxxxxxxxxxxxxxxx/transformed/livedata-1.1.1/AndroidManifest.xml
        proguardRules                 : <GRADLE>/caches/<TRANSFORMS>/xxxxxxxxxxxxxxxxxxxxxxxxxxxxxxxx/transformed/livedata-1.1.1/proguard.txt [-]
        publicResources               : <GRADLE>/caches/<TRANSFORMS>/xxxxxxxxxxxxxxxxxxxxxxxxxxxxxxxx/transformed/livedata-1.1.1/public.txt [-]
        renderscriptFolder            : <GRADLE>/caches/<TRANSFORMS>/xxxxxxxxxxxxxxxxxxxxxxxxxxxxxxxx/transformed/livedata-1.1.1/rs [-]
        resFolder                     : <GRADLE>/caches/<TRANSFORMS>/xxxxxxxxxxxxxxxxxxxxxxxxxxxxxxxx/transformed/livedata-1.1.1/res [-]
        resStaticLibrary              : <GRADLE>/caches/<TRANSFORMS>/xxxxxxxxxxxxxxxxxxxxxxxxxxxxxxxx/transformed/livedata-1.1.1/res.apk [-]
        - runtimeJarFiles             : <GRADLE>/caches/<TRANSFORMS>/xxxxxxxxxxxxxxxxxxxxxxxxxxxxxxxx/transformed/livedata-1.1.1/jars/classes.jar
        symbolFile                    : <GRADLE>/caches/<TRANSFORMS>/xxxxxxxxxxxxxxxxxxxxxxxxxxxxxxxx/transformed/livedata-1.1.1/R.txt
    - library                     : android.arch.lifecycle:runtime:1.1.1@aar (IdeAndroidLibraryImpl)
        aidlFolder                    : <GRADLE>/caches/<TRANSFORMS>/xxxxxxxxxxxxxxxxxxxxxxxxxxxxxxxx/transformed/runtime-1.1.1/aidl [-]
        artifact                      : <M2>/android/arch/lifecycle/runtime/1.1.1/runtime-1.1.1.aar
        artifactAddress               : android.arch.lifecycle:runtime:1.1.1@aar
        assetsFolder                  : <GRADLE>/caches/<TRANSFORMS>/xxxxxxxxxxxxxxxxxxxxxxxxxxxxxxxx/transformed/runtime-1.1.1/assets [-]
        - compileJarFiles             : <GRADLE>/caches/<TRANSFORMS>/xxxxxxxxxxxxxxxxxxxxxxxxxxxxxxxx/transformed/runtime-1.1.1/jars/classes.jar
        component                     : android.arch.lifecycle:runtime:1.1.1
        externalAnnotations           : <GRADLE>/caches/<TRANSFORMS>/xxxxxxxxxxxxxxxxxxxxxxxxxxxxxxxx/transformed/runtime-1.1.1/annotations.zip [-]
        folder                        : <GRADLE>/caches/<TRANSFORMS>/xxxxxxxxxxxxxxxxxxxxxxxxxxxxxxxx/transformed/runtime-1.1.1
        jniFolder                     : <GRADLE>/caches/<TRANSFORMS>/xxxxxxxxxxxxxxxxxxxxxxxxxxxxxxxx/transformed/runtime-1.1.1/jni [-]
        manifest                      : <GRADLE>/caches/<TRANSFORMS>/xxxxxxxxxxxxxxxxxxxxxxxxxxxxxxxx/transformed/runtime-1.1.1/AndroidManifest.xml
        proguardRules                 : <GRADLE>/caches/<TRANSFORMS>/xxxxxxxxxxxxxxxxxxxxxxxxxxxxxxxx/transformed/runtime-1.1.1/proguard.txt
        publicResources               : <GRADLE>/caches/<TRANSFORMS>/xxxxxxxxxxxxxxxxxxxxxxxxxxxxxxxx/transformed/runtime-1.1.1/public.txt [-]
        renderscriptFolder            : <GRADLE>/caches/<TRANSFORMS>/xxxxxxxxxxxxxxxxxxxxxxxxxxxxxxxx/transformed/runtime-1.1.1/rs [-]
        resFolder                     : <GRADLE>/caches/<TRANSFORMS>/xxxxxxxxxxxxxxxxxxxxxxxxxxxxxxxx/transformed/runtime-1.1.1/res [-]
        resStaticLibrary              : <GRADLE>/caches/<TRANSFORMS>/xxxxxxxxxxxxxxxxxxxxxxxxxxxxxxxx/transformed/runtime-1.1.1/res.apk [-]
        - runtimeJarFiles             : <GRADLE>/caches/<TRANSFORMS>/xxxxxxxxxxxxxxxxxxxxxxxxxxxxxxxx/transformed/runtime-1.1.1/jars/classes.jar
        symbolFile                    : <GRADLE>/caches/<TRANSFORMS>/xxxxxxxxxxxxxxxxxxxxxxxxxxxxxxxx/transformed/runtime-1.1.1/R.txt
    - library                     : android.arch.lifecycle:viewmodel:1.1.1@aar (IdeAndroidLibraryImpl)
        aidlFolder                    : <GRADLE>/caches/<TRANSFORMS>/xxxxxxxxxxxxxxxxxxxxxxxxxxxxxxxx/transformed/viewmodel-1.1.1/aidl [-]
        artifact                      : <M2>/android/arch/lifecycle/viewmodel/1.1.1/viewmodel-1.1.1.aar
        artifactAddress               : android.arch.lifecycle:viewmodel:1.1.1@aar
        assetsFolder                  : <GRADLE>/caches/<TRANSFORMS>/xxxxxxxxxxxxxxxxxxxxxxxxxxxxxxxx/transformed/viewmodel-1.1.1/assets [-]
        - compileJarFiles             : <GRADLE>/caches/<TRANSFORMS>/xxxxxxxxxxxxxxxxxxxxxxxxxxxxxxxx/transformed/viewmodel-1.1.1/jars/classes.jar
        component                     : android.arch.lifecycle:viewmodel:1.1.1
        externalAnnotations           : <GRADLE>/caches/<TRANSFORMS>/xxxxxxxxxxxxxxxxxxxxxxxxxxxxxxxx/transformed/viewmodel-1.1.1/annotations.zip [-]
        folder                        : <GRADLE>/caches/<TRANSFORMS>/xxxxxxxxxxxxxxxxxxxxxxxxxxxxxxxx/transformed/viewmodel-1.1.1
        jniFolder                     : <GRADLE>/caches/<TRANSFORMS>/xxxxxxxxxxxxxxxxxxxxxxxxxxxxxxxx/transformed/viewmodel-1.1.1/jni [-]
        manifest                      : <GRADLE>/caches/<TRANSFORMS>/xxxxxxxxxxxxxxxxxxxxxxxxxxxxxxxx/transformed/viewmodel-1.1.1/AndroidManifest.xml
        proguardRules                 : <GRADLE>/caches/<TRANSFORMS>/xxxxxxxxxxxxxxxxxxxxxxxxxxxxxxxx/transformed/viewmodel-1.1.1/proguard.txt
        publicResources               : <GRADLE>/caches/<TRANSFORMS>/xxxxxxxxxxxxxxxxxxxxxxxxxxxxxxxx/transformed/viewmodel-1.1.1/public.txt [-]
        renderscriptFolder            : <GRADLE>/caches/<TRANSFORMS>/xxxxxxxxxxxxxxxxxxxxxxxxxxxxxxxx/transformed/viewmodel-1.1.1/rs [-]
        resFolder                     : <GRADLE>/caches/<TRANSFORMS>/xxxxxxxxxxxxxxxxxxxxxxxxxxxxxxxx/transformed/viewmodel-1.1.1/res [-]
        resStaticLibrary              : <GRADLE>/caches/<TRANSFORMS>/xxxxxxxxxxxxxxxxxxxxxxxxxxxxxxxx/transformed/viewmodel-1.1.1/res.apk [-]
        - runtimeJarFiles             : <GRADLE>/caches/<TRANSFORMS>/xxxxxxxxxxxxxxxxxxxxxxxxxxxxxxxx/transformed/viewmodel-1.1.1/jars/classes.jar
        symbolFile                    : <GRADLE>/caches/<TRANSFORMS>/xxxxxxxxxxxxxxxxxxxxxxxxxxxxxxxx/transformed/viewmodel-1.1.1/R.txt
    - library                     : com.android.support.constraint:constraint-layout:1.0.2@aar (IdeAndroidLibraryImpl)
        aidlFolder                    : <GRADLE>/caches/<TRANSFORMS>/xxxxxxxxxxxxxxxxxxxxxxxxxxxxxxxx/transformed/constraint-layout-1.0.2/aidl [-]
        artifact                      : <M2>/com/android/support/constraint/constraint-layout/1.0.2/constraint-layout-1.0.2.aar
        artifactAddress               : com.android.support.constraint:constraint-layout:1.0.2@aar
        assetsFolder                  : <GRADLE>/caches/<TRANSFORMS>/xxxxxxxxxxxxxxxxxxxxxxxxxxxxxxxx/transformed/constraint-layout-1.0.2/assets [-]
        - compileJarFiles             : <GRADLE>/caches/<TRANSFORMS>/xxxxxxxxxxxxxxxxxxxxxxxxxxxxxxxx/transformed/constraint-layout-1.0.2/jars/classes.jar
        component                     : com.android.support.constraint:constraint-layout:1.0.2
        externalAnnotations           : <GRADLE>/caches/<TRANSFORMS>/xxxxxxxxxxxxxxxxxxxxxxxxxxxxxxxx/transformed/constraint-layout-1.0.2/annotations.zip [-]
        folder                        : <GRADLE>/caches/<TRANSFORMS>/xxxxxxxxxxxxxxxxxxxxxxxxxxxxxxxx/transformed/constraint-layout-1.0.2
        jniFolder                     : <GRADLE>/caches/<TRANSFORMS>/xxxxxxxxxxxxxxxxxxxxxxxxxxxxxxxx/transformed/constraint-layout-1.0.2/jni [-]
        manifest                      : <GRADLE>/caches/<TRANSFORMS>/xxxxxxxxxxxxxxxxxxxxxxxxxxxxxxxx/transformed/constraint-layout-1.0.2/AndroidManifest.xml
        proguardRules                 : <GRADLE>/caches/<TRANSFORMS>/xxxxxxxxxxxxxxxxxxxxxxxxxxxxxxxx/transformed/constraint-layout-1.0.2/proguard.txt [-]
        publicResources               : <GRADLE>/caches/<TRANSFORMS>/xxxxxxxxxxxxxxxxxxxxxxxxxxxxxxxx/transformed/constraint-layout-1.0.2/public.txt [-]
        renderscriptFolder            : <GRADLE>/caches/<TRANSFORMS>/xxxxxxxxxxxxxxxxxxxxxxxxxxxxxxxx/transformed/constraint-layout-1.0.2/rs [-]
        resFolder                     : <GRADLE>/caches/<TRANSFORMS>/xxxxxxxxxxxxxxxxxxxxxxxxxxxxxxxx/transformed/constraint-layout-1.0.2/res
        resStaticLibrary              : <GRADLE>/caches/<TRANSFORMS>/xxxxxxxxxxxxxxxxxxxxxxxxxxxxxxxx/transformed/constraint-layout-1.0.2/res.apk [-]
        - runtimeJarFiles             : <GRADLE>/caches/<TRANSFORMS>/xxxxxxxxxxxxxxxxxxxxxxxxxxxxxxxx/transformed/constraint-layout-1.0.2/jars/classes.jar
        symbolFile                    : <GRADLE>/caches/<TRANSFORMS>/xxxxxxxxxxxxxxxxxxxxxxxxxxxxxxxx/transformed/constraint-layout-1.0.2/R.txt
    - library                     : com.android.support.test.espresso:espresso-core:3.0.2@aar (IdeAndroidLibraryImpl)
        aidlFolder                    : <GRADLE>/caches/<TRANSFORMS>/xxxxxxxxxxxxxxxxxxxxxxxxxxxxxxxx/transformed/espresso-core-3.0.2/aidl [-]
        artifact                      : <M2>/com/android/support/test/espresso/espresso-core/3.0.2/espresso-core-3.0.2.aar
        artifactAddress               : com.android.support.test.espresso:espresso-core:3.0.2@aar
        assetsFolder                  : <GRADLE>/caches/<TRANSFORMS>/xxxxxxxxxxxxxxxxxxxxxxxxxxxxxxxx/transformed/espresso-core-3.0.2/assets [-]
        - compileJarFiles             : <GRADLE>/caches/<TRANSFORMS>/xxxxxxxxxxxxxxxxxxxxxxxxxxxxxxxx/transformed/espresso-core-3.0.2/jars/classes.jar
        component                     : com.android.support.test.espresso:espresso-core:3.0.2
        externalAnnotations           : <GRADLE>/caches/<TRANSFORMS>/xxxxxxxxxxxxxxxxxxxxxxxxxxxxxxxx/transformed/espresso-core-3.0.2/annotations.zip [-]
        folder                        : <GRADLE>/caches/<TRANSFORMS>/xxxxxxxxxxxxxxxxxxxxxxxxxxxxxxxx/transformed/espresso-core-3.0.2
        jniFolder                     : <GRADLE>/caches/<TRANSFORMS>/xxxxxxxxxxxxxxxxxxxxxxxxxxxxxxxx/transformed/espresso-core-3.0.2/jni [-]
        manifest                      : <GRADLE>/caches/<TRANSFORMS>/xxxxxxxxxxxxxxxxxxxxxxxxxxxxxxxx/transformed/espresso-core-3.0.2/AndroidManifest.xml
        proguardRules                 : <GRADLE>/caches/<TRANSFORMS>/xxxxxxxxxxxxxxxxxxxxxxxxxxxxxxxx/transformed/espresso-core-3.0.2/proguard.txt
        publicResources               : <GRADLE>/caches/<TRANSFORMS>/xxxxxxxxxxxxxxxxxxxxxxxxxxxxxxxx/transformed/espresso-core-3.0.2/public.txt [-]
        renderscriptFolder            : <GRADLE>/caches/<TRANSFORMS>/xxxxxxxxxxxxxxxxxxxxxxxxxxxxxxxx/transformed/espresso-core-3.0.2/rs [-]
        resFolder                     : <GRADLE>/caches/<TRANSFORMS>/xxxxxxxxxxxxxxxxxxxxxxxxxxxxxxxx/transformed/espresso-core-3.0.2/res [-]
        resStaticLibrary              : <GRADLE>/caches/<TRANSFORMS>/xxxxxxxxxxxxxxxxxxxxxxxxxxxxxxxx/transformed/espresso-core-3.0.2/res.apk [-]
        - runtimeJarFiles             : <GRADLE>/caches/<TRANSFORMS>/xxxxxxxxxxxxxxxxxxxxxxxxxxxxxxxx/transformed/espresso-core-3.0.2/jars/classes.jar
        symbolFile                    : <GRADLE>/caches/<TRANSFORMS>/xxxxxxxxxxxxxxxxxxxxxxxxxxxxxxxx/transformed/espresso-core-3.0.2/R.txt
    - library                     : com.android.support.test.espresso:espresso-idling-resource:3.0.2@aar (IdeAndroidLibraryImpl)
        aidlFolder                    : <GRADLE>/caches/<TRANSFORMS>/xxxxxxxxxxxxxxxxxxxxxxxxxxxxxxxx/transformed/espresso-idling-resource-3.0.2/aidl [-]
        artifact                      : <M2>/com/android/support/test/espresso/espresso-idling-resource/3.0.2/espresso-idling-resource-3.0.2.aar
        artifactAddress               : com.android.support.test.espresso:espresso-idling-resource:3.0.2@aar
        assetsFolder                  : <GRADLE>/caches/<TRANSFORMS>/xxxxxxxxxxxxxxxxxxxxxxxxxxxxxxxx/transformed/espresso-idling-resource-3.0.2/assets [-]
        - compileJarFiles             : <GRADLE>/caches/<TRANSFORMS>/xxxxxxxxxxxxxxxxxxxxxxxxxxxxxxxx/transformed/espresso-idling-resource-3.0.2/jars/classes.jar
        component                     : com.android.support.test.espresso:espresso-idling-resource:3.0.2
        externalAnnotations           : <GRADLE>/caches/<TRANSFORMS>/xxxxxxxxxxxxxxxxxxxxxxxxxxxxxxxx/transformed/espresso-idling-resource-3.0.2/annotations.zip [-]
        folder                        : <GRADLE>/caches/<TRANSFORMS>/xxxxxxxxxxxxxxxxxxxxxxxxxxxxxxxx/transformed/espresso-idling-resource-3.0.2
        jniFolder                     : <GRADLE>/caches/<TRANSFORMS>/xxxxxxxxxxxxxxxxxxxxxxxxxxxxxxxx/transformed/espresso-idling-resource-3.0.2/jni [-]
        manifest                      : <GRADLE>/caches/<TRANSFORMS>/xxxxxxxxxxxxxxxxxxxxxxxxxxxxxxxx/transformed/espresso-idling-resource-3.0.2/AndroidManifest.xml
        proguardRules                 : <GRADLE>/caches/<TRANSFORMS>/xxxxxxxxxxxxxxxxxxxxxxxxxxxxxxxx/transformed/espresso-idling-resource-3.0.2/proguard.txt [-]
        publicResources               : <GRADLE>/caches/<TRANSFORMS>/xxxxxxxxxxxxxxxxxxxxxxxxxxxxxxxx/transformed/espresso-idling-resource-3.0.2/public.txt [-]
        renderscriptFolder            : <GRADLE>/caches/<TRANSFORMS>/xxxxxxxxxxxxxxxxxxxxxxxxxxxxxxxx/transformed/espresso-idling-resource-3.0.2/rs [-]
        resFolder                     : <GRADLE>/caches/<TRANSFORMS>/xxxxxxxxxxxxxxxxxxxxxxxxxxxxxxxx/transformed/espresso-idling-resource-3.0.2/res [-]
        resStaticLibrary              : <GRADLE>/caches/<TRANSFORMS>/xxxxxxxxxxxxxxxxxxxxxxxxxxxxxxxx/transformed/espresso-idling-resource-3.0.2/res.apk [-]
        - runtimeJarFiles             : <GRADLE>/caches/<TRANSFORMS>/xxxxxxxxxxxxxxxxxxxxxxxxxxxxxxxx/transformed/espresso-idling-resource-3.0.2/jars/classes.jar
        symbolFile                    : <GRADLE>/caches/<TRANSFORMS>/xxxxxxxxxxxxxxxxxxxxxxxxxxxxxxxx/transformed/espresso-idling-resource-3.0.2/R.txt
    - library                     : com.android.support.test:monitor:1.0.2@aar (IdeAndroidLibraryImpl)
        aidlFolder                    : <GRADLE>/caches/<TRANSFORMS>/xxxxxxxxxxxxxxxxxxxxxxxxxxxxxxxx/transformed/monitor-1.0.2/aidl [-]
        artifact                      : <M2>/com/android/support/test/monitor/1.0.2/monitor-1.0.2.aar
        artifactAddress               : com.android.support.test:monitor:1.0.2@aar
        assetsFolder                  : <GRADLE>/caches/<TRANSFORMS>/xxxxxxxxxxxxxxxxxxxxxxxxxxxxxxxx/transformed/monitor-1.0.2/assets [-]
        - compileJarFiles             : <GRADLE>/caches/<TRANSFORMS>/xxxxxxxxxxxxxxxxxxxxxxxxxxxxxxxx/transformed/monitor-1.0.2/jars/classes.jar
        component                     : com.android.support.test:monitor:1.0.2
        externalAnnotations           : <GRADLE>/caches/<TRANSFORMS>/xxxxxxxxxxxxxxxxxxxxxxxxxxxxxxxx/transformed/monitor-1.0.2/annotations.zip [-]
        folder                        : <GRADLE>/caches/<TRANSFORMS>/xxxxxxxxxxxxxxxxxxxxxxxxxxxxxxxx/transformed/monitor-1.0.2
        jniFolder                     : <GRADLE>/caches/<TRANSFORMS>/xxxxxxxxxxxxxxxxxxxxxxxxxxxxxxxx/transformed/monitor-1.0.2/jni [-]
        manifest                      : <GRADLE>/caches/<TRANSFORMS>/xxxxxxxxxxxxxxxxxxxxxxxxxxxxxxxx/transformed/monitor-1.0.2/AndroidManifest.xml
        proguardRules                 : <GRADLE>/caches/<TRANSFORMS>/xxxxxxxxxxxxxxxxxxxxxxxxxxxxxxxx/transformed/monitor-1.0.2/proguard.txt
        publicResources               : <GRADLE>/caches/<TRANSFORMS>/xxxxxxxxxxxxxxxxxxxxxxxxxxxxxxxx/transformed/monitor-1.0.2/public.txt [-]
        renderscriptFolder            : <GRADLE>/caches/<TRANSFORMS>/xxxxxxxxxxxxxxxxxxxxxxxxxxxxxxxx/transformed/monitor-1.0.2/rs [-]
        resFolder                     : <GRADLE>/caches/<TRANSFORMS>/xxxxxxxxxxxxxxxxxxxxxxxxxxxxxxxx/transformed/monitor-1.0.2/res [-]
        resStaticLibrary              : <GRADLE>/caches/<TRANSFORMS>/xxxxxxxxxxxxxxxxxxxxxxxxxxxxxxxx/transformed/monitor-1.0.2/res.apk [-]
        - runtimeJarFiles             : <GRADLE>/caches/<TRANSFORMS>/xxxxxxxxxxxxxxxxxxxxxxxxxxxxxxxx/transformed/monitor-1.0.2/jars/classes.jar
        symbolFile                    : <GRADLE>/caches/<TRANSFORMS>/xxxxxxxxxxxxxxxxxxxxxxxxxxxxxxxx/transformed/monitor-1.0.2/R.txt
    - library                     : com.android.support.test:runner:1.0.2@aar (IdeAndroidLibraryImpl)
        aidlFolder                    : <GRADLE>/caches/<TRANSFORMS>/xxxxxxxxxxxxxxxxxxxxxxxxxxxxxxxx/transformed/runner-1.0.2/aidl [-]
        artifact                      : <M2>/com/android/support/test/runner/1.0.2/runner-1.0.2.aar
        artifactAddress               : com.android.support.test:runner:1.0.2@aar
        assetsFolder                  : <GRADLE>/caches/<TRANSFORMS>/xxxxxxxxxxxxxxxxxxxxxxxxxxxxxxxx/transformed/runner-1.0.2/assets [-]
        - compileJarFiles             : <GRADLE>/caches/<TRANSFORMS>/xxxxxxxxxxxxxxxxxxxxxxxxxxxxxxxx/transformed/runner-1.0.2/jars/classes.jar
        component                     : com.android.support.test:runner:1.0.2
        externalAnnotations           : <GRADLE>/caches/<TRANSFORMS>/xxxxxxxxxxxxxxxxxxxxxxxxxxxxxxxx/transformed/runner-1.0.2/annotations.zip [-]
        folder                        : <GRADLE>/caches/<TRANSFORMS>/xxxxxxxxxxxxxxxxxxxxxxxxxxxxxxxx/transformed/runner-1.0.2
        jniFolder                     : <GRADLE>/caches/<TRANSFORMS>/xxxxxxxxxxxxxxxxxxxxxxxxxxxxxxxx/transformed/runner-1.0.2/jni [-]
        manifest                      : <GRADLE>/caches/<TRANSFORMS>/xxxxxxxxxxxxxxxxxxxxxxxxxxxxxxxx/transformed/runner-1.0.2/AndroidManifest.xml
        proguardRules                 : <GRADLE>/caches/<TRANSFORMS>/xxxxxxxxxxxxxxxxxxxxxxxxxxxxxxxx/transformed/runner-1.0.2/proguard.txt
        publicResources               : <GRADLE>/caches/<TRANSFORMS>/xxxxxxxxxxxxxxxxxxxxxxxxxxxxxxxx/transformed/runner-1.0.2/public.txt [-]
        renderscriptFolder            : <GRADLE>/caches/<TRANSFORMS>/xxxxxxxxxxxxxxxxxxxxxxxxxxxxxxxx/transformed/runner-1.0.2/rs [-]
        resFolder                     : <GRADLE>/caches/<TRANSFORMS>/xxxxxxxxxxxxxxxxxxxxxxxxxxxxxxxx/transformed/runner-1.0.2/res [-]
        resStaticLibrary              : <GRADLE>/caches/<TRANSFORMS>/xxxxxxxxxxxxxxxxxxxxxxxxxxxxxxxx/transformed/runner-1.0.2/res.apk [-]
        - runtimeJarFiles             : <GRADLE>/caches/<TRANSFORMS>/xxxxxxxxxxxxxxxxxxxxxxxxxxxxxxxx/transformed/runner-1.0.2/jars/classes.jar
        symbolFile                    : <GRADLE>/caches/<TRANSFORMS>/xxxxxxxxxxxxxxxxxxxxxxxxxxxxxxxx/transformed/runner-1.0.2/R.txt
    - library                     : com.android.support:animated-vector-drawable:28.0.0@aar (IdeAndroidLibraryImpl)
        aidlFolder                    : <GRADLE>/caches/<TRANSFORMS>/xxxxxxxxxxxxxxxxxxxxxxxxxxxxxxxx/transformed/animated-vector-drawable-28.0.0/aidl [-]
        artifact                      : <M2>/com/android/support/animated-vector-drawable/28.0.0/animated-vector-drawable-28.0.0.aar
        artifactAddress               : com.android.support:animated-vector-drawable:28.0.0@aar
        assetsFolder                  : <GRADLE>/caches/<TRANSFORMS>/xxxxxxxxxxxxxxxxxxxxxxxxxxxxxxxx/transformed/animated-vector-drawable-28.0.0/assets [-]
        - compileJarFiles             : <GRADLE>/caches/<TRANSFORMS>/xxxxxxxxxxxxxxxxxxxxxxxxxxxxxxxx/transformed/animated-vector-drawable-28.0.0/jars/classes.jar
        component                     : com.android.support:animated-vector-drawable:28.0.0
        externalAnnotations           : <GRADLE>/caches/<TRANSFORMS>/xxxxxxxxxxxxxxxxxxxxxxxxxxxxxxxx/transformed/animated-vector-drawable-28.0.0/annotations.zip [-]
        folder                        : <GRADLE>/caches/<TRANSFORMS>/xxxxxxxxxxxxxxxxxxxxxxxxxxxxxxxx/transformed/animated-vector-drawable-28.0.0
        jniFolder                     : <GRADLE>/caches/<TRANSFORMS>/xxxxxxxxxxxxxxxxxxxxxxxxxxxxxxxx/transformed/animated-vector-drawable-28.0.0/jni [-]
        manifest                      : <GRADLE>/caches/<TRANSFORMS>/xxxxxxxxxxxxxxxxxxxxxxxxxxxxxxxx/transformed/animated-vector-drawable-28.0.0/AndroidManifest.xml
        proguardRules                 : <GRADLE>/caches/<TRANSFORMS>/xxxxxxxxxxxxxxxxxxxxxxxxxxxxxxxx/transformed/animated-vector-drawable-28.0.0/proguard.txt
        publicResources               : <GRADLE>/caches/<TRANSFORMS>/xxxxxxxxxxxxxxxxxxxxxxxxxxxxxxxx/transformed/animated-vector-drawable-28.0.0/public.txt [-]
        renderscriptFolder            : <GRADLE>/caches/<TRANSFORMS>/xxxxxxxxxxxxxxxxxxxxxxxxxxxxxxxx/transformed/animated-vector-drawable-28.0.0/rs [-]
        resFolder                     : <GRADLE>/caches/<TRANSFORMS>/xxxxxxxxxxxxxxxxxxxxxxxxxxxxxxxx/transformed/animated-vector-drawable-28.0.0/res [-]
        resStaticLibrary              : <GRADLE>/caches/<TRANSFORMS>/xxxxxxxxxxxxxxxxxxxxxxxxxxxxxxxx/transformed/animated-vector-drawable-28.0.0/res.apk [-]
        - runtimeJarFiles             : <GRADLE>/caches/<TRANSFORMS>/xxxxxxxxxxxxxxxxxxxxxxxxxxxxxxxx/transformed/animated-vector-drawable-28.0.0/jars/classes.jar
        symbolFile                    : <GRADLE>/caches/<TRANSFORMS>/xxxxxxxxxxxxxxxxxxxxxxxxxxxxxxxx/transformed/animated-vector-drawable-28.0.0/R.txt
    - library                     : com.android.support:appcompat-v7:28.0.0@aar (IdeAndroidLibraryImpl)
        aidlFolder                    : <GRADLE>/caches/<TRANSFORMS>/xxxxxxxxxxxxxxxxxxxxxxxxxxxxxxxx/transformed/appcompat-v7-28.0.0/aidl [-]
        artifact                      : <M2>/com/android/support/appcompat-v7/28.0.0/appcompat-v7-28.0.0.aar
        artifactAddress               : com.android.support:appcompat-v7:28.0.0@aar
        assetsFolder                  : <GRADLE>/caches/<TRANSFORMS>/xxxxxxxxxxxxxxxxxxxxxxxxxxxxxxxx/transformed/appcompat-v7-28.0.0/assets [-]
        - compileJarFiles             : <GRADLE>/caches/<TRANSFORMS>/xxxxxxxxxxxxxxxxxxxxxxxxxxxxxxxx/transformed/appcompat-v7-28.0.0/jars/classes.jar
        component                     : com.android.support:appcompat-v7:28.0.0
        externalAnnotations           : <GRADLE>/caches/<TRANSFORMS>/xxxxxxxxxxxxxxxxxxxxxxxxxxxxxxxx/transformed/appcompat-v7-28.0.0/annotations.zip
        folder                        : <GRADLE>/caches/<TRANSFORMS>/xxxxxxxxxxxxxxxxxxxxxxxxxxxxxxxx/transformed/appcompat-v7-28.0.0
        jniFolder                     : <GRADLE>/caches/<TRANSFORMS>/xxxxxxxxxxxxxxxxxxxxxxxxxxxxxxxx/transformed/appcompat-v7-28.0.0/jni [-]
        manifest                      : <GRADLE>/caches/<TRANSFORMS>/xxxxxxxxxxxxxxxxxxxxxxxxxxxxxxxx/transformed/appcompat-v7-28.0.0/AndroidManifest.xml
        proguardRules                 : <GRADLE>/caches/<TRANSFORMS>/xxxxxxxxxxxxxxxxxxxxxxxxxxxxxxxx/transformed/appcompat-v7-28.0.0/proguard.txt
        publicResources               : <GRADLE>/caches/<TRANSFORMS>/xxxxxxxxxxxxxxxxxxxxxxxxxxxxxxxx/transformed/appcompat-v7-28.0.0/public.txt
        renderscriptFolder            : <GRADLE>/caches/<TRANSFORMS>/xxxxxxxxxxxxxxxxxxxxxxxxxxxxxxxx/transformed/appcompat-v7-28.0.0/rs [-]
        resFolder                     : <GRADLE>/caches/<TRANSFORMS>/xxxxxxxxxxxxxxxxxxxxxxxxxxxxxxxx/transformed/appcompat-v7-28.0.0/res
        resStaticLibrary              : <GRADLE>/caches/<TRANSFORMS>/xxxxxxxxxxxxxxxxxxxxxxxxxxxxxxxx/transformed/appcompat-v7-28.0.0/res.apk [-]
        - runtimeJarFiles             : <GRADLE>/caches/<TRANSFORMS>/xxxxxxxxxxxxxxxxxxxxxxxxxxxxxxxx/transformed/appcompat-v7-28.0.0/jars/classes.jar
        symbolFile                    : <GRADLE>/caches/<TRANSFORMS>/xxxxxxxxxxxxxxxxxxxxxxxxxxxxxxxx/transformed/appcompat-v7-28.0.0/R.txt
    - library                     : com.android.support:asynclayoutinflater:28.0.0@aar (IdeAndroidLibraryImpl)
        aidlFolder                    : <GRADLE>/caches/<TRANSFORMS>/xxxxxxxxxxxxxxxxxxxxxxxxxxxxxxxx/transformed/asynclayoutinflater-28.0.0/aidl [-]
        artifact                      : <M2>/com/android/support/asynclayoutinflater/28.0.0/asynclayoutinflater-28.0.0.aar
        artifactAddress               : com.android.support:asynclayoutinflater:28.0.0@aar
        assetsFolder                  : <GRADLE>/caches/<TRANSFORMS>/xxxxxxxxxxxxxxxxxxxxxxxxxxxxxxxx/transformed/asynclayoutinflater-28.0.0/assets [-]
        - compileJarFiles             : <GRADLE>/caches/<TRANSFORMS>/xxxxxxxxxxxxxxxxxxxxxxxxxxxxxxxx/transformed/asynclayoutinflater-28.0.0/jars/classes.jar
        component                     : com.android.support:asynclayoutinflater:28.0.0
        externalAnnotations           : <GRADLE>/caches/<TRANSFORMS>/xxxxxxxxxxxxxxxxxxxxxxxxxxxxxxxx/transformed/asynclayoutinflater-28.0.0/annotations.zip [-]
        folder                        : <GRADLE>/caches/<TRANSFORMS>/xxxxxxxxxxxxxxxxxxxxxxxxxxxxxxxx/transformed/asynclayoutinflater-28.0.0
        jniFolder                     : <GRADLE>/caches/<TRANSFORMS>/xxxxxxxxxxxxxxxxxxxxxxxxxxxxxxxx/transformed/asynclayoutinflater-28.0.0/jni [-]
        manifest                      : <GRADLE>/caches/<TRANSFORMS>/xxxxxxxxxxxxxxxxxxxxxxxxxxxxxxxx/transformed/asynclayoutinflater-28.0.0/AndroidManifest.xml
        proguardRules                 : <GRADLE>/caches/<TRANSFORMS>/xxxxxxxxxxxxxxxxxxxxxxxxxxxxxxxx/transformed/asynclayoutinflater-28.0.0/proguard.txt [-]
        publicResources               : <GRADLE>/caches/<TRANSFORMS>/xxxxxxxxxxxxxxxxxxxxxxxxxxxxxxxx/transformed/asynclayoutinflater-28.0.0/public.txt [-]
        renderscriptFolder            : <GRADLE>/caches/<TRANSFORMS>/xxxxxxxxxxxxxxxxxxxxxxxxxxxxxxxx/transformed/asynclayoutinflater-28.0.0/rs [-]
        resFolder                     : <GRADLE>/caches/<TRANSFORMS>/xxxxxxxxxxxxxxxxxxxxxxxxxxxxxxxx/transformed/asynclayoutinflater-28.0.0/res [-]
        resStaticLibrary              : <GRADLE>/caches/<TRANSFORMS>/xxxxxxxxxxxxxxxxxxxxxxxxxxxxxxxx/transformed/asynclayoutinflater-28.0.0/res.apk [-]
        - runtimeJarFiles             : <GRADLE>/caches/<TRANSFORMS>/xxxxxxxxxxxxxxxxxxxxxxxxxxxxxxxx/transformed/asynclayoutinflater-28.0.0/jars/classes.jar
        symbolFile                    : <GRADLE>/caches/<TRANSFORMS>/xxxxxxxxxxxxxxxxxxxxxxxxxxxxxxxx/transformed/asynclayoutinflater-28.0.0/R.txt
    - library                     : com.android.support:coordinatorlayout:28.0.0@aar (IdeAndroidLibraryImpl)
        aidlFolder                    : <GRADLE>/caches/<TRANSFORMS>/xxxxxxxxxxxxxxxxxxxxxxxxxxxxxxxx/transformed/coordinatorlayout-28.0.0/aidl [-]
        artifact                      : <M2>/com/android/support/coordinatorlayout/28.0.0/coordinatorlayout-28.0.0.aar
        artifactAddress               : com.android.support:coordinatorlayout:28.0.0@aar
        assetsFolder                  : <GRADLE>/caches/<TRANSFORMS>/xxxxxxxxxxxxxxxxxxxxxxxxxxxxxxxx/transformed/coordinatorlayout-28.0.0/assets [-]
        - compileJarFiles             : <GRADLE>/caches/<TRANSFORMS>/xxxxxxxxxxxxxxxxxxxxxxxxxxxxxxxx/transformed/coordinatorlayout-28.0.0/jars/classes.jar
        component                     : com.android.support:coordinatorlayout:28.0.0
        externalAnnotations           : <GRADLE>/caches/<TRANSFORMS>/xxxxxxxxxxxxxxxxxxxxxxxxxxxxxxxx/transformed/coordinatorlayout-28.0.0/annotations.zip
        folder                        : <GRADLE>/caches/<TRANSFORMS>/xxxxxxxxxxxxxxxxxxxxxxxxxxxxxxxx/transformed/coordinatorlayout-28.0.0
        jniFolder                     : <GRADLE>/caches/<TRANSFORMS>/xxxxxxxxxxxxxxxxxxxxxxxxxxxxxxxx/transformed/coordinatorlayout-28.0.0/jni [-]
        manifest                      : <GRADLE>/caches/<TRANSFORMS>/xxxxxxxxxxxxxxxxxxxxxxxxxxxxxxxx/transformed/coordinatorlayout-28.0.0/AndroidManifest.xml
        proguardRules                 : <GRADLE>/caches/<TRANSFORMS>/xxxxxxxxxxxxxxxxxxxxxxxxxxxxxxxx/transformed/coordinatorlayout-28.0.0/proguard.txt
        publicResources               : <GRADLE>/caches/<TRANSFORMS>/xxxxxxxxxxxxxxxxxxxxxxxxxxxxxxxx/transformed/coordinatorlayout-28.0.0/public.txt
        renderscriptFolder            : <GRADLE>/caches/<TRANSFORMS>/xxxxxxxxxxxxxxxxxxxxxxxxxxxxxxxx/transformed/coordinatorlayout-28.0.0/rs [-]
        resFolder                     : <GRADLE>/caches/<TRANSFORMS>/xxxxxxxxxxxxxxxxxxxxxxxxxxxxxxxx/transformed/coordinatorlayout-28.0.0/res
        resStaticLibrary              : <GRADLE>/caches/<TRANSFORMS>/xxxxxxxxxxxxxxxxxxxxxxxxxxxxxxxx/transformed/coordinatorlayout-28.0.0/res.apk [-]
        - runtimeJarFiles             : <GRADLE>/caches/<TRANSFORMS>/xxxxxxxxxxxxxxxxxxxxxxxxxxxxxxxx/transformed/coordinatorlayout-28.0.0/jars/classes.jar
        symbolFile                    : <GRADLE>/caches/<TRANSFORMS>/xxxxxxxxxxxxxxxxxxxxxxxxxxxxxxxx/transformed/coordinatorlayout-28.0.0/R.txt
    - library                     : com.android.support:cursoradapter:28.0.0@aar (IdeAndroidLibraryImpl)
        aidlFolder                    : <GRADLE>/caches/<TRANSFORMS>/xxxxxxxxxxxxxxxxxxxxxxxxxxxxxxxx/transformed/cursoradapter-28.0.0/aidl [-]
        artifact                      : <M2>/com/android/support/cursoradapter/28.0.0/cursoradapter-28.0.0.aar
        artifactAddress               : com.android.support:cursoradapter:28.0.0@aar
        assetsFolder                  : <GRADLE>/caches/<TRANSFORMS>/xxxxxxxxxxxxxxxxxxxxxxxxxxxxxxxx/transformed/cursoradapter-28.0.0/assets [-]
        - compileJarFiles             : <GRADLE>/caches/<TRANSFORMS>/xxxxxxxxxxxxxxxxxxxxxxxxxxxxxxxx/transformed/cursoradapter-28.0.0/jars/classes.jar
        component                     : com.android.support:cursoradapter:28.0.0
        externalAnnotations           : <GRADLE>/caches/<TRANSFORMS>/xxxxxxxxxxxxxxxxxxxxxxxxxxxxxxxx/transformed/cursoradapter-28.0.0/annotations.zip [-]
        folder                        : <GRADLE>/caches/<TRANSFORMS>/xxxxxxxxxxxxxxxxxxxxxxxxxxxxxxxx/transformed/cursoradapter-28.0.0
        jniFolder                     : <GRADLE>/caches/<TRANSFORMS>/xxxxxxxxxxxxxxxxxxxxxxxxxxxxxxxx/transformed/cursoradapter-28.0.0/jni [-]
        manifest                      : <GRADLE>/caches/<TRANSFORMS>/xxxxxxxxxxxxxxxxxxxxxxxxxxxxxxxx/transformed/cursoradapter-28.0.0/AndroidManifest.xml
        proguardRules                 : <GRADLE>/caches/<TRANSFORMS>/xxxxxxxxxxxxxxxxxxxxxxxxxxxxxxxx/transformed/cursoradapter-28.0.0/proguard.txt [-]
        publicResources               : <GRADLE>/caches/<TRANSFORMS>/xxxxxxxxxxxxxxxxxxxxxxxxxxxxxxxx/transformed/cursoradapter-28.0.0/public.txt [-]
        renderscriptFolder            : <GRADLE>/caches/<TRANSFORMS>/xxxxxxxxxxxxxxxxxxxxxxxxxxxxxxxx/transformed/cursoradapter-28.0.0/rs [-]
        resFolder                     : <GRADLE>/caches/<TRANSFORMS>/xxxxxxxxxxxxxxxxxxxxxxxxxxxxxxxx/transformed/cursoradapter-28.0.0/res [-]
        resStaticLibrary              : <GRADLE>/caches/<TRANSFORMS>/xxxxxxxxxxxxxxxxxxxxxxxxxxxxxxxx/transformed/cursoradapter-28.0.0/res.apk [-]
        - runtimeJarFiles             : <GRADLE>/caches/<TRANSFORMS>/xxxxxxxxxxxxxxxxxxxxxxxxxxxxxxxx/transformed/cursoradapter-28.0.0/jars/classes.jar
        symbolFile                    : <GRADLE>/caches/<TRANSFORMS>/xxxxxxxxxxxxxxxxxxxxxxxxxxxxxxxx/transformed/cursoradapter-28.0.0/R.txt
    - library                     : com.android.support:customview:28.0.0@aar (IdeAndroidLibraryImpl)
        aidlFolder                    : <GRADLE>/caches/<TRANSFORMS>/xxxxxxxxxxxxxxxxxxxxxxxxxxxxxxxx/transformed/customview-28.0.0/aidl [-]
        artifact                      : <M2>/com/android/support/customview/28.0.0/customview-28.0.0.aar
        artifactAddress               : com.android.support:customview:28.0.0@aar
        assetsFolder                  : <GRADLE>/caches/<TRANSFORMS>/xxxxxxxxxxxxxxxxxxxxxxxxxxxxxxxx/transformed/customview-28.0.0/assets [-]
        - compileJarFiles             : <GRADLE>/caches/<TRANSFORMS>/xxxxxxxxxxxxxxxxxxxxxxxxxxxxxxxx/transformed/customview-28.0.0/jars/classes.jar
        component                     : com.android.support:customview:28.0.0
        externalAnnotations           : <GRADLE>/caches/<TRANSFORMS>/xxxxxxxxxxxxxxxxxxxxxxxxxxxxxxxx/transformed/customview-28.0.0/annotations.zip [-]
        folder                        : <GRADLE>/caches/<TRANSFORMS>/xxxxxxxxxxxxxxxxxxxxxxxxxxxxxxxx/transformed/customview-28.0.0
        jniFolder                     : <GRADLE>/caches/<TRANSFORMS>/xxxxxxxxxxxxxxxxxxxxxxxxxxxxxxxx/transformed/customview-28.0.0/jni [-]
        manifest                      : <GRADLE>/caches/<TRANSFORMS>/xxxxxxxxxxxxxxxxxxxxxxxxxxxxxxxx/transformed/customview-28.0.0/AndroidManifest.xml
        proguardRules                 : <GRADLE>/caches/<TRANSFORMS>/xxxxxxxxxxxxxxxxxxxxxxxxxxxxxxxx/transformed/customview-28.0.0/proguard.txt [-]
        publicResources               : <GRADLE>/caches/<TRANSFORMS>/xxxxxxxxxxxxxxxxxxxxxxxxxxxxxxxx/transformed/customview-28.0.0/public.txt [-]
        renderscriptFolder            : <GRADLE>/caches/<TRANSFORMS>/xxxxxxxxxxxxxxxxxxxxxxxxxxxxxxxx/transformed/customview-28.0.0/rs [-]
        resFolder                     : <GRADLE>/caches/<TRANSFORMS>/xxxxxxxxxxxxxxxxxxxxxxxxxxxxxxxx/transformed/customview-28.0.0/res [-]
        resStaticLibrary              : <GRADLE>/caches/<TRANSFORMS>/xxxxxxxxxxxxxxxxxxxxxxxxxxxxxxxx/transformed/customview-28.0.0/res.apk [-]
        - runtimeJarFiles             : <GRADLE>/caches/<TRANSFORMS>/xxxxxxxxxxxxxxxxxxxxxxxxxxxxxxxx/transformed/customview-28.0.0/jars/classes.jar
        symbolFile                    : <GRADLE>/caches/<TRANSFORMS>/xxxxxxxxxxxxxxxxxxxxxxxxxxxxxxxx/transformed/customview-28.0.0/R.txt
    - library                     : com.android.support:documentfile:28.0.0@aar (IdeAndroidLibraryImpl)
        aidlFolder                    : <GRADLE>/caches/<TRANSFORMS>/xxxxxxxxxxxxxxxxxxxxxxxxxxxxxxxx/transformed/documentfile-28.0.0/aidl [-]
        artifact                      : <M2>/com/android/support/documentfile/28.0.0/documentfile-28.0.0.aar
        artifactAddress               : com.android.support:documentfile:28.0.0@aar
        assetsFolder                  : <GRADLE>/caches/<TRANSFORMS>/xxxxxxxxxxxxxxxxxxxxxxxxxxxxxxxx/transformed/documentfile-28.0.0/assets [-]
        - compileJarFiles             : <GRADLE>/caches/<TRANSFORMS>/xxxxxxxxxxxxxxxxxxxxxxxxxxxxxxxx/transformed/documentfile-28.0.0/jars/classes.jar
        component                     : com.android.support:documentfile:28.0.0
        externalAnnotations           : <GRADLE>/caches/<TRANSFORMS>/xxxxxxxxxxxxxxxxxxxxxxxxxxxxxxxx/transformed/documentfile-28.0.0/annotations.zip [-]
        folder                        : <GRADLE>/caches/<TRANSFORMS>/xxxxxxxxxxxxxxxxxxxxxxxxxxxxxxxx/transformed/documentfile-28.0.0
        jniFolder                     : <GRADLE>/caches/<TRANSFORMS>/xxxxxxxxxxxxxxxxxxxxxxxxxxxxxxxx/transformed/documentfile-28.0.0/jni [-]
        manifest                      : <GRADLE>/caches/<TRANSFORMS>/xxxxxxxxxxxxxxxxxxxxxxxxxxxxxxxx/transformed/documentfile-28.0.0/AndroidManifest.xml
        proguardRules                 : <GRADLE>/caches/<TRANSFORMS>/xxxxxxxxxxxxxxxxxxxxxxxxxxxxxxxx/transformed/documentfile-28.0.0/proguard.txt [-]
        publicResources               : <GRADLE>/caches/<TRANSFORMS>/xxxxxxxxxxxxxxxxxxxxxxxxxxxxxxxx/transformed/documentfile-28.0.0/public.txt [-]
        renderscriptFolder            : <GRADLE>/caches/<TRANSFORMS>/xxxxxxxxxxxxxxxxxxxxxxxxxxxxxxxx/transformed/documentfile-28.0.0/rs [-]
        resFolder                     : <GRADLE>/caches/<TRANSFORMS>/xxxxxxxxxxxxxxxxxxxxxxxxxxxxxxxx/transformed/documentfile-28.0.0/res [-]
        resStaticLibrary              : <GRADLE>/caches/<TRANSFORMS>/xxxxxxxxxxxxxxxxxxxxxxxxxxxxxxxx/transformed/documentfile-28.0.0/res.apk [-]
        - runtimeJarFiles             : <GRADLE>/caches/<TRANSFORMS>/xxxxxxxxxxxxxxxxxxxxxxxxxxxxxxxx/transformed/documentfile-28.0.0/jars/classes.jar
        symbolFile                    : <GRADLE>/caches/<TRANSFORMS>/xxxxxxxxxxxxxxxxxxxxxxxxxxxxxxxx/transformed/documentfile-28.0.0/R.txt
    - library                     : com.android.support:drawerlayout:28.0.0@aar (IdeAndroidLibraryImpl)
        aidlFolder                    : <GRADLE>/caches/<TRANSFORMS>/xxxxxxxxxxxxxxxxxxxxxxxxxxxxxxxx/transformed/drawerlayout-28.0.0/aidl [-]
        artifact                      : <M2>/com/android/support/drawerlayout/28.0.0/drawerlayout-28.0.0.aar
        artifactAddress               : com.android.support:drawerlayout:28.0.0@aar
        assetsFolder                  : <GRADLE>/caches/<TRANSFORMS>/xxxxxxxxxxxxxxxxxxxxxxxxxxxxxxxx/transformed/drawerlayout-28.0.0/assets [-]
        - compileJarFiles             : <GRADLE>/caches/<TRANSFORMS>/xxxxxxxxxxxxxxxxxxxxxxxxxxxxxxxx/transformed/drawerlayout-28.0.0/jars/classes.jar
        component                     : com.android.support:drawerlayout:28.0.0
        externalAnnotations           : <GRADLE>/caches/<TRANSFORMS>/xxxxxxxxxxxxxxxxxxxxxxxxxxxxxxxx/transformed/drawerlayout-28.0.0/annotations.zip
        folder                        : <GRADLE>/caches/<TRANSFORMS>/xxxxxxxxxxxxxxxxxxxxxxxxxxxxxxxx/transformed/drawerlayout-28.0.0
        jniFolder                     : <GRADLE>/caches/<TRANSFORMS>/xxxxxxxxxxxxxxxxxxxxxxxxxxxxxxxx/transformed/drawerlayout-28.0.0/jni [-]
        manifest                      : <GRADLE>/caches/<TRANSFORMS>/xxxxxxxxxxxxxxxxxxxxxxxxxxxxxxxx/transformed/drawerlayout-28.0.0/AndroidManifest.xml
        proguardRules                 : <GRADLE>/caches/<TRANSFORMS>/xxxxxxxxxxxxxxxxxxxxxxxxxxxxxxxx/transformed/drawerlayout-28.0.0/proguard.txt [-]
        publicResources               : <GRADLE>/caches/<TRANSFORMS>/xxxxxxxxxxxxxxxxxxxxxxxxxxxxxxxx/transformed/drawerlayout-28.0.0/public.txt [-]
        renderscriptFolder            : <GRADLE>/caches/<TRANSFORMS>/xxxxxxxxxxxxxxxxxxxxxxxxxxxxxxxx/transformed/drawerlayout-28.0.0/rs [-]
        resFolder                     : <GRADLE>/caches/<TRANSFORMS>/xxxxxxxxxxxxxxxxxxxxxxxxxxxxxxxx/transformed/drawerlayout-28.0.0/res [-]
        resStaticLibrary              : <GRADLE>/caches/<TRANSFORMS>/xxxxxxxxxxxxxxxxxxxxxxxxxxxxxxxx/transformed/drawerlayout-28.0.0/res.apk [-]
        - runtimeJarFiles             : <GRADLE>/caches/<TRANSFORMS>/xxxxxxxxxxxxxxxxxxxxxxxxxxxxxxxx/transformed/drawerlayout-28.0.0/jars/classes.jar
        symbolFile                    : <GRADLE>/caches/<TRANSFORMS>/xxxxxxxxxxxxxxxxxxxxxxxxxxxxxxxx/transformed/drawerlayout-28.0.0/R.txt
    - library                     : com.android.support:interpolator:28.0.0@aar (IdeAndroidLibraryImpl)
        aidlFolder                    : <GRADLE>/caches/<TRANSFORMS>/xxxxxxxxxxxxxxxxxxxxxxxxxxxxxxxx/transformed/interpolator-28.0.0/aidl [-]
        artifact                      : <M2>/com/android/support/interpolator/28.0.0/interpolator-28.0.0.aar
        artifactAddress               : com.android.support:interpolator:28.0.0@aar
        assetsFolder                  : <GRADLE>/caches/<TRANSFORMS>/xxxxxxxxxxxxxxxxxxxxxxxxxxxxxxxx/transformed/interpolator-28.0.0/assets [-]
        - compileJarFiles             : <GRADLE>/caches/<TRANSFORMS>/xxxxxxxxxxxxxxxxxxxxxxxxxxxxxxxx/transformed/interpolator-28.0.0/jars/classes.jar
        component                     : com.android.support:interpolator:28.0.0
        externalAnnotations           : <GRADLE>/caches/<TRANSFORMS>/xxxxxxxxxxxxxxxxxxxxxxxxxxxxxxxx/transformed/interpolator-28.0.0/annotations.zip [-]
        folder                        : <GRADLE>/caches/<TRANSFORMS>/xxxxxxxxxxxxxxxxxxxxxxxxxxxxxxxx/transformed/interpolator-28.0.0
        jniFolder                     : <GRADLE>/caches/<TRANSFORMS>/xxxxxxxxxxxxxxxxxxxxxxxxxxxxxxxx/transformed/interpolator-28.0.0/jni [-]
        manifest                      : <GRADLE>/caches/<TRANSFORMS>/xxxxxxxxxxxxxxxxxxxxxxxxxxxxxxxx/transformed/interpolator-28.0.0/AndroidManifest.xml
        proguardRules                 : <GRADLE>/caches/<TRANSFORMS>/xxxxxxxxxxxxxxxxxxxxxxxxxxxxxxxx/transformed/interpolator-28.0.0/proguard.txt [-]
        publicResources               : <GRADLE>/caches/<TRANSFORMS>/xxxxxxxxxxxxxxxxxxxxxxxxxxxxxxxx/transformed/interpolator-28.0.0/public.txt [-]
        renderscriptFolder            : <GRADLE>/caches/<TRANSFORMS>/xxxxxxxxxxxxxxxxxxxxxxxxxxxxxxxx/transformed/interpolator-28.0.0/rs [-]
        resFolder                     : <GRADLE>/caches/<TRANSFORMS>/xxxxxxxxxxxxxxxxxxxxxxxxxxxxxxxx/transformed/interpolator-28.0.0/res [-]
        resStaticLibrary              : <GRADLE>/caches/<TRANSFORMS>/xxxxxxxxxxxxxxxxxxxxxxxxxxxxxxxx/transformed/interpolator-28.0.0/res.apk [-]
        - runtimeJarFiles             : <GRADLE>/caches/<TRANSFORMS>/xxxxxxxxxxxxxxxxxxxxxxxxxxxxxxxx/transformed/interpolator-28.0.0/jars/classes.jar
        symbolFile                    : <GRADLE>/caches/<TRANSFORMS>/xxxxxxxxxxxxxxxxxxxxxxxxxxxxxxxx/transformed/interpolator-28.0.0/R.txt
    - library                     : com.android.support:loader:28.0.0@aar (IdeAndroidLibraryImpl)
        aidlFolder                    : <GRADLE>/caches/<TRANSFORMS>/xxxxxxxxxxxxxxxxxxxxxxxxxxxxxxxx/transformed/loader-28.0.0/aidl [-]
        artifact                      : <M2>/com/android/support/loader/28.0.0/loader-28.0.0.aar
        artifactAddress               : com.android.support:loader:28.0.0@aar
        assetsFolder                  : <GRADLE>/caches/<TRANSFORMS>/xxxxxxxxxxxxxxxxxxxxxxxxxxxxxxxx/transformed/loader-28.0.0/assets [-]
        - compileJarFiles             : <GRADLE>/caches/<TRANSFORMS>/xxxxxxxxxxxxxxxxxxxxxxxxxxxxxxxx/transformed/loader-28.0.0/jars/classes.jar
        component                     : com.android.support:loader:28.0.0
        externalAnnotations           : <GRADLE>/caches/<TRANSFORMS>/xxxxxxxxxxxxxxxxxxxxxxxxxxxxxxxx/transformed/loader-28.0.0/annotations.zip [-]
        folder                        : <GRADLE>/caches/<TRANSFORMS>/xxxxxxxxxxxxxxxxxxxxxxxxxxxxxxxx/transformed/loader-28.0.0
        jniFolder                     : <GRADLE>/caches/<TRANSFORMS>/xxxxxxxxxxxxxxxxxxxxxxxxxxxxxxxx/transformed/loader-28.0.0/jni [-]
        manifest                      : <GRADLE>/caches/<TRANSFORMS>/xxxxxxxxxxxxxxxxxxxxxxxxxxxxxxxx/transformed/loader-28.0.0/AndroidManifest.xml
        proguardRules                 : <GRADLE>/caches/<TRANSFORMS>/xxxxxxxxxxxxxxxxxxxxxxxxxxxxxxxx/transformed/loader-28.0.0/proguard.txt [-]
        publicResources               : <GRADLE>/caches/<TRANSFORMS>/xxxxxxxxxxxxxxxxxxxxxxxxxxxxxxxx/transformed/loader-28.0.0/public.txt [-]
        renderscriptFolder            : <GRADLE>/caches/<TRANSFORMS>/xxxxxxxxxxxxxxxxxxxxxxxxxxxxxxxx/transformed/loader-28.0.0/rs [-]
        resFolder                     : <GRADLE>/caches/<TRANSFORMS>/xxxxxxxxxxxxxxxxxxxxxxxxxxxxxxxx/transformed/loader-28.0.0/res [-]
        resStaticLibrary              : <GRADLE>/caches/<TRANSFORMS>/xxxxxxxxxxxxxxxxxxxxxxxxxxxxxxxx/transformed/loader-28.0.0/res.apk [-]
        - runtimeJarFiles             : <GRADLE>/caches/<TRANSFORMS>/xxxxxxxxxxxxxxxxxxxxxxxxxxxxxxxx/transformed/loader-28.0.0/jars/classes.jar
        symbolFile                    : <GRADLE>/caches/<TRANSFORMS>/xxxxxxxxxxxxxxxxxxxxxxxxxxxxxxxx/transformed/loader-28.0.0/R.txt
    - library                     : com.android.support:localbroadcastmanager:28.0.0@aar (IdeAndroidLibraryImpl)
        aidlFolder                    : <GRADLE>/caches/<TRANSFORMS>/xxxxxxxxxxxxxxxxxxxxxxxxxxxxxxxx/transformed/localbroadcastmanager-28.0.0/aidl [-]
        artifact                      : <M2>/com/android/support/localbroadcastmanager/28.0.0/localbroadcastmanager-28.0.0.aar
        artifactAddress               : com.android.support:localbroadcastmanager:28.0.0@aar
        assetsFolder                  : <GRADLE>/caches/<TRANSFORMS>/xxxxxxxxxxxxxxxxxxxxxxxxxxxxxxxx/transformed/localbroadcastmanager-28.0.0/assets [-]
        - compileJarFiles             : <GRADLE>/caches/<TRANSFORMS>/xxxxxxxxxxxxxxxxxxxxxxxxxxxxxxxx/transformed/localbroadcastmanager-28.0.0/jars/classes.jar
        component                     : com.android.support:localbroadcastmanager:28.0.0
        externalAnnotations           : <GRADLE>/caches/<TRANSFORMS>/xxxxxxxxxxxxxxxxxxxxxxxxxxxxxxxx/transformed/localbroadcastmanager-28.0.0/annotations.zip [-]
        folder                        : <GRADLE>/caches/<TRANSFORMS>/xxxxxxxxxxxxxxxxxxxxxxxxxxxxxxxx/transformed/localbroadcastmanager-28.0.0
        jniFolder                     : <GRADLE>/caches/<TRANSFORMS>/xxxxxxxxxxxxxxxxxxxxxxxxxxxxxxxx/transformed/localbroadcastmanager-28.0.0/jni [-]
        manifest                      : <GRADLE>/caches/<TRANSFORMS>/xxxxxxxxxxxxxxxxxxxxxxxxxxxxxxxx/transformed/localbroadcastmanager-28.0.0/AndroidManifest.xml
        proguardRules                 : <GRADLE>/caches/<TRANSFORMS>/xxxxxxxxxxxxxxxxxxxxxxxxxxxxxxxx/transformed/localbroadcastmanager-28.0.0/proguard.txt [-]
        publicResources               : <GRADLE>/caches/<TRANSFORMS>/xxxxxxxxxxxxxxxxxxxxxxxxxxxxxxxx/transformed/localbroadcastmanager-28.0.0/public.txt [-]
        renderscriptFolder            : <GRADLE>/caches/<TRANSFORMS>/xxxxxxxxxxxxxxxxxxxxxxxxxxxxxxxx/transformed/localbroadcastmanager-28.0.0/rs [-]
        resFolder                     : <GRADLE>/caches/<TRANSFORMS>/xxxxxxxxxxxxxxxxxxxxxxxxxxxxxxxx/transformed/localbroadcastmanager-28.0.0/res [-]
        resStaticLibrary              : <GRADLE>/caches/<TRANSFORMS>/xxxxxxxxxxxxxxxxxxxxxxxxxxxxxxxx/transformed/localbroadcastmanager-28.0.0/res.apk [-]
        - runtimeJarFiles             : <GRADLE>/caches/<TRANSFORMS>/xxxxxxxxxxxxxxxxxxxxxxxxxxxxxxxx/transformed/localbroadcastmanager-28.0.0/jars/classes.jar
        symbolFile                    : <GRADLE>/caches/<TRANSFORMS>/xxxxxxxxxxxxxxxxxxxxxxxxxxxxxxxx/transformed/localbroadcastmanager-28.0.0/R.txt
    - library                     : com.android.support:print:28.0.0@aar (IdeAndroidLibraryImpl)
        aidlFolder                    : <GRADLE>/caches/<TRANSFORMS>/xxxxxxxxxxxxxxxxxxxxxxxxxxxxxxxx/transformed/print-28.0.0/aidl [-]
        artifact                      : <M2>/com/android/support/print/28.0.0/print-28.0.0.aar
        artifactAddress               : com.android.support:print:28.0.0@aar
        assetsFolder                  : <GRADLE>/caches/<TRANSFORMS>/xxxxxxxxxxxxxxxxxxxxxxxxxxxxxxxx/transformed/print-28.0.0/assets [-]
        - compileJarFiles             : <GRADLE>/caches/<TRANSFORMS>/xxxxxxxxxxxxxxxxxxxxxxxxxxxxxxxx/transformed/print-28.0.0/jars/classes.jar
        component                     : com.android.support:print:28.0.0
        externalAnnotations           : <GRADLE>/caches/<TRANSFORMS>/xxxxxxxxxxxxxxxxxxxxxxxxxxxxxxxx/transformed/print-28.0.0/annotations.zip
        folder                        : <GRADLE>/caches/<TRANSFORMS>/xxxxxxxxxxxxxxxxxxxxxxxxxxxxxxxx/transformed/print-28.0.0
        jniFolder                     : <GRADLE>/caches/<TRANSFORMS>/xxxxxxxxxxxxxxxxxxxxxxxxxxxxxxxx/transformed/print-28.0.0/jni [-]
        manifest                      : <GRADLE>/caches/<TRANSFORMS>/xxxxxxxxxxxxxxxxxxxxxxxxxxxxxxxx/transformed/print-28.0.0/AndroidManifest.xml
        proguardRules                 : <GRADLE>/caches/<TRANSFORMS>/xxxxxxxxxxxxxxxxxxxxxxxxxxxxxxxx/transformed/print-28.0.0/proguard.txt [-]
        publicResources               : <GRADLE>/caches/<TRANSFORMS>/xxxxxxxxxxxxxxxxxxxxxxxxxxxxxxxx/transformed/print-28.0.0/public.txt [-]
        renderscriptFolder            : <GRADLE>/caches/<TRANSFORMS>/xxxxxxxxxxxxxxxxxxxxxxxxxxxxxxxx/transformed/print-28.0.0/rs [-]
        resFolder                     : <GRADLE>/caches/<TRANSFORMS>/xxxxxxxxxxxxxxxxxxxxxxxxxxxxxxxx/transformed/print-28.0.0/res [-]
        resStaticLibrary              : <GRADLE>/caches/<TRANSFORMS>/xxxxxxxxxxxxxxxxxxxxxxxxxxxxxxxx/transformed/print-28.0.0/res.apk [-]
        - runtimeJarFiles             : <GRADLE>/caches/<TRANSFORMS>/xxxxxxxxxxxxxxxxxxxxxxxxxxxxxxxx/transformed/print-28.0.0/jars/classes.jar
        symbolFile                    : <GRADLE>/caches/<TRANSFORMS>/xxxxxxxxxxxxxxxxxxxxxxxxxxxxxxxx/transformed/print-28.0.0/R.txt
    - library                     : com.android.support:slidingpanelayout:28.0.0@aar (IdeAndroidLibraryImpl)
        aidlFolder                    : <GRADLE>/caches/<TRANSFORMS>/xxxxxxxxxxxxxxxxxxxxxxxxxxxxxxxx/transformed/slidingpanelayout-28.0.0/aidl [-]
        artifact                      : <M2>/com/android/support/slidingpanelayout/28.0.0/slidingpanelayout-28.0.0.aar
        artifactAddress               : com.android.support:slidingpanelayout:28.0.0@aar
        assetsFolder                  : <GRADLE>/caches/<TRANSFORMS>/xxxxxxxxxxxxxxxxxxxxxxxxxxxxxxxx/transformed/slidingpanelayout-28.0.0/assets [-]
        - compileJarFiles             : <GRADLE>/caches/<TRANSFORMS>/xxxxxxxxxxxxxxxxxxxxxxxxxxxxxxxx/transformed/slidingpanelayout-28.0.0/jars/classes.jar
        component                     : com.android.support:slidingpanelayout:28.0.0
        externalAnnotations           : <GRADLE>/caches/<TRANSFORMS>/xxxxxxxxxxxxxxxxxxxxxxxxxxxxxxxx/transformed/slidingpanelayout-28.0.0/annotations.zip [-]
        folder                        : <GRADLE>/caches/<TRANSFORMS>/xxxxxxxxxxxxxxxxxxxxxxxxxxxxxxxx/transformed/slidingpanelayout-28.0.0
        jniFolder                     : <GRADLE>/caches/<TRANSFORMS>/xxxxxxxxxxxxxxxxxxxxxxxxxxxxxxxx/transformed/slidingpanelayout-28.0.0/jni [-]
        manifest                      : <GRADLE>/caches/<TRANSFORMS>/xxxxxxxxxxxxxxxxxxxxxxxxxxxxxxxx/transformed/slidingpanelayout-28.0.0/AndroidManifest.xml
        proguardRules                 : <GRADLE>/caches/<TRANSFORMS>/xxxxxxxxxxxxxxxxxxxxxxxxxxxxxxxx/transformed/slidingpanelayout-28.0.0/proguard.txt [-]
        publicResources               : <GRADLE>/caches/<TRANSFORMS>/xxxxxxxxxxxxxxxxxxxxxxxxxxxxxxxx/transformed/slidingpanelayout-28.0.0/public.txt [-]
        renderscriptFolder            : <GRADLE>/caches/<TRANSFORMS>/xxxxxxxxxxxxxxxxxxxxxxxxxxxxxxxx/transformed/slidingpanelayout-28.0.0/rs [-]
        resFolder                     : <GRADLE>/caches/<TRANSFORMS>/xxxxxxxxxxxxxxxxxxxxxxxxxxxxxxxx/transformed/slidingpanelayout-28.0.0/res [-]
        resStaticLibrary              : <GRADLE>/caches/<TRANSFORMS>/xxxxxxxxxxxxxxxxxxxxxxxxxxxxxxxx/transformed/slidingpanelayout-28.0.0/res.apk [-]
        - runtimeJarFiles             : <GRADLE>/caches/<TRANSFORMS>/xxxxxxxxxxxxxxxxxxxxxxxxxxxxxxxx/transformed/slidingpanelayout-28.0.0/jars/classes.jar
        symbolFile                    : <GRADLE>/caches/<TRANSFORMS>/xxxxxxxxxxxxxxxxxxxxxxxxxxxxxxxx/transformed/slidingpanelayout-28.0.0/R.txt
    - library                     : com.android.support:support-compat:28.0.0@aar (IdeAndroidLibraryImpl)
        aidlFolder                    : <GRADLE>/caches/<TRANSFORMS>/xxxxxxxxxxxxxxxxxxxxxxxxxxxxxxxx/transformed/support-compat-28.0.0/aidl
        artifact                      : <M2>/com/android/support/support-compat/28.0.0/support-compat-28.0.0.aar
        artifactAddress               : com.android.support:support-compat:28.0.0@aar
        assetsFolder                  : <GRADLE>/caches/<TRANSFORMS>/xxxxxxxxxxxxxxxxxxxxxxxxxxxxxxxx/transformed/support-compat-28.0.0/assets [-]
        - compileJarFiles             : <GRADLE>/caches/<TRANSFORMS>/xxxxxxxxxxxxxxxxxxxxxxxxxxxxxxxx/transformed/support-compat-28.0.0/jars/classes.jar
        component                     : com.android.support:support-compat:28.0.0
        externalAnnotations           : <GRADLE>/caches/<TRANSFORMS>/xxxxxxxxxxxxxxxxxxxxxxxxxxxxxxxx/transformed/support-compat-28.0.0/annotations.zip
        folder                        : <GRADLE>/caches/<TRANSFORMS>/xxxxxxxxxxxxxxxxxxxxxxxxxxxxxxxx/transformed/support-compat-28.0.0
        jniFolder                     : <GRADLE>/caches/<TRANSFORMS>/xxxxxxxxxxxxxxxxxxxxxxxxxxxxxxxx/transformed/support-compat-28.0.0/jni [-]
        manifest                      : <GRADLE>/caches/<TRANSFORMS>/xxxxxxxxxxxxxxxxxxxxxxxxxxxxxxxx/transformed/support-compat-28.0.0/AndroidManifest.xml
        proguardRules                 : <GRADLE>/caches/<TRANSFORMS>/xxxxxxxxxxxxxxxxxxxxxxxxxxxxxxxx/transformed/support-compat-28.0.0/proguard.txt
        publicResources               : <GRADLE>/caches/<TRANSFORMS>/xxxxxxxxxxxxxxxxxxxxxxxxxxxxxxxx/transformed/support-compat-28.0.0/public.txt
        renderscriptFolder            : <GRADLE>/caches/<TRANSFORMS>/xxxxxxxxxxxxxxxxxxxxxxxxxxxxxxxx/transformed/support-compat-28.0.0/rs [-]
        resFolder                     : <GRADLE>/caches/<TRANSFORMS>/xxxxxxxxxxxxxxxxxxxxxxxxxxxxxxxx/transformed/support-compat-28.0.0/res
        resStaticLibrary              : <GRADLE>/caches/<TRANSFORMS>/xxxxxxxxxxxxxxxxxxxxxxxxxxxxxxxx/transformed/support-compat-28.0.0/res.apk [-]
        - runtimeJarFiles             : <GRADLE>/caches/<TRANSFORMS>/xxxxxxxxxxxxxxxxxxxxxxxxxxxxxxxx/transformed/support-compat-28.0.0/jars/classes.jar
        symbolFile                    : <GRADLE>/caches/<TRANSFORMS>/xxxxxxxxxxxxxxxxxxxxxxxxxxxxxxxx/transformed/support-compat-28.0.0/R.txt
    - library                     : com.android.support:support-core-ui:28.0.0@aar (IdeAndroidLibraryImpl)
        aidlFolder                    : <GRADLE>/caches/<TRANSFORMS>/xxxxxxxxxxxxxxxxxxxxxxxxxxxxxxxx/transformed/support-core-ui-28.0.0/aidl [-]
        artifact                      : <M2>/com/android/support/support-core-ui/28.0.0/support-core-ui-28.0.0.aar
        artifactAddress               : com.android.support:support-core-ui:28.0.0@aar
        assetsFolder                  : <GRADLE>/caches/<TRANSFORMS>/xxxxxxxxxxxxxxxxxxxxxxxxxxxxxxxx/transformed/support-core-ui-28.0.0/assets [-]
        - compileJarFiles             : <GRADLE>/caches/<TRANSFORMS>/xxxxxxxxxxxxxxxxxxxxxxxxxxxxxxxx/transformed/support-core-ui-28.0.0/jars/classes.jar
        component                     : com.android.support:support-core-ui:28.0.0
        externalAnnotations           : <GRADLE>/caches/<TRANSFORMS>/xxxxxxxxxxxxxxxxxxxxxxxxxxxxxxxx/transformed/support-core-ui-28.0.0/annotations.zip [-]
        folder                        : <GRADLE>/caches/<TRANSFORMS>/xxxxxxxxxxxxxxxxxxxxxxxxxxxxxxxx/transformed/support-core-ui-28.0.0
        jniFolder                     : <GRADLE>/caches/<TRANSFORMS>/xxxxxxxxxxxxxxxxxxxxxxxxxxxxxxxx/transformed/support-core-ui-28.0.0/jni [-]
        manifest                      : <GRADLE>/caches/<TRANSFORMS>/xxxxxxxxxxxxxxxxxxxxxxxxxxxxxxxx/transformed/support-core-ui-28.0.0/AndroidManifest.xml
        proguardRules                 : <GRADLE>/caches/<TRANSFORMS>/xxxxxxxxxxxxxxxxxxxxxxxxxxxxxxxx/transformed/support-core-ui-28.0.0/proguard.txt [-]
        publicResources               : <GRADLE>/caches/<TRANSFORMS>/xxxxxxxxxxxxxxxxxxxxxxxxxxxxxxxx/transformed/support-core-ui-28.0.0/public.txt [-]
        renderscriptFolder            : <GRADLE>/caches/<TRANSFORMS>/xxxxxxxxxxxxxxxxxxxxxxxxxxxxxxxx/transformed/support-core-ui-28.0.0/rs [-]
        resFolder                     : <GRADLE>/caches/<TRANSFORMS>/xxxxxxxxxxxxxxxxxxxxxxxxxxxxxxxx/transformed/support-core-ui-28.0.0/res [-]
        resStaticLibrary              : <GRADLE>/caches/<TRANSFORMS>/xxxxxxxxxxxxxxxxxxxxxxxxxxxxxxxx/transformed/support-core-ui-28.0.0/res.apk [-]
        - runtimeJarFiles             : <GRADLE>/caches/<TRANSFORMS>/xxxxxxxxxxxxxxxxxxxxxxxxxxxxxxxx/transformed/support-core-ui-28.0.0/jars/classes.jar
        symbolFile                    : <GRADLE>/caches/<TRANSFORMS>/xxxxxxxxxxxxxxxxxxxxxxxxxxxxxxxx/transformed/support-core-ui-28.0.0/R.txt
    - library                     : com.android.support:support-core-utils:28.0.0@aar (IdeAndroidLibraryImpl)
        aidlFolder                    : <GRADLE>/caches/<TRANSFORMS>/xxxxxxxxxxxxxxxxxxxxxxxxxxxxxxxx/transformed/support-core-utils-28.0.0/aidl [-]
        artifact                      : <M2>/com/android/support/support-core-utils/28.0.0/support-core-utils-28.0.0.aar
        artifactAddress               : com.android.support:support-core-utils:28.0.0@aar
        assetsFolder                  : <GRADLE>/caches/<TRANSFORMS>/xxxxxxxxxxxxxxxxxxxxxxxxxxxxxxxx/transformed/support-core-utils-28.0.0/assets [-]
        - compileJarFiles             : <GRADLE>/caches/<TRANSFORMS>/xxxxxxxxxxxxxxxxxxxxxxxxxxxxxxxx/transformed/support-core-utils-28.0.0/jars/classes.jar
        component                     : com.android.support:support-core-utils:28.0.0
        externalAnnotations           : <GRADLE>/caches/<TRANSFORMS>/xxxxxxxxxxxxxxxxxxxxxxxxxxxxxxxx/transformed/support-core-utils-28.0.0/annotations.zip [-]
        folder                        : <GRADLE>/caches/<TRANSFORMS>/xxxxxxxxxxxxxxxxxxxxxxxxxxxxxxxx/transformed/support-core-utils-28.0.0
        jniFolder                     : <GRADLE>/caches/<TRANSFORMS>/xxxxxxxxxxxxxxxxxxxxxxxxxxxxxxxx/transformed/support-core-utils-28.0.0/jni [-]
        manifest                      : <GRADLE>/caches/<TRANSFORMS>/xxxxxxxxxxxxxxxxxxxxxxxxxxxxxxxx/transformed/support-core-utils-28.0.0/AndroidManifest.xml
        proguardRules                 : <GRADLE>/caches/<TRANSFORMS>/xxxxxxxxxxxxxxxxxxxxxxxxxxxxxxxx/transformed/support-core-utils-28.0.0/proguard.txt [-]
        publicResources               : <GRADLE>/caches/<TRANSFORMS>/xxxxxxxxxxxxxxxxxxxxxxxxxxxxxxxx/transformed/support-core-utils-28.0.0/public.txt [-]
        renderscriptFolder            : <GRADLE>/caches/<TRANSFORMS>/xxxxxxxxxxxxxxxxxxxxxxxxxxxxxxxx/transformed/support-core-utils-28.0.0/rs [-]
        resFolder                     : <GRADLE>/caches/<TRANSFORMS>/xxxxxxxxxxxxxxxxxxxxxxxxxxxxxxxx/transformed/support-core-utils-28.0.0/res [-]
        resStaticLibrary              : <GRADLE>/caches/<TRANSFORMS>/xxxxxxxxxxxxxxxxxxxxxxxxxxxxxxxx/transformed/support-core-utils-28.0.0/res.apk [-]
        - runtimeJarFiles             : <GRADLE>/caches/<TRANSFORMS>/xxxxxxxxxxxxxxxxxxxxxxxxxxxxxxxx/transformed/support-core-utils-28.0.0/jars/classes.jar
        symbolFile                    : <GRADLE>/caches/<TRANSFORMS>/xxxxxxxxxxxxxxxxxxxxxxxxxxxxxxxx/transformed/support-core-utils-28.0.0/R.txt
    - library                     : com.android.support:support-fragment:28.0.0@aar (IdeAndroidLibraryImpl)
        aidlFolder                    : <GRADLE>/caches/<TRANSFORMS>/xxxxxxxxxxxxxxxxxxxxxxxxxxxxxxxx/transformed/support-fragment-28.0.0/aidl [-]
        artifact                      : <M2>/com/android/support/support-fragment/28.0.0/support-fragment-28.0.0.aar
        artifactAddress               : com.android.support:support-fragment:28.0.0@aar
        assetsFolder                  : <GRADLE>/caches/<TRANSFORMS>/xxxxxxxxxxxxxxxxxxxxxxxxxxxxxxxx/transformed/support-fragment-28.0.0/assets [-]
        - compileJarFiles             : <GRADLE>/caches/<TRANSFORMS>/xxxxxxxxxxxxxxxxxxxxxxxxxxxxxxxx/transformed/support-fragment-28.0.0/jars/classes.jar
        component                     : com.android.support:support-fragment:28.0.0
        externalAnnotations           : <GRADLE>/caches/<TRANSFORMS>/xxxxxxxxxxxxxxxxxxxxxxxxxxxxxxxx/transformed/support-fragment-28.0.0/annotations.zip
        folder                        : <GRADLE>/caches/<TRANSFORMS>/xxxxxxxxxxxxxxxxxxxxxxxxxxxxxxxx/transformed/support-fragment-28.0.0
        jniFolder                     : <GRADLE>/caches/<TRANSFORMS>/xxxxxxxxxxxxxxxxxxxxxxxxxxxxxxxx/transformed/support-fragment-28.0.0/jni [-]
        manifest                      : <GRADLE>/caches/<TRANSFORMS>/xxxxxxxxxxxxxxxxxxxxxxxxxxxxxxxx/transformed/support-fragment-28.0.0/AndroidManifest.xml
        proguardRules                 : <GRADLE>/caches/<TRANSFORMS>/xxxxxxxxxxxxxxxxxxxxxxxxxxxxxxxx/transformed/support-fragment-28.0.0/proguard.txt [-]
        publicResources               : <GRADLE>/caches/<TRANSFORMS>/xxxxxxxxxxxxxxxxxxxxxxxxxxxxxxxx/transformed/support-fragment-28.0.0/public.txt [-]
        renderscriptFolder            : <GRADLE>/caches/<TRANSFORMS>/xxxxxxxxxxxxxxxxxxxxxxxxxxxxxxxx/transformed/support-fragment-28.0.0/rs [-]
        resFolder                     : <GRADLE>/caches/<TRANSFORMS>/xxxxxxxxxxxxxxxxxxxxxxxxxxxxxxxx/transformed/support-fragment-28.0.0/res [-]
        resStaticLibrary              : <GRADLE>/caches/<TRANSFORMS>/xxxxxxxxxxxxxxxxxxxxxxxxxxxxxxxx/transformed/support-fragment-28.0.0/res.apk [-]
        - runtimeJarFiles             : <GRADLE>/caches/<TRANSFORMS>/xxxxxxxxxxxxxxxxxxxxxxxxxxxxxxxx/transformed/support-fragment-28.0.0/jars/classes.jar
        symbolFile                    : <GRADLE>/caches/<TRANSFORMS>/xxxxxxxxxxxxxxxxxxxxxxxxxxxxxxxx/transformed/support-fragment-28.0.0/R.txt
    - library                     : com.android.support:support-vector-drawable:28.0.0@aar (IdeAndroidLibraryImpl)
        aidlFolder                    : <GRADLE>/caches/<TRANSFORMS>/xxxxxxxxxxxxxxxxxxxxxxxxxxxxxxxx/transformed/support-vector-drawable-28.0.0/aidl [-]
        artifact                      : <M2>/com/android/support/support-vector-drawable/28.0.0/support-vector-drawable-28.0.0.aar
        artifactAddress               : com.android.support:support-vector-drawable:28.0.0@aar
        assetsFolder                  : <GRADLE>/caches/<TRANSFORMS>/xxxxxxxxxxxxxxxxxxxxxxxxxxxxxxxx/transformed/support-vector-drawable-28.0.0/assets [-]
        - compileJarFiles             : <GRADLE>/caches/<TRANSFORMS>/xxxxxxxxxxxxxxxxxxxxxxxxxxxxxxxx/transformed/support-vector-drawable-28.0.0/jars/classes.jar
        component                     : com.android.support:support-vector-drawable:28.0.0
        externalAnnotations           : <GRADLE>/caches/<TRANSFORMS>/xxxxxxxxxxxxxxxxxxxxxxxxxxxxxxxx/transformed/support-vector-drawable-28.0.0/annotations.zip [-]
        folder                        : <GRADLE>/caches/<TRANSFORMS>/xxxxxxxxxxxxxxxxxxxxxxxxxxxxxxxx/transformed/support-vector-drawable-28.0.0
        jniFolder                     : <GRADLE>/caches/<TRANSFORMS>/xxxxxxxxxxxxxxxxxxxxxxxxxxxxxxxx/transformed/support-vector-drawable-28.0.0/jni [-]
        manifest                      : <GRADLE>/caches/<TRANSFORMS>/xxxxxxxxxxxxxxxxxxxxxxxxxxxxxxxx/transformed/support-vector-drawable-28.0.0/AndroidManifest.xml
        proguardRules                 : <GRADLE>/caches/<TRANSFORMS>/xxxxxxxxxxxxxxxxxxxxxxxxxxxxxxxx/transformed/support-vector-drawable-28.0.0/proguard.txt [-]
        publicResources               : <GRADLE>/caches/<TRANSFORMS>/xxxxxxxxxxxxxxxxxxxxxxxxxxxxxxxx/transformed/support-vector-drawable-28.0.0/public.txt [-]
        renderscriptFolder            : <GRADLE>/caches/<TRANSFORMS>/xxxxxxxxxxxxxxxxxxxxxxxxxxxxxxxx/transformed/support-vector-drawable-28.0.0/rs [-]
        resFolder                     : <GRADLE>/caches/<TRANSFORMS>/xxxxxxxxxxxxxxxxxxxxxxxxxxxxxxxx/transformed/support-vector-drawable-28.0.0/res [-]
        resStaticLibrary              : <GRADLE>/caches/<TRANSFORMS>/xxxxxxxxxxxxxxxxxxxxxxxxxxxxxxxx/transformed/support-vector-drawable-28.0.0/res.apk [-]
        - runtimeJarFiles             : <GRADLE>/caches/<TRANSFORMS>/xxxxxxxxxxxxxxxxxxxxxxxxxxxxxxxx/transformed/support-vector-drawable-28.0.0/jars/classes.jar
        symbolFile                    : <GRADLE>/caches/<TRANSFORMS>/xxxxxxxxxxxxxxxxxxxxxxxxxxxxxxxx/transformed/support-vector-drawable-28.0.0/R.txt
    - library                     : com.android.support:swiperefreshlayout:28.0.0@aar (IdeAndroidLibraryImpl)
        aidlFolder                    : <GRADLE>/caches/<TRANSFORMS>/xxxxxxxxxxxxxxxxxxxxxxxxxxxxxxxx/transformed/swiperefreshlayout-28.0.0/aidl [-]
        artifact                      : <M2>/com/android/support/swiperefreshlayout/28.0.0/swiperefreshlayout-28.0.0.aar
        artifactAddress               : com.android.support:swiperefreshlayout:28.0.0@aar
        assetsFolder                  : <GRADLE>/caches/<TRANSFORMS>/xxxxxxxxxxxxxxxxxxxxxxxxxxxxxxxx/transformed/swiperefreshlayout-28.0.0/assets [-]
        - compileJarFiles             : <GRADLE>/caches/<TRANSFORMS>/xxxxxxxxxxxxxxxxxxxxxxxxxxxxxxxx/transformed/swiperefreshlayout-28.0.0/jars/classes.jar
        component                     : com.android.support:swiperefreshlayout:28.0.0
        externalAnnotations           : <GRADLE>/caches/<TRANSFORMS>/xxxxxxxxxxxxxxxxxxxxxxxxxxxxxxxx/transformed/swiperefreshlayout-28.0.0/annotations.zip
        folder                        : <GRADLE>/caches/<TRANSFORMS>/xxxxxxxxxxxxxxxxxxxxxxxxxxxxxxxx/transformed/swiperefreshlayout-28.0.0
        jniFolder                     : <GRADLE>/caches/<TRANSFORMS>/xxxxxxxxxxxxxxxxxxxxxxxxxxxxxxxx/transformed/swiperefreshlayout-28.0.0/jni [-]
        manifest                      : <GRADLE>/caches/<TRANSFORMS>/xxxxxxxxxxxxxxxxxxxxxxxxxxxxxxxx/transformed/swiperefreshlayout-28.0.0/AndroidManifest.xml
        proguardRules                 : <GRADLE>/caches/<TRANSFORMS>/xxxxxxxxxxxxxxxxxxxxxxxxxxxxxxxx/transformed/swiperefreshlayout-28.0.0/proguard.txt [-]
        publicResources               : <GRADLE>/caches/<TRANSFORMS>/xxxxxxxxxxxxxxxxxxxxxxxxxxxxxxxx/transformed/swiperefreshlayout-28.0.0/public.txt [-]
        renderscriptFolder            : <GRADLE>/caches/<TRANSFORMS>/xxxxxxxxxxxxxxxxxxxxxxxxxxxxxxxx/transformed/swiperefreshlayout-28.0.0/rs [-]
        resFolder                     : <GRADLE>/caches/<TRANSFORMS>/xxxxxxxxxxxxxxxxxxxxxxxxxxxxxxxx/transformed/swiperefreshlayout-28.0.0/res [-]
        resStaticLibrary              : <GRADLE>/caches/<TRANSFORMS>/xxxxxxxxxxxxxxxxxxxxxxxxxxxxxxxx/transformed/swiperefreshlayout-28.0.0/res.apk [-]
        - runtimeJarFiles             : <GRADLE>/caches/<TRANSFORMS>/xxxxxxxxxxxxxxxxxxxxxxxxxxxxxxxx/transformed/swiperefreshlayout-28.0.0/jars/classes.jar
        symbolFile                    : <GRADLE>/caches/<TRANSFORMS>/xxxxxxxxxxxxxxxxxxxxxxxxxxxxxxxx/transformed/swiperefreshlayout-28.0.0/R.txt
    - library                     : com.android.support:versionedparcelable:28.0.0@aar (IdeAndroidLibraryImpl)
        aidlFolder                    : <GRADLE>/caches/<TRANSFORMS>/xxxxxxxxxxxxxxxxxxxxxxxxxxxxxxxx/transformed/versionedparcelable-28.0.0/aidl
        artifact                      : <M2>/com/android/support/versionedparcelable/28.0.0/versionedparcelable-28.0.0.aar
        artifactAddress               : com.android.support:versionedparcelable:28.0.0@aar
        assetsFolder                  : <GRADLE>/caches/<TRANSFORMS>/xxxxxxxxxxxxxxxxxxxxxxxxxxxxxxxx/transformed/versionedparcelable-28.0.0/assets [-]
        - compileJarFiles             : <GRADLE>/caches/<TRANSFORMS>/xxxxxxxxxxxxxxxxxxxxxxxxxxxxxxxx/transformed/versionedparcelable-28.0.0/jars/classes.jar
        component                     : com.android.support:versionedparcelable:28.0.0
        externalAnnotations           : <GRADLE>/caches/<TRANSFORMS>/xxxxxxxxxxxxxxxxxxxxxxxxxxxxxxxx/transformed/versionedparcelable-28.0.0/annotations.zip [-]
        folder                        : <GRADLE>/caches/<TRANSFORMS>/xxxxxxxxxxxxxxxxxxxxxxxxxxxxxxxx/transformed/versionedparcelable-28.0.0
        jniFolder                     : <GRADLE>/caches/<TRANSFORMS>/xxxxxxxxxxxxxxxxxxxxxxxxxxxxxxxx/transformed/versionedparcelable-28.0.0/jni [-]
        manifest                      : <GRADLE>/caches/<TRANSFORMS>/xxxxxxxxxxxxxxxxxxxxxxxxxxxxxxxx/transformed/versionedparcelable-28.0.0/AndroidManifest.xml
        proguardRules                 : <GRADLE>/caches/<TRANSFORMS>/xxxxxxxxxxxxxxxxxxxxxxxxxxxxxxxx/transformed/versionedparcelable-28.0.0/proguard.txt
        publicResources               : <GRADLE>/caches/<TRANSFORMS>/xxxxxxxxxxxxxxxxxxxxxxxxxxxxxxxx/transformed/versionedparcelable-28.0.0/public.txt [-]
        renderscriptFolder            : <GRADLE>/caches/<TRANSFORMS>/xxxxxxxxxxxxxxxxxxxxxxxxxxxxxxxx/transformed/versionedparcelable-28.0.0/rs [-]
        resFolder                     : <GRADLE>/caches/<TRANSFORMS>/xxxxxxxxxxxxxxxxxxxxxxxxxxxxxxxx/transformed/versionedparcelable-28.0.0/res [-]
        resStaticLibrary              : <GRADLE>/caches/<TRANSFORMS>/xxxxxxxxxxxxxxxxxxxxxxxxxxxxxxxx/transformed/versionedparcelable-28.0.0/res.apk [-]
        - runtimeJarFiles             : <GRADLE>/caches/<TRANSFORMS>/xxxxxxxxxxxxxxxxxxxxxxxxxxxxxxxx/transformed/versionedparcelable-28.0.0/jars/classes.jar
        symbolFile                    : <GRADLE>/caches/<TRANSFORMS>/xxxxxxxxxxxxxxxxxxxxxxxxxxxxxxxx/transformed/versionedparcelable-28.0.0/R.txt
    - library                     : com.android.support:viewpager:28.0.0@aar (IdeAndroidLibraryImpl)
        aidlFolder                    : <GRADLE>/caches/<TRANSFORMS>/xxxxxxxxxxxxxxxxxxxxxxxxxxxxxxxx/transformed/viewpager-28.0.0/aidl [-]
        artifact                      : <M2>/com/android/support/viewpager/28.0.0/viewpager-28.0.0.aar
        artifactAddress               : com.android.support:viewpager:28.0.0@aar
        assetsFolder                  : <GRADLE>/caches/<TRANSFORMS>/xxxxxxxxxxxxxxxxxxxxxxxxxxxxxxxx/transformed/viewpager-28.0.0/assets [-]
        - compileJarFiles             : <GRADLE>/caches/<TRANSFORMS>/xxxxxxxxxxxxxxxxxxxxxxxxxxxxxxxx/transformed/viewpager-28.0.0/jars/classes.jar
        component                     : com.android.support:viewpager:28.0.0
        externalAnnotations           : <GRADLE>/caches/<TRANSFORMS>/xxxxxxxxxxxxxxxxxxxxxxxxxxxxxxxx/transformed/viewpager-28.0.0/annotations.zip [-]
        folder                        : <GRADLE>/caches/<TRANSFORMS>/xxxxxxxxxxxxxxxxxxxxxxxxxxxxxxxx/transformed/viewpager-28.0.0
        jniFolder                     : <GRADLE>/caches/<TRANSFORMS>/xxxxxxxxxxxxxxxxxxxxxxxxxxxxxxxx/transformed/viewpager-28.0.0/jni [-]
        manifest                      : <GRADLE>/caches/<TRANSFORMS>/xxxxxxxxxxxxxxxxxxxxxxxxxxxxxxxx/transformed/viewpager-28.0.0/AndroidManifest.xml
        proguardRules                 : <GRADLE>/caches/<TRANSFORMS>/xxxxxxxxxxxxxxxxxxxxxxxxxxxxxxxx/transformed/viewpager-28.0.0/proguard.txt [-]
        publicResources               : <GRADLE>/caches/<TRANSFORMS>/xxxxxxxxxxxxxxxxxxxxxxxxxxxxxxxx/transformed/viewpager-28.0.0/public.txt [-]
        renderscriptFolder            : <GRADLE>/caches/<TRANSFORMS>/xxxxxxxxxxxxxxxxxxxxxxxxxxxxxxxx/transformed/viewpager-28.0.0/rs [-]
        resFolder                     : <GRADLE>/caches/<TRANSFORMS>/xxxxxxxxxxxxxxxxxxxxxxxxxxxxxxxx/transformed/viewpager-28.0.0/res [-]
        resStaticLibrary              : <GRADLE>/caches/<TRANSFORMS>/xxxxxxxxxxxxxxxxxxxxxxxxxxxxxxxx/transformed/viewpager-28.0.0/res.apk [-]
        - runtimeJarFiles             : <GRADLE>/caches/<TRANSFORMS>/xxxxxxxxxxxxxxxxxxxxxxxxxxxxxxxx/transformed/viewpager-28.0.0/jars/classes.jar
        symbolFile                    : <GRADLE>/caches/<TRANSFORMS>/xxxxxxxxxxxxxxxxxxxxxxxxxxxxxxxx/transformed/viewpager-28.0.0/R.txt
>>>>>>> 0d09370c
    - library                     : <ANDROID_SDK>/platforms/android-<SDK_VERSION>/optional/android.car.jar (IdeJavaLibraryImpl)
        artifact                      : <ANDROID_SDK>/platforms/android-<SDK_VERSION>/optional/android.car.jar
        artifactAddress               : __local_jars__:<ANDROID_SDK>/platforms/android-<SDK_VERSION>/optional/android.car.jar:unspecified
    - library                     : android.arch.core:common:1.1.1 (IdeJavaLibraryImpl)
        artifact                      : <M2>/android/arch/core/common/1.1.1/common-1.1.1.jar
        artifactAddress               : android.arch.core:common:1.1.1@jar
        component                     : android.arch.core:common:1.1.1
    - library                     : android.arch.lifecycle:common:1.1.1 (IdeJavaLibraryImpl)
        artifact                      : <M2>/android/arch/lifecycle/common/1.1.1/common-1.1.1.jar
        artifactAddress               : android.arch.lifecycle:common:1.1.1@jar
        component                     : android.arch.lifecycle:common:1.1.1
    - library                     : com.android.support.constraint:constraint-layout-solver:1.0.2 (IdeJavaLibraryImpl)
        artifact                      : <M2>/com/android/support/constraint/constraint-layout-solver/<VERSION>/constraint-layout-solver-<VERSION>.jar
        artifactAddress               : com.android.support.constraint:constraint-layout-solver:1.0.2@jar
        component                     : com.android.support.constraint:constraint-layout-solver:1.0.2
    - library                     : com.android.support:collections:28.0.0 (IdeJavaLibraryImpl)
        artifact                      : <M2>/com/android/support/collections/<VERSION>/collections-<VERSION>.jar
        artifactAddress               : com.android.support:collections:28.0.0@jar
        component                     : com.android.support:collections:28.0.0
    - library                     : com.android.support:support-annotations:28.0.0 (IdeJavaLibraryImpl)
        artifact                      : <M2>/com/android/support/support-annotations/<VERSION>/support-annotations-<VERSION>.jar
        artifactAddress               : com.android.support:support-annotations:28.0.0@jar
        component                     : com.android.support:support-annotations:28.0.0
    - library                     : com.google.code.findbugs:jsr305:2.0.1 (IdeJavaLibraryImpl)
        artifact                      : <M2>/com/google/code/findbugs/jsr305/2.0.1/jsr305-2.0.1.jar
        artifactAddress               : com.google.code.findbugs:jsr305:2.0.1@jar
        component                     : com.google.code.findbugs:jsr305:2.0.1
    - library                     : com.google.guava:guava:19.0 (IdeJavaLibraryImpl)
        artifact                      : <M2>/com/google/guava/guava/19.0/guava-19.0.jar
        artifactAddress               : com.google.guava:guava:19.0@jar
        component                     : com.google.guava:guava:19.0
    - library                     : com.squareup:javawriter:2.1.1 (IdeJavaLibraryImpl)
        artifact                      : <M2>/com/squareup/javawriter/2.1.1/javawriter-2.1.1.jar
        artifactAddress               : com.squareup:javawriter:2.1.1@jar
        component                     : com.squareup:javawriter:2.1.1
    - library                     : javax.inject:javax.inject:1 (IdeJavaLibraryImpl)
        artifact                      : <M2>/javax/inject/javax.inject/1/javax.inject-1.jar
        artifactAddress               : javax.inject:javax.inject:1@jar
        component                     : javax.inject:javax.inject:1
    - library                     : junit:junit:4.12 (IdeJavaLibraryImpl)
        artifact                      : <M2>/junit/junit/4.12/junit-4.12.jar
        artifactAddress               : junit:junit:4.12@jar
        component                     : junit:junit:4.12
    - library                     : net.sf.kxml:kxml2:2.3.0 (IdeJavaLibraryImpl)
        artifact                      : <M2>/net/sf/kxml/kxml2/2.3.0/kxml2-2.3.0.jar
        artifactAddress               : net.sf.kxml:kxml2:2.3.0@jar
        component                     : net.sf.kxml:kxml2:2.3.0
    - library                     : org.hamcrest:hamcrest-core:1.3 (IdeJavaLibraryImpl)
        artifact                      : <M2>/org/hamcrest/hamcrest-core/1.3/hamcrest-core-1.3.jar
        artifactAddress               : org.hamcrest:hamcrest-core:1.3@jar
        component                     : org.hamcrest:hamcrest-core:1.3
    - library                     : org.hamcrest:hamcrest-integration:1.3 (IdeJavaLibraryImpl)
        artifact                      : <M2>/org/hamcrest/hamcrest-integration/1.3/hamcrest-integration-1.3.jar
        artifactAddress               : org.hamcrest:hamcrest-integration:1.3@jar
        component                     : org.hamcrest:hamcrest-integration:1.3
    - library                     : org.hamcrest:hamcrest-library:1.3 (IdeJavaLibraryImpl)
        artifact                      : <M2>/org/hamcrest/hamcrest-library/1.3/hamcrest-library-1.3.jar
        artifactAddress               : org.hamcrest:hamcrest-library:1.3@jar
        component                     : org.hamcrest:hamcrest-library:1.3
    - library                     : <ROOT>::app@debug (IdeModuleLibraryImpl)
        buildId                       : <ROOT>
        projectPath                   : :app
        sourceSet                     : MAIN
        variant                       : debug
MODULE                        : project
    externalProject               : project (DefaultExternalProject)
        path                          : : [-]
        identityPath                  : : [-]
        name                          : project
        qName                         : project
        version                       : unspecified
        childProjects
            app                           : :app (DefaultExternalProject)
                path                          : :app [-]
                identityPath                  : :app [-]
                name                          : app
                qName                         : :app
                group                         : project
                version                       : unspecified
                projectDir                    : <ROOT>/app
                buildDir                      : <ROOT>/app/build [-]
                buildFile                     : <ROOT>/app/build.gradle
                tasks
                    testDebugUnitTest             : testDebugUnitTest (DefaultExternalTask)
                        qName                         : :app:testDebugUnitTest
                    testReleaseUnitTest           : testReleaseUnitTest (DefaultExternalTask)
                        qName                         : :app:testReleaseUnitTest
                externalSystemId              : GRADLE
                sourceSetModel                : DefaultGradleSourceSetModel
                    sourceCompatibility           : <PROJECT_JDK_FEATURE_LEVEL>
                    targetCompatibility           : <PROJECT_JDK_FEATURE_LEVEL>
                    configurationArtifacts
                        androidApis                   : <empty>
                        androidJdkImage               : <empty>
                        androidTestAnnotationProcessor          : <empty>
                        androidTestCompileOnly        : <empty>
                        androidTestDebugAnnotationProcessor     : <empty>
                        androidTestDebugCompileOnly   : <empty>
                        androidTestDebugImplementation          : <empty>
                        androidTestDebugRuntimeOnly   : <empty>
                        androidTestDebugWearApp       : <empty>
                        androidTestImplementation     : <empty>
                        androidTestReleaseAnnotationProcessor   : <empty>
                        androidTestReleaseCompileOnly : <empty>
                        androidTestReleaseImplementation        : <empty>
                        androidTestReleaseRuntimeOnly : <empty>
                        androidTestReleaseWearApp     : <empty>
                        androidTestRuntimeOnly        : <empty>
                        androidTestUtil               : <empty>
                        androidTestWearApp            : <empty>
                        annotationProcessor           : <empty>
                        api                           : <empty>
                        archives                      : <empty>
                        compileOnly                   : <empty>
                        coreLibraryDesugaring         : <empty>
                        debugAndroidTestAnnotationProcessorClasspath      : <empty>
                        debugAndroidTestCompileClasspath        : <empty>
                        debugAndroidTestRuntimeClasspath        : <empty>
                        debugAnnotationProcessor      : <empty>
                        debugAnnotationProcessorClasspath       : <empty>
                        debugApi                      : <empty>
                        debugApiElements              : <empty>
                        debugCompileClasspath         : <empty>
                        debugCompileOnly              : <empty>
                        debugImplementation           : <empty>
                        debugReverseMetadataValues    : <empty>
                        debugRuntimeClasspath         : <empty>
                        debugRuntimeElements          : <empty>
                        debugRuntimeOnly              : <empty>
                        debugUnitTestAnnotationProcessorClasspath         : <empty>
                        debugUnitTestCompileClasspath : <empty>
                        debugUnitTestRuntimeClasspath : <empty>
                        debugWearApp                  : <empty>
                        debugWearBundling             : <empty>
                        default                       : <empty>
                        implementation                : <empty>
                        lintChecks                    : <empty>
                        lintPublish                   : <empty>
                        releaseAnnotationProcessor    : <empty>
                        releaseAnnotationProcessorClasspath     : <empty>
                        releaseApi                    : <empty>
                        releaseApiElements            : <empty>
                        releaseCompileClasspath       : <empty>
                        releaseCompileOnly            : <empty>
                        releaseImplementation         : <empty>
                        releaseReverseMetadataValues  : <empty>
                        releaseRuntimeClasspath       : <empty>
                        releaseRuntimeElements        : <empty>
                        releaseRuntimeOnly            : <empty>
                        releaseUnitTestAnnotationProcessorClasspath       : <empty>
                        releaseUnitTestCompileClasspath         : <empty>
                        releaseUnitTestRuntimeClasspath         : <empty>
                        releaseWearApp                : <empty>
                        releaseWearBundling           : <empty>
                        runtimeOnly                   : <empty>
                        testAnnotationProcessor       : <empty>
                        testCompileOnly               : <empty>
                        testDebugAnnotationProcessor  : <empty>
                        testDebugCompileOnly          : <empty>
                        testDebugImplementation       : <empty>
                        testDebugRuntimeOnly          : <empty>
                        testDebugWearApp              : <empty>
                        testFixturesAnnotationProcessor         : <empty>
                        testFixturesApi               : <empty>
                        testFixturesCompileOnly       : <empty>
                        testFixturesDebugAnnotationProcessor    : <empty>
                        testFixturesDebugApi          : <empty>
                        testFixturesDebugCompileOnly  : <empty>
                        testFixturesDebugImplementation         : <empty>
                        testFixturesDebugRuntimeOnly  : <empty>
                        testFixturesDebugWearApp      : <empty>
                        testFixturesImplementation    : <empty>
                        testFixturesReleaseAnnotationProcessor  : <empty>
                        testFixturesReleaseApi        : <empty>
                        testFixturesReleaseCompileOnly          : <empty>
                        testFixturesReleaseImplementation       : <empty>
                        testFixturesReleaseRuntimeOnly          : <empty>
                        testFixturesReleaseWearApp    : <empty>
                        testFixturesRuntimeOnly       : <empty>
                        testFixturesWearApp           : <empty>
                        testImplementation            : <empty>
                        testReleaseAnnotationProcessor          : <empty>
                        testReleaseCompileOnly        : <empty>
                        testReleaseImplementation     : <empty>
                        testReleaseRuntimeOnly        : <empty>
                        testReleaseWearApp            : <empty>
                        testRuntimeOnly               : <empty>
                        testWearApp                   : <empty>
                        wearApp                       : <empty>
        projectDir                    : <ROOT>
        buildDir                      : <ROOT>/build [-]
        buildFile                     : <ROOT>/build.gradle
        externalSystemId              : GRADLE
        sourceSetModel                : DefaultGradleSourceSetModel
MODULE                        : project.app
    GradleModuleModel
        agpVersion                    : 8.0.2
        gradlePath                    : :app
        gradleVersion                 : 8.0
        buildFile                     : <ROOT>/app/build.gradle
        buildFilePath                 : <ROOT>/app/build.gradle
        rootFolderPath                : <ROOT>
        hasSafeArgsJava               : false
        hasSafeArgsKotlin             : false
    CurrentVariantReportedVersions
        minSdk
            ApiLevel                      : 19
            ApiString                     : 19
        runtimeMinSdk
            ApiLevel                      : 19
            ApiString                     : 19
        targetSdk
            ApiLevel                      : <SDK_VERSION>
            ApiString                     : <SDK_VERSION>
    RootBuildId                   : <ROOT>
    BuildId                       : <ROOT>
    ProjectPath                   : :app
    ModelVersion                  : 8.0.2
    ProjectType                   : PROJECT_TYPE_APP
    CompileTarget                 : android-<SDK_VERSION>
    BuildFolder                   : <ROOT>/app/build [-]
    buildToolsVersion             : 30.0.3
    IsBaseSplit                   : true
    GroupId                       : project
    Namespace                     : google.simpleapplication
    TestNamespace                 : google.simpleapplication.test
    AaptOptions
        NameSpacing                   : DISABLED
    LintOptions
        IsCheckTestSources            : false
        IsCheckDependencies           : false
        IsAbortOnError                : false
        IsAbsolutePaths               : true
        IsNoLines                     : false
        IsQuiet                       : false
        IsCheckAllWarnings            : false
        IsIgnoreWarnings              : false
        IsWarningsAsErrors            : false
        IsIgnoreTestSources           : false
        IsIgnoreTestFixturesSources   : false
        IsCheckGeneratedSources       : false
        IsCheckReleaseBuilds          : true
        IsExplainIssues               : true
        IsShowAll                     : false
        TextReport                    : false
        HtmlReport                    : true
        XmlReport                     : true
        SarifReport                   : false
    JavaCompileOptions
        Encoding                      : UTF-8
        SourceCompatibility           : 1.8
        TargetCompatibility           : 1.8
        IsCoreLibraryDesugaringEnabled          : false
    AgpFlags
        ApplicationRClassConstantIds  : false
        AestRClassConstantIds         : false
        TransitiveRClasses            : false
        UseAndroidX                   : false
        UsesCompose                   : false
        MlModelBindingEnabled         : false
        AndroidResourcesEnabled       : true
    - basicVariant:               : debug
        applicationId                 : google.simpleapplication
        testApplicationId             : google.simpleapplication.test
        buildType                     : debug
    - basicVariant:               : release
        applicationId                 : google.simpleapplication
        buildType                     : release
    BootClassPath                 : <ANDROID_SDK>/platforms/android-<SDK_VERSION>/android.jar
    BootClassPath                 : <ANDROID_SDK>/platforms/android-<SDK_VERSION>/optional/android.car.jar
    ViewBindingOptions
        Enabled                       : false
    DependenciesInfo
        IncludeInApk                  : true
        IncludeInBundle               : true
    DefaultConfig
        ProductFlavor
            Name                          : main
            ApplicationId                 : google.simpleapplication
            VersionCode                   : 1
            VersionName                   : 1.0
            MinSdkVersion
                ApiLevel                      : 19
                ApiString                     : 19
            TargetSdkVersion
                ApiLevel                      : <SDK_VERSION>
                ApiString                     : <SDK_VERSION>
            VectorDrawables
                UseSupportLibrary             : false
        SourceProvider
            Name                          : main
            Manifest                      : <ROOT>/app/src/main/AndroidManifest.xml
            JavaDirectories               : <ROOT>/app/src/main/java
            KotlinDirectories             : <ROOT>/app/src/main/java
            KotlinDirectories             : <ROOT>/app/src/main/kotlin [-]
            ResourcesDirectories          : <ROOT>/app/src/main/resources [-]
            ResDirectories                : <ROOT>/app/src/main/res
            AssetsDirectories             : <ROOT>/app/src/main/assets [-]
            JniLibsDirectories            : <ROOT>/app/src/main/jniLibs [-]
            ShadersDirectories            : <ROOT>/app/src/main/shaders [-]
            BaselineProfileDirectories    : <ROOT>/app/src/main/baselineProfiles [-]
        ExtraSourceProviders
            ExtraSourceProvider
                ArtifactName                  : _android_test_
                SourceProvider
                    Name                          : androidTest
                    Manifest                      : <ROOT>/app/src/androidTest/AndroidManifest.xml [-]
                    JavaDirectories               : <ROOT>/app/src/androidTest/java
                    KotlinDirectories             : <ROOT>/app/src/androidTest/java
                    KotlinDirectories             : <ROOT>/app/src/androidTest/kotlin [-]
                    ResourcesDirectories          : <ROOT>/app/src/androidTest/resources [-]
                    ResDirectories                : <ROOT>/app/src/androidTest/res [-]
                    AssetsDirectories             : <ROOT>/app/src/androidTest/assets [-]
                    JniLibsDirectories            : <ROOT>/app/src/androidTest/jniLibs [-]
                    ShadersDirectories            : <ROOT>/app/src/androidTest/shaders [-]
                    BaselineProfileDirectories    : <ROOT>/app/src/androidTest/baselineProfiles [-]
            ExtraSourceProvider
                ArtifactName                  : _unit_test_
                SourceProvider
                    Name                          : test
                    Manifest                      : <ROOT>/app/src/test/AndroidManifest.xml [-]
                    JavaDirectories               : <ROOT>/app/src/test/java
                    KotlinDirectories             : <ROOT>/app/src/test/java
                    KotlinDirectories             : <ROOT>/app/src/test/kotlin [-]
                    ResourcesDirectories          : <ROOT>/app/src/test/resources [-]
                    ResDirectories                : <ROOT>/app/src/test/res [-]
                    AssetsDirectories             : <ROOT>/app/src/test/assets [-]
                    JniLibsDirectories            : <ROOT>/app/src/test/jniLibs [-]
                    ShadersDirectories            : <ROOT>/app/src/test/shaders [-]
                    BaselineProfileDirectories    : <ROOT>/app/src/test/baselineProfiles [-]
    BuildTypes
        BuildType
            Name                          : debug
            IsDebuggable                  : true
            IsJniDebuggable               : false
            IsPseudoLocalesEnabled        : false
            IsRenderscriptDebuggable      : false
            RenderscriptOptimLevel        : 3
            IsMinifyEnabled               : false
            IsZipAlignEnabled             : true
        SourceProvider
            Name                          : debug
            Manifest                      : <ROOT>/app/src/debug/AndroidManifest.xml [-]
            JavaDirectories               : <ROOT>/app/src/debug/java [-]
            KotlinDirectories             : <ROOT>/app/src/debug/java [-]
            KotlinDirectories             : <ROOT>/app/src/debug/kotlin [-]
            ResourcesDirectories          : <ROOT>/app/src/debug/resources [-]
            ResDirectories                : <ROOT>/app/src/debug/res [-]
            AssetsDirectories             : <ROOT>/app/src/debug/assets [-]
            JniLibsDirectories            : <ROOT>/app/src/debug/jniLibs [-]
            ShadersDirectories            : <ROOT>/app/src/debug/shaders [-]
            BaselineProfileDirectories    : <ROOT>/app/src/debug/baselineProfiles [-]
        ExtraSourceProviders
            ExtraSourceProvider
                ArtifactName                  : _android_test_
                SourceProvider
                    Name                          : androidTestDebug
                    Manifest                      : <ROOT>/app/src/androidTestDebug/AndroidManifest.xml [-]
                    JavaDirectories               : <ROOT>/app/src/androidTestDebug/java [-]
                    KotlinDirectories             : <ROOT>/app/src/androidTestDebug/java [-]
                    KotlinDirectories             : <ROOT>/app/src/androidTestDebug/kotlin [-]
                    ResourcesDirectories          : <ROOT>/app/src/androidTestDebug/resources [-]
                    ResDirectories                : <ROOT>/app/src/androidTestDebug/res [-]
                    AssetsDirectories             : <ROOT>/app/src/androidTestDebug/assets [-]
                    JniLibsDirectories            : <ROOT>/app/src/androidTestDebug/jniLibs [-]
                    ShadersDirectories            : <ROOT>/app/src/androidTestDebug/shaders [-]
                    BaselineProfileDirectories    : <ROOT>/app/src/androidTestDebug/baselineProfiles [-]
        ExtraSourceProviders
            ExtraSourceProvider
                ArtifactName                  : _unit_test_
                SourceProvider
                    Name                          : testDebug
                    Manifest                      : <ROOT>/app/src/testDebug/AndroidManifest.xml [-]
                    JavaDirectories               : <ROOT>/app/src/testDebug/java [-]
                    KotlinDirectories             : <ROOT>/app/src/testDebug/java [-]
                    KotlinDirectories             : <ROOT>/app/src/testDebug/kotlin [-]
                    ResourcesDirectories          : <ROOT>/app/src/testDebug/resources [-]
                    ResDirectories                : <ROOT>/app/src/testDebug/res [-]
                    AssetsDirectories             : <ROOT>/app/src/testDebug/assets [-]
                    JniLibsDirectories            : <ROOT>/app/src/testDebug/jniLibs [-]
                    ShadersDirectories            : <ROOT>/app/src/testDebug/shaders [-]
                    BaselineProfileDirectories    : <ROOT>/app/src/testDebug/baselineProfiles [-]
        BuildType
            Name                          : release
            ProguardFiles                 : <ROOT>/app/build/intermediates/default_proguard_files/global/proguard-android.txt-8.0.2 [-]
            ProguardFiles                 : <ROOT>/app/proguard-rules.pro
            IsDebuggable                  : false
            IsJniDebuggable               : false
            IsPseudoLocalesEnabled        : false
            IsRenderscriptDebuggable      : false
            RenderscriptOptimLevel        : 3
            IsMinifyEnabled               : false
            IsZipAlignEnabled             : true
        SourceProvider
            Name                          : release
            Manifest                      : <ROOT>/app/src/release/AndroidManifest.xml [-]
            JavaDirectories               : <ROOT>/app/src/release/java [-]
            KotlinDirectories             : <ROOT>/app/src/release/java [-]
            KotlinDirectories             : <ROOT>/app/src/release/kotlin [-]
            ResourcesDirectories          : <ROOT>/app/src/release/resources [-]
            ResDirectories                : <ROOT>/app/src/release/res [-]
            AssetsDirectories             : <ROOT>/app/src/release/assets [-]
            JniLibsDirectories            : <ROOT>/app/src/release/jniLibs [-]
            ShadersDirectories            : <ROOT>/app/src/release/shaders [-]
            BaselineProfileDirectories    : <ROOT>/app/src/release/baselineProfiles [-]
        ExtraSourceProviders
            ExtraSourceProvider
                ArtifactName                  : _unit_test_
                SourceProvider
                    Name                          : testRelease
                    Manifest                      : <ROOT>/app/src/testRelease/AndroidManifest.xml [-]
                    JavaDirectories               : <ROOT>/app/src/testRelease/java [-]
                    KotlinDirectories             : <ROOT>/app/src/testRelease/java [-]
                    KotlinDirectories             : <ROOT>/app/src/testRelease/kotlin [-]
                    ResourcesDirectories          : <ROOT>/app/src/testRelease/resources [-]
                    ResDirectories                : <ROOT>/app/src/testRelease/res [-]
                    AssetsDirectories             : <ROOT>/app/src/testRelease/assets [-]
                    JniLibsDirectories            : <ROOT>/app/src/testRelease/jniLibs [-]
                    ShadersDirectories            : <ROOT>/app/src/testRelease/shaders [-]
                    BaselineProfileDirectories    : <ROOT>/app/src/testRelease/baselineProfiles [-]
    SigningConfigs
        SigningConfig
            Name                          : debug
            StoreFile                     : debug.keystore
            StorePassword                 : android
            KeyAlias                      : AndroidDebugKey
    VariantBuildInformation
        VariantBuildInformation
            VariantName                   : debug
            BuildTasksAndOutputInformation
                AssembleTaskName              : assembleDebug
                AssembleTaskOutputListingFile : <ROOT>/app/build/intermediates/apk_ide_redirect_file/debug/redirect.txt [-]
                BundleTaskName                : bundleDebug
                BundleTaskOutputListingFile   : <ROOT>/app/build/intermediates/bundle_ide_redirect_file/debug/redirect.txt [-]
                ApkFromBundleTaskName         : extractApksForDebug
                ApkFromBundleTaskOutputListingFile      : <ROOT>/app/build/intermediates/apk_from_bundle_ide_redirect_file/debug/redirect.txt [-]
        VariantBuildInformation
            VariantName                   : release
            BuildTasksAndOutputInformation
                AssembleTaskName              : assembleRelease
                AssembleTaskOutputListingFile : <ROOT>/app/build/intermediates/apk_ide_redirect_file/release/redirect.txt [-]
                BundleTaskName                : bundleRelease
                BundleTaskOutputListingFile   : <ROOT>/app/build/intermediates/bundle_ide_redirect_file/release/redirect.txt [-]
                ApkFromBundleTaskName         : extractApksForRelease
                ApkFromBundleTaskOutputListingFile      : <ROOT>/app/build/intermediates/apk_from_bundle_ide_redirect_file/release/redirect.txt [-]
    IdeVariants
        IdeVariant
            Name                          : debug
            BuildType                     : debug
            DisplayName                   : debug
            InstantAppCompatible          : false
            MinSdkVersion
                ApiLevel                      : 19
                ApiString                     : 19
            TargetSdkVersion
                ApiLevel                      : <SDK_VERSION>
                ApiString                     : <SDK_VERSION>
            VersionCode                   : 1
            VersionNameWithSuffix         : 1.0
            MainArtifact
                Name                          : MAIN
                CompileTaskName               : compileDebugSources
                AssembleTaskName              : assembleDebug
                IsTestArtifact                : false
                IdeSetupTaskNames             : generateDebugSources
                GeneratedSourceFolders        : <ROOT>/app/build/generated/ap_generated_sources/debug/out [-]
                ClassesFolder                 : <ROOT>/app/build/intermediates/compile_and_runtime_not_namespaced_r_class_jar/debug/R.jar [-]
                ClassesFolder                 : <ROOT>/app/build/intermediates/javac/debug/classes [-]
                Dependencies
                    compileClasspath
                        androidLibrary                : com.android.support:appcompat-v7:28.0.0@aar
                            javaLibrary                   : com.android.support:support-annotations:28.0.0@jar
                            androidLibrary                : com.android.support:support-compat:28.0.0@aar
                            javaLibrary                   : com.android.support:collections:28.0.0@jar
                            androidLibrary                : com.android.support:cursoradapter:28.0.0@aar
                            androidLibrary                : com.android.support:support-core-utils:28.0.0@aar
                            androidLibrary                : com.android.support:support-fragment:28.0.0@aar
                            androidLibrary                : com.android.support:support-vector-drawable:28.0.0@aar
                            androidLibrary                : com.android.support:animated-vector-drawable:28.0.0@aar
                        androidLibrary                : com.android.support:support-compat:28.0.0@aar
                            javaLibrary                   : com.android.support:support-annotations:28.0.0@jar
                            javaLibrary                   : com.android.support:collections:28.0.0@jar
                            androidLibrary                : android.arch.lifecycle:runtime:1.1.1@aar
                            androidLibrary                : com.android.support:versionedparcelable:28.0.0@aar
                        androidLibrary                : android.arch.lifecycle:runtime:1.1.1@aar
                            javaLibrary                   : android.arch.lifecycle:common:1.1.1@jar
                            javaLibrary                   : android.arch.core:common:1.1.1@jar
                            javaLibrary                   : com.android.support:support-annotations:28.0.0@jar
                        androidLibrary                : com.android.support:versionedparcelable:28.0.0@aar
                            javaLibrary                   : com.android.support:support-annotations:28.0.0@jar
                            javaLibrary                   : com.android.support:collections:28.0.0@jar
                        androidLibrary                : com.android.support:cursoradapter:28.0.0@aar
                            javaLibrary                   : com.android.support:support-annotations:28.0.0@jar
                        androidLibrary                : com.android.support:support-core-utils:28.0.0@aar
                            javaLibrary                   : com.android.support:support-annotations:28.0.0@jar
                            androidLibrary                : com.android.support:support-compat:28.0.0@aar
                            androidLibrary                : com.android.support:documentfile:28.0.0@aar
                            androidLibrary                : com.android.support:loader:28.0.0@aar
                            androidLibrary                : com.android.support:localbroadcastmanager:28.0.0@aar
                            androidLibrary                : com.android.support:print:28.0.0@aar
                        androidLibrary                : com.android.support:documentfile:28.0.0@aar
                            javaLibrary                   : com.android.support:support-annotations:28.0.0@jar
                        androidLibrary                : com.android.support:loader:28.0.0@aar
                            javaLibrary                   : com.android.support:support-annotations:28.0.0@jar
                            androidLibrary                : com.android.support:support-compat:28.0.0@aar
                            androidLibrary                : android.arch.lifecycle:livedata:1.1.1@aar
                            androidLibrary                : android.arch.lifecycle:viewmodel:1.1.1@aar
                        androidLibrary                : android.arch.lifecycle:livedata:1.1.1@aar
                            androidLibrary                : android.arch.core:runtime:1.1.1@aar
                            androidLibrary                : android.arch.lifecycle:livedata-core:1.1.1@aar
                            javaLibrary                   : android.arch.core:common:1.1.1@jar
                        androidLibrary                : android.arch.core:runtime:1.1.1@aar
                            javaLibrary                   : com.android.support:support-annotations:28.0.0@jar
                            javaLibrary                   : android.arch.core:common:1.1.1@jar
                        androidLibrary                : android.arch.lifecycle:livedata-core:1.1.1@aar
                            javaLibrary                   : android.arch.lifecycle:common:1.1.1@jar
                            javaLibrary                   : android.arch.core:common:1.1.1@jar
                            androidLibrary                : android.arch.core:runtime:1.1.1@aar
                        androidLibrary                : android.arch.lifecycle:viewmodel:1.1.1@aar
                            javaLibrary                   : com.android.support:support-annotations:28.0.0@jar
                        androidLibrary                : com.android.support:localbroadcastmanager:28.0.0@aar
                            javaLibrary                   : com.android.support:support-annotations:28.0.0@jar
                        androidLibrary                : com.android.support:print:28.0.0@aar
                            javaLibrary                   : com.android.support:support-annotations:28.0.0@jar
                        androidLibrary                : com.android.support:support-fragment:28.0.0@aar
                            androidLibrary                : com.android.support:support-compat:28.0.0@aar
                            androidLibrary                : com.android.support:support-core-ui:28.0.0@aar
                            androidLibrary                : com.android.support:support-core-utils:28.0.0@aar
                            javaLibrary                   : com.android.support:support-annotations:28.0.0@jar
                            androidLibrary                : com.android.support:loader:28.0.0@aar
                            androidLibrary                : android.arch.lifecycle:viewmodel:1.1.1@aar
                        androidLibrary                : com.android.support:support-core-ui:28.0.0@aar
                            javaLibrary                   : com.android.support:support-annotations:28.0.0@jar
                            androidLibrary                : com.android.support:support-compat:28.0.0@aar
                            androidLibrary                : com.android.support:support-core-utils:28.0.0@aar
                            androidLibrary                : com.android.support:customview:28.0.0@aar
                            androidLibrary                : com.android.support:viewpager:28.0.0@aar
                            androidLibrary                : com.android.support:coordinatorlayout:28.0.0@aar
                            androidLibrary                : com.android.support:drawerlayout:28.0.0@aar
                            androidLibrary                : com.android.support:slidingpanelayout:28.0.0@aar
                            androidLibrary                : com.android.support:interpolator:28.0.0@aar
                            androidLibrary                : com.android.support:swiperefreshlayout:28.0.0@aar
                            androidLibrary                : com.android.support:asynclayoutinflater:28.0.0@aar
                            androidLibrary                : com.android.support:cursoradapter:28.0.0@aar
                        androidLibrary                : com.android.support:customview:28.0.0@aar
                            javaLibrary                   : com.android.support:support-annotations:28.0.0@jar
                            androidLibrary                : com.android.support:support-compat:28.0.0@aar
                        androidLibrary                : com.android.support:viewpager:28.0.0@aar
                            javaLibrary                   : com.android.support:support-annotations:28.0.0@jar
                            androidLibrary                : com.android.support:support-compat:28.0.0@aar
                            androidLibrary                : com.android.support:customview:28.0.0@aar
                        androidLibrary                : com.android.support:coordinatorlayout:28.0.0@aar
                            javaLibrary                   : com.android.support:support-annotations:28.0.0@jar
                            androidLibrary                : com.android.support:support-compat:28.0.0@aar
                            androidLibrary                : com.android.support:customview:28.0.0@aar
                        androidLibrary                : com.android.support:drawerlayout:28.0.0@aar
                            javaLibrary                   : com.android.support:support-annotations:28.0.0@jar
                            androidLibrary                : com.android.support:support-compat:28.0.0@aar
                            androidLibrary                : com.android.support:customview:28.0.0@aar
                        androidLibrary                : com.android.support:slidingpanelayout:28.0.0@aar
                            javaLibrary                   : com.android.support:support-annotations:28.0.0@jar
                            androidLibrary                : com.android.support:support-compat:28.0.0@aar
                            androidLibrary                : com.android.support:customview:28.0.0@aar
                        androidLibrary                : com.android.support:interpolator:28.0.0@aar
                            javaLibrary                   : com.android.support:support-annotations:28.0.0@jar
                        androidLibrary                : com.android.support:swiperefreshlayout:28.0.0@aar
                            javaLibrary                   : com.android.support:support-annotations:28.0.0@jar
                            androidLibrary                : com.android.support:support-compat:28.0.0@aar
                            androidLibrary                : com.android.support:interpolator:28.0.0@aar
                        androidLibrary                : com.android.support:asynclayoutinflater:28.0.0@aar
                            javaLibrary                   : com.android.support:support-annotations:28.0.0@jar
                            androidLibrary                : com.android.support:support-compat:28.0.0@aar
                        androidLibrary                : com.android.support:support-vector-drawable:28.0.0@aar
                            javaLibrary                   : com.android.support:support-annotations:28.0.0@jar
                            androidLibrary                : com.android.support:support-compat:28.0.0@aar
                        androidLibrary                : com.android.support:animated-vector-drawable:28.0.0@aar
                            androidLibrary                : com.android.support:support-vector-drawable:28.0.0@aar
                            androidLibrary                : com.android.support:support-core-ui:28.0.0@aar
                        androidLibrary                : com.android.support.constraint:constraint-layout:1.0.2@aar
                            javaLibrary                   : com.android.support.constraint:constraint-layout-solver:1.0.2@jar
                        javaLibrary                   : com.android.support:support-annotations:28.0.0@jar
                        javaLibrary                   : com.android.support:collections:28.0.0@jar
                            javaLibrary                   : com.android.support:support-annotations:28.0.0@jar
                        javaLibrary                   : android.arch.lifecycle:common:1.1.1@jar
                            javaLibrary                   : com.android.support:support-annotations:28.0.0@jar
                        javaLibrary                   : android.arch.core:common:1.1.1@jar
                            javaLibrary                   : com.android.support:support-annotations:28.0.0@jar
                        javaLibrary                   : com.google.guava:guava:19.0@jar
                        javaLibrary                   : com.android.support.constraint:constraint-layout-solver:1.0.2@jar
                        javaLibrary                   : __local_jars__:<ANDROID_SDK>/platforms/android-<SDK_VERSION>/optional/android.car.jar:unspecified
                    runtimeClasspath
                        androidLibrary                : com.android.support:appcompat-v7:28.0.0@aar
                            javaLibrary                   : com.android.support:support-annotations:28.0.0@jar
                            androidLibrary                : com.android.support:support-compat:28.0.0@aar
                            javaLibrary                   : com.android.support:collections:28.0.0@jar
                            androidLibrary                : com.android.support:cursoradapter:28.0.0@aar
                            androidLibrary                : com.android.support:support-core-utils:28.0.0@aar
                            androidLibrary                : com.android.support:support-fragment:28.0.0@aar
                            androidLibrary                : com.android.support:support-vector-drawable:28.0.0@aar
                            androidLibrary                : com.android.support:animated-vector-drawable:28.0.0@aar
                        androidLibrary                : com.android.support:support-compat:28.0.0@aar
                            javaLibrary                   : com.android.support:support-annotations:28.0.0@jar
                            javaLibrary                   : com.android.support:collections:28.0.0@jar
                            androidLibrary                : android.arch.lifecycle:runtime:1.1.1@aar
                            androidLibrary                : com.android.support:versionedparcelable:28.0.0@aar
                        androidLibrary                : android.arch.lifecycle:runtime:1.1.1@aar
                            javaLibrary                   : android.arch.lifecycle:common:1.1.1@jar
                            javaLibrary                   : android.arch.core:common:1.1.1@jar
                            javaLibrary                   : com.android.support:support-annotations:28.0.0@jar
                        androidLibrary                : com.android.support:versionedparcelable:28.0.0@aar
                            javaLibrary                   : com.android.support:support-annotations:28.0.0@jar
                            javaLibrary                   : com.android.support:collections:28.0.0@jar
                        androidLibrary                : com.android.support:cursoradapter:28.0.0@aar
                            javaLibrary                   : com.android.support:support-annotations:28.0.0@jar
                        androidLibrary                : com.android.support:support-core-utils:28.0.0@aar
                            javaLibrary                   : com.android.support:support-annotations:28.0.0@jar
                            androidLibrary                : com.android.support:support-compat:28.0.0@aar
                            androidLibrary                : com.android.support:documentfile:28.0.0@aar
                            androidLibrary                : com.android.support:loader:28.0.0@aar
                            androidLibrary                : com.android.support:localbroadcastmanager:28.0.0@aar
                            androidLibrary                : com.android.support:print:28.0.0@aar
                        androidLibrary                : com.android.support:documentfile:28.0.0@aar
                            javaLibrary                   : com.android.support:support-annotations:28.0.0@jar
                        androidLibrary                : com.android.support:loader:28.0.0@aar
                            javaLibrary                   : com.android.support:support-annotations:28.0.0@jar
                            androidLibrary                : com.android.support:support-compat:28.0.0@aar
                            androidLibrary                : android.arch.lifecycle:livedata:1.1.1@aar
                            androidLibrary                : android.arch.lifecycle:viewmodel:1.1.1@aar
                        androidLibrary                : android.arch.lifecycle:livedata:1.1.1@aar
                            androidLibrary                : android.arch.core:runtime:1.1.1@aar
                            androidLibrary                : android.arch.lifecycle:livedata-core:1.1.1@aar
                            javaLibrary                   : android.arch.core:common:1.1.1@jar
                        androidLibrary                : android.arch.core:runtime:1.1.1@aar
                            javaLibrary                   : com.android.support:support-annotations:28.0.0@jar
                            javaLibrary                   : android.arch.core:common:1.1.1@jar
                        androidLibrary                : android.arch.lifecycle:livedata-core:1.1.1@aar
                            javaLibrary                   : android.arch.lifecycle:common:1.1.1@jar
                            javaLibrary                   : android.arch.core:common:1.1.1@jar
                            androidLibrary                : android.arch.core:runtime:1.1.1@aar
                        androidLibrary                : android.arch.lifecycle:viewmodel:1.1.1@aar
                            javaLibrary                   : com.android.support:support-annotations:28.0.0@jar
                        androidLibrary                : com.android.support:localbroadcastmanager:28.0.0@aar
                            javaLibrary                   : com.android.support:support-annotations:28.0.0@jar
                        androidLibrary                : com.android.support:print:28.0.0@aar
                            javaLibrary                   : com.android.support:support-annotations:28.0.0@jar
                        androidLibrary                : com.android.support:support-fragment:28.0.0@aar
                            androidLibrary                : com.android.support:support-compat:28.0.0@aar
                            androidLibrary                : com.android.support:support-core-ui:28.0.0@aar
                            androidLibrary                : com.android.support:support-core-utils:28.0.0@aar
                            javaLibrary                   : com.android.support:support-annotations:28.0.0@jar
                            androidLibrary                : com.android.support:loader:28.0.0@aar
                            androidLibrary                : android.arch.lifecycle:viewmodel:1.1.1@aar
                        androidLibrary                : com.android.support:support-core-ui:28.0.0@aar
                            javaLibrary                   : com.android.support:support-annotations:28.0.0@jar
                            androidLibrary                : com.android.support:support-compat:28.0.0@aar
                            androidLibrary                : com.android.support:support-core-utils:28.0.0@aar
                            androidLibrary                : com.android.support:customview:28.0.0@aar
                            androidLibrary                : com.android.support:viewpager:28.0.0@aar
                            androidLibrary                : com.android.support:coordinatorlayout:28.0.0@aar
                            androidLibrary                : com.android.support:drawerlayout:28.0.0@aar
                            androidLibrary                : com.android.support:slidingpanelayout:28.0.0@aar
                            androidLibrary                : com.android.support:interpolator:28.0.0@aar
                            androidLibrary                : com.android.support:swiperefreshlayout:28.0.0@aar
                            androidLibrary                : com.android.support:asynclayoutinflater:28.0.0@aar
                            androidLibrary                : com.android.support:cursoradapter:28.0.0@aar
                        androidLibrary                : com.android.support:customview:28.0.0@aar
                            javaLibrary                   : com.android.support:support-annotations:28.0.0@jar
                            androidLibrary                : com.android.support:support-compat:28.0.0@aar
                        androidLibrary                : com.android.support:viewpager:28.0.0@aar
                            javaLibrary                   : com.android.support:support-annotations:28.0.0@jar
                            androidLibrary                : com.android.support:support-compat:28.0.0@aar
                            androidLibrary                : com.android.support:customview:28.0.0@aar
                        androidLibrary                : com.android.support:coordinatorlayout:28.0.0@aar
                            javaLibrary                   : com.android.support:support-annotations:28.0.0@jar
                            androidLibrary                : com.android.support:support-compat:28.0.0@aar
                            androidLibrary                : com.android.support:customview:28.0.0@aar
                        androidLibrary                : com.android.support:drawerlayout:28.0.0@aar
                            javaLibrary                   : com.android.support:support-annotations:28.0.0@jar
                            androidLibrary                : com.android.support:support-compat:28.0.0@aar
                            androidLibrary                : com.android.support:customview:28.0.0@aar
                        androidLibrary                : com.android.support:slidingpanelayout:28.0.0@aar
                            javaLibrary                   : com.android.support:support-annotations:28.0.0@jar
                            androidLibrary                : com.android.support:support-compat:28.0.0@aar
                            androidLibrary                : com.android.support:customview:28.0.0@aar
                        androidLibrary                : com.android.support:interpolator:28.0.0@aar
                            javaLibrary                   : com.android.support:support-annotations:28.0.0@jar
                        androidLibrary                : com.android.support:swiperefreshlayout:28.0.0@aar
                            javaLibrary                   : com.android.support:support-annotations:28.0.0@jar
                            androidLibrary                : com.android.support:support-compat:28.0.0@aar
                            androidLibrary                : com.android.support:interpolator:28.0.0@aar
                        androidLibrary                : com.android.support:asynclayoutinflater:28.0.0@aar
                            javaLibrary                   : com.android.support:support-annotations:28.0.0@jar
                            androidLibrary                : com.android.support:support-compat:28.0.0@aar
                        androidLibrary                : com.android.support:support-vector-drawable:28.0.0@aar
                            javaLibrary                   : com.android.support:support-annotations:28.0.0@jar
                            androidLibrary                : com.android.support:support-compat:28.0.0@aar
                        androidLibrary                : com.android.support:animated-vector-drawable:28.0.0@aar
                            androidLibrary                : com.android.support:support-vector-drawable:28.0.0@aar
                            androidLibrary                : com.android.support:support-core-ui:28.0.0@aar
                        androidLibrary                : com.android.support.constraint:constraint-layout:1.0.2@aar
                            javaLibrary                   : com.android.support.constraint:constraint-layout-solver:1.0.2@jar
                        javaLibrary                   : com.android.support:support-annotations:28.0.0@jar
                        javaLibrary                   : com.android.support:collections:28.0.0@jar
                            javaLibrary                   : com.android.support:support-annotations:28.0.0@jar
                        javaLibrary                   : android.arch.lifecycle:common:1.1.1@jar
                            javaLibrary                   : com.android.support:support-annotations:28.0.0@jar
                        javaLibrary                   : android.arch.core:common:1.1.1@jar
                            javaLibrary                   : com.android.support:support-annotations:28.0.0@jar
                        javaLibrary                   : com.google.guava:guava:19.0@jar
                        javaLibrary                   : com.android.support.constraint:constraint-layout-solver:1.0.2@jar
                        javaLibrary                   : __local_jars__:<ANDROID_SDK>/platforms/android-<SDK_VERSION>/optional/android.car.jar:unspecified
                ApplicationId                 : google.simpleapplication
                SigningConfigName             : debug
                IsSigned                      : true
                CodeShrinker                  : null
                BuildTasksAndOutputInformation
                    AssembleTaskName              : assembleDebug
                    AssembleTaskOutputListingFile : <ROOT>/app/build/intermediates/apk_ide_redirect_file/debug/redirect.txt [-]
                    BundleTaskName                : bundleDebug
                    BundleTaskOutputListingFile   : <ROOT>/app/build/intermediates/bundle_ide_redirect_file/debug/redirect.txt [-]
                    ApkFromBundleTaskName         : extractApksForDebug
                    ApkFromBundleTaskOutputListingFile      : <ROOT>/app/build/intermediates/apk_from_bundle_ide_redirect_file/debug/redirect.txt [-]
                GeneratedResourceFolders      : <ROOT>/app/build/generated/res/resValues/debug [-]
<<<<<<< HEAD
                DesugaredMethodFiles          : <GRADLE>/caches/transforms-3/xxxxxxxxxxxxxxxxxxxxxxxxxxxxxxxx/transformed/D8BackportedDesugaredMethods.txt
=======
                DesugaredMethodFiles          : <GRADLE>/caches/<TRANSFORMS>/xxxxxxxxxxxxxxxxxxxxxxxxxxxxxxxx/transformed/D8BackportedDesugaredMethods.txt
>>>>>>> 0d09370c
            AndroidTestArtifact
                Name                          : ANDROID_TEST
                CompileTaskName               : compileDebugAndroidTestSources
                AssembleTaskName              : assembleDebugAndroidTest
                IsTestArtifact                : true
                IdeSetupTaskNames             : generateDebugAndroidTestSources
                GeneratedSourceFolders        : <ROOT>/app/build/generated/ap_generated_sources/debugAndroidTest/out [-]
                ClassesFolder                 : <ROOT>/app/build/intermediates/compile_and_runtime_not_namespaced_r_class_jar/debugAndroidTest/R.jar [-]
                ClassesFolder                 : <ROOT>/app/build/intermediates/javac/debugAndroidTest/classes [-]
                Dependencies
                    compileClasspath
                        androidLibrary                : com.android.support.test:runner:1.0.2@aar
                            javaLibrary                   : com.android.support:support-annotations:28.0.0@jar
                            androidLibrary                : com.android.support.test:monitor:1.0.2@aar
                            javaLibrary                   : junit:junit:4.12@jar
                            javaLibrary                   : net.sf.kxml:kxml2:2.3.0@jar
                        androidLibrary                : com.android.support.test:monitor:1.0.2@aar
                            javaLibrary                   : com.android.support:support-annotations:28.0.0@jar
                        androidLibrary                : com.android.support.test.espresso:espresso-core:3.0.2@aar
                            androidLibrary                : com.android.support.test:runner:1.0.2@aar
                            androidLibrary                : com.android.support.test.espresso:espresso-idling-resource:3.0.2@aar
                            javaLibrary                   : com.squareup:javawriter:2.1.1@jar
                            javaLibrary                   : javax.inject:javax.inject:1@jar
                            javaLibrary                   : org.hamcrest:hamcrest-library:1.3@jar
                            javaLibrary                   : org.hamcrest:hamcrest-integration:1.3@jar
                            javaLibrary                   : com.google.code.findbugs:jsr305:2.0.1@jar
                        androidLibrary                : com.android.support.test.espresso:espresso-idling-resource:3.0.2@aar
                        androidLibrary                : com.android.support:appcompat-v7:28.0.0@aar
                            javaLibrary                   : com.android.support:support-annotations:28.0.0@jar
                            androidLibrary                : com.android.support:support-compat:28.0.0@aar
                            javaLibrary                   : com.android.support:collections:28.0.0@jar
                            androidLibrary                : com.android.support:cursoradapter:28.0.0@aar
                            androidLibrary                : com.android.support:support-core-utils:28.0.0@aar
                            androidLibrary                : com.android.support:support-fragment:28.0.0@aar
                            androidLibrary                : com.android.support:support-vector-drawable:28.0.0@aar
                            androidLibrary                : com.android.support:animated-vector-drawable:28.0.0@aar
                        androidLibrary                : com.android.support:support-compat:28.0.0@aar
                            javaLibrary                   : com.android.support:support-annotations:28.0.0@jar
                            javaLibrary                   : com.android.support:collections:28.0.0@jar
                            androidLibrary                : android.arch.lifecycle:runtime:1.1.1@aar
                            androidLibrary                : com.android.support:versionedparcelable:28.0.0@aar
                        androidLibrary                : android.arch.lifecycle:runtime:1.1.1@aar
                            javaLibrary                   : android.arch.lifecycle:common:1.1.1@jar
                            javaLibrary                   : android.arch.core:common:1.1.1@jar
                            javaLibrary                   : com.android.support:support-annotations:28.0.0@jar
                        androidLibrary                : com.android.support:versionedparcelable:28.0.0@aar
                            javaLibrary                   : com.android.support:support-annotations:28.0.0@jar
                            javaLibrary                   : com.android.support:collections:28.0.0@jar
                        androidLibrary                : com.android.support:cursoradapter:28.0.0@aar
                            javaLibrary                   : com.android.support:support-annotations:28.0.0@jar
                        androidLibrary                : com.android.support:support-core-utils:28.0.0@aar
                            javaLibrary                   : com.android.support:support-annotations:28.0.0@jar
                            androidLibrary                : com.android.support:support-compat:28.0.0@aar
                            androidLibrary                : com.android.support:documentfile:28.0.0@aar
                            androidLibrary                : com.android.support:loader:28.0.0@aar
                            androidLibrary                : com.android.support:localbroadcastmanager:28.0.0@aar
                            androidLibrary                : com.android.support:print:28.0.0@aar
                        androidLibrary                : com.android.support:documentfile:28.0.0@aar
                            javaLibrary                   : com.android.support:support-annotations:28.0.0@jar
                        androidLibrary                : com.android.support:loader:28.0.0@aar
                            javaLibrary                   : com.android.support:support-annotations:28.0.0@jar
                            androidLibrary                : com.android.support:support-compat:28.0.0@aar
                            androidLibrary                : android.arch.lifecycle:livedata:1.1.1@aar
                            androidLibrary                : android.arch.lifecycle:viewmodel:1.1.1@aar
                        androidLibrary                : android.arch.lifecycle:livedata:1.1.1@aar
                            androidLibrary                : android.arch.core:runtime:1.1.1@aar
                            androidLibrary                : android.arch.lifecycle:livedata-core:1.1.1@aar
                            javaLibrary                   : android.arch.core:common:1.1.1@jar
                        androidLibrary                : android.arch.core:runtime:1.1.1@aar
                            javaLibrary                   : com.android.support:support-annotations:28.0.0@jar
                            javaLibrary                   : android.arch.core:common:1.1.1@jar
                        androidLibrary                : android.arch.lifecycle:livedata-core:1.1.1@aar
                            javaLibrary                   : android.arch.lifecycle:common:1.1.1@jar
                            javaLibrary                   : android.arch.core:common:1.1.1@jar
                            androidLibrary                : android.arch.core:runtime:1.1.1@aar
                        androidLibrary                : android.arch.lifecycle:viewmodel:1.1.1@aar
                            javaLibrary                   : com.android.support:support-annotations:28.0.0@jar
                        androidLibrary                : com.android.support:localbroadcastmanager:28.0.0@aar
                            javaLibrary                   : com.android.support:support-annotations:28.0.0@jar
                        androidLibrary                : com.android.support:print:28.0.0@aar
                            javaLibrary                   : com.android.support:support-annotations:28.0.0@jar
                        androidLibrary                : com.android.support:support-fragment:28.0.0@aar
                            androidLibrary                : com.android.support:support-compat:28.0.0@aar
                            androidLibrary                : com.android.support:support-core-ui:28.0.0@aar
                            androidLibrary                : com.android.support:support-core-utils:28.0.0@aar
                            javaLibrary                   : com.android.support:support-annotations:28.0.0@jar
                            androidLibrary                : com.android.support:loader:28.0.0@aar
                            androidLibrary                : android.arch.lifecycle:viewmodel:1.1.1@aar
                        androidLibrary                : com.android.support:support-core-ui:28.0.0@aar
                            javaLibrary                   : com.android.support:support-annotations:28.0.0@jar
                            androidLibrary                : com.android.support:support-compat:28.0.0@aar
                            androidLibrary                : com.android.support:support-core-utils:28.0.0@aar
                            androidLibrary                : com.android.support:customview:28.0.0@aar
                            androidLibrary                : com.android.support:viewpager:28.0.0@aar
                            androidLibrary                : com.android.support:coordinatorlayout:28.0.0@aar
                            androidLibrary                : com.android.support:drawerlayout:28.0.0@aar
                            androidLibrary                : com.android.support:slidingpanelayout:28.0.0@aar
                            androidLibrary                : com.android.support:interpolator:28.0.0@aar
                            androidLibrary                : com.android.support:swiperefreshlayout:28.0.0@aar
                            androidLibrary                : com.android.support:asynclayoutinflater:28.0.0@aar
                            androidLibrary                : com.android.support:cursoradapter:28.0.0@aar
                        androidLibrary                : com.android.support:customview:28.0.0@aar
                            javaLibrary                   : com.android.support:support-annotations:28.0.0@jar
                            androidLibrary                : com.android.support:support-compat:28.0.0@aar
                        androidLibrary                : com.android.support:viewpager:28.0.0@aar
                            javaLibrary                   : com.android.support:support-annotations:28.0.0@jar
                            androidLibrary                : com.android.support:support-compat:28.0.0@aar
                            androidLibrary                : com.android.support:customview:28.0.0@aar
                        androidLibrary                : com.android.support:coordinatorlayout:28.0.0@aar
                            javaLibrary                   : com.android.support:support-annotations:28.0.0@jar
                            androidLibrary                : com.android.support:support-compat:28.0.0@aar
                            androidLibrary                : com.android.support:customview:28.0.0@aar
                        androidLibrary                : com.android.support:drawerlayout:28.0.0@aar
                            javaLibrary                   : com.android.support:support-annotations:28.0.0@jar
                            androidLibrary                : com.android.support:support-compat:28.0.0@aar
                            androidLibrary                : com.android.support:customview:28.0.0@aar
                        androidLibrary                : com.android.support:slidingpanelayout:28.0.0@aar
                            javaLibrary                   : com.android.support:support-annotations:28.0.0@jar
                            androidLibrary                : com.android.support:support-compat:28.0.0@aar
                            androidLibrary                : com.android.support:customview:28.0.0@aar
                        androidLibrary                : com.android.support:interpolator:28.0.0@aar
                            javaLibrary                   : com.android.support:support-annotations:28.0.0@jar
                        androidLibrary                : com.android.support:swiperefreshlayout:28.0.0@aar
                            javaLibrary                   : com.android.support:support-annotations:28.0.0@jar
                            androidLibrary                : com.android.support:support-compat:28.0.0@aar
                            androidLibrary                : com.android.support:interpolator:28.0.0@aar
                        androidLibrary                : com.android.support:asynclayoutinflater:28.0.0@aar
                            javaLibrary                   : com.android.support:support-annotations:28.0.0@jar
                            androidLibrary                : com.android.support:support-compat:28.0.0@aar
                        androidLibrary                : com.android.support:support-vector-drawable:28.0.0@aar
                            javaLibrary                   : com.android.support:support-annotations:28.0.0@jar
                            androidLibrary                : com.android.support:support-compat:28.0.0@aar
                        androidLibrary                : com.android.support:animated-vector-drawable:28.0.0@aar
                            androidLibrary                : com.android.support:support-vector-drawable:28.0.0@aar
                            androidLibrary                : com.android.support:support-core-ui:28.0.0@aar
                        androidLibrary                : com.android.support.constraint:constraint-layout:1.0.2@aar
                            javaLibrary                   : com.android.support.constraint:constraint-layout-solver:1.0.2@jar
                        javaLibrary                   : com.android.support:support-annotations:28.0.0@jar
                        javaLibrary                   : junit:junit:4.12@jar
                            javaLibrary                   : org.hamcrest:hamcrest-core:1.3@jar
                        javaLibrary                   : org.hamcrest:hamcrest-core:1.3@jar
                        javaLibrary                   : net.sf.kxml:kxml2:2.3.0@jar
                        javaLibrary                   : com.squareup:javawriter:2.1.1@jar
                        javaLibrary                   : javax.inject:javax.inject:1@jar
                        javaLibrary                   : org.hamcrest:hamcrest-library:1.3@jar
                            javaLibrary                   : org.hamcrest:hamcrest-core:1.3@jar
                        javaLibrary                   : org.hamcrest:hamcrest-integration:1.3@jar
                            javaLibrary                   : org.hamcrest:hamcrest-library:1.3@jar
                        javaLibrary                   : com.google.code.findbugs:jsr305:2.0.1@jar
                        javaLibrary                   : com.android.support:collections:28.0.0@jar
                            javaLibrary                   : com.android.support:support-annotations:28.0.0@jar
                        javaLibrary                   : android.arch.lifecycle:common:1.1.1@jar
                            javaLibrary                   : com.android.support:support-annotations:28.0.0@jar
                        javaLibrary                   : android.arch.core:common:1.1.1@jar
                            javaLibrary                   : com.android.support:support-annotations:28.0.0@jar
                        javaLibrary                   : com.google.guava:guava:19.0@jar
                        javaLibrary                   : com.android.support.constraint:constraint-layout-solver:1.0.2@jar
                        javaLibrary                   : __local_jars__:<ANDROID_SDK>/platforms/android-<SDK_VERSION>/optional/android.car.jar:unspecified
                        module                        : <ROOT>-:app-MAIN
                            androidLibrary                : com.android.support:appcompat-v7:28.0.0@aar
                            javaLibrary                   : com.google.guava:guava:19.0@jar
                            androidLibrary                : com.android.support.constraint:constraint-layout:1.0.2@aar
                    runtimeClasspath
                        androidLibrary                : com.android.support.test:runner:1.0.2@aar
                            javaLibrary                   : com.android.support:support-annotations:28.0.0@jar
                            androidLibrary                : com.android.support.test:monitor:1.0.2@aar
                            javaLibrary                   : junit:junit:4.12@jar
                            javaLibrary                   : net.sf.kxml:kxml2:2.3.0@jar
                        androidLibrary                : com.android.support.test:monitor:1.0.2@aar
                            javaLibrary                   : com.android.support:support-annotations:28.0.0@jar
                        androidLibrary                : com.android.support.test.espresso:espresso-core:3.0.2@aar
                            androidLibrary                : com.android.support.test:runner:1.0.2@aar
                            androidLibrary                : com.android.support.test.espresso:espresso-idling-resource:3.0.2@aar
                            javaLibrary                   : com.squareup:javawriter:2.1.1@jar
                            javaLibrary                   : javax.inject:javax.inject:1@jar
                            javaLibrary                   : org.hamcrest:hamcrest-library:1.3@jar
                            javaLibrary                   : org.hamcrest:hamcrest-integration:1.3@jar
                            javaLibrary                   : com.google.code.findbugs:jsr305:2.0.1@jar
                        androidLibrary                : com.android.support.test.espresso:espresso-idling-resource:3.0.2@aar
                        javaLibrary                   : com.android.support:support-annotations:28.0.0@jar
                        javaLibrary                   : junit:junit:4.12@jar
                            javaLibrary                   : org.hamcrest:hamcrest-core:1.3@jar
                        javaLibrary                   : org.hamcrest:hamcrest-core:1.3@jar
                        javaLibrary                   : net.sf.kxml:kxml2:2.3.0@jar
                        javaLibrary                   : com.squareup:javawriter:2.1.1@jar
                        javaLibrary                   : javax.inject:javax.inject:1@jar
                        javaLibrary                   : org.hamcrest:hamcrest-library:1.3@jar
                            javaLibrary                   : org.hamcrest:hamcrest-core:1.3@jar
                        javaLibrary                   : org.hamcrest:hamcrest-integration:1.3@jar
                            javaLibrary                   : org.hamcrest:hamcrest-library:1.3@jar
                        javaLibrary                   : com.google.code.findbugs:jsr305:2.0.1@jar
                        javaLibrary                   : __local_jars__:<ANDROID_SDK>/platforms/android-<SDK_VERSION>/optional/android.car.jar:unspecified
                ProvidedDependencies
                    - provided                    : android.arch.core:common:1.1.1
                    - provided                    : android.arch.core:runtime:1.1.1@aar
                    - provided                    : android.arch.lifecycle:common:1.1.1
                    - provided                    : android.arch.lifecycle:livedata-core:1.1.1@aar
                    - provided                    : android.arch.lifecycle:livedata:1.1.1@aar
                    - provided                    : android.arch.lifecycle:runtime:1.1.1@aar
                    - provided                    : android.arch.lifecycle:viewmodel:1.1.1@aar
                    - provided                    : com.android.support.constraint:constraint-layout-solver:1.0.2
                    - provided                    : com.android.support.constraint:constraint-layout:1.0.2@aar
                    - provided                    : com.android.support:animated-vector-drawable:28.0.0@aar
                    - provided                    : com.android.support:appcompat-v7:28.0.0@aar
                    - provided                    : com.android.support:asynclayoutinflater:28.0.0@aar
                    - provided                    : com.android.support:collections:28.0.0
                    - provided                    : com.android.support:coordinatorlayout:28.0.0@aar
                    - provided                    : com.android.support:cursoradapter:28.0.0@aar
                    - provided                    : com.android.support:customview:28.0.0@aar
                    - provided                    : com.android.support:documentfile:28.0.0@aar
                    - provided                    : com.android.support:drawerlayout:28.0.0@aar
                    - provided                    : com.android.support:interpolator:28.0.0@aar
                    - provided                    : com.android.support:loader:28.0.0@aar
                    - provided                    : com.android.support:localbroadcastmanager:28.0.0@aar
                    - provided                    : com.android.support:print:28.0.0@aar
                    - provided                    : com.android.support:slidingpanelayout:28.0.0@aar
                    - provided                    : com.android.support:support-compat:28.0.0@aar
                    - provided                    : com.android.support:support-core-ui:28.0.0@aar
                    - provided                    : com.android.support:support-core-utils:28.0.0@aar
                    - provided                    : com.android.support:support-fragment:28.0.0@aar
                    - provided                    : com.android.support:support-vector-drawable:28.0.0@aar
                    - provided                    : com.android.support:swiperefreshlayout:28.0.0@aar
                    - provided                    : com.android.support:versionedparcelable:28.0.0@aar
                    - provided                    : com.android.support:viewpager:28.0.0@aar
                    - provided                    : com.google.guava:guava:19.0
                ApplicationId                 : google.simpleapplication.test
                SigningConfigName             : debug
                IsSigned                      : true
                CodeShrinker                  : null
                BuildTasksAndOutputInformation
                    AssembleTaskName              : assembleDebugAndroidTest
                    AssembleTaskOutputListingFile : <ROOT>/app/build/intermediates/apk_ide_redirect_file/debugAndroidTest/redirect.txt [-]
                GeneratedResourceFolders      : <ROOT>/app/build/generated/res/resValues/androidTest/debug [-]
                DesugaredMethodFiles          : <GRADLE>/caches/<TRANSFORMS>/xxxxxxxxxxxxxxxxxxxxxxxxxxxxxxxx/transformed/D8BackportedDesugaredMethods.txt
                TestOptions
                    AnimationsDisabled            : false
                    Execution                     : HOST
                    InstrumentedTestTaskName      : connectedDebugAndroidTest
            UnitTestArtifact
                Name                          : UNIT_TEST
                CompileTaskName               : compileDebugUnitTestSources
                AssembleTaskName              : assembleDebugUnitTest
                IsTestArtifact                : true
                IdeSetupTaskNames             : createMockableJar
                GeneratedSourceFolders        : <ROOT>/app/build/generated/ap_generated_sources/debugUnitTest/out [-]
                ClassesFolder                 : <ROOT>/app/build/intermediates/compile_and_runtime_not_namespaced_r_class_jar/debug/R.jar [-]
                ClassesFolder                 : <ROOT>/app/build/intermediates/javac/debugUnitTest/classes [-]
                Dependencies
                    compileClasspath
                        androidLibrary                : com.android.support:appcompat-v7:28.0.0@aar
                            javaLibrary                   : com.android.support:support-annotations:28.0.0@jar
                            androidLibrary                : com.android.support:support-compat:28.0.0@aar
                            javaLibrary                   : com.android.support:collections:28.0.0@jar
                            androidLibrary                : com.android.support:cursoradapter:28.0.0@aar
                            androidLibrary                : com.android.support:support-core-utils:28.0.0@aar
                            androidLibrary                : com.android.support:support-fragment:28.0.0@aar
                            androidLibrary                : com.android.support:support-vector-drawable:28.0.0@aar
                            androidLibrary                : com.android.support:animated-vector-drawable:28.0.0@aar
                        androidLibrary                : com.android.support:support-compat:28.0.0@aar
                            javaLibrary                   : com.android.support:support-annotations:28.0.0@jar
                            javaLibrary                   : com.android.support:collections:28.0.0@jar
                            androidLibrary                : android.arch.lifecycle:runtime:1.1.1@aar
                            androidLibrary                : com.android.support:versionedparcelable:28.0.0@aar
                        androidLibrary                : android.arch.lifecycle:runtime:1.1.1@aar
                            javaLibrary                   : android.arch.lifecycle:common:1.1.1@jar
                            javaLibrary                   : android.arch.core:common:1.1.1@jar
                            javaLibrary                   : com.android.support:support-annotations:28.0.0@jar
                        androidLibrary                : com.android.support:versionedparcelable:28.0.0@aar
                            javaLibrary                   : com.android.support:support-annotations:28.0.0@jar
                            javaLibrary                   : com.android.support:collections:28.0.0@jar
                        androidLibrary                : com.android.support:cursoradapter:28.0.0@aar
                            javaLibrary                   : com.android.support:support-annotations:28.0.0@jar
                        androidLibrary                : com.android.support:support-core-utils:28.0.0@aar
                            javaLibrary                   : com.android.support:support-annotations:28.0.0@jar
                            androidLibrary                : com.android.support:support-compat:28.0.0@aar
                            androidLibrary                : com.android.support:documentfile:28.0.0@aar
                            androidLibrary                : com.android.support:loader:28.0.0@aar
                            androidLibrary                : com.android.support:localbroadcastmanager:28.0.0@aar
                            androidLibrary                : com.android.support:print:28.0.0@aar
                        androidLibrary                : com.android.support:documentfile:28.0.0@aar
                            javaLibrary                   : com.android.support:support-annotations:28.0.0@jar
                        androidLibrary                : com.android.support:loader:28.0.0@aar
                            javaLibrary                   : com.android.support:support-annotations:28.0.0@jar
                            androidLibrary                : com.android.support:support-compat:28.0.0@aar
                            androidLibrary                : android.arch.lifecycle:livedata:1.1.1@aar
                            androidLibrary                : android.arch.lifecycle:viewmodel:1.1.1@aar
                        androidLibrary                : android.arch.lifecycle:livedata:1.1.1@aar
                            androidLibrary                : android.arch.core:runtime:1.1.1@aar
                            androidLibrary                : android.arch.lifecycle:livedata-core:1.1.1@aar
                            javaLibrary                   : android.arch.core:common:1.1.1@jar
                        androidLibrary                : android.arch.core:runtime:1.1.1@aar
                            javaLibrary                   : com.android.support:support-annotations:28.0.0@jar
                            javaLibrary                   : android.arch.core:common:1.1.1@jar
                        androidLibrary                : android.arch.lifecycle:livedata-core:1.1.1@aar
                            javaLibrary                   : android.arch.lifecycle:common:1.1.1@jar
                            javaLibrary                   : android.arch.core:common:1.1.1@jar
                            androidLibrary                : android.arch.core:runtime:1.1.1@aar
                        androidLibrary                : android.arch.lifecycle:viewmodel:1.1.1@aar
                            javaLibrary                   : com.android.support:support-annotations:28.0.0@jar
                        androidLibrary                : com.android.support:localbroadcastmanager:28.0.0@aar
                            javaLibrary                   : com.android.support:support-annotations:28.0.0@jar
                        androidLibrary                : com.android.support:print:28.0.0@aar
                            javaLibrary                   : com.android.support:support-annotations:28.0.0@jar
                        androidLibrary                : com.android.support:support-fragment:28.0.0@aar
                            androidLibrary                : com.android.support:support-compat:28.0.0@aar
                            androidLibrary                : com.android.support:support-core-ui:28.0.0@aar
                            androidLibrary                : com.android.support:support-core-utils:28.0.0@aar
                            javaLibrary                   : com.android.support:support-annotations:28.0.0@jar
                            androidLibrary                : com.android.support:loader:28.0.0@aar
                            androidLibrary                : android.arch.lifecycle:viewmodel:1.1.1@aar
                        androidLibrary                : com.android.support:support-core-ui:28.0.0@aar
                            javaLibrary                   : com.android.support:support-annotations:28.0.0@jar
                            androidLibrary                : com.android.support:support-compat:28.0.0@aar
                            androidLibrary                : com.android.support:support-core-utils:28.0.0@aar
                            androidLibrary                : com.android.support:customview:28.0.0@aar
                            androidLibrary                : com.android.support:viewpager:28.0.0@aar
                            androidLibrary                : com.android.support:coordinatorlayout:28.0.0@aar
                            androidLibrary                : com.android.support:drawerlayout:28.0.0@aar
                            androidLibrary                : com.android.support:slidingpanelayout:28.0.0@aar
                            androidLibrary                : com.android.support:interpolator:28.0.0@aar
                            androidLibrary                : com.android.support:swiperefreshlayout:28.0.0@aar
                            androidLibrary                : com.android.support:asynclayoutinflater:28.0.0@aar
                            androidLibrary                : com.android.support:cursoradapter:28.0.0@aar
                        androidLibrary                : com.android.support:customview:28.0.0@aar
                            javaLibrary                   : com.android.support:support-annotations:28.0.0@jar
                            androidLibrary                : com.android.support:support-compat:28.0.0@aar
                        androidLibrary                : com.android.support:viewpager:28.0.0@aar
                            javaLibrary                   : com.android.support:support-annotations:28.0.0@jar
                            androidLibrary                : com.android.support:support-compat:28.0.0@aar
                            androidLibrary                : com.android.support:customview:28.0.0@aar
                        androidLibrary                : com.android.support:coordinatorlayout:28.0.0@aar
                            javaLibrary                   : com.android.support:support-annotations:28.0.0@jar
                            androidLibrary                : com.android.support:support-compat:28.0.0@aar
                            androidLibrary                : com.android.support:customview:28.0.0@aar
                        androidLibrary                : com.android.support:drawerlayout:28.0.0@aar
                            javaLibrary                   : com.android.support:support-annotations:28.0.0@jar
                            androidLibrary                : com.android.support:support-compat:28.0.0@aar
                            androidLibrary                : com.android.support:customview:28.0.0@aar
                        androidLibrary                : com.android.support:slidingpanelayout:28.0.0@aar
                            javaLibrary                   : com.android.support:support-annotations:28.0.0@jar
                            androidLibrary                : com.android.support:support-compat:28.0.0@aar
                            androidLibrary                : com.android.support:customview:28.0.0@aar
                        androidLibrary                : com.android.support:interpolator:28.0.0@aar
                            javaLibrary                   : com.android.support:support-annotations:28.0.0@jar
                        androidLibrary                : com.android.support:swiperefreshlayout:28.0.0@aar
                            javaLibrary                   : com.android.support:support-annotations:28.0.0@jar
                            androidLibrary                : com.android.support:support-compat:28.0.0@aar
                            androidLibrary                : com.android.support:interpolator:28.0.0@aar
                        androidLibrary                : com.android.support:asynclayoutinflater:28.0.0@aar
                            javaLibrary                   : com.android.support:support-annotations:28.0.0@jar
                            androidLibrary                : com.android.support:support-compat:28.0.0@aar
                        androidLibrary                : com.android.support:support-vector-drawable:28.0.0@aar
                            javaLibrary                   : com.android.support:support-annotations:28.0.0@jar
                            androidLibrary                : com.android.support:support-compat:28.0.0@aar
                        androidLibrary                : com.android.support:animated-vector-drawable:28.0.0@aar
                            androidLibrary                : com.android.support:support-vector-drawable:28.0.0@aar
                            androidLibrary                : com.android.support:support-core-ui:28.0.0@aar
                        androidLibrary                : com.android.support.constraint:constraint-layout:1.0.2@aar
                            javaLibrary                   : com.android.support.constraint:constraint-layout-solver:1.0.2@jar
                        javaLibrary                   : com.android.support:support-annotations:28.0.0@jar
                        javaLibrary                   : com.android.support:collections:28.0.0@jar
                            javaLibrary                   : com.android.support:support-annotations:28.0.0@jar
                        javaLibrary                   : android.arch.lifecycle:common:1.1.1@jar
                            javaLibrary                   : com.android.support:support-annotations:28.0.0@jar
                        javaLibrary                   : android.arch.core:common:1.1.1@jar
                            javaLibrary                   : com.android.support:support-annotations:28.0.0@jar
                        javaLibrary                   : com.google.guava:guava:19.0@jar
                        javaLibrary                   : com.android.support.constraint:constraint-layout-solver:1.0.2@jar
                        javaLibrary                   : junit:junit:4.12@jar
                            javaLibrary                   : org.hamcrest:hamcrest-core:1.3@jar
                        javaLibrary                   : org.hamcrest:hamcrest-core:1.3@jar
                        javaLibrary                   : __local_jars__:<ANDROID_SDK>/platforms/android-<SDK_VERSION>/optional/android.car.jar:unspecified
                        module                        : <ROOT>-:app-MAIN
                            androidLibrary                : com.android.support:appcompat-v7:28.0.0@aar
                            javaLibrary                   : com.google.guava:guava:19.0@jar
                            androidLibrary                : com.android.support.constraint:constraint-layout:1.0.2@aar
                    runtimeClasspath
                        androidLibrary                : com.android.support:appcompat-v7:28.0.0@aar
                            javaLibrary                   : com.android.support:support-annotations:28.0.0@jar
                            androidLibrary                : com.android.support:support-compat:28.0.0@aar
                            javaLibrary                   : com.android.support:collections:28.0.0@jar
                            androidLibrary                : com.android.support:cursoradapter:28.0.0@aar
                            androidLibrary                : com.android.support:support-core-utils:28.0.0@aar
                            androidLibrary                : com.android.support:support-fragment:28.0.0@aar
                            androidLibrary                : com.android.support:support-vector-drawable:28.0.0@aar
                            androidLibrary                : com.android.support:animated-vector-drawable:28.0.0@aar
                        androidLibrary                : com.android.support:support-compat:28.0.0@aar
                            javaLibrary                   : com.android.support:support-annotations:28.0.0@jar
                            javaLibrary                   : com.android.support:collections:28.0.0@jar
                            androidLibrary                : android.arch.lifecycle:runtime:1.1.1@aar
                            androidLibrary                : com.android.support:versionedparcelable:28.0.0@aar
                        androidLibrary                : android.arch.lifecycle:runtime:1.1.1@aar
                            javaLibrary                   : android.arch.lifecycle:common:1.1.1@jar
                            javaLibrary                   : android.arch.core:common:1.1.1@jar
                            javaLibrary                   : com.android.support:support-annotations:28.0.0@jar
                        androidLibrary                : com.android.support:versionedparcelable:28.0.0@aar
                            javaLibrary                   : com.android.support:support-annotations:28.0.0@jar
                            javaLibrary                   : com.android.support:collections:28.0.0@jar
                        androidLibrary                : com.android.support:cursoradapter:28.0.0@aar
                            javaLibrary                   : com.android.support:support-annotations:28.0.0@jar
                        androidLibrary                : com.android.support:support-core-utils:28.0.0@aar
                            javaLibrary                   : com.android.support:support-annotations:28.0.0@jar
                            androidLibrary                : com.android.support:support-compat:28.0.0@aar
                            androidLibrary                : com.android.support:documentfile:28.0.0@aar
                            androidLibrary                : com.android.support:loader:28.0.0@aar
                            androidLibrary                : com.android.support:localbroadcastmanager:28.0.0@aar
                            androidLibrary                : com.android.support:print:28.0.0@aar
                        androidLibrary                : com.android.support:documentfile:28.0.0@aar
                            javaLibrary                   : com.android.support:support-annotations:28.0.0@jar
                        androidLibrary                : com.android.support:loader:28.0.0@aar
                            javaLibrary                   : com.android.support:support-annotations:28.0.0@jar
                            androidLibrary                : com.android.support:support-compat:28.0.0@aar
                            androidLibrary                : android.arch.lifecycle:livedata:1.1.1@aar
                            androidLibrary                : android.arch.lifecycle:viewmodel:1.1.1@aar
                        androidLibrary                : android.arch.lifecycle:livedata:1.1.1@aar
                            androidLibrary                : android.arch.core:runtime:1.1.1@aar
                            androidLibrary                : android.arch.lifecycle:livedata-core:1.1.1@aar
                            javaLibrary                   : android.arch.core:common:1.1.1@jar
                        androidLibrary                : android.arch.core:runtime:1.1.1@aar
                            javaLibrary                   : com.android.support:support-annotations:28.0.0@jar
                            javaLibrary                   : android.arch.core:common:1.1.1@jar
                        androidLibrary                : android.arch.lifecycle:livedata-core:1.1.1@aar
                            javaLibrary                   : android.arch.lifecycle:common:1.1.1@jar
                            javaLibrary                   : android.arch.core:common:1.1.1@jar
                            androidLibrary                : android.arch.core:runtime:1.1.1@aar
                        androidLibrary                : android.arch.lifecycle:viewmodel:1.1.1@aar
                            javaLibrary                   : com.android.support:support-annotations:28.0.0@jar
                        androidLibrary                : com.android.support:localbroadcastmanager:28.0.0@aar
                            javaLibrary                   : com.android.support:support-annotations:28.0.0@jar
                        androidLibrary                : com.android.support:print:28.0.0@aar
                            javaLibrary                   : com.android.support:support-annotations:28.0.0@jar
                        androidLibrary                : com.android.support:support-fragment:28.0.0@aar
                            androidLibrary                : com.android.support:support-compat:28.0.0@aar
                            androidLibrary                : com.android.support:support-core-ui:28.0.0@aar
                            androidLibrary                : com.android.support:support-core-utils:28.0.0@aar
                            javaLibrary                   : com.android.support:support-annotations:28.0.0@jar
                            androidLibrary                : com.android.support:loader:28.0.0@aar
                            androidLibrary                : android.arch.lifecycle:viewmodel:1.1.1@aar
                        androidLibrary                : com.android.support:support-core-ui:28.0.0@aar
                            javaLibrary                   : com.android.support:support-annotations:28.0.0@jar
                            androidLibrary                : com.android.support:support-compat:28.0.0@aar
                            androidLibrary                : com.android.support:support-core-utils:28.0.0@aar
                            androidLibrary                : com.android.support:customview:28.0.0@aar
                            androidLibrary                : com.android.support:viewpager:28.0.0@aar
                            androidLibrary                : com.android.support:coordinatorlayout:28.0.0@aar
                            androidLibrary                : com.android.support:drawerlayout:28.0.0@aar
                            androidLibrary                : com.android.support:slidingpanelayout:28.0.0@aar
                            androidLibrary                : com.android.support:interpolator:28.0.0@aar
                            androidLibrary                : com.android.support:swiperefreshlayout:28.0.0@aar
                            androidLibrary                : com.android.support:asynclayoutinflater:28.0.0@aar
                            androidLibrary                : com.android.support:cursoradapter:28.0.0@aar
                        androidLibrary                : com.android.support:customview:28.0.0@aar
                            javaLibrary                   : com.android.support:support-annotations:28.0.0@jar
                            androidLibrary                : com.android.support:support-compat:28.0.0@aar
                        androidLibrary                : com.android.support:viewpager:28.0.0@aar
                            javaLibrary                   : com.android.support:support-annotations:28.0.0@jar
                            androidLibrary                : com.android.support:support-compat:28.0.0@aar
                            androidLibrary                : com.android.support:customview:28.0.0@aar
                        androidLibrary                : com.android.support:coordinatorlayout:28.0.0@aar
                            javaLibrary                   : com.android.support:support-annotations:28.0.0@jar
                            androidLibrary                : com.android.support:support-compat:28.0.0@aar
                            androidLibrary                : com.android.support:customview:28.0.0@aar
                        androidLibrary                : com.android.support:drawerlayout:28.0.0@aar
                            javaLibrary                   : com.android.support:support-annotations:28.0.0@jar
                            androidLibrary                : com.android.support:support-compat:28.0.0@aar
                            androidLibrary                : com.android.support:customview:28.0.0@aar
                        androidLibrary                : com.android.support:slidingpanelayout:28.0.0@aar
                            javaLibrary                   : com.android.support:support-annotations:28.0.0@jar
                            androidLibrary                : com.android.support:support-compat:28.0.0@aar
                            androidLibrary                : com.android.support:customview:28.0.0@aar
                        androidLibrary                : com.android.support:interpolator:28.0.0@aar
                            javaLibrary                   : com.android.support:support-annotations:28.0.0@jar
                        androidLibrary                : com.android.support:swiperefreshlayout:28.0.0@aar
                            javaLibrary                   : com.android.support:support-annotations:28.0.0@jar
                            androidLibrary                : com.android.support:support-compat:28.0.0@aar
                            androidLibrary                : com.android.support:interpolator:28.0.0@aar
                        androidLibrary                : com.android.support:asynclayoutinflater:28.0.0@aar
                            javaLibrary                   : com.android.support:support-annotations:28.0.0@jar
                            androidLibrary                : com.android.support:support-compat:28.0.0@aar
                        androidLibrary                : com.android.support:support-vector-drawable:28.0.0@aar
                            javaLibrary                   : com.android.support:support-annotations:28.0.0@jar
                            androidLibrary                : com.android.support:support-compat:28.0.0@aar
                        androidLibrary                : com.android.support:animated-vector-drawable:28.0.0@aar
                            androidLibrary                : com.android.support:support-vector-drawable:28.0.0@aar
                            androidLibrary                : com.android.support:support-core-ui:28.0.0@aar
                        androidLibrary                : com.android.support.constraint:constraint-layout:1.0.2@aar
                            javaLibrary                   : com.android.support.constraint:constraint-layout-solver:1.0.2@jar
                        javaLibrary                   : com.android.support:support-annotations:28.0.0@jar
                        javaLibrary                   : com.android.support:collections:28.0.0@jar
                            javaLibrary                   : com.android.support:support-annotations:28.0.0@jar
                        javaLibrary                   : android.arch.lifecycle:common:1.1.1@jar
                            javaLibrary                   : com.android.support:support-annotations:28.0.0@jar
                        javaLibrary                   : android.arch.core:common:1.1.1@jar
                            javaLibrary                   : com.android.support:support-annotations:28.0.0@jar
                        javaLibrary                   : com.google.guava:guava:19.0@jar
                        javaLibrary                   : com.android.support.constraint:constraint-layout-solver:1.0.2@jar
                        javaLibrary                   : junit:junit:4.12@jar
                            javaLibrary                   : org.hamcrest:hamcrest-core:1.3@jar
                        javaLibrary                   : org.hamcrest:hamcrest-core:1.3@jar
                        javaLibrary                   : __local_jars__:<ANDROID_SDK>/platforms/android-<SDK_VERSION>/optional/android.car.jar:unspecified
                        module                        : <ROOT>-:app-MAIN
                            androidLibrary                : com.android.support:appcompat-v7:28.0.0@aar
                            javaLibrary                   : com.google.guava:guava:19.0@jar
                            androidLibrary                : com.android.support.constraint:constraint-layout:1.0.2@aar
                MockablePlatformJar           : <GRADLE>/caches/<TRANSFORMS>/xxxxxxxxxxxxxxxxxxxxxxxxxxxxxxxx/transformed/android.jar
    externalProject               : :app (DefaultExternalProject) (*seen*)
MODULE                        : project.app.androidTest
MODULE                        : project.app.main
MODULE                        : project.app.unitTest<|MERGE_RESOLUTION|>--- conflicted
+++ resolved
@@ -18,571 +18,6 @@
     *isInherited                  : true
     ORDER_ENTRY                   : <Module source>
     BUILD_TASKS
-<<<<<<< HEAD
-        TEST_COMPILE_MODE             : All
-        TEST_COMPILE_MODE             : Android tests
-        TEST_COMPILE_MODE             : Unit tests
-        TEST_COMPILE_MODE             : None
-LIBRARY_TABLE
-    - library                     : android.arch.core:runtime:1.1.1@aar (IdeAndroidLibraryImpl)
-        aidlFolder                    : <GRADLE>/caches/transforms-3/xxxxxxxxxxxxxxxxxxxxxxxxxxxxxxxx/transformed/runtime-1.1.1/aidl [-]
-        artifact                      : <M2>/android/arch/core/runtime/1.1.1/runtime-1.1.1.aar
-        artifactAddress               : android.arch.core:runtime:1.1.1@aar
-        assetsFolder                  : <GRADLE>/caches/transforms-3/xxxxxxxxxxxxxxxxxxxxxxxxxxxxxxxx/transformed/runtime-1.1.1/assets [-]
-        - compileJarFiles             : <GRADLE>/caches/transforms-3/xxxxxxxxxxxxxxxxxxxxxxxxxxxxxxxx/transformed/runtime-1.1.1/jars/classes.jar
-        component                     : android.arch.core:runtime:1.1.1
-        externalAnnotations           : <GRADLE>/caches/transforms-3/xxxxxxxxxxxxxxxxxxxxxxxxxxxxxxxx/transformed/runtime-1.1.1/annotations.zip [-]
-        folder                        : <GRADLE>/caches/transforms-3/xxxxxxxxxxxxxxxxxxxxxxxxxxxxxxxx/transformed/runtime-1.1.1
-        jniFolder                     : <GRADLE>/caches/transforms-3/xxxxxxxxxxxxxxxxxxxxxxxxxxxxxxxx/transformed/runtime-1.1.1/jni [-]
-        manifest                      : <GRADLE>/caches/transforms-3/xxxxxxxxxxxxxxxxxxxxxxxxxxxxxxxx/transformed/runtime-1.1.1/AndroidManifest.xml
-        proguardRules                 : <GRADLE>/caches/transforms-3/xxxxxxxxxxxxxxxxxxxxxxxxxxxxxxxx/transformed/runtime-1.1.1/proguard.txt [-]
-        publicResources               : <GRADLE>/caches/transforms-3/xxxxxxxxxxxxxxxxxxxxxxxxxxxxxxxx/transformed/runtime-1.1.1/public.txt [-]
-        renderscriptFolder            : <GRADLE>/caches/transforms-3/xxxxxxxxxxxxxxxxxxxxxxxxxxxxxxxx/transformed/runtime-1.1.1/rs [-]
-        resFolder                     : <GRADLE>/caches/transforms-3/xxxxxxxxxxxxxxxxxxxxxxxxxxxxxxxx/transformed/runtime-1.1.1/res [-]
-        resStaticLibrary              : <GRADLE>/caches/transforms-3/xxxxxxxxxxxxxxxxxxxxxxxxxxxxxxxx/transformed/runtime-1.1.1/res.apk [-]
-        - runtimeJarFiles             : <GRADLE>/caches/transforms-3/xxxxxxxxxxxxxxxxxxxxxxxxxxxxxxxx/transformed/runtime-1.1.1/jars/classes.jar
-        symbolFile                    : <GRADLE>/caches/transforms-3/xxxxxxxxxxxxxxxxxxxxxxxxxxxxxxxx/transformed/runtime-1.1.1/R.txt
-    - library                     : android.arch.lifecycle:livedata-core:1.1.1@aar (IdeAndroidLibraryImpl)
-        aidlFolder                    : <GRADLE>/caches/transforms-3/xxxxxxxxxxxxxxxxxxxxxxxxxxxxxxxx/transformed/livedata-core-1.1.1/aidl [-]
-        artifact                      : <M2>/android/arch/lifecycle/livedata-core/1.1.1/livedata-core-1.1.1.aar
-        artifactAddress               : android.arch.lifecycle:livedata-core:1.1.1@aar
-        assetsFolder                  : <GRADLE>/caches/transforms-3/xxxxxxxxxxxxxxxxxxxxxxxxxxxxxxxx/transformed/livedata-core-1.1.1/assets [-]
-        - compileJarFiles             : <GRADLE>/caches/transforms-3/xxxxxxxxxxxxxxxxxxxxxxxxxxxxxxxx/transformed/livedata-core-1.1.1/jars/classes.jar
-        component                     : android.arch.lifecycle:livedata-core:1.1.1
-        externalAnnotations           : <GRADLE>/caches/transforms-3/xxxxxxxxxxxxxxxxxxxxxxxxxxxxxxxx/transformed/livedata-core-1.1.1/annotations.zip [-]
-        folder                        : <GRADLE>/caches/transforms-3/xxxxxxxxxxxxxxxxxxxxxxxxxxxxxxxx/transformed/livedata-core-1.1.1
-        jniFolder                     : <GRADLE>/caches/transforms-3/xxxxxxxxxxxxxxxxxxxxxxxxxxxxxxxx/transformed/livedata-core-1.1.1/jni [-]
-        manifest                      : <GRADLE>/caches/transforms-3/xxxxxxxxxxxxxxxxxxxxxxxxxxxxxxxx/transformed/livedata-core-1.1.1/AndroidManifest.xml
-        proguardRules                 : <GRADLE>/caches/transforms-3/xxxxxxxxxxxxxxxxxxxxxxxxxxxxxxxx/transformed/livedata-core-1.1.1/proguard.txt [-]
-        publicResources               : <GRADLE>/caches/transforms-3/xxxxxxxxxxxxxxxxxxxxxxxxxxxxxxxx/transformed/livedata-core-1.1.1/public.txt [-]
-        renderscriptFolder            : <GRADLE>/caches/transforms-3/xxxxxxxxxxxxxxxxxxxxxxxxxxxxxxxx/transformed/livedata-core-1.1.1/rs [-]
-        resFolder                     : <GRADLE>/caches/transforms-3/xxxxxxxxxxxxxxxxxxxxxxxxxxxxxxxx/transformed/livedata-core-1.1.1/res [-]
-        resStaticLibrary              : <GRADLE>/caches/transforms-3/xxxxxxxxxxxxxxxxxxxxxxxxxxxxxxxx/transformed/livedata-core-1.1.1/res.apk [-]
-        - runtimeJarFiles             : <GRADLE>/caches/transforms-3/xxxxxxxxxxxxxxxxxxxxxxxxxxxxxxxx/transformed/livedata-core-1.1.1/jars/classes.jar
-        symbolFile                    : <GRADLE>/caches/transforms-3/xxxxxxxxxxxxxxxxxxxxxxxxxxxxxxxx/transformed/livedata-core-1.1.1/R.txt
-    - library                     : android.arch.lifecycle:livedata:1.1.1@aar (IdeAndroidLibraryImpl)
-        aidlFolder                    : <GRADLE>/caches/transforms-3/xxxxxxxxxxxxxxxxxxxxxxxxxxxxxxxx/transformed/livedata-1.1.1/aidl [-]
-        artifact                      : <M2>/android/arch/lifecycle/livedata/1.1.1/livedata-1.1.1.aar
-        artifactAddress               : android.arch.lifecycle:livedata:1.1.1@aar
-        assetsFolder                  : <GRADLE>/caches/transforms-3/xxxxxxxxxxxxxxxxxxxxxxxxxxxxxxxx/transformed/livedata-1.1.1/assets [-]
-        - compileJarFiles             : <GRADLE>/caches/transforms-3/xxxxxxxxxxxxxxxxxxxxxxxxxxxxxxxx/transformed/livedata-1.1.1/jars/classes.jar
-        component                     : android.arch.lifecycle:livedata:1.1.1
-        externalAnnotations           : <GRADLE>/caches/transforms-3/xxxxxxxxxxxxxxxxxxxxxxxxxxxxxxxx/transformed/livedata-1.1.1/annotations.zip [-]
-        folder                        : <GRADLE>/caches/transforms-3/xxxxxxxxxxxxxxxxxxxxxxxxxxxxxxxx/transformed/livedata-1.1.1
-        jniFolder                     : <GRADLE>/caches/transforms-3/xxxxxxxxxxxxxxxxxxxxxxxxxxxxxxxx/transformed/livedata-1.1.1/jni [-]
-        manifest                      : <GRADLE>/caches/transforms-3/xxxxxxxxxxxxxxxxxxxxxxxxxxxxxxxx/transformed/livedata-1.1.1/AndroidManifest.xml
-        proguardRules                 : <GRADLE>/caches/transforms-3/xxxxxxxxxxxxxxxxxxxxxxxxxxxxxxxx/transformed/livedata-1.1.1/proguard.txt [-]
-        publicResources               : <GRADLE>/caches/transforms-3/xxxxxxxxxxxxxxxxxxxxxxxxxxxxxxxx/transformed/livedata-1.1.1/public.txt [-]
-        renderscriptFolder            : <GRADLE>/caches/transforms-3/xxxxxxxxxxxxxxxxxxxxxxxxxxxxxxxx/transformed/livedata-1.1.1/rs [-]
-        resFolder                     : <GRADLE>/caches/transforms-3/xxxxxxxxxxxxxxxxxxxxxxxxxxxxxxxx/transformed/livedata-1.1.1/res [-]
-        resStaticLibrary              : <GRADLE>/caches/transforms-3/xxxxxxxxxxxxxxxxxxxxxxxxxxxxxxxx/transformed/livedata-1.1.1/res.apk [-]
-        - runtimeJarFiles             : <GRADLE>/caches/transforms-3/xxxxxxxxxxxxxxxxxxxxxxxxxxxxxxxx/transformed/livedata-1.1.1/jars/classes.jar
-        symbolFile                    : <GRADLE>/caches/transforms-3/xxxxxxxxxxxxxxxxxxxxxxxxxxxxxxxx/transformed/livedata-1.1.1/R.txt
-    - library                     : android.arch.lifecycle:runtime:1.1.1@aar (IdeAndroidLibraryImpl)
-        aidlFolder                    : <GRADLE>/caches/transforms-3/xxxxxxxxxxxxxxxxxxxxxxxxxxxxxxxx/transformed/runtime-1.1.1/aidl [-]
-        artifact                      : <M2>/android/arch/lifecycle/runtime/1.1.1/runtime-1.1.1.aar
-        artifactAddress               : android.arch.lifecycle:runtime:1.1.1@aar
-        assetsFolder                  : <GRADLE>/caches/transforms-3/xxxxxxxxxxxxxxxxxxxxxxxxxxxxxxxx/transformed/runtime-1.1.1/assets [-]
-        - compileJarFiles             : <GRADLE>/caches/transforms-3/xxxxxxxxxxxxxxxxxxxxxxxxxxxxxxxx/transformed/runtime-1.1.1/jars/classes.jar
-        component                     : android.arch.lifecycle:runtime:1.1.1
-        externalAnnotations           : <GRADLE>/caches/transforms-3/xxxxxxxxxxxxxxxxxxxxxxxxxxxxxxxx/transformed/runtime-1.1.1/annotations.zip [-]
-        folder                        : <GRADLE>/caches/transforms-3/xxxxxxxxxxxxxxxxxxxxxxxxxxxxxxxx/transformed/runtime-1.1.1
-        jniFolder                     : <GRADLE>/caches/transforms-3/xxxxxxxxxxxxxxxxxxxxxxxxxxxxxxxx/transformed/runtime-1.1.1/jni [-]
-        manifest                      : <GRADLE>/caches/transforms-3/xxxxxxxxxxxxxxxxxxxxxxxxxxxxxxxx/transformed/runtime-1.1.1/AndroidManifest.xml
-        proguardRules                 : <GRADLE>/caches/transforms-3/xxxxxxxxxxxxxxxxxxxxxxxxxxxxxxxx/transformed/runtime-1.1.1/proguard.txt
-        publicResources               : <GRADLE>/caches/transforms-3/xxxxxxxxxxxxxxxxxxxxxxxxxxxxxxxx/transformed/runtime-1.1.1/public.txt [-]
-        renderscriptFolder            : <GRADLE>/caches/transforms-3/xxxxxxxxxxxxxxxxxxxxxxxxxxxxxxxx/transformed/runtime-1.1.1/rs [-]
-        resFolder                     : <GRADLE>/caches/transforms-3/xxxxxxxxxxxxxxxxxxxxxxxxxxxxxxxx/transformed/runtime-1.1.1/res [-]
-        resStaticLibrary              : <GRADLE>/caches/transforms-3/xxxxxxxxxxxxxxxxxxxxxxxxxxxxxxxx/transformed/runtime-1.1.1/res.apk [-]
-        - runtimeJarFiles             : <GRADLE>/caches/transforms-3/xxxxxxxxxxxxxxxxxxxxxxxxxxxxxxxx/transformed/runtime-1.1.1/jars/classes.jar
-        symbolFile                    : <GRADLE>/caches/transforms-3/xxxxxxxxxxxxxxxxxxxxxxxxxxxxxxxx/transformed/runtime-1.1.1/R.txt
-    - library                     : android.arch.lifecycle:viewmodel:1.1.1@aar (IdeAndroidLibraryImpl)
-        aidlFolder                    : <GRADLE>/caches/transforms-3/xxxxxxxxxxxxxxxxxxxxxxxxxxxxxxxx/transformed/viewmodel-1.1.1/aidl [-]
-        artifact                      : <M2>/android/arch/lifecycle/viewmodel/1.1.1/viewmodel-1.1.1.aar
-        artifactAddress               : android.arch.lifecycle:viewmodel:1.1.1@aar
-        assetsFolder                  : <GRADLE>/caches/transforms-3/xxxxxxxxxxxxxxxxxxxxxxxxxxxxxxxx/transformed/viewmodel-1.1.1/assets [-]
-        - compileJarFiles             : <GRADLE>/caches/transforms-3/xxxxxxxxxxxxxxxxxxxxxxxxxxxxxxxx/transformed/viewmodel-1.1.1/jars/classes.jar
-        component                     : android.arch.lifecycle:viewmodel:1.1.1
-        externalAnnotations           : <GRADLE>/caches/transforms-3/xxxxxxxxxxxxxxxxxxxxxxxxxxxxxxxx/transformed/viewmodel-1.1.1/annotations.zip [-]
-        folder                        : <GRADLE>/caches/transforms-3/xxxxxxxxxxxxxxxxxxxxxxxxxxxxxxxx/transformed/viewmodel-1.1.1
-        jniFolder                     : <GRADLE>/caches/transforms-3/xxxxxxxxxxxxxxxxxxxxxxxxxxxxxxxx/transformed/viewmodel-1.1.1/jni [-]
-        manifest                      : <GRADLE>/caches/transforms-3/xxxxxxxxxxxxxxxxxxxxxxxxxxxxxxxx/transformed/viewmodel-1.1.1/AndroidManifest.xml
-        proguardRules                 : <GRADLE>/caches/transforms-3/xxxxxxxxxxxxxxxxxxxxxxxxxxxxxxxx/transformed/viewmodel-1.1.1/proguard.txt
-        publicResources               : <GRADLE>/caches/transforms-3/xxxxxxxxxxxxxxxxxxxxxxxxxxxxxxxx/transformed/viewmodel-1.1.1/public.txt [-]
-        renderscriptFolder            : <GRADLE>/caches/transforms-3/xxxxxxxxxxxxxxxxxxxxxxxxxxxxxxxx/transformed/viewmodel-1.1.1/rs [-]
-        resFolder                     : <GRADLE>/caches/transforms-3/xxxxxxxxxxxxxxxxxxxxxxxxxxxxxxxx/transformed/viewmodel-1.1.1/res [-]
-        resStaticLibrary              : <GRADLE>/caches/transforms-3/xxxxxxxxxxxxxxxxxxxxxxxxxxxxxxxx/transformed/viewmodel-1.1.1/res.apk [-]
-        - runtimeJarFiles             : <GRADLE>/caches/transforms-3/xxxxxxxxxxxxxxxxxxxxxxxxxxxxxxxx/transformed/viewmodel-1.1.1/jars/classes.jar
-        symbolFile                    : <GRADLE>/caches/transforms-3/xxxxxxxxxxxxxxxxxxxxxxxxxxxxxxxx/transformed/viewmodel-1.1.1/R.txt
-    - library                     : com.android.support.constraint:constraint-layout:1.0.2@aar (IdeAndroidLibraryImpl)
-        aidlFolder                    : <GRADLE>/caches/transforms-3/xxxxxxxxxxxxxxxxxxxxxxxxxxxxxxxx/transformed/constraint-layout-1.0.2/aidl [-]
-        artifact                      : <M2>/com/android/support/constraint/constraint-layout/1.0.2/constraint-layout-1.0.2.aar
-        artifactAddress               : com.android.support.constraint:constraint-layout:1.0.2@aar
-        assetsFolder                  : <GRADLE>/caches/transforms-3/xxxxxxxxxxxxxxxxxxxxxxxxxxxxxxxx/transformed/constraint-layout-1.0.2/assets [-]
-        - compileJarFiles             : <GRADLE>/caches/transforms-3/xxxxxxxxxxxxxxxxxxxxxxxxxxxxxxxx/transformed/constraint-layout-1.0.2/jars/classes.jar
-        component                     : com.android.support.constraint:constraint-layout:1.0.2
-        externalAnnotations           : <GRADLE>/caches/transforms-3/xxxxxxxxxxxxxxxxxxxxxxxxxxxxxxxx/transformed/constraint-layout-1.0.2/annotations.zip [-]
-        folder                        : <GRADLE>/caches/transforms-3/xxxxxxxxxxxxxxxxxxxxxxxxxxxxxxxx/transformed/constraint-layout-1.0.2
-        jniFolder                     : <GRADLE>/caches/transforms-3/xxxxxxxxxxxxxxxxxxxxxxxxxxxxxxxx/transformed/constraint-layout-1.0.2/jni [-]
-        manifest                      : <GRADLE>/caches/transforms-3/xxxxxxxxxxxxxxxxxxxxxxxxxxxxxxxx/transformed/constraint-layout-1.0.2/AndroidManifest.xml
-        proguardRules                 : <GRADLE>/caches/transforms-3/xxxxxxxxxxxxxxxxxxxxxxxxxxxxxxxx/transformed/constraint-layout-1.0.2/proguard.txt [-]
-        publicResources               : <GRADLE>/caches/transforms-3/xxxxxxxxxxxxxxxxxxxxxxxxxxxxxxxx/transformed/constraint-layout-1.0.2/public.txt [-]
-        renderscriptFolder            : <GRADLE>/caches/transforms-3/xxxxxxxxxxxxxxxxxxxxxxxxxxxxxxxx/transformed/constraint-layout-1.0.2/rs [-]
-        resFolder                     : <GRADLE>/caches/transforms-3/xxxxxxxxxxxxxxxxxxxxxxxxxxxxxxxx/transformed/constraint-layout-1.0.2/res
-        resStaticLibrary              : <GRADLE>/caches/transforms-3/xxxxxxxxxxxxxxxxxxxxxxxxxxxxxxxx/transformed/constraint-layout-1.0.2/res.apk [-]
-        - runtimeJarFiles             : <GRADLE>/caches/transforms-3/xxxxxxxxxxxxxxxxxxxxxxxxxxxxxxxx/transformed/constraint-layout-1.0.2/jars/classes.jar
-        symbolFile                    : <GRADLE>/caches/transforms-3/xxxxxxxxxxxxxxxxxxxxxxxxxxxxxxxx/transformed/constraint-layout-1.0.2/R.txt
-    - library                     : com.android.support.test.espresso:espresso-core:3.0.2@aar (IdeAndroidLibraryImpl)
-        aidlFolder                    : <GRADLE>/caches/transforms-3/xxxxxxxxxxxxxxxxxxxxxxxxxxxxxxxx/transformed/espresso-core-3.0.2/aidl [-]
-        artifact                      : <M2>/com/android/support/test/espresso/espresso-core/3.0.2/espresso-core-3.0.2.aar
-        artifactAddress               : com.android.support.test.espresso:espresso-core:3.0.2@aar
-        assetsFolder                  : <GRADLE>/caches/transforms-3/xxxxxxxxxxxxxxxxxxxxxxxxxxxxxxxx/transformed/espresso-core-3.0.2/assets [-]
-        - compileJarFiles             : <GRADLE>/caches/transforms-3/xxxxxxxxxxxxxxxxxxxxxxxxxxxxxxxx/transformed/espresso-core-3.0.2/jars/classes.jar
-        component                     : com.android.support.test.espresso:espresso-core:3.0.2
-        externalAnnotations           : <GRADLE>/caches/transforms-3/xxxxxxxxxxxxxxxxxxxxxxxxxxxxxxxx/transformed/espresso-core-3.0.2/annotations.zip [-]
-        folder                        : <GRADLE>/caches/transforms-3/xxxxxxxxxxxxxxxxxxxxxxxxxxxxxxxx/transformed/espresso-core-3.0.2
-        jniFolder                     : <GRADLE>/caches/transforms-3/xxxxxxxxxxxxxxxxxxxxxxxxxxxxxxxx/transformed/espresso-core-3.0.2/jni [-]
-        manifest                      : <GRADLE>/caches/transforms-3/xxxxxxxxxxxxxxxxxxxxxxxxxxxxxxxx/transformed/espresso-core-3.0.2/AndroidManifest.xml
-        proguardRules                 : <GRADLE>/caches/transforms-3/xxxxxxxxxxxxxxxxxxxxxxxxxxxxxxxx/transformed/espresso-core-3.0.2/proguard.txt
-        publicResources               : <GRADLE>/caches/transforms-3/xxxxxxxxxxxxxxxxxxxxxxxxxxxxxxxx/transformed/espresso-core-3.0.2/public.txt [-]
-        renderscriptFolder            : <GRADLE>/caches/transforms-3/xxxxxxxxxxxxxxxxxxxxxxxxxxxxxxxx/transformed/espresso-core-3.0.2/rs [-]
-        resFolder                     : <GRADLE>/caches/transforms-3/xxxxxxxxxxxxxxxxxxxxxxxxxxxxxxxx/transformed/espresso-core-3.0.2/res [-]
-        resStaticLibrary              : <GRADLE>/caches/transforms-3/xxxxxxxxxxxxxxxxxxxxxxxxxxxxxxxx/transformed/espresso-core-3.0.2/res.apk [-]
-        - runtimeJarFiles             : <GRADLE>/caches/transforms-3/xxxxxxxxxxxxxxxxxxxxxxxxxxxxxxxx/transformed/espresso-core-3.0.2/jars/classes.jar
-        symbolFile                    : <GRADLE>/caches/transforms-3/xxxxxxxxxxxxxxxxxxxxxxxxxxxxxxxx/transformed/espresso-core-3.0.2/R.txt
-    - library                     : com.android.support.test.espresso:espresso-idling-resource:3.0.2@aar (IdeAndroidLibraryImpl)
-        aidlFolder                    : <GRADLE>/caches/transforms-3/xxxxxxxxxxxxxxxxxxxxxxxxxxxxxxxx/transformed/espresso-idling-resource-3.0.2/aidl [-]
-        artifact                      : <M2>/com/android/support/test/espresso/espresso-idling-resource/3.0.2/espresso-idling-resource-3.0.2.aar
-        artifactAddress               : com.android.support.test.espresso:espresso-idling-resource:3.0.2@aar
-        assetsFolder                  : <GRADLE>/caches/transforms-3/xxxxxxxxxxxxxxxxxxxxxxxxxxxxxxxx/transformed/espresso-idling-resource-3.0.2/assets [-]
-        - compileJarFiles             : <GRADLE>/caches/transforms-3/xxxxxxxxxxxxxxxxxxxxxxxxxxxxxxxx/transformed/espresso-idling-resource-3.0.2/jars/classes.jar
-        component                     : com.android.support.test.espresso:espresso-idling-resource:3.0.2
-        externalAnnotations           : <GRADLE>/caches/transforms-3/xxxxxxxxxxxxxxxxxxxxxxxxxxxxxxxx/transformed/espresso-idling-resource-3.0.2/annotations.zip [-]
-        folder                        : <GRADLE>/caches/transforms-3/xxxxxxxxxxxxxxxxxxxxxxxxxxxxxxxx/transformed/espresso-idling-resource-3.0.2
-        jniFolder                     : <GRADLE>/caches/transforms-3/xxxxxxxxxxxxxxxxxxxxxxxxxxxxxxxx/transformed/espresso-idling-resource-3.0.2/jni [-]
-        manifest                      : <GRADLE>/caches/transforms-3/xxxxxxxxxxxxxxxxxxxxxxxxxxxxxxxx/transformed/espresso-idling-resource-3.0.2/AndroidManifest.xml
-        proguardRules                 : <GRADLE>/caches/transforms-3/xxxxxxxxxxxxxxxxxxxxxxxxxxxxxxxx/transformed/espresso-idling-resource-3.0.2/proguard.txt [-]
-        publicResources               : <GRADLE>/caches/transforms-3/xxxxxxxxxxxxxxxxxxxxxxxxxxxxxxxx/transformed/espresso-idling-resource-3.0.2/public.txt [-]
-        renderscriptFolder            : <GRADLE>/caches/transforms-3/xxxxxxxxxxxxxxxxxxxxxxxxxxxxxxxx/transformed/espresso-idling-resource-3.0.2/rs [-]
-        resFolder                     : <GRADLE>/caches/transforms-3/xxxxxxxxxxxxxxxxxxxxxxxxxxxxxxxx/transformed/espresso-idling-resource-3.0.2/res [-]
-        resStaticLibrary              : <GRADLE>/caches/transforms-3/xxxxxxxxxxxxxxxxxxxxxxxxxxxxxxxx/transformed/espresso-idling-resource-3.0.2/res.apk [-]
-        - runtimeJarFiles             : <GRADLE>/caches/transforms-3/xxxxxxxxxxxxxxxxxxxxxxxxxxxxxxxx/transformed/espresso-idling-resource-3.0.2/jars/classes.jar
-        symbolFile                    : <GRADLE>/caches/transforms-3/xxxxxxxxxxxxxxxxxxxxxxxxxxxxxxxx/transformed/espresso-idling-resource-3.0.2/R.txt
-    - library                     : com.android.support.test:monitor:1.0.2@aar (IdeAndroidLibraryImpl)
-        aidlFolder                    : <GRADLE>/caches/transforms-3/xxxxxxxxxxxxxxxxxxxxxxxxxxxxxxxx/transformed/monitor-1.0.2/aidl [-]
-        artifact                      : <M2>/com/android/support/test/monitor/1.0.2/monitor-1.0.2.aar
-        artifactAddress               : com.android.support.test:monitor:1.0.2@aar
-        assetsFolder                  : <GRADLE>/caches/transforms-3/xxxxxxxxxxxxxxxxxxxxxxxxxxxxxxxx/transformed/monitor-1.0.2/assets [-]
-        - compileJarFiles             : <GRADLE>/caches/transforms-3/xxxxxxxxxxxxxxxxxxxxxxxxxxxxxxxx/transformed/monitor-1.0.2/jars/classes.jar
-        component                     : com.android.support.test:monitor:1.0.2
-        externalAnnotations           : <GRADLE>/caches/transforms-3/xxxxxxxxxxxxxxxxxxxxxxxxxxxxxxxx/transformed/monitor-1.0.2/annotations.zip [-]
-        folder                        : <GRADLE>/caches/transforms-3/xxxxxxxxxxxxxxxxxxxxxxxxxxxxxxxx/transformed/monitor-1.0.2
-        jniFolder                     : <GRADLE>/caches/transforms-3/xxxxxxxxxxxxxxxxxxxxxxxxxxxxxxxx/transformed/monitor-1.0.2/jni [-]
-        manifest                      : <GRADLE>/caches/transforms-3/xxxxxxxxxxxxxxxxxxxxxxxxxxxxxxxx/transformed/monitor-1.0.2/AndroidManifest.xml
-        proguardRules                 : <GRADLE>/caches/transforms-3/xxxxxxxxxxxxxxxxxxxxxxxxxxxxxxxx/transformed/monitor-1.0.2/proguard.txt
-        publicResources               : <GRADLE>/caches/transforms-3/xxxxxxxxxxxxxxxxxxxxxxxxxxxxxxxx/transformed/monitor-1.0.2/public.txt [-]
-        renderscriptFolder            : <GRADLE>/caches/transforms-3/xxxxxxxxxxxxxxxxxxxxxxxxxxxxxxxx/transformed/monitor-1.0.2/rs [-]
-        resFolder                     : <GRADLE>/caches/transforms-3/xxxxxxxxxxxxxxxxxxxxxxxxxxxxxxxx/transformed/monitor-1.0.2/res [-]
-        resStaticLibrary              : <GRADLE>/caches/transforms-3/xxxxxxxxxxxxxxxxxxxxxxxxxxxxxxxx/transformed/monitor-1.0.2/res.apk [-]
-        - runtimeJarFiles             : <GRADLE>/caches/transforms-3/xxxxxxxxxxxxxxxxxxxxxxxxxxxxxxxx/transformed/monitor-1.0.2/jars/classes.jar
-        symbolFile                    : <GRADLE>/caches/transforms-3/xxxxxxxxxxxxxxxxxxxxxxxxxxxxxxxx/transformed/monitor-1.0.2/R.txt
-    - library                     : com.android.support.test:runner:1.0.2@aar (IdeAndroidLibraryImpl)
-        aidlFolder                    : <GRADLE>/caches/transforms-3/xxxxxxxxxxxxxxxxxxxxxxxxxxxxxxxx/transformed/runner-1.0.2/aidl [-]
-        artifact                      : <M2>/com/android/support/test/runner/1.0.2/runner-1.0.2.aar
-        artifactAddress               : com.android.support.test:runner:1.0.2@aar
-        assetsFolder                  : <GRADLE>/caches/transforms-3/xxxxxxxxxxxxxxxxxxxxxxxxxxxxxxxx/transformed/runner-1.0.2/assets [-]
-        - compileJarFiles             : <GRADLE>/caches/transforms-3/xxxxxxxxxxxxxxxxxxxxxxxxxxxxxxxx/transformed/runner-1.0.2/jars/classes.jar
-        component                     : com.android.support.test:runner:1.0.2
-        externalAnnotations           : <GRADLE>/caches/transforms-3/xxxxxxxxxxxxxxxxxxxxxxxxxxxxxxxx/transformed/runner-1.0.2/annotations.zip [-]
-        folder                        : <GRADLE>/caches/transforms-3/xxxxxxxxxxxxxxxxxxxxxxxxxxxxxxxx/transformed/runner-1.0.2
-        jniFolder                     : <GRADLE>/caches/transforms-3/xxxxxxxxxxxxxxxxxxxxxxxxxxxxxxxx/transformed/runner-1.0.2/jni [-]
-        manifest                      : <GRADLE>/caches/transforms-3/xxxxxxxxxxxxxxxxxxxxxxxxxxxxxxxx/transformed/runner-1.0.2/AndroidManifest.xml
-        proguardRules                 : <GRADLE>/caches/transforms-3/xxxxxxxxxxxxxxxxxxxxxxxxxxxxxxxx/transformed/runner-1.0.2/proguard.txt
-        publicResources               : <GRADLE>/caches/transforms-3/xxxxxxxxxxxxxxxxxxxxxxxxxxxxxxxx/transformed/runner-1.0.2/public.txt [-]
-        renderscriptFolder            : <GRADLE>/caches/transforms-3/xxxxxxxxxxxxxxxxxxxxxxxxxxxxxxxx/transformed/runner-1.0.2/rs [-]
-        resFolder                     : <GRADLE>/caches/transforms-3/xxxxxxxxxxxxxxxxxxxxxxxxxxxxxxxx/transformed/runner-1.0.2/res [-]
-        resStaticLibrary              : <GRADLE>/caches/transforms-3/xxxxxxxxxxxxxxxxxxxxxxxxxxxxxxxx/transformed/runner-1.0.2/res.apk [-]
-        - runtimeJarFiles             : <GRADLE>/caches/transforms-3/xxxxxxxxxxxxxxxxxxxxxxxxxxxxxxxx/transformed/runner-1.0.2/jars/classes.jar
-        symbolFile                    : <GRADLE>/caches/transforms-3/xxxxxxxxxxxxxxxxxxxxxxxxxxxxxxxx/transformed/runner-1.0.2/R.txt
-    - library                     : com.android.support:animated-vector-drawable:28.0.0@aar (IdeAndroidLibraryImpl)
-        aidlFolder                    : <GRADLE>/caches/transforms-3/xxxxxxxxxxxxxxxxxxxxxxxxxxxxxxxx/transformed/animated-vector-drawable-28.0.0/aidl [-]
-        artifact                      : <M2>/com/android/support/animated-vector-drawable/28.0.0/animated-vector-drawable-28.0.0.aar
-        artifactAddress               : com.android.support:animated-vector-drawable:28.0.0@aar
-        assetsFolder                  : <GRADLE>/caches/transforms-3/xxxxxxxxxxxxxxxxxxxxxxxxxxxxxxxx/transformed/animated-vector-drawable-28.0.0/assets [-]
-        - compileJarFiles             : <GRADLE>/caches/transforms-3/xxxxxxxxxxxxxxxxxxxxxxxxxxxxxxxx/transformed/animated-vector-drawable-28.0.0/jars/classes.jar
-        component                     : com.android.support:animated-vector-drawable:28.0.0
-        externalAnnotations           : <GRADLE>/caches/transforms-3/xxxxxxxxxxxxxxxxxxxxxxxxxxxxxxxx/transformed/animated-vector-drawable-28.0.0/annotations.zip [-]
-        folder                        : <GRADLE>/caches/transforms-3/xxxxxxxxxxxxxxxxxxxxxxxxxxxxxxxx/transformed/animated-vector-drawable-28.0.0
-        jniFolder                     : <GRADLE>/caches/transforms-3/xxxxxxxxxxxxxxxxxxxxxxxxxxxxxxxx/transformed/animated-vector-drawable-28.0.0/jni [-]
-        manifest                      : <GRADLE>/caches/transforms-3/xxxxxxxxxxxxxxxxxxxxxxxxxxxxxxxx/transformed/animated-vector-drawable-28.0.0/AndroidManifest.xml
-        proguardRules                 : <GRADLE>/caches/transforms-3/xxxxxxxxxxxxxxxxxxxxxxxxxxxxxxxx/transformed/animated-vector-drawable-28.0.0/proguard.txt
-        publicResources               : <GRADLE>/caches/transforms-3/xxxxxxxxxxxxxxxxxxxxxxxxxxxxxxxx/transformed/animated-vector-drawable-28.0.0/public.txt [-]
-        renderscriptFolder            : <GRADLE>/caches/transforms-3/xxxxxxxxxxxxxxxxxxxxxxxxxxxxxxxx/transformed/animated-vector-drawable-28.0.0/rs [-]
-        resFolder                     : <GRADLE>/caches/transforms-3/xxxxxxxxxxxxxxxxxxxxxxxxxxxxxxxx/transformed/animated-vector-drawable-28.0.0/res [-]
-        resStaticLibrary              : <GRADLE>/caches/transforms-3/xxxxxxxxxxxxxxxxxxxxxxxxxxxxxxxx/transformed/animated-vector-drawable-28.0.0/res.apk [-]
-        - runtimeJarFiles             : <GRADLE>/caches/transforms-3/xxxxxxxxxxxxxxxxxxxxxxxxxxxxxxxx/transformed/animated-vector-drawable-28.0.0/jars/classes.jar
-        symbolFile                    : <GRADLE>/caches/transforms-3/xxxxxxxxxxxxxxxxxxxxxxxxxxxxxxxx/transformed/animated-vector-drawable-28.0.0/R.txt
-    - library                     : com.android.support:appcompat-v7:28.0.0@aar (IdeAndroidLibraryImpl)
-        aidlFolder                    : <GRADLE>/caches/transforms-3/xxxxxxxxxxxxxxxxxxxxxxxxxxxxxxxx/transformed/appcompat-v7-28.0.0/aidl [-]
-        artifact                      : <M2>/com/android/support/appcompat-v7/28.0.0/appcompat-v7-28.0.0.aar
-        artifactAddress               : com.android.support:appcompat-v7:28.0.0@aar
-        assetsFolder                  : <GRADLE>/caches/transforms-3/xxxxxxxxxxxxxxxxxxxxxxxxxxxxxxxx/transformed/appcompat-v7-28.0.0/assets [-]
-        - compileJarFiles             : <GRADLE>/caches/transforms-3/xxxxxxxxxxxxxxxxxxxxxxxxxxxxxxxx/transformed/appcompat-v7-28.0.0/jars/classes.jar
-        component                     : com.android.support:appcompat-v7:28.0.0
-        externalAnnotations           : <GRADLE>/caches/transforms-3/xxxxxxxxxxxxxxxxxxxxxxxxxxxxxxxx/transformed/appcompat-v7-28.0.0/annotations.zip
-        folder                        : <GRADLE>/caches/transforms-3/xxxxxxxxxxxxxxxxxxxxxxxxxxxxxxxx/transformed/appcompat-v7-28.0.0
-        jniFolder                     : <GRADLE>/caches/transforms-3/xxxxxxxxxxxxxxxxxxxxxxxxxxxxxxxx/transformed/appcompat-v7-28.0.0/jni [-]
-        manifest                      : <GRADLE>/caches/transforms-3/xxxxxxxxxxxxxxxxxxxxxxxxxxxxxxxx/transformed/appcompat-v7-28.0.0/AndroidManifest.xml
-        proguardRules                 : <GRADLE>/caches/transforms-3/xxxxxxxxxxxxxxxxxxxxxxxxxxxxxxxx/transformed/appcompat-v7-28.0.0/proguard.txt
-        publicResources               : <GRADLE>/caches/transforms-3/xxxxxxxxxxxxxxxxxxxxxxxxxxxxxxxx/transformed/appcompat-v7-28.0.0/public.txt
-        renderscriptFolder            : <GRADLE>/caches/transforms-3/xxxxxxxxxxxxxxxxxxxxxxxxxxxxxxxx/transformed/appcompat-v7-28.0.0/rs [-]
-        resFolder                     : <GRADLE>/caches/transforms-3/xxxxxxxxxxxxxxxxxxxxxxxxxxxxxxxx/transformed/appcompat-v7-28.0.0/res
-        resStaticLibrary              : <GRADLE>/caches/transforms-3/xxxxxxxxxxxxxxxxxxxxxxxxxxxxxxxx/transformed/appcompat-v7-28.0.0/res.apk [-]
-        - runtimeJarFiles             : <GRADLE>/caches/transforms-3/xxxxxxxxxxxxxxxxxxxxxxxxxxxxxxxx/transformed/appcompat-v7-28.0.0/jars/classes.jar
-        symbolFile                    : <GRADLE>/caches/transforms-3/xxxxxxxxxxxxxxxxxxxxxxxxxxxxxxxx/transformed/appcompat-v7-28.0.0/R.txt
-    - library                     : com.android.support:asynclayoutinflater:28.0.0@aar (IdeAndroidLibraryImpl)
-        aidlFolder                    : <GRADLE>/caches/transforms-3/xxxxxxxxxxxxxxxxxxxxxxxxxxxxxxxx/transformed/asynclayoutinflater-28.0.0/aidl [-]
-        artifact                      : <M2>/com/android/support/asynclayoutinflater/28.0.0/asynclayoutinflater-28.0.0.aar
-        artifactAddress               : com.android.support:asynclayoutinflater:28.0.0@aar
-        assetsFolder                  : <GRADLE>/caches/transforms-3/xxxxxxxxxxxxxxxxxxxxxxxxxxxxxxxx/transformed/asynclayoutinflater-28.0.0/assets [-]
-        - compileJarFiles             : <GRADLE>/caches/transforms-3/xxxxxxxxxxxxxxxxxxxxxxxxxxxxxxxx/transformed/asynclayoutinflater-28.0.0/jars/classes.jar
-        component                     : com.android.support:asynclayoutinflater:28.0.0
-        externalAnnotations           : <GRADLE>/caches/transforms-3/xxxxxxxxxxxxxxxxxxxxxxxxxxxxxxxx/transformed/asynclayoutinflater-28.0.0/annotations.zip [-]
-        folder                        : <GRADLE>/caches/transforms-3/xxxxxxxxxxxxxxxxxxxxxxxxxxxxxxxx/transformed/asynclayoutinflater-28.0.0
-        jniFolder                     : <GRADLE>/caches/transforms-3/xxxxxxxxxxxxxxxxxxxxxxxxxxxxxxxx/transformed/asynclayoutinflater-28.0.0/jni [-]
-        manifest                      : <GRADLE>/caches/transforms-3/xxxxxxxxxxxxxxxxxxxxxxxxxxxxxxxx/transformed/asynclayoutinflater-28.0.0/AndroidManifest.xml
-        proguardRules                 : <GRADLE>/caches/transforms-3/xxxxxxxxxxxxxxxxxxxxxxxxxxxxxxxx/transformed/asynclayoutinflater-28.0.0/proguard.txt [-]
-        publicResources               : <GRADLE>/caches/transforms-3/xxxxxxxxxxxxxxxxxxxxxxxxxxxxxxxx/transformed/asynclayoutinflater-28.0.0/public.txt [-]
-        renderscriptFolder            : <GRADLE>/caches/transforms-3/xxxxxxxxxxxxxxxxxxxxxxxxxxxxxxxx/transformed/asynclayoutinflater-28.0.0/rs [-]
-        resFolder                     : <GRADLE>/caches/transforms-3/xxxxxxxxxxxxxxxxxxxxxxxxxxxxxxxx/transformed/asynclayoutinflater-28.0.0/res [-]
-        resStaticLibrary              : <GRADLE>/caches/transforms-3/xxxxxxxxxxxxxxxxxxxxxxxxxxxxxxxx/transformed/asynclayoutinflater-28.0.0/res.apk [-]
-        - runtimeJarFiles             : <GRADLE>/caches/transforms-3/xxxxxxxxxxxxxxxxxxxxxxxxxxxxxxxx/transformed/asynclayoutinflater-28.0.0/jars/classes.jar
-        symbolFile                    : <GRADLE>/caches/transforms-3/xxxxxxxxxxxxxxxxxxxxxxxxxxxxxxxx/transformed/asynclayoutinflater-28.0.0/R.txt
-    - library                     : com.android.support:coordinatorlayout:28.0.0@aar (IdeAndroidLibraryImpl)
-        aidlFolder                    : <GRADLE>/caches/transforms-3/xxxxxxxxxxxxxxxxxxxxxxxxxxxxxxxx/transformed/coordinatorlayout-28.0.0/aidl [-]
-        artifact                      : <M2>/com/android/support/coordinatorlayout/28.0.0/coordinatorlayout-28.0.0.aar
-        artifactAddress               : com.android.support:coordinatorlayout:28.0.0@aar
-        assetsFolder                  : <GRADLE>/caches/transforms-3/xxxxxxxxxxxxxxxxxxxxxxxxxxxxxxxx/transformed/coordinatorlayout-28.0.0/assets [-]
-        - compileJarFiles             : <GRADLE>/caches/transforms-3/xxxxxxxxxxxxxxxxxxxxxxxxxxxxxxxx/transformed/coordinatorlayout-28.0.0/jars/classes.jar
-        component                     : com.android.support:coordinatorlayout:28.0.0
-        externalAnnotations           : <GRADLE>/caches/transforms-3/xxxxxxxxxxxxxxxxxxxxxxxxxxxxxxxx/transformed/coordinatorlayout-28.0.0/annotations.zip
-        folder                        : <GRADLE>/caches/transforms-3/xxxxxxxxxxxxxxxxxxxxxxxxxxxxxxxx/transformed/coordinatorlayout-28.0.0
-        jniFolder                     : <GRADLE>/caches/transforms-3/xxxxxxxxxxxxxxxxxxxxxxxxxxxxxxxx/transformed/coordinatorlayout-28.0.0/jni [-]
-        manifest                      : <GRADLE>/caches/transforms-3/xxxxxxxxxxxxxxxxxxxxxxxxxxxxxxxx/transformed/coordinatorlayout-28.0.0/AndroidManifest.xml
-        proguardRules                 : <GRADLE>/caches/transforms-3/xxxxxxxxxxxxxxxxxxxxxxxxxxxxxxxx/transformed/coordinatorlayout-28.0.0/proguard.txt
-        publicResources               : <GRADLE>/caches/transforms-3/xxxxxxxxxxxxxxxxxxxxxxxxxxxxxxxx/transformed/coordinatorlayout-28.0.0/public.txt
-        renderscriptFolder            : <GRADLE>/caches/transforms-3/xxxxxxxxxxxxxxxxxxxxxxxxxxxxxxxx/transformed/coordinatorlayout-28.0.0/rs [-]
-        resFolder                     : <GRADLE>/caches/transforms-3/xxxxxxxxxxxxxxxxxxxxxxxxxxxxxxxx/transformed/coordinatorlayout-28.0.0/res
-        resStaticLibrary              : <GRADLE>/caches/transforms-3/xxxxxxxxxxxxxxxxxxxxxxxxxxxxxxxx/transformed/coordinatorlayout-28.0.0/res.apk [-]
-        - runtimeJarFiles             : <GRADLE>/caches/transforms-3/xxxxxxxxxxxxxxxxxxxxxxxxxxxxxxxx/transformed/coordinatorlayout-28.0.0/jars/classes.jar
-        symbolFile                    : <GRADLE>/caches/transforms-3/xxxxxxxxxxxxxxxxxxxxxxxxxxxxxxxx/transformed/coordinatorlayout-28.0.0/R.txt
-    - library                     : com.android.support:cursoradapter:28.0.0@aar (IdeAndroidLibraryImpl)
-        aidlFolder                    : <GRADLE>/caches/transforms-3/xxxxxxxxxxxxxxxxxxxxxxxxxxxxxxxx/transformed/cursoradapter-28.0.0/aidl [-]
-        artifact                      : <M2>/com/android/support/cursoradapter/28.0.0/cursoradapter-28.0.0.aar
-        artifactAddress               : com.android.support:cursoradapter:28.0.0@aar
-        assetsFolder                  : <GRADLE>/caches/transforms-3/xxxxxxxxxxxxxxxxxxxxxxxxxxxxxxxx/transformed/cursoradapter-28.0.0/assets [-]
-        - compileJarFiles             : <GRADLE>/caches/transforms-3/xxxxxxxxxxxxxxxxxxxxxxxxxxxxxxxx/transformed/cursoradapter-28.0.0/jars/classes.jar
-        component                     : com.android.support:cursoradapter:28.0.0
-        externalAnnotations           : <GRADLE>/caches/transforms-3/xxxxxxxxxxxxxxxxxxxxxxxxxxxxxxxx/transformed/cursoradapter-28.0.0/annotations.zip [-]
-        folder                        : <GRADLE>/caches/transforms-3/xxxxxxxxxxxxxxxxxxxxxxxxxxxxxxxx/transformed/cursoradapter-28.0.0
-        jniFolder                     : <GRADLE>/caches/transforms-3/xxxxxxxxxxxxxxxxxxxxxxxxxxxxxxxx/transformed/cursoradapter-28.0.0/jni [-]
-        manifest                      : <GRADLE>/caches/transforms-3/xxxxxxxxxxxxxxxxxxxxxxxxxxxxxxxx/transformed/cursoradapter-28.0.0/AndroidManifest.xml
-        proguardRules                 : <GRADLE>/caches/transforms-3/xxxxxxxxxxxxxxxxxxxxxxxxxxxxxxxx/transformed/cursoradapter-28.0.0/proguard.txt [-]
-        publicResources               : <GRADLE>/caches/transforms-3/xxxxxxxxxxxxxxxxxxxxxxxxxxxxxxxx/transformed/cursoradapter-28.0.0/public.txt [-]
-        renderscriptFolder            : <GRADLE>/caches/transforms-3/xxxxxxxxxxxxxxxxxxxxxxxxxxxxxxxx/transformed/cursoradapter-28.0.0/rs [-]
-        resFolder                     : <GRADLE>/caches/transforms-3/xxxxxxxxxxxxxxxxxxxxxxxxxxxxxxxx/transformed/cursoradapter-28.0.0/res [-]
-        resStaticLibrary              : <GRADLE>/caches/transforms-3/xxxxxxxxxxxxxxxxxxxxxxxxxxxxxxxx/transformed/cursoradapter-28.0.0/res.apk [-]
-        - runtimeJarFiles             : <GRADLE>/caches/transforms-3/xxxxxxxxxxxxxxxxxxxxxxxxxxxxxxxx/transformed/cursoradapter-28.0.0/jars/classes.jar
-        symbolFile                    : <GRADLE>/caches/transforms-3/xxxxxxxxxxxxxxxxxxxxxxxxxxxxxxxx/transformed/cursoradapter-28.0.0/R.txt
-    - library                     : com.android.support:customview:28.0.0@aar (IdeAndroidLibraryImpl)
-        aidlFolder                    : <GRADLE>/caches/transforms-3/xxxxxxxxxxxxxxxxxxxxxxxxxxxxxxxx/transformed/customview-28.0.0/aidl [-]
-        artifact                      : <M2>/com/android/support/customview/28.0.0/customview-28.0.0.aar
-        artifactAddress               : com.android.support:customview:28.0.0@aar
-        assetsFolder                  : <GRADLE>/caches/transforms-3/xxxxxxxxxxxxxxxxxxxxxxxxxxxxxxxx/transformed/customview-28.0.0/assets [-]
-        - compileJarFiles             : <GRADLE>/caches/transforms-3/xxxxxxxxxxxxxxxxxxxxxxxxxxxxxxxx/transformed/customview-28.0.0/jars/classes.jar
-        component                     : com.android.support:customview:28.0.0
-        externalAnnotations           : <GRADLE>/caches/transforms-3/xxxxxxxxxxxxxxxxxxxxxxxxxxxxxxxx/transformed/customview-28.0.0/annotations.zip [-]
-        folder                        : <GRADLE>/caches/transforms-3/xxxxxxxxxxxxxxxxxxxxxxxxxxxxxxxx/transformed/customview-28.0.0
-        jniFolder                     : <GRADLE>/caches/transforms-3/xxxxxxxxxxxxxxxxxxxxxxxxxxxxxxxx/transformed/customview-28.0.0/jni [-]
-        manifest                      : <GRADLE>/caches/transforms-3/xxxxxxxxxxxxxxxxxxxxxxxxxxxxxxxx/transformed/customview-28.0.0/AndroidManifest.xml
-        proguardRules                 : <GRADLE>/caches/transforms-3/xxxxxxxxxxxxxxxxxxxxxxxxxxxxxxxx/transformed/customview-28.0.0/proguard.txt [-]
-        publicResources               : <GRADLE>/caches/transforms-3/xxxxxxxxxxxxxxxxxxxxxxxxxxxxxxxx/transformed/customview-28.0.0/public.txt [-]
-        renderscriptFolder            : <GRADLE>/caches/transforms-3/xxxxxxxxxxxxxxxxxxxxxxxxxxxxxxxx/transformed/customview-28.0.0/rs [-]
-        resFolder                     : <GRADLE>/caches/transforms-3/xxxxxxxxxxxxxxxxxxxxxxxxxxxxxxxx/transformed/customview-28.0.0/res [-]
-        resStaticLibrary              : <GRADLE>/caches/transforms-3/xxxxxxxxxxxxxxxxxxxxxxxxxxxxxxxx/transformed/customview-28.0.0/res.apk [-]
-        - runtimeJarFiles             : <GRADLE>/caches/transforms-3/xxxxxxxxxxxxxxxxxxxxxxxxxxxxxxxx/transformed/customview-28.0.0/jars/classes.jar
-        symbolFile                    : <GRADLE>/caches/transforms-3/xxxxxxxxxxxxxxxxxxxxxxxxxxxxxxxx/transformed/customview-28.0.0/R.txt
-    - library                     : com.android.support:documentfile:28.0.0@aar (IdeAndroidLibraryImpl)
-        aidlFolder                    : <GRADLE>/caches/transforms-3/xxxxxxxxxxxxxxxxxxxxxxxxxxxxxxxx/transformed/documentfile-28.0.0/aidl [-]
-        artifact                      : <M2>/com/android/support/documentfile/28.0.0/documentfile-28.0.0.aar
-        artifactAddress               : com.android.support:documentfile:28.0.0@aar
-        assetsFolder                  : <GRADLE>/caches/transforms-3/xxxxxxxxxxxxxxxxxxxxxxxxxxxxxxxx/transformed/documentfile-28.0.0/assets [-]
-        - compileJarFiles             : <GRADLE>/caches/transforms-3/xxxxxxxxxxxxxxxxxxxxxxxxxxxxxxxx/transformed/documentfile-28.0.0/jars/classes.jar
-        component                     : com.android.support:documentfile:28.0.0
-        externalAnnotations           : <GRADLE>/caches/transforms-3/xxxxxxxxxxxxxxxxxxxxxxxxxxxxxxxx/transformed/documentfile-28.0.0/annotations.zip [-]
-        folder                        : <GRADLE>/caches/transforms-3/xxxxxxxxxxxxxxxxxxxxxxxxxxxxxxxx/transformed/documentfile-28.0.0
-        jniFolder                     : <GRADLE>/caches/transforms-3/xxxxxxxxxxxxxxxxxxxxxxxxxxxxxxxx/transformed/documentfile-28.0.0/jni [-]
-        manifest                      : <GRADLE>/caches/transforms-3/xxxxxxxxxxxxxxxxxxxxxxxxxxxxxxxx/transformed/documentfile-28.0.0/AndroidManifest.xml
-        proguardRules                 : <GRADLE>/caches/transforms-3/xxxxxxxxxxxxxxxxxxxxxxxxxxxxxxxx/transformed/documentfile-28.0.0/proguard.txt [-]
-        publicResources               : <GRADLE>/caches/transforms-3/xxxxxxxxxxxxxxxxxxxxxxxxxxxxxxxx/transformed/documentfile-28.0.0/public.txt [-]
-        renderscriptFolder            : <GRADLE>/caches/transforms-3/xxxxxxxxxxxxxxxxxxxxxxxxxxxxxxxx/transformed/documentfile-28.0.0/rs [-]
-        resFolder                     : <GRADLE>/caches/transforms-3/xxxxxxxxxxxxxxxxxxxxxxxxxxxxxxxx/transformed/documentfile-28.0.0/res [-]
-        resStaticLibrary              : <GRADLE>/caches/transforms-3/xxxxxxxxxxxxxxxxxxxxxxxxxxxxxxxx/transformed/documentfile-28.0.0/res.apk [-]
-        - runtimeJarFiles             : <GRADLE>/caches/transforms-3/xxxxxxxxxxxxxxxxxxxxxxxxxxxxxxxx/transformed/documentfile-28.0.0/jars/classes.jar
-        symbolFile                    : <GRADLE>/caches/transforms-3/xxxxxxxxxxxxxxxxxxxxxxxxxxxxxxxx/transformed/documentfile-28.0.0/R.txt
-    - library                     : com.android.support:drawerlayout:28.0.0@aar (IdeAndroidLibraryImpl)
-        aidlFolder                    : <GRADLE>/caches/transforms-3/xxxxxxxxxxxxxxxxxxxxxxxxxxxxxxxx/transformed/drawerlayout-28.0.0/aidl [-]
-        artifact                      : <M2>/com/android/support/drawerlayout/28.0.0/drawerlayout-28.0.0.aar
-        artifactAddress               : com.android.support:drawerlayout:28.0.0@aar
-        assetsFolder                  : <GRADLE>/caches/transforms-3/xxxxxxxxxxxxxxxxxxxxxxxxxxxxxxxx/transformed/drawerlayout-28.0.0/assets [-]
-        - compileJarFiles             : <GRADLE>/caches/transforms-3/xxxxxxxxxxxxxxxxxxxxxxxxxxxxxxxx/transformed/drawerlayout-28.0.0/jars/classes.jar
-        component                     : com.android.support:drawerlayout:28.0.0
-        externalAnnotations           : <GRADLE>/caches/transforms-3/xxxxxxxxxxxxxxxxxxxxxxxxxxxxxxxx/transformed/drawerlayout-28.0.0/annotations.zip
-        folder                        : <GRADLE>/caches/transforms-3/xxxxxxxxxxxxxxxxxxxxxxxxxxxxxxxx/transformed/drawerlayout-28.0.0
-        jniFolder                     : <GRADLE>/caches/transforms-3/xxxxxxxxxxxxxxxxxxxxxxxxxxxxxxxx/transformed/drawerlayout-28.0.0/jni [-]
-        manifest                      : <GRADLE>/caches/transforms-3/xxxxxxxxxxxxxxxxxxxxxxxxxxxxxxxx/transformed/drawerlayout-28.0.0/AndroidManifest.xml
-        proguardRules                 : <GRADLE>/caches/transforms-3/xxxxxxxxxxxxxxxxxxxxxxxxxxxxxxxx/transformed/drawerlayout-28.0.0/proguard.txt [-]
-        publicResources               : <GRADLE>/caches/transforms-3/xxxxxxxxxxxxxxxxxxxxxxxxxxxxxxxx/transformed/drawerlayout-28.0.0/public.txt [-]
-        renderscriptFolder            : <GRADLE>/caches/transforms-3/xxxxxxxxxxxxxxxxxxxxxxxxxxxxxxxx/transformed/drawerlayout-28.0.0/rs [-]
-        resFolder                     : <GRADLE>/caches/transforms-3/xxxxxxxxxxxxxxxxxxxxxxxxxxxxxxxx/transformed/drawerlayout-28.0.0/res [-]
-        resStaticLibrary              : <GRADLE>/caches/transforms-3/xxxxxxxxxxxxxxxxxxxxxxxxxxxxxxxx/transformed/drawerlayout-28.0.0/res.apk [-]
-        - runtimeJarFiles             : <GRADLE>/caches/transforms-3/xxxxxxxxxxxxxxxxxxxxxxxxxxxxxxxx/transformed/drawerlayout-28.0.0/jars/classes.jar
-        symbolFile                    : <GRADLE>/caches/transforms-3/xxxxxxxxxxxxxxxxxxxxxxxxxxxxxxxx/transformed/drawerlayout-28.0.0/R.txt
-    - library                     : com.android.support:interpolator:28.0.0@aar (IdeAndroidLibraryImpl)
-        aidlFolder                    : <GRADLE>/caches/transforms-3/xxxxxxxxxxxxxxxxxxxxxxxxxxxxxxxx/transformed/interpolator-28.0.0/aidl [-]
-        artifact                      : <M2>/com/android/support/interpolator/28.0.0/interpolator-28.0.0.aar
-        artifactAddress               : com.android.support:interpolator:28.0.0@aar
-        assetsFolder                  : <GRADLE>/caches/transforms-3/xxxxxxxxxxxxxxxxxxxxxxxxxxxxxxxx/transformed/interpolator-28.0.0/assets [-]
-        - compileJarFiles             : <GRADLE>/caches/transforms-3/xxxxxxxxxxxxxxxxxxxxxxxxxxxxxxxx/transformed/interpolator-28.0.0/jars/classes.jar
-        component                     : com.android.support:interpolator:28.0.0
-        externalAnnotations           : <GRADLE>/caches/transforms-3/xxxxxxxxxxxxxxxxxxxxxxxxxxxxxxxx/transformed/interpolator-28.0.0/annotations.zip [-]
-        folder                        : <GRADLE>/caches/transforms-3/xxxxxxxxxxxxxxxxxxxxxxxxxxxxxxxx/transformed/interpolator-28.0.0
-        jniFolder                     : <GRADLE>/caches/transforms-3/xxxxxxxxxxxxxxxxxxxxxxxxxxxxxxxx/transformed/interpolator-28.0.0/jni [-]
-        manifest                      : <GRADLE>/caches/transforms-3/xxxxxxxxxxxxxxxxxxxxxxxxxxxxxxxx/transformed/interpolator-28.0.0/AndroidManifest.xml
-        proguardRules                 : <GRADLE>/caches/transforms-3/xxxxxxxxxxxxxxxxxxxxxxxxxxxxxxxx/transformed/interpolator-28.0.0/proguard.txt [-]
-        publicResources               : <GRADLE>/caches/transforms-3/xxxxxxxxxxxxxxxxxxxxxxxxxxxxxxxx/transformed/interpolator-28.0.0/public.txt [-]
-        renderscriptFolder            : <GRADLE>/caches/transforms-3/xxxxxxxxxxxxxxxxxxxxxxxxxxxxxxxx/transformed/interpolator-28.0.0/rs [-]
-        resFolder                     : <GRADLE>/caches/transforms-3/xxxxxxxxxxxxxxxxxxxxxxxxxxxxxxxx/transformed/interpolator-28.0.0/res [-]
-        resStaticLibrary              : <GRADLE>/caches/transforms-3/xxxxxxxxxxxxxxxxxxxxxxxxxxxxxxxx/transformed/interpolator-28.0.0/res.apk [-]
-        - runtimeJarFiles             : <GRADLE>/caches/transforms-3/xxxxxxxxxxxxxxxxxxxxxxxxxxxxxxxx/transformed/interpolator-28.0.0/jars/classes.jar
-        symbolFile                    : <GRADLE>/caches/transforms-3/xxxxxxxxxxxxxxxxxxxxxxxxxxxxxxxx/transformed/interpolator-28.0.0/R.txt
-    - library                     : com.android.support:loader:28.0.0@aar (IdeAndroidLibraryImpl)
-        aidlFolder                    : <GRADLE>/caches/transforms-3/xxxxxxxxxxxxxxxxxxxxxxxxxxxxxxxx/transformed/loader-28.0.0/aidl [-]
-        artifact                      : <M2>/com/android/support/loader/28.0.0/loader-28.0.0.aar
-        artifactAddress               : com.android.support:loader:28.0.0@aar
-        assetsFolder                  : <GRADLE>/caches/transforms-3/xxxxxxxxxxxxxxxxxxxxxxxxxxxxxxxx/transformed/loader-28.0.0/assets [-]
-        - compileJarFiles             : <GRADLE>/caches/transforms-3/xxxxxxxxxxxxxxxxxxxxxxxxxxxxxxxx/transformed/loader-28.0.0/jars/classes.jar
-        component                     : com.android.support:loader:28.0.0
-        externalAnnotations           : <GRADLE>/caches/transforms-3/xxxxxxxxxxxxxxxxxxxxxxxxxxxxxxxx/transformed/loader-28.0.0/annotations.zip [-]
-        folder                        : <GRADLE>/caches/transforms-3/xxxxxxxxxxxxxxxxxxxxxxxxxxxxxxxx/transformed/loader-28.0.0
-        jniFolder                     : <GRADLE>/caches/transforms-3/xxxxxxxxxxxxxxxxxxxxxxxxxxxxxxxx/transformed/loader-28.0.0/jni [-]
-        manifest                      : <GRADLE>/caches/transforms-3/xxxxxxxxxxxxxxxxxxxxxxxxxxxxxxxx/transformed/loader-28.0.0/AndroidManifest.xml
-        proguardRules                 : <GRADLE>/caches/transforms-3/xxxxxxxxxxxxxxxxxxxxxxxxxxxxxxxx/transformed/loader-28.0.0/proguard.txt [-]
-        publicResources               : <GRADLE>/caches/transforms-3/xxxxxxxxxxxxxxxxxxxxxxxxxxxxxxxx/transformed/loader-28.0.0/public.txt [-]
-        renderscriptFolder            : <GRADLE>/caches/transforms-3/xxxxxxxxxxxxxxxxxxxxxxxxxxxxxxxx/transformed/loader-28.0.0/rs [-]
-        resFolder                     : <GRADLE>/caches/transforms-3/xxxxxxxxxxxxxxxxxxxxxxxxxxxxxxxx/transformed/loader-28.0.0/res [-]
-        resStaticLibrary              : <GRADLE>/caches/transforms-3/xxxxxxxxxxxxxxxxxxxxxxxxxxxxxxxx/transformed/loader-28.0.0/res.apk [-]
-        - runtimeJarFiles             : <GRADLE>/caches/transforms-3/xxxxxxxxxxxxxxxxxxxxxxxxxxxxxxxx/transformed/loader-28.0.0/jars/classes.jar
-        symbolFile                    : <GRADLE>/caches/transforms-3/xxxxxxxxxxxxxxxxxxxxxxxxxxxxxxxx/transformed/loader-28.0.0/R.txt
-    - library                     : com.android.support:localbroadcastmanager:28.0.0@aar (IdeAndroidLibraryImpl)
-        aidlFolder                    : <GRADLE>/caches/transforms-3/xxxxxxxxxxxxxxxxxxxxxxxxxxxxxxxx/transformed/localbroadcastmanager-28.0.0/aidl [-]
-        artifact                      : <M2>/com/android/support/localbroadcastmanager/28.0.0/localbroadcastmanager-28.0.0.aar
-        artifactAddress               : com.android.support:localbroadcastmanager:28.0.0@aar
-        assetsFolder                  : <GRADLE>/caches/transforms-3/xxxxxxxxxxxxxxxxxxxxxxxxxxxxxxxx/transformed/localbroadcastmanager-28.0.0/assets [-]
-        - compileJarFiles             : <GRADLE>/caches/transforms-3/xxxxxxxxxxxxxxxxxxxxxxxxxxxxxxxx/transformed/localbroadcastmanager-28.0.0/jars/classes.jar
-        component                     : com.android.support:localbroadcastmanager:28.0.0
-        externalAnnotations           : <GRADLE>/caches/transforms-3/xxxxxxxxxxxxxxxxxxxxxxxxxxxxxxxx/transformed/localbroadcastmanager-28.0.0/annotations.zip [-]
-        folder                        : <GRADLE>/caches/transforms-3/xxxxxxxxxxxxxxxxxxxxxxxxxxxxxxxx/transformed/localbroadcastmanager-28.0.0
-        jniFolder                     : <GRADLE>/caches/transforms-3/xxxxxxxxxxxxxxxxxxxxxxxxxxxxxxxx/transformed/localbroadcastmanager-28.0.0/jni [-]
-        manifest                      : <GRADLE>/caches/transforms-3/xxxxxxxxxxxxxxxxxxxxxxxxxxxxxxxx/transformed/localbroadcastmanager-28.0.0/AndroidManifest.xml
-        proguardRules                 : <GRADLE>/caches/transforms-3/xxxxxxxxxxxxxxxxxxxxxxxxxxxxxxxx/transformed/localbroadcastmanager-28.0.0/proguard.txt [-]
-        publicResources               : <GRADLE>/caches/transforms-3/xxxxxxxxxxxxxxxxxxxxxxxxxxxxxxxx/transformed/localbroadcastmanager-28.0.0/public.txt [-]
-        renderscriptFolder            : <GRADLE>/caches/transforms-3/xxxxxxxxxxxxxxxxxxxxxxxxxxxxxxxx/transformed/localbroadcastmanager-28.0.0/rs [-]
-        resFolder                     : <GRADLE>/caches/transforms-3/xxxxxxxxxxxxxxxxxxxxxxxxxxxxxxxx/transformed/localbroadcastmanager-28.0.0/res [-]
-        resStaticLibrary              : <GRADLE>/caches/transforms-3/xxxxxxxxxxxxxxxxxxxxxxxxxxxxxxxx/transformed/localbroadcastmanager-28.0.0/res.apk [-]
-        - runtimeJarFiles             : <GRADLE>/caches/transforms-3/xxxxxxxxxxxxxxxxxxxxxxxxxxxxxxxx/transformed/localbroadcastmanager-28.0.0/jars/classes.jar
-        symbolFile                    : <GRADLE>/caches/transforms-3/xxxxxxxxxxxxxxxxxxxxxxxxxxxxxxxx/transformed/localbroadcastmanager-28.0.0/R.txt
-    - library                     : com.android.support:print:28.0.0@aar (IdeAndroidLibraryImpl)
-        aidlFolder                    : <GRADLE>/caches/transforms-3/xxxxxxxxxxxxxxxxxxxxxxxxxxxxxxxx/transformed/print-28.0.0/aidl [-]
-        artifact                      : <M2>/com/android/support/print/28.0.0/print-28.0.0.aar
-        artifactAddress               : com.android.support:print:28.0.0@aar
-        assetsFolder                  : <GRADLE>/caches/transforms-3/xxxxxxxxxxxxxxxxxxxxxxxxxxxxxxxx/transformed/print-28.0.0/assets [-]
-        - compileJarFiles             : <GRADLE>/caches/transforms-3/xxxxxxxxxxxxxxxxxxxxxxxxxxxxxxxx/transformed/print-28.0.0/jars/classes.jar
-        component                     : com.android.support:print:28.0.0
-        externalAnnotations           : <GRADLE>/caches/transforms-3/xxxxxxxxxxxxxxxxxxxxxxxxxxxxxxxx/transformed/print-28.0.0/annotations.zip
-        folder                        : <GRADLE>/caches/transforms-3/xxxxxxxxxxxxxxxxxxxxxxxxxxxxxxxx/transformed/print-28.0.0
-        jniFolder                     : <GRADLE>/caches/transforms-3/xxxxxxxxxxxxxxxxxxxxxxxxxxxxxxxx/transformed/print-28.0.0/jni [-]
-        manifest                      : <GRADLE>/caches/transforms-3/xxxxxxxxxxxxxxxxxxxxxxxxxxxxxxxx/transformed/print-28.0.0/AndroidManifest.xml
-        proguardRules                 : <GRADLE>/caches/transforms-3/xxxxxxxxxxxxxxxxxxxxxxxxxxxxxxxx/transformed/print-28.0.0/proguard.txt [-]
-        publicResources               : <GRADLE>/caches/transforms-3/xxxxxxxxxxxxxxxxxxxxxxxxxxxxxxxx/transformed/print-28.0.0/public.txt [-]
-        renderscriptFolder            : <GRADLE>/caches/transforms-3/xxxxxxxxxxxxxxxxxxxxxxxxxxxxxxxx/transformed/print-28.0.0/rs [-]
-        resFolder                     : <GRADLE>/caches/transforms-3/xxxxxxxxxxxxxxxxxxxxxxxxxxxxxxxx/transformed/print-28.0.0/res [-]
-        resStaticLibrary              : <GRADLE>/caches/transforms-3/xxxxxxxxxxxxxxxxxxxxxxxxxxxxxxxx/transformed/print-28.0.0/res.apk [-]
-        - runtimeJarFiles             : <GRADLE>/caches/transforms-3/xxxxxxxxxxxxxxxxxxxxxxxxxxxxxxxx/transformed/print-28.0.0/jars/classes.jar
-        symbolFile                    : <GRADLE>/caches/transforms-3/xxxxxxxxxxxxxxxxxxxxxxxxxxxxxxxx/transformed/print-28.0.0/R.txt
-    - library                     : com.android.support:slidingpanelayout:28.0.0@aar (IdeAndroidLibraryImpl)
-        aidlFolder                    : <GRADLE>/caches/transforms-3/xxxxxxxxxxxxxxxxxxxxxxxxxxxxxxxx/transformed/slidingpanelayout-28.0.0/aidl [-]
-        artifact                      : <M2>/com/android/support/slidingpanelayout/28.0.0/slidingpanelayout-28.0.0.aar
-        artifactAddress               : com.android.support:slidingpanelayout:28.0.0@aar
-        assetsFolder                  : <GRADLE>/caches/transforms-3/xxxxxxxxxxxxxxxxxxxxxxxxxxxxxxxx/transformed/slidingpanelayout-28.0.0/assets [-]
-        - compileJarFiles             : <GRADLE>/caches/transforms-3/xxxxxxxxxxxxxxxxxxxxxxxxxxxxxxxx/transformed/slidingpanelayout-28.0.0/jars/classes.jar
-        component                     : com.android.support:slidingpanelayout:28.0.0
-        externalAnnotations           : <GRADLE>/caches/transforms-3/xxxxxxxxxxxxxxxxxxxxxxxxxxxxxxxx/transformed/slidingpanelayout-28.0.0/annotations.zip [-]
-        folder                        : <GRADLE>/caches/transforms-3/xxxxxxxxxxxxxxxxxxxxxxxxxxxxxxxx/transformed/slidingpanelayout-28.0.0
-        jniFolder                     : <GRADLE>/caches/transforms-3/xxxxxxxxxxxxxxxxxxxxxxxxxxxxxxxx/transformed/slidingpanelayout-28.0.0/jni [-]
-        manifest                      : <GRADLE>/caches/transforms-3/xxxxxxxxxxxxxxxxxxxxxxxxxxxxxxxx/transformed/slidingpanelayout-28.0.0/AndroidManifest.xml
-        proguardRules                 : <GRADLE>/caches/transforms-3/xxxxxxxxxxxxxxxxxxxxxxxxxxxxxxxx/transformed/slidingpanelayout-28.0.0/proguard.txt [-]
-        publicResources               : <GRADLE>/caches/transforms-3/xxxxxxxxxxxxxxxxxxxxxxxxxxxxxxxx/transformed/slidingpanelayout-28.0.0/public.txt [-]
-        renderscriptFolder            : <GRADLE>/caches/transforms-3/xxxxxxxxxxxxxxxxxxxxxxxxxxxxxxxx/transformed/slidingpanelayout-28.0.0/rs [-]
-        resFolder                     : <GRADLE>/caches/transforms-3/xxxxxxxxxxxxxxxxxxxxxxxxxxxxxxxx/transformed/slidingpanelayout-28.0.0/res [-]
-        resStaticLibrary              : <GRADLE>/caches/transforms-3/xxxxxxxxxxxxxxxxxxxxxxxxxxxxxxxx/transformed/slidingpanelayout-28.0.0/res.apk [-]
-        - runtimeJarFiles             : <GRADLE>/caches/transforms-3/xxxxxxxxxxxxxxxxxxxxxxxxxxxxxxxx/transformed/slidingpanelayout-28.0.0/jars/classes.jar
-        symbolFile                    : <GRADLE>/caches/transforms-3/xxxxxxxxxxxxxxxxxxxxxxxxxxxxxxxx/transformed/slidingpanelayout-28.0.0/R.txt
-    - library                     : com.android.support:support-compat:28.0.0@aar (IdeAndroidLibraryImpl)
-        aidlFolder                    : <GRADLE>/caches/transforms-3/xxxxxxxxxxxxxxxxxxxxxxxxxxxxxxxx/transformed/support-compat-28.0.0/aidl
-        artifact                      : <M2>/com/android/support/support-compat/28.0.0/support-compat-28.0.0.aar
-        artifactAddress               : com.android.support:support-compat:28.0.0@aar
-        assetsFolder                  : <GRADLE>/caches/transforms-3/xxxxxxxxxxxxxxxxxxxxxxxxxxxxxxxx/transformed/support-compat-28.0.0/assets [-]
-        - compileJarFiles             : <GRADLE>/caches/transforms-3/xxxxxxxxxxxxxxxxxxxxxxxxxxxxxxxx/transformed/support-compat-28.0.0/jars/classes.jar
-        component                     : com.android.support:support-compat:28.0.0
-        externalAnnotations           : <GRADLE>/caches/transforms-3/xxxxxxxxxxxxxxxxxxxxxxxxxxxxxxxx/transformed/support-compat-28.0.0/annotations.zip
-        folder                        : <GRADLE>/caches/transforms-3/xxxxxxxxxxxxxxxxxxxxxxxxxxxxxxxx/transformed/support-compat-28.0.0
-        jniFolder                     : <GRADLE>/caches/transforms-3/xxxxxxxxxxxxxxxxxxxxxxxxxxxxxxxx/transformed/support-compat-28.0.0/jni [-]
-        manifest                      : <GRADLE>/caches/transforms-3/xxxxxxxxxxxxxxxxxxxxxxxxxxxxxxxx/transformed/support-compat-28.0.0/AndroidManifest.xml
-        proguardRules                 : <GRADLE>/caches/transforms-3/xxxxxxxxxxxxxxxxxxxxxxxxxxxxxxxx/transformed/support-compat-28.0.0/proguard.txt
-        publicResources               : <GRADLE>/caches/transforms-3/xxxxxxxxxxxxxxxxxxxxxxxxxxxxxxxx/transformed/support-compat-28.0.0/public.txt
-        renderscriptFolder            : <GRADLE>/caches/transforms-3/xxxxxxxxxxxxxxxxxxxxxxxxxxxxxxxx/transformed/support-compat-28.0.0/rs [-]
-        resFolder                     : <GRADLE>/caches/transforms-3/xxxxxxxxxxxxxxxxxxxxxxxxxxxxxxxx/transformed/support-compat-28.0.0/res
-        resStaticLibrary              : <GRADLE>/caches/transforms-3/xxxxxxxxxxxxxxxxxxxxxxxxxxxxxxxx/transformed/support-compat-28.0.0/res.apk [-]
-        - runtimeJarFiles             : <GRADLE>/caches/transforms-3/xxxxxxxxxxxxxxxxxxxxxxxxxxxxxxxx/transformed/support-compat-28.0.0/jars/classes.jar
-        symbolFile                    : <GRADLE>/caches/transforms-3/xxxxxxxxxxxxxxxxxxxxxxxxxxxxxxxx/transformed/support-compat-28.0.0/R.txt
-    - library                     : com.android.support:support-core-ui:28.0.0@aar (IdeAndroidLibraryImpl)
-        aidlFolder                    : <GRADLE>/caches/transforms-3/xxxxxxxxxxxxxxxxxxxxxxxxxxxxxxxx/transformed/support-core-ui-28.0.0/aidl [-]
-        artifact                      : <M2>/com/android/support/support-core-ui/28.0.0/support-core-ui-28.0.0.aar
-        artifactAddress               : com.android.support:support-core-ui:28.0.0@aar
-        assetsFolder                  : <GRADLE>/caches/transforms-3/xxxxxxxxxxxxxxxxxxxxxxxxxxxxxxxx/transformed/support-core-ui-28.0.0/assets [-]
-        - compileJarFiles             : <GRADLE>/caches/transforms-3/xxxxxxxxxxxxxxxxxxxxxxxxxxxxxxxx/transformed/support-core-ui-28.0.0/jars/classes.jar
-        component                     : com.android.support:support-core-ui:28.0.0
-        externalAnnotations           : <GRADLE>/caches/transforms-3/xxxxxxxxxxxxxxxxxxxxxxxxxxxxxxxx/transformed/support-core-ui-28.0.0/annotations.zip [-]
-        folder                        : <GRADLE>/caches/transforms-3/xxxxxxxxxxxxxxxxxxxxxxxxxxxxxxxx/transformed/support-core-ui-28.0.0
-        jniFolder                     : <GRADLE>/caches/transforms-3/xxxxxxxxxxxxxxxxxxxxxxxxxxxxxxxx/transformed/support-core-ui-28.0.0/jni [-]
-        manifest                      : <GRADLE>/caches/transforms-3/xxxxxxxxxxxxxxxxxxxxxxxxxxxxxxxx/transformed/support-core-ui-28.0.0/AndroidManifest.xml
-        proguardRules                 : <GRADLE>/caches/transforms-3/xxxxxxxxxxxxxxxxxxxxxxxxxxxxxxxx/transformed/support-core-ui-28.0.0/proguard.txt [-]
-        publicResources               : <GRADLE>/caches/transforms-3/xxxxxxxxxxxxxxxxxxxxxxxxxxxxxxxx/transformed/support-core-ui-28.0.0/public.txt [-]
-        renderscriptFolder            : <GRADLE>/caches/transforms-3/xxxxxxxxxxxxxxxxxxxxxxxxxxxxxxxx/transformed/support-core-ui-28.0.0/rs [-]
-        resFolder                     : <GRADLE>/caches/transforms-3/xxxxxxxxxxxxxxxxxxxxxxxxxxxxxxxx/transformed/support-core-ui-28.0.0/res [-]
-        resStaticLibrary              : <GRADLE>/caches/transforms-3/xxxxxxxxxxxxxxxxxxxxxxxxxxxxxxxx/transformed/support-core-ui-28.0.0/res.apk [-]
-        - runtimeJarFiles             : <GRADLE>/caches/transforms-3/xxxxxxxxxxxxxxxxxxxxxxxxxxxxxxxx/transformed/support-core-ui-28.0.0/jars/classes.jar
-        symbolFile                    : <GRADLE>/caches/transforms-3/xxxxxxxxxxxxxxxxxxxxxxxxxxxxxxxx/transformed/support-core-ui-28.0.0/R.txt
-    - library                     : com.android.support:support-core-utils:28.0.0@aar (IdeAndroidLibraryImpl)
-        aidlFolder                    : <GRADLE>/caches/transforms-3/xxxxxxxxxxxxxxxxxxxxxxxxxxxxxxxx/transformed/support-core-utils-28.0.0/aidl [-]
-        artifact                      : <M2>/com/android/support/support-core-utils/28.0.0/support-core-utils-28.0.0.aar
-        artifactAddress               : com.android.support:support-core-utils:28.0.0@aar
-        assetsFolder                  : <GRADLE>/caches/transforms-3/xxxxxxxxxxxxxxxxxxxxxxxxxxxxxxxx/transformed/support-core-utils-28.0.0/assets [-]
-        - compileJarFiles             : <GRADLE>/caches/transforms-3/xxxxxxxxxxxxxxxxxxxxxxxxxxxxxxxx/transformed/support-core-utils-28.0.0/jars/classes.jar
-        component                     : com.android.support:support-core-utils:28.0.0
-        externalAnnotations           : <GRADLE>/caches/transforms-3/xxxxxxxxxxxxxxxxxxxxxxxxxxxxxxxx/transformed/support-core-utils-28.0.0/annotations.zip [-]
-        folder                        : <GRADLE>/caches/transforms-3/xxxxxxxxxxxxxxxxxxxxxxxxxxxxxxxx/transformed/support-core-utils-28.0.0
-        jniFolder                     : <GRADLE>/caches/transforms-3/xxxxxxxxxxxxxxxxxxxxxxxxxxxxxxxx/transformed/support-core-utils-28.0.0/jni [-]
-        manifest                      : <GRADLE>/caches/transforms-3/xxxxxxxxxxxxxxxxxxxxxxxxxxxxxxxx/transformed/support-core-utils-28.0.0/AndroidManifest.xml
-        proguardRules                 : <GRADLE>/caches/transforms-3/xxxxxxxxxxxxxxxxxxxxxxxxxxxxxxxx/transformed/support-core-utils-28.0.0/proguard.txt [-]
-        publicResources               : <GRADLE>/caches/transforms-3/xxxxxxxxxxxxxxxxxxxxxxxxxxxxxxxx/transformed/support-core-utils-28.0.0/public.txt [-]
-        renderscriptFolder            : <GRADLE>/caches/transforms-3/xxxxxxxxxxxxxxxxxxxxxxxxxxxxxxxx/transformed/support-core-utils-28.0.0/rs [-]
-        resFolder                     : <GRADLE>/caches/transforms-3/xxxxxxxxxxxxxxxxxxxxxxxxxxxxxxxx/transformed/support-core-utils-28.0.0/res [-]
-        resStaticLibrary              : <GRADLE>/caches/transforms-3/xxxxxxxxxxxxxxxxxxxxxxxxxxxxxxxx/transformed/support-core-utils-28.0.0/res.apk [-]
-        - runtimeJarFiles             : <GRADLE>/caches/transforms-3/xxxxxxxxxxxxxxxxxxxxxxxxxxxxxxxx/transformed/support-core-utils-28.0.0/jars/classes.jar
-        symbolFile                    : <GRADLE>/caches/transforms-3/xxxxxxxxxxxxxxxxxxxxxxxxxxxxxxxx/transformed/support-core-utils-28.0.0/R.txt
-    - library                     : com.android.support:support-fragment:28.0.0@aar (IdeAndroidLibraryImpl)
-        aidlFolder                    : <GRADLE>/caches/transforms-3/xxxxxxxxxxxxxxxxxxxxxxxxxxxxxxxx/transformed/support-fragment-28.0.0/aidl [-]
-        artifact                      : <M2>/com/android/support/support-fragment/28.0.0/support-fragment-28.0.0.aar
-        artifactAddress               : com.android.support:support-fragment:28.0.0@aar
-        assetsFolder                  : <GRADLE>/caches/transforms-3/xxxxxxxxxxxxxxxxxxxxxxxxxxxxxxxx/transformed/support-fragment-28.0.0/assets [-]
-        - compileJarFiles             : <GRADLE>/caches/transforms-3/xxxxxxxxxxxxxxxxxxxxxxxxxxxxxxxx/transformed/support-fragment-28.0.0/jars/classes.jar
-        component                     : com.android.support:support-fragment:28.0.0
-        externalAnnotations           : <GRADLE>/caches/transforms-3/xxxxxxxxxxxxxxxxxxxxxxxxxxxxxxxx/transformed/support-fragment-28.0.0/annotations.zip
-        folder                        : <GRADLE>/caches/transforms-3/xxxxxxxxxxxxxxxxxxxxxxxxxxxxxxxx/transformed/support-fragment-28.0.0
-        jniFolder                     : <GRADLE>/caches/transforms-3/xxxxxxxxxxxxxxxxxxxxxxxxxxxxxxxx/transformed/support-fragment-28.0.0/jni [-]
-        manifest                      : <GRADLE>/caches/transforms-3/xxxxxxxxxxxxxxxxxxxxxxxxxxxxxxxx/transformed/support-fragment-28.0.0/AndroidManifest.xml
-        proguardRules                 : <GRADLE>/caches/transforms-3/xxxxxxxxxxxxxxxxxxxxxxxxxxxxxxxx/transformed/support-fragment-28.0.0/proguard.txt [-]
-        publicResources               : <GRADLE>/caches/transforms-3/xxxxxxxxxxxxxxxxxxxxxxxxxxxxxxxx/transformed/support-fragment-28.0.0/public.txt [-]
-        renderscriptFolder            : <GRADLE>/caches/transforms-3/xxxxxxxxxxxxxxxxxxxxxxxxxxxxxxxx/transformed/support-fragment-28.0.0/rs [-]
-        resFolder                     : <GRADLE>/caches/transforms-3/xxxxxxxxxxxxxxxxxxxxxxxxxxxxxxxx/transformed/support-fragment-28.0.0/res [-]
-        resStaticLibrary              : <GRADLE>/caches/transforms-3/xxxxxxxxxxxxxxxxxxxxxxxxxxxxxxxx/transformed/support-fragment-28.0.0/res.apk [-]
-        - runtimeJarFiles             : <GRADLE>/caches/transforms-3/xxxxxxxxxxxxxxxxxxxxxxxxxxxxxxxx/transformed/support-fragment-28.0.0/jars/classes.jar
-        symbolFile                    : <GRADLE>/caches/transforms-3/xxxxxxxxxxxxxxxxxxxxxxxxxxxxxxxx/transformed/support-fragment-28.0.0/R.txt
-    - library                     : com.android.support:support-vector-drawable:28.0.0@aar (IdeAndroidLibraryImpl)
-        aidlFolder                    : <GRADLE>/caches/transforms-3/xxxxxxxxxxxxxxxxxxxxxxxxxxxxxxxx/transformed/support-vector-drawable-28.0.0/aidl [-]
-        artifact                      : <M2>/com/android/support/support-vector-drawable/28.0.0/support-vector-drawable-28.0.0.aar
-        artifactAddress               : com.android.support:support-vector-drawable:28.0.0@aar
-        assetsFolder                  : <GRADLE>/caches/transforms-3/xxxxxxxxxxxxxxxxxxxxxxxxxxxxxxxx/transformed/support-vector-drawable-28.0.0/assets [-]
-        - compileJarFiles             : <GRADLE>/caches/transforms-3/xxxxxxxxxxxxxxxxxxxxxxxxxxxxxxxx/transformed/support-vector-drawable-28.0.0/jars/classes.jar
-        component                     : com.android.support:support-vector-drawable:28.0.0
-        externalAnnotations           : <GRADLE>/caches/transforms-3/xxxxxxxxxxxxxxxxxxxxxxxxxxxxxxxx/transformed/support-vector-drawable-28.0.0/annotations.zip [-]
-        folder                        : <GRADLE>/caches/transforms-3/xxxxxxxxxxxxxxxxxxxxxxxxxxxxxxxx/transformed/support-vector-drawable-28.0.0
-        jniFolder                     : <GRADLE>/caches/transforms-3/xxxxxxxxxxxxxxxxxxxxxxxxxxxxxxxx/transformed/support-vector-drawable-28.0.0/jni [-]
-        manifest                      : <GRADLE>/caches/transforms-3/xxxxxxxxxxxxxxxxxxxxxxxxxxxxxxxx/transformed/support-vector-drawable-28.0.0/AndroidManifest.xml
-        proguardRules                 : <GRADLE>/caches/transforms-3/xxxxxxxxxxxxxxxxxxxxxxxxxxxxxxxx/transformed/support-vector-drawable-28.0.0/proguard.txt [-]
-        publicResources               : <GRADLE>/caches/transforms-3/xxxxxxxxxxxxxxxxxxxxxxxxxxxxxxxx/transformed/support-vector-drawable-28.0.0/public.txt [-]
-        renderscriptFolder            : <GRADLE>/caches/transforms-3/xxxxxxxxxxxxxxxxxxxxxxxxxxxxxxxx/transformed/support-vector-drawable-28.0.0/rs [-]
-        resFolder                     : <GRADLE>/caches/transforms-3/xxxxxxxxxxxxxxxxxxxxxxxxxxxxxxxx/transformed/support-vector-drawable-28.0.0/res [-]
-        resStaticLibrary              : <GRADLE>/caches/transforms-3/xxxxxxxxxxxxxxxxxxxxxxxxxxxxxxxx/transformed/support-vector-drawable-28.0.0/res.apk [-]
-        - runtimeJarFiles             : <GRADLE>/caches/transforms-3/xxxxxxxxxxxxxxxxxxxxxxxxxxxxxxxx/transformed/support-vector-drawable-28.0.0/jars/classes.jar
-        symbolFile                    : <GRADLE>/caches/transforms-3/xxxxxxxxxxxxxxxxxxxxxxxxxxxxxxxx/transformed/support-vector-drawable-28.0.0/R.txt
-    - library                     : com.android.support:swiperefreshlayout:28.0.0@aar (IdeAndroidLibraryImpl)
-        aidlFolder                    : <GRADLE>/caches/transforms-3/xxxxxxxxxxxxxxxxxxxxxxxxxxxxxxxx/transformed/swiperefreshlayout-28.0.0/aidl [-]
-        artifact                      : <M2>/com/android/support/swiperefreshlayout/28.0.0/swiperefreshlayout-28.0.0.aar
-        artifactAddress               : com.android.support:swiperefreshlayout:28.0.0@aar
-        assetsFolder                  : <GRADLE>/caches/transforms-3/xxxxxxxxxxxxxxxxxxxxxxxxxxxxxxxx/transformed/swiperefreshlayout-28.0.0/assets [-]
-        - compileJarFiles             : <GRADLE>/caches/transforms-3/xxxxxxxxxxxxxxxxxxxxxxxxxxxxxxxx/transformed/swiperefreshlayout-28.0.0/jars/classes.jar
-        component                     : com.android.support:swiperefreshlayout:28.0.0
-        externalAnnotations           : <GRADLE>/caches/transforms-3/xxxxxxxxxxxxxxxxxxxxxxxxxxxxxxxx/transformed/swiperefreshlayout-28.0.0/annotations.zip
-        folder                        : <GRADLE>/caches/transforms-3/xxxxxxxxxxxxxxxxxxxxxxxxxxxxxxxx/transformed/swiperefreshlayout-28.0.0
-        jniFolder                     : <GRADLE>/caches/transforms-3/xxxxxxxxxxxxxxxxxxxxxxxxxxxxxxxx/transformed/swiperefreshlayout-28.0.0/jni [-]
-        manifest                      : <GRADLE>/caches/transforms-3/xxxxxxxxxxxxxxxxxxxxxxxxxxxxxxxx/transformed/swiperefreshlayout-28.0.0/AndroidManifest.xml
-        proguardRules                 : <GRADLE>/caches/transforms-3/xxxxxxxxxxxxxxxxxxxxxxxxxxxxxxxx/transformed/swiperefreshlayout-28.0.0/proguard.txt [-]
-        publicResources               : <GRADLE>/caches/transforms-3/xxxxxxxxxxxxxxxxxxxxxxxxxxxxxxxx/transformed/swiperefreshlayout-28.0.0/public.txt [-]
-        renderscriptFolder            : <GRADLE>/caches/transforms-3/xxxxxxxxxxxxxxxxxxxxxxxxxxxxxxxx/transformed/swiperefreshlayout-28.0.0/rs [-]
-        resFolder                     : <GRADLE>/caches/transforms-3/xxxxxxxxxxxxxxxxxxxxxxxxxxxxxxxx/transformed/swiperefreshlayout-28.0.0/res [-]
-        resStaticLibrary              : <GRADLE>/caches/transforms-3/xxxxxxxxxxxxxxxxxxxxxxxxxxxxxxxx/transformed/swiperefreshlayout-28.0.0/res.apk [-]
-        - runtimeJarFiles             : <GRADLE>/caches/transforms-3/xxxxxxxxxxxxxxxxxxxxxxxxxxxxxxxx/transformed/swiperefreshlayout-28.0.0/jars/classes.jar
-        symbolFile                    : <GRADLE>/caches/transforms-3/xxxxxxxxxxxxxxxxxxxxxxxxxxxxxxxx/transformed/swiperefreshlayout-28.0.0/R.txt
-    - library                     : com.android.support:versionedparcelable:28.0.0@aar (IdeAndroidLibraryImpl)
-        aidlFolder                    : <GRADLE>/caches/transforms-3/xxxxxxxxxxxxxxxxxxxxxxxxxxxxxxxx/transformed/versionedparcelable-28.0.0/aidl
-        artifact                      : <M2>/com/android/support/versionedparcelable/28.0.0/versionedparcelable-28.0.0.aar
-        artifactAddress               : com.android.support:versionedparcelable:28.0.0@aar
-        assetsFolder                  : <GRADLE>/caches/transforms-3/xxxxxxxxxxxxxxxxxxxxxxxxxxxxxxxx/transformed/versionedparcelable-28.0.0/assets [-]
-        - compileJarFiles             : <GRADLE>/caches/transforms-3/xxxxxxxxxxxxxxxxxxxxxxxxxxxxxxxx/transformed/versionedparcelable-28.0.0/jars/classes.jar
-        component                     : com.android.support:versionedparcelable:28.0.0
-        externalAnnotations           : <GRADLE>/caches/transforms-3/xxxxxxxxxxxxxxxxxxxxxxxxxxxxxxxx/transformed/versionedparcelable-28.0.0/annotations.zip [-]
-        folder                        : <GRADLE>/caches/transforms-3/xxxxxxxxxxxxxxxxxxxxxxxxxxxxxxxx/transformed/versionedparcelable-28.0.0
-        jniFolder                     : <GRADLE>/caches/transforms-3/xxxxxxxxxxxxxxxxxxxxxxxxxxxxxxxx/transformed/versionedparcelable-28.0.0/jni [-]
-        manifest                      : <GRADLE>/caches/transforms-3/xxxxxxxxxxxxxxxxxxxxxxxxxxxxxxxx/transformed/versionedparcelable-28.0.0/AndroidManifest.xml
-        proguardRules                 : <GRADLE>/caches/transforms-3/xxxxxxxxxxxxxxxxxxxxxxxxxxxxxxxx/transformed/versionedparcelable-28.0.0/proguard.txt
-        publicResources               : <GRADLE>/caches/transforms-3/xxxxxxxxxxxxxxxxxxxxxxxxxxxxxxxx/transformed/versionedparcelable-28.0.0/public.txt [-]
-        renderscriptFolder            : <GRADLE>/caches/transforms-3/xxxxxxxxxxxxxxxxxxxxxxxxxxxxxxxx/transformed/versionedparcelable-28.0.0/rs [-]
-        resFolder                     : <GRADLE>/caches/transforms-3/xxxxxxxxxxxxxxxxxxxxxxxxxxxxxxxx/transformed/versionedparcelable-28.0.0/res [-]
-        resStaticLibrary              : <GRADLE>/caches/transforms-3/xxxxxxxxxxxxxxxxxxxxxxxxxxxxxxxx/transformed/versionedparcelable-28.0.0/res.apk [-]
-        - runtimeJarFiles             : <GRADLE>/caches/transforms-3/xxxxxxxxxxxxxxxxxxxxxxxxxxxxxxxx/transformed/versionedparcelable-28.0.0/jars/classes.jar
-        symbolFile                    : <GRADLE>/caches/transforms-3/xxxxxxxxxxxxxxxxxxxxxxxxxxxxxxxx/transformed/versionedparcelable-28.0.0/R.txt
-    - library                     : com.android.support:viewpager:28.0.0@aar (IdeAndroidLibraryImpl)
-        aidlFolder                    : <GRADLE>/caches/transforms-3/xxxxxxxxxxxxxxxxxxxxxxxxxxxxxxxx/transformed/viewpager-28.0.0/aidl [-]
-        artifact                      : <M2>/com/android/support/viewpager/28.0.0/viewpager-28.0.0.aar
-        artifactAddress               : com.android.support:viewpager:28.0.0@aar
-        assetsFolder                  : <GRADLE>/caches/transforms-3/xxxxxxxxxxxxxxxxxxxxxxxxxxxxxxxx/transformed/viewpager-28.0.0/assets [-]
-        - compileJarFiles             : <GRADLE>/caches/transforms-3/xxxxxxxxxxxxxxxxxxxxxxxxxxxxxxxx/transformed/viewpager-28.0.0/jars/classes.jar
-        component                     : com.android.support:viewpager:28.0.0
-        externalAnnotations           : <GRADLE>/caches/transforms-3/xxxxxxxxxxxxxxxxxxxxxxxxxxxxxxxx/transformed/viewpager-28.0.0/annotations.zip [-]
-        folder                        : <GRADLE>/caches/transforms-3/xxxxxxxxxxxxxxxxxxxxxxxxxxxxxxxx/transformed/viewpager-28.0.0
-        jniFolder                     : <GRADLE>/caches/transforms-3/xxxxxxxxxxxxxxxxxxxxxxxxxxxxxxxx/transformed/viewpager-28.0.0/jni [-]
-        manifest                      : <GRADLE>/caches/transforms-3/xxxxxxxxxxxxxxxxxxxxxxxxxxxxxxxx/transformed/viewpager-28.0.0/AndroidManifest.xml
-        proguardRules                 : <GRADLE>/caches/transforms-3/xxxxxxxxxxxxxxxxxxxxxxxxxxxxxxxx/transformed/viewpager-28.0.0/proguard.txt [-]
-        publicResources               : <GRADLE>/caches/transforms-3/xxxxxxxxxxxxxxxxxxxxxxxxxxxxxxxx/transformed/viewpager-28.0.0/public.txt [-]
-        renderscriptFolder            : <GRADLE>/caches/transforms-3/xxxxxxxxxxxxxxxxxxxxxxxxxxxxxxxx/transformed/viewpager-28.0.0/rs [-]
-        resFolder                     : <GRADLE>/caches/transforms-3/xxxxxxxxxxxxxxxxxxxxxxxxxxxxxxxx/transformed/viewpager-28.0.0/res [-]
-        resStaticLibrary              : <GRADLE>/caches/transforms-3/xxxxxxxxxxxxxxxxxxxxxxxxxxxxxxxx/transformed/viewpager-28.0.0/res.apk [-]
-        - runtimeJarFiles             : <GRADLE>/caches/transforms-3/xxxxxxxxxxxxxxxxxxxxxxxxxxxxxxxx/transformed/viewpager-28.0.0/jars/classes.jar
-        symbolFile                    : <GRADLE>/caches/transforms-3/xxxxxxxxxxxxxxxxxxxxxxxxxxxxxxxx/transformed/viewpager-28.0.0/R.txt
-=======
 LIBRARY_TABLE
     - library                     : android.arch.core:runtime:1.1.1@aar (IdeAndroidLibraryImpl)
         aidlFolder                    : <GRADLE>/caches/<TRANSFORMS>/xxxxxxxxxxxxxxxxxxxxxxxxxxxxxxxx/transformed/runtime-1.1.1/aidl [-]
@@ -1142,7 +577,6 @@
         resStaticLibrary              : <GRADLE>/caches/<TRANSFORMS>/xxxxxxxxxxxxxxxxxxxxxxxxxxxxxxxx/transformed/viewpager-28.0.0/res.apk [-]
         - runtimeJarFiles             : <GRADLE>/caches/<TRANSFORMS>/xxxxxxxxxxxxxxxxxxxxxxxxxxxxxxxx/transformed/viewpager-28.0.0/jars/classes.jar
         symbolFile                    : <GRADLE>/caches/<TRANSFORMS>/xxxxxxxxxxxxxxxxxxxxxxxxxxxxxxxx/transformed/viewpager-28.0.0/R.txt
->>>>>>> 0d09370c
     - library                     : <ANDROID_SDK>/platforms/android-<SDK_VERSION>/optional/android.car.jar (IdeJavaLibraryImpl)
         artifact                      : <ANDROID_SDK>/platforms/android-<SDK_VERSION>/optional/android.car.jar
         artifactAddress               : __local_jars__:<ANDROID_SDK>/platforms/android-<SDK_VERSION>/optional/android.car.jar:unspecified
@@ -1866,11 +1300,7 @@
                     ApkFromBundleTaskName         : extractApksForDebug
                     ApkFromBundleTaskOutputListingFile      : <ROOT>/app/build/intermediates/apk_from_bundle_ide_redirect_file/debug/redirect.txt [-]
                 GeneratedResourceFolders      : <ROOT>/app/build/generated/res/resValues/debug [-]
-<<<<<<< HEAD
-                DesugaredMethodFiles          : <GRADLE>/caches/transforms-3/xxxxxxxxxxxxxxxxxxxxxxxxxxxxxxxx/transformed/D8BackportedDesugaredMethods.txt
-=======
                 DesugaredMethodFiles          : <GRADLE>/caches/<TRANSFORMS>/xxxxxxxxxxxxxxxxxxxxxxxxxxxxxxxx/transformed/D8BackportedDesugaredMethods.txt
->>>>>>> 0d09370c
             AndroidTestArtifact
                 Name                          : ANDROID_TEST
                 CompileTaskName               : compileDebugAndroidTestSources
