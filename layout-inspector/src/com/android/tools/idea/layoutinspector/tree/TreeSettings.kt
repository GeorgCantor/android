/*
 * Copyright (C) 2020 The Android Open Source Project
 *
 * Licensed under the Apache License, Version 2.0 (the "License");
 * you may not use this file except in compliance with the License.
 * You may obtain a copy of the License at
 *
 *      http://www.apache.org/licenses/LICENSE-2.0
 *
 * Unless required by applicable law or agreed to in writing, software
 * distributed under the License is distributed on an "AS IS" BASIS,
 * WITHOUT WARRANTIES OR CONDITIONS OF ANY KIND, either express or implied.
 * See the License for the specific language governing permissions and
 * limitations under the License.
 */
package com.android.tools.idea.layoutinspector.tree

import com.android.tools.idea.layoutinspector.model.ViewNode
import com.android.tools.idea.layoutinspector.pipeline.InspectorClient
import com.android.tools.idea.layoutinspector.pipeline.InspectorClient.Capability
import com.intellij.ide.util.PropertiesComponent

const val KEY_HIDE_SYSTEM_NODES = "live.layout.inspector.tree.hide.system"
const val DEFAULT_HIDE_SYSTEM_NODES = true

const val DEFAULT_HIGHLIGHT_SEMANTICS = false

const val KEY_COMPOSE_AS_CALLSTACK = "live.layout.inspector.tree.compose.callstack"
const val DEFAULT_COMPOSE_AS_CALLSTACK = true

const val KEY_SUPPORT_LINES = "live.layout.inspector.tree.lines"
const val DEFAULT_SUPPORT_LINES = true

const val KEY_RECOMPOSITIONS = "live.layout.inspector.tree.recompositions"
const val DEFAULT_RECOMPOSITIONS = false

/** Miscellaneous tree settings. */
interface TreeSettings {

  var hideSystemNodes: Boolean
  var composeAsCallstack: Boolean
  var highlightSemantics: Boolean
  var supportLines: Boolean
  var showRecompositions: Boolean

  fun isInComponentTree(node: ViewNode): Boolean = !(hideSystemNodes && node.isSystemNode)
}

/** [TreeSettings] with persistence. */
class InspectorTreeSettings(private val activeClient: () -> InspectorClient) : TreeSettings {
  override var hideSystemNodes: Boolean
    get() =
      hasCapability(Capability.SUPPORTS_SYSTEM_NODES) &&
        get(KEY_HIDE_SYSTEM_NODES, DEFAULT_HIDE_SYSTEM_NODES)
    set(value) = set(KEY_HIDE_SYSTEM_NODES, value, DEFAULT_HIDE_SYSTEM_NODES)

  override var composeAsCallstack: Boolean
    get() = get(KEY_COMPOSE_AS_CALLSTACK, DEFAULT_COMPOSE_AS_CALLSTACK)
    set(value) = set(KEY_COMPOSE_AS_CALLSTACK, value, DEFAULT_COMPOSE_AS_CALLSTACK)

  override var highlightSemantics = DEFAULT_HIGHLIGHT_SEMANTICS

  override var supportLines: Boolean
    get() = get(KEY_SUPPORT_LINES, DEFAULT_SUPPORT_LINES)
    set(value) = set(KEY_SUPPORT_LINES, value, DEFAULT_SUPPORT_LINES)

  override var showRecompositions: Boolean
    get() =
      hasCapability(Capability.SUPPORTS_COMPOSE_RECOMPOSITION_COUNTS) &&
<<<<<<< HEAD
        get(KEY_RECOMPOSITIONS, DEFAULT_RECOMPOSITIONS) &&
        StudioFlags.DYNAMIC_LAYOUT_INSPECTOR_ENABLE_RECOMPOSITION_COUNTS.get()
=======
        get(KEY_RECOMPOSITIONS, DEFAULT_RECOMPOSITIONS)
>>>>>>> 0d09370c
    set(value) = set(KEY_RECOMPOSITIONS, value, DEFAULT_RECOMPOSITIONS)

  @Suppress("SameParameterValue")
  private fun hasCapability(capability: Capability): Boolean {
    val client = activeClient()
    if (!client.isConnected) {
      return true // Support settings access if we are currently disconnected
    }
    return client.capabilities.contains(capability)
  }

  private fun get(key: String, defaultValue: Boolean): Boolean =
    PropertiesComponent.getInstance().getBoolean(key, defaultValue)

  private fun set(key: String, value: Boolean, defaultValue: Boolean) =
    PropertiesComponent.getInstance().setValue(key, value, defaultValue)
}

/**
 * [TreeSettings] for [com.intellij.openapi.fileEditor.FileEditor]s, where persistence is handled by
 * the [com.intellij.openapi.fileEditor.FileEditorState] mechanism.
 */
class EditorTreeSettings(capabilities: Set<Capability>) : TreeSettings {
  override var hideSystemNodes: Boolean =
    DEFAULT_HIDE_SYSTEM_NODES && capabilities.contains(Capability.SUPPORTS_SYSTEM_NODES)
  override var composeAsCallstack: Boolean = DEFAULT_COMPOSE_AS_CALLSTACK
  override var highlightSemantics: Boolean = DEFAULT_HIGHLIGHT_SEMANTICS
  override var supportLines: Boolean = DEFAULT_SUPPORT_LINES
  override var showRecompositions: Boolean = DEFAULT_RECOMPOSITIONS
}<|MERGE_RESOLUTION|>--- conflicted
+++ resolved
@@ -67,12 +67,7 @@
   override var showRecompositions: Boolean
     get() =
       hasCapability(Capability.SUPPORTS_COMPOSE_RECOMPOSITION_COUNTS) &&
-<<<<<<< HEAD
-        get(KEY_RECOMPOSITIONS, DEFAULT_RECOMPOSITIONS) &&
-        StudioFlags.DYNAMIC_LAYOUT_INSPECTOR_ENABLE_RECOMPOSITION_COUNTS.get()
-=======
         get(KEY_RECOMPOSITIONS, DEFAULT_RECOMPOSITIONS)
->>>>>>> 0d09370c
     set(value) = set(KEY_RECOMPOSITIONS, value, DEFAULT_RECOMPOSITIONS)
 
   @Suppress("SameParameterValue")
