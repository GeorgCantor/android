--- conflicted
+++ resolved
@@ -8,8 +8,7 @@
     <orderEntry type="inheritedJdk" />
     <orderEntry type="sourceFolder" forTests="false" />
     <orderEntry type="library" name="studio-sdk" level="project" />
-    <orderEntry type="library" name="studio-plugin-com.intellij.java" level="project" />
-    <orderEntry type="module" module-name="android.sdktools.flags" />
+    <orderEntry type="library" name="studio-platform" level="project" />
     <orderEntry type="module" module-name="intellij.android.common" />
     <orderEntry type="module" module-name="intellij.android.app-quality-insights.ide" />
     <orderEntry type="module" module-name="intellij.android.artwork" />
@@ -24,9 +23,5 @@
     <orderEntry type="module" module-name="intellij.android.projectSystem.gradle" />
     <orderEntry type="module" module-name="intellij.android.projectSystem.gradle.models" />
     <orderEntry type="library" name="studio-analytics-proto" level="project" />
-<<<<<<< HEAD
-=======
-    <orderEntry type="library" name="studio-grpc" level="project" />
->>>>>>> 0d09370c
   </component>
 </module>