--- conflicted
+++ resolved
@@ -21,15 +21,12 @@
     <orderEntry type="library" scope="TEST" name="truth" level="project" />
     <orderEntry type="module" module-name="intellij.android.adt.testutils" scope="TEST" />
     <orderEntry type="library" scope="TEST" name="commons-io" level="project" />
-<<<<<<< HEAD
     <orderEntry type="module" module-name="intellij.android.gradle.dsl" scope="TEST" />
     <orderEntry type="module" module-name="intellij.android.gradle.dsl.impl" scope="TEST" />
-=======
     <orderEntry type="library" scope="TEST" name="studio-analytics-proto" level="project" />
     <orderEntry type="library" scope="TEST" name="studio-proto" level="project" />
     <orderEntry type="library" scope="TEST" name="protobuf" level="project" />
     <orderEntry type="module" module-name="intellij.android.deploy" scope="TEST" />
     <orderEntry type="module" module-name="intellij.xml.dom" scope="TEST" />
->>>>>>> 799703f0
   </component>
 </module>