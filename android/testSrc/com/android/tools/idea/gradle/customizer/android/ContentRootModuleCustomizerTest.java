--- conflicted
+++ resolved
@@ -30,7 +30,6 @@
 import com.intellij.openapi.roots.SourceFolder;
 import com.intellij.openapi.vfs.VirtualFile;
 import com.intellij.testFramework.IdeaTestCase;
-import com.intellij.util.ExceptionUtil;
 import org.jetbrains.plugins.gradle.util.GradleConstants;
 
 import java.io.File;
@@ -40,10 +39,7 @@
 import static com.android.builder.model.AndroidProject.ARTIFACT_ANDROID_TEST;
 import static com.android.tools.idea.gradle.TestProjects.createBasicProject;
 import static com.intellij.openapi.vfs.VfsUtilCore.urlToPath;
-<<<<<<< HEAD
-=======
 import static com.intellij.util.ExceptionUtil.rethrowAllAsUnchecked;
->>>>>>> a001a568
 import static com.intellij.util.containers.ContainerUtil.getFirstItem;
 import static java.util.Collections.sort;
 
@@ -83,10 +79,7 @@
       }
     }
     finally {
-<<<<<<< HEAD
-=======
       //noinspection ThrowFromFinallyBlock
->>>>>>> a001a568
       super.tearDown();
     }
   }
@@ -106,18 +99,6 @@
 
   public void testCustomizeModule() throws Exception {
     final IdeModifiableModelsProviderImpl modelsProvider = new IdeModifiableModelsProviderImpl(myProject);
-<<<<<<< HEAD
-    ApplicationManager.getApplication().runWriteAction(() -> {
-      try {
-        myCustomizer.customizeModule(myProject, myModule, modelsProvider, myAndroidModel);
-        modelsProvider.commit();
-      }
-      catch (Throwable t) {
-        modelsProvider.dispose();
-        ExceptionUtil.rethrowAllAsUnchecked(t);
-      }
-    });
-=======
     try {
       myCustomizer.customizeModule(myProject, myModule, modelsProvider, myAndroidModel);
 
@@ -127,7 +108,6 @@
       modelsProvider.dispose();
       rethrowAllAsUnchecked(t);
     }
->>>>>>> a001a568
 
     ModuleRootManager moduleRootManager = ModuleRootManager.getInstance(myModule);
     ContentEntry contentEntry = moduleRootManager.getContentEntries()[0];
