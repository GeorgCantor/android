/*
 * Copyright (C) 2013 The Android Open Source Project
 *
 * Licensed under the Apache License, Version 2.0 (the "License");
 * you may not use this file except in compliance with the License.
 * You may obtain a copy of the License at
 *
 *      http://www.apache.org/licenses/LICENSE-2.0
 *
 * Unless required by applicable law or agreed to in writing, software
 * distributed under the License is distributed on an "AS IS" BASIS,
 * WITHOUT WARRANTIES OR CONDITIONS OF ANY KIND, either express or implied.
 * See the License for the specific language governing permissions and
 * limitations under the License.
 */
package com.android.tools.idea.gradle.util;

import com.intellij.facet.Facet;
import com.intellij.facet.FacetManager;
import com.intellij.facet.FacetTypeId;
import com.intellij.facet.ModifiableFacetModel;
import com.intellij.openapi.externalSystem.service.project.IdeModifiableModelsProvider;
import com.intellij.openapi.module.Module;
import org.jetbrains.annotations.NotNull;

import java.util.Collection;

/**
 * Utility methods related to facets.
 */
public final class Facets {
  private Facets() {
  }

  public static <T extends Facet> void removeAllFacetsOfType(@NotNull Module module, @NotNull FacetTypeId<T> typeId) {
    FacetManager facetManager = FacetManager.getInstance(module);
    Collection<T> facets = facetManager.getFacetsByType(typeId);
    if (!facets.isEmpty()) {
      ModifiableFacetModel model = facetManager.createModifiableModel();
      try {
        for (T facet : facets) {
          model.removeFacet(facet);
        }
      }
      finally {
        model.commit();
      }
    }
  }

  public static <T extends Facet> void removeAllFacetsOfType(@NotNull FacetTypeId<T> typeId,
                                                             @NotNull ModifiableFacetModel modifiableFacetModel) {
    Collection<T> facets = modifiableFacetModel.getFacetsByType(typeId);
    if (!facets.isEmpty()) {
      for (T facet : facets) {
        modifiableFacetModel.removeFacet(facet);
      }
    }
  }
<<<<<<< HEAD
=======

  /**
   * Tries to find a particular facet of a module from FacetManager, if can't find, fallback to find the modifying facet from
   * modelsProvider.
   */
  @Nullable
  public static <T extends Facet> T findFacet(@NotNull Module module,
                                              @NotNull IdeModifiableModelsProvider modelsProvider,
                                              @NotNull FacetTypeId<T> typeId) {
    T facet = FacetManager.getInstance(module).getFacetByType(typeId);
    if (facet == null) {
      // facet may be present, but not visible if ModifiableFacetModel has not been committed yet (e.g. in the case of a new project.)
      ModifiableFacetModel facetModel = modelsProvider.getModifiableFacetModel(module);
      facet = facetModel.getFacetByType(typeId);
    }
    return facet;
  }
>>>>>>> 30e1f6eb
}
<|MERGE_RESOLUTION|>--- conflicted
+++ resolved
@@ -22,6 +22,7 @@
 import com.intellij.openapi.externalSystem.service.project.IdeModifiableModelsProvider;
 import com.intellij.openapi.module.Module;
 import org.jetbrains.annotations.NotNull;
+import org.jetbrains.annotations.Nullable;
 
 import java.util.Collection;
 
@@ -57,8 +58,6 @@
       }
     }
   }
-<<<<<<< HEAD
-=======
 
   /**
    * Tries to find a particular facet of a module from FacetManager, if can't find, fallback to find the modifying facet from
@@ -76,5 +75,4 @@
     }
     return facet;
   }
->>>>>>> 30e1f6eb
 }
