/*
 * Copyright (C) 2014 The Android Open Source Project
 *
 * Licensed under the Apache License, Version 2.0 (the "License");
 * you may not use this file except in compliance with the License.
 * You may obtain a copy of the License at
 *
 *      http://www.apache.org/licenses/LICENSE-2.0
 *
 * Unless required by applicable law or agreed to in writing, software
 * distributed under the License is distributed on an "AS IS" BASIS,
 * WITHOUT WARRANTIES OR CONDITIONS OF ANY KIND, either express or implied.
 * See the License for the specific language governing permissions and
 * limitations under the License.
 */
package com.android.tools.idea.gradle.project;

import com.android.builder.model.AndroidProject;
import com.android.builder.model.NativeAndroidProject;
import com.android.ide.common.repository.GradleVersion;
import com.android.repository.Revision;
import com.android.repository.api.ProgressIndicator;
import com.android.sdklib.AndroidTargetHash;
import com.android.sdklib.AndroidVersion;
import com.android.sdklib.IAndroidTarget;
<<<<<<< HEAD
import com.android.sdklib.repositoryv2.AndroidSdkHandler;
import com.android.sdklib.repositoryv2.meta.DetailsTypes;
=======
import com.android.sdklib.repository.AndroidSdkHandler;
import com.android.sdklib.repository.meta.DetailsTypes;
>>>>>>> a001a568
import com.android.tools.idea.gradle.AndroidGradleModel;
import com.android.tools.idea.gradle.GradleSyncState;
import com.android.tools.idea.gradle.customizer.dependency.Dependency;
import com.android.tools.idea.gradle.customizer.dependency.DependencySet;
import com.android.tools.idea.gradle.customizer.dependency.LibraryDependency;
import com.android.tools.idea.gradle.customizer.dependency.ModuleDependency;
import com.android.tools.idea.gradle.facet.JavaGradleFacet;
import com.android.tools.idea.gradle.messages.Message;
import com.android.tools.idea.gradle.messages.ProjectSyncMessages;
import com.android.tools.idea.gradle.project.build.GradleProjectBuilder;
import com.android.tools.idea.gradle.run.MakeBeforeRunTaskProvider;
import com.android.tools.idea.gradle.service.notification.hyperlink.*;
import com.android.tools.idea.gradle.testing.TestArtifactSearchScopes;
import com.android.tools.idea.gradle.variant.conflict.Conflict;
import com.android.tools.idea.gradle.variant.conflict.ConflictSet;
import com.android.tools.idea.gradle.variant.profiles.ProjectProfileSelectionDialog;
import com.android.tools.idea.sdk.IdeSdks;
import com.android.tools.idea.sdk.VersionCheck;
<<<<<<< HEAD
import com.android.tools.idea.sdk.wizard.SdkQuickfixUtils;
import com.android.tools.idea.sdkv2.StudioLoggerProgressIndicator;
=======
import com.android.tools.idea.sdk.progress.StudioLoggerProgressIndicator;
import com.android.tools.idea.sdk.wizard.SdkQuickfixUtils;
>>>>>>> a001a568
import com.android.tools.idea.templates.TemplateManager;
import com.android.tools.idea.wizard.model.ModelWizardDialog;
import com.google.common.annotations.VisibleForTesting;
import com.google.common.base.Joiner;
import com.google.common.collect.Lists;
import com.google.common.collect.Sets;
import com.intellij.execution.BeforeRunTask;
import com.intellij.execution.BeforeRunTaskProvider;
import com.intellij.execution.ExecutionBundle;
import com.intellij.execution.RunnerAndConfigurationSettings;
import com.intellij.execution.configurations.ConfigurationFactory;
import com.intellij.execution.configurations.ConfigurationType;
import com.intellij.execution.configurations.RunConfiguration;
import com.intellij.execution.impl.RunManagerImpl;
import com.intellij.execution.junit.JUnitConfigurationType;
import com.intellij.openapi.application.ApplicationInfo;
import com.intellij.openapi.application.ApplicationManager;
<<<<<<< HEAD
import com.intellij.openapi.application.ModalityState;
=======
>>>>>>> a001a568
import com.intellij.openapi.components.ServiceManager;
import com.intellij.openapi.diagnostic.Logger;
import com.intellij.openapi.extensions.Extensions;
import com.intellij.openapi.externalSystem.service.project.IdeModifiableModelsProvider;
import com.intellij.openapi.externalSystem.service.project.IdeModifiableModelsProviderImpl;
import com.intellij.openapi.module.ModifiableModuleModel;
import com.intellij.openapi.module.Module;
import com.intellij.openapi.module.ModuleManager;
import com.intellij.openapi.project.Project;
import com.intellij.openapi.projectRoots.Sdk;
import com.intellij.openapi.projectRoots.SdkModificator;
import com.intellij.openapi.roots.ModifiableRootModel;
import com.intellij.openapi.roots.ModuleRootManager;
import com.intellij.openapi.roots.libraries.Library;
import com.intellij.openapi.roots.libraries.ui.OrderRoot;
import com.intellij.openapi.vfs.VirtualFile;
import com.intellij.pom.NonNavigatable;
<<<<<<< HEAD
import com.intellij.ui.GuiUtils;
=======
>>>>>>> a001a568
import com.intellij.util.SystemProperties;
import org.jetbrains.android.AndroidPlugin;
import org.jetbrains.android.facet.AndroidFacet;
import org.jetbrains.android.sdk.AndroidSdkAdditionalData;
import org.jetbrains.android.sdk.AndroidSdkData;
import org.jetbrains.annotations.NotNull;
import org.jetbrains.annotations.Nullable;

import java.io.File;
import java.util.*;

import static com.android.SdkConstants.*;
<<<<<<< HEAD
import static com.android.builder.model.AndroidProject.GENERATION_ORIGINAL;
=======
>>>>>>> a001a568
import static com.android.tools.idea.gradle.customizer.AbstractDependenciesModuleCustomizer.pathToUrl;
import static com.android.tools.idea.gradle.customizer.android.DependenciesModuleCustomizer.updateLibraryDependency;
import static com.android.tools.idea.gradle.messages.CommonMessageGroupNames.FAILED_TO_SET_UP_SDK;
import static com.android.tools.idea.gradle.messages.CommonMessageGroupNames.UNHANDLED_SYNC_ISSUE_TYPE;
import static com.android.tools.idea.gradle.messages.Message.Type.ERROR;
import static com.android.tools.idea.gradle.project.LibraryAttachments.getStoredLibraryAttachments;
import static com.android.tools.idea.gradle.project.ProjectDiagnostics.findAndReportStructureIssues;
import static com.android.tools.idea.gradle.project.ProjectJdkChecks.hasCorrectJdkVersion;
import static com.android.tools.idea.gradle.service.notification.errors.AbstractSyncErrorHandler.FAILED_TO_SYNC_GRADLE_PROJECT_ERROR_GROUP_FORMAT;
import static com.android.tools.idea.gradle.util.FilePaths.getJarFromJarUrl;
import static com.android.tools.idea.gradle.util.GradleUtil.*;
import static com.android.tools.idea.gradle.util.Projects.*;
import static com.android.tools.idea.gradle.variant.conflict.ConflictResolution.solveSelectionConflicts;
import static com.android.tools.idea.gradle.variant.conflict.ConflictSet.findConflicts;
import static com.android.tools.idea.startup.AndroidStudioInitializer.isAndroidStudio;
import static com.android.tools.idea.startup.ExternalAnnotationsSupport.attachJdkAnnotations;
import static com.intellij.notification.NotificationType.INFORMATION;
import static com.intellij.openapi.roots.OrderRootType.CLASSES;
import static com.intellij.openapi.roots.OrderRootType.SOURCES;
import static com.intellij.openapi.util.io.FileUtil.delete;
import static com.intellij.openapi.util.io.FileUtil.toSystemDependentName;
import static com.intellij.util.ExceptionUtil.rethrowAllAsUnchecked;
import static org.jetbrains.android.sdk.AndroidSdkUtils.*;

public class PostProjectSetupTasksExecutor {
<<<<<<< HEAD
=======
  private static final GradleVersion GRADLE_VERSION_WITH_SECURITY_FIX = GradleVersion.parse("2.14.1");

>>>>>>> a001a568
  /**
   * Whether a message indicating that "a new SDK Tools version is available" is already shown.
   */
  private static boolean ourNewSdkVersionToolsInfoAlreadyShown;

  /**
   * Whether we've checked for build expiration
   */
  private static boolean ourCheckedExpiration;

  private static final boolean DEFAULT_GENERATE_SOURCES_AFTER_SYNC = true;
  private static final boolean DEFAULT_CLEAN_PROJECT_AFTER_SYNC = false;
  private static final boolean DEFAULT_USING_CACHED_PROJECT_DATA = false;
  private static final long DEFAULT_LAST_SYNC_TIMESTAMP = -1;

  @NotNull private final Project myProject;

  private volatile boolean myGenerateSourcesAfterSync = DEFAULT_GENERATE_SOURCES_AFTER_SYNC;
  private boolean myCleanProjectAfterSync = DEFAULT_CLEAN_PROJECT_AFTER_SYNC;
  private volatile boolean myUsingCachedProjectData = DEFAULT_USING_CACHED_PROJECT_DATA;
  private volatile long myLastSyncTimestamp = DEFAULT_LAST_SYNC_TIMESTAMP;

  @NotNull
  public static PostProjectSetupTasksExecutor getInstance(@NotNull Project project) {
    return ServiceManager.getService(project, PostProjectSetupTasksExecutor.class);
  }

  public PostProjectSetupTasksExecutor(@NotNull Project project) {
    myProject = project;
  }

  /**
   * Invoked after a project has been synced with Gradle.
   */
  public void onProjectSyncCompletion() {
    if (lastGradleSyncFailed(myProject) && myUsingCachedProjectData) {
      // Sync with cached model failed (e.g. when Studio has a newer embedded builder-model interfaces and the cache is using an older
      // version of such interfaces.
      myUsingCachedProjectData = false;
      GradleProjectImporter.getInstance().requestProjectSync(myProject, null);
      reset();
      return;
    }

    ProjectSyncMessages messages = ProjectSyncMessages.getInstance(myProject);
    messages.reportDependencySetupErrors();
    messages.reportComponentIncompatibilities();

    findAndReportStructureIssues(myProject);

    ModuleManager moduleManager = ModuleManager.getInstance(myProject);
    for (Module module : moduleManager.getModules()) {
      if (!hasCorrectJdkVersion(module)) {
        // we already displayed the error, no need to check each module.
        break;
      }
    }

    if (hasErrors(myProject) || lastGradleSyncFailed(myProject)) {
      addSdkLinkIfNecessary();
      checkSdkToolsVersion(myProject);
      updateGradleSyncState();
      return;
    }

<<<<<<< HEAD
    if (shouldForcePluginVersionUpgrade() || myProject.isDisposed()) {
      return;
    }

    new ProjectStructureUsageTracker(myProject).trackProjectStructure();

    executeProjectChanges(myProject, new Runnable() {
      @Override
      public void run() {
        IdeModifiableModelsProvider modelsProvider = new IdeModifiableModelsProviderImpl(myProject);
        try {
          attachSourcesToLibraries(modelsProvider);
          adjustModuleStructures(modelsProvider);
          modelsProvider.commit();
        }
        catch (Throwable t) {
          modelsProvider.dispose();
          rethrowAllAsUnchecked(t);
        }
        ensureValidSdks();
=======
    AndroidGradleModelVersions modelVersions = AndroidGradleModelVersions.find(myProject);
    if (modelVersions == null) {
      Logger.getInstance(PostProjectSetupTasksExecutor.class).warn("Unable to obtain application's Android Project");
    }
    else {
      log(modelVersions);
    }

    if ((modelVersions != null && previewForcedToUpgrade(modelVersions)) || myProject.isDisposed()) {
      return;
    }

    GradleVersion currentModelVersion = null;
    GradleVersion latestModelVersion = null;
    if (modelVersions != null) {
      currentModelVersion = modelVersions.getCurrent();
      latestModelVersion = modelVersions.getLatest();
    }
    GradleVersion gradleVersion = getGradleVersion(myProject);

    if (modelVersions != null && shouldRecommendUpgrade(latestModelVersion, currentModelVersion, gradleVersion)) {
      boolean userAcceptsUpgrade =
        new PluginVersionRecommendedUpdateDialog(myProject, currentModelVersion, latestModelVersion).showAndGet();

      if (userAcceptsUpgrade) {
        if (updateGradlePluginVersion(modelVersions.getLatest(), modelVersions.isExperimentalPlugin())) {
          // plugin version updated and a project sync was requested. No need to continue.
          return;
        }
      }
    }

    new ProjectStructureUsageTracker(myProject).trackProjectStructure();

    executeProjectChanges(myProject, () -> {
      IdeModifiableModelsProvider modelsProvider = new IdeModifiableModelsProviderImpl(myProject);
      try {
        attachSourcesToLibraries(modelsProvider);
        adjustModuleStructures(modelsProvider);
        modelsProvider.commit();
      }
      catch (Throwable t) {
        modelsProvider.dispose();
        rethrowAllAsUnchecked(t);
>>>>>>> a001a568
      }
      ensureValidSdks();
    });
    enforceExternalBuild(myProject);

    AndroidGradleProjectComponent.getInstance(myProject).checkForSupportedModules();

    findAndShowVariantConflicts();
    checkSdkToolsVersion(myProject);
    addSdkLinkIfNecessary();

    TestArtifactSearchScopes.initializeScopes(myProject);

    if (GradleExperimentalSettings.getInstance().LOAD_ALL_TEST_ARTIFACTS) {
      TestArtifactSearchScopes.initializeScopes(myProject);
      //FileColorConfigurationUtil.createAndroidTestFileColorConfigurationIfNotExist(myProject);
      // Before sync, android test files are just considered as normal test file which has different FileColor configuration.
      // If there is any opening tab for android test file, the tab color will not change unless we refresh it.
      //UISettings.getInstance().fireUISettingsChanged();
    }

    // For Android Studio, use "Gradle-Aware Make" to run JUnit tests.
    // For IDEA, use regular "Make".
    String taskName = isAndroidStudio() ? MakeBeforeRunTaskProvider.TASK_NAME : ExecutionBundle.message("before.launch.compile.step");
    setMakeStepInJunitRunConfigurations(taskName);
    updateGradleSyncState();

    if (shouldRecommendPluginVersionUpgrade()) {
      boolean upgrade = new PluginVersionRecommendedUpdateDialog(myProject).showAndGet();
      if (upgrade) {
        if (updateGradlePluginVersionAndNotifyFailure(myProject, GRADLE_PLUGIN_LATEST_VERSION, GRADLE_LATEST_VERSION, false)) {
          // plugin version updated and a project sync was requested. No need to continue.
          return;
        }
      }
    }

    if (myGenerateSourcesAfterSync) {
<<<<<<< HEAD
      GradleProjectBuilder.getInstance(myProject).generateSourcesOnly(myCleanProjectAfterSync);
    }

    // set default value back.
    myGenerateSourcesAfterSync = DEFAULT_GENERATE_SOURCES_AFTER_SYNC;
    myCleanProjectAfterSync = DEFAULT_CLEAN_PROJECT_AFTER_SYNC;
=======
      if (!myCleanProjectAfterSync) {
        // Figure out if the plugin version changed. If it did, force a clean.
        // See: https://code.google.com/p/android/issues/detail?id=216616
        Map<String, GradleVersion> previousPluginVersionsPerModule = getPluginVersionsPerModule(myProject);
        storePluginVersionsPerModule(myProject);
        if (previousPluginVersionsPerModule != null && !previousPluginVersionsPerModule.isEmpty()) {

          Map<String, GradleVersion> currentPluginVersionsPerModule = getPluginVersionsPerModule(myProject);
          assert currentPluginVersionsPerModule != null;

          for (Map.Entry<String, GradleVersion> entry : currentPluginVersionsPerModule.entrySet()) {
            String modulePath = entry.getKey();
            GradleVersion previous = previousPluginVersionsPerModule.get(modulePath);
            if (previous == null || entry.getValue().compareTo(previous) != 0) {
              myCleanProjectAfterSync = true;
              break;
            }
          }
        }
      }
      GradleProjectBuilder.getInstance(myProject).generateSourcesOnly(myCleanProjectAfterSync);
    }

    reset();
>>>>>>> a001a568

    TemplateManager.getInstance().refreshDynamicTemplateMenu(myProject);

    disposeModulesMarkedForRemoval();
<<<<<<< HEAD
  }

  private boolean shouldForcePluginVersionUpgrade() {
    AndroidProject androidProject = getAppAndroidProject(myProject);
    if (androidProject != null) {
      logProjectVersion(androidProject);
      GradleVersion current = GradleVersion.parse(androidProject.getModelVersion());
      String latest = GRADLE_PLUGIN_LATEST_VERSION;
      if (isNonExperimentalPlugin(androidProject) && isForcedPluginVersionUpgradeNecessary(current, latest)) {
        updateGradleSyncState(); // Update the sync state before starting a new one.

        boolean update = new PluginVersionForcedUpdateDialog(myProject).showAndGet();
        if (update) {
          updateGradlePluginVersionAndNotifyFailure(myProject, latest, null, true);
          return true;
        }
        else {
          String[] text = {
            "The project is using an incompatible version of the Android Gradle plugin.",
            "Please update your project to use version " + GRADLE_PLUGIN_LATEST_VERSION + "."
          };
          Message msg = new Message(UNHANDLED_SYNC_ISSUE_TYPE, ERROR, text);
          NotificationHyperlink quickFix = new SearchInBuildFilesHyperlink(GRADLE_PLUGIN_NAME);
          ProjectSyncMessages.getInstance(myProject).add(msg, quickFix);
          invalidateLastSync(myProject, "Failed");
          return true;
        }
      }
    }
    else {
      Logger.getInstance(PostProjectSetupTasksExecutor.class).warn("Unable to obtain application's Android Project");
    }
    return false;
  }

  @VisibleForTesting
  static boolean isForcedPluginVersionUpgradeNecessary(@NotNull GradleVersion current, @NotNull String latest) {
    if (current.getPreviewType() != null) {
      // current is a "preview" (alpha, beta, etc.)
      return current.compareTo(latest) < 0;
    }
    return false;
  }

  private boolean shouldRecommendPluginVersionUpgrade() {
    if (ApplicationManager.getApplication().isUnitTestMode() || AndroidPlugin.isGuiTestingMode() || ApplicationManager.getApplication().isHeadlessEnvironment()) {
      return false;
    }
    AndroidProject androidProject = getAppAndroidProject(myProject);
    if (androidProject != null) {
      logProjectVersion(androidProject);
      if (isNonExperimentalPlugin(androidProject)) {
        GradleVersion latest = GradleVersion.parse(GRADLE_PLUGIN_LATEST_VERSION);
        String current = androidProject.getModelVersion();
        return latest.compareTo(current) > 0;
      }
    }
    return false;
  }

  private static boolean isNonExperimentalPlugin(@NotNull AndroidProject androidProject) {
    try {
      // only true for non experimental plugin 2.0.0-betaX (or whenever the getPluginGeneration() was added)
      return androidProject.getPluginGeneration() == GENERATION_ORIGINAL;
    } catch (Throwable t) {
      // happens for 2.0.0-alphaX, 1.5.x or for experimental plugins on those versions
      return true;
    }
  }

  @Nullable
  private static AndroidProject getAppAndroidProject(@NotNull Project project) {
    for (Module module : ModuleManager.getInstance(project).getModules()) {
      AndroidProject androidProject = getAndroidProject(module);
      if (androidProject != null && !androidProject.isLibrary()) {
        return androidProject;
      }
    }
    return null;
  }

  private void disposeModulesMarkedForRemoval() {
    final Collection<Module> modulesToDispose = getModulesToDisposePostSync(myProject);
    if (modulesToDispose == null || modulesToDispose.isEmpty()) {
      return;
    }
    ApplicationManager.getApplication().runWriteAction(new Runnable() {
      @Override
      public void run() {
        ModuleManager moduleManager = ModuleManager.getInstance(myProject);
        List<File> imlFilesToRemove = Lists.newArrayList();
        ModifiableModuleModel moduleModel = moduleManager.getModifiableModel();
        try {
          for (Module module : modulesToDispose) {
            File imlFile = new File(toSystemDependentName(module.getModuleFilePath()));
            imlFilesToRemove.add(imlFile);
            moduleModel.disposeModule(module);
          }
        }
        finally {
          setModulesToDisposePostSync(myProject, null);
          moduleModel.commit();
        }
        for (File imlFile : imlFilesToRemove) {
          if (imlFile.isFile()) {
            delete(imlFile);
          }
        }
      }
    });
  }

  private void adjustModuleStructures(@NotNull IdeModifiableModelsProvider modelsProvider) {
    Set<Sdk> androidSdks = Sets.newHashSet();

    for (Module module : modelsProvider.getModules()) {
      ModifiableRootModel model = modelsProvider.getModifiableRootModel(module);
      adjustInterModuleDependencies(module, modelsProvider);

      Sdk sdk = model.getSdk();
      if (sdk != null) {
        if (isAndroidSdk(sdk)) {
          androidSdks.add(sdk);
        }
        continue;
      }

      NativeAndroidProject nativeAndroidProject = getNativeAndroidProject(module);
      if (nativeAndroidProject != null) {
        // Native modules does not need any jdk entry.
        continue;
      }

=======
  }

  static boolean shouldRecommendUpgrade(@Nullable GradleVersion latestModelVersion,
                                        @Nullable GradleVersion currentModelVersion,
                                        @Nullable GradleVersion gradleVersion) {
    return shouldRecommendUpgradeBasedOnModelVersion(latestModelVersion, currentModelVersion) ||
           shouldRecommendUpgradeBasedOnGradleVersion(gradleVersion);
  }

  private static boolean shouldRecommendUpgradeBasedOnGradleVersion(@Nullable GradleVersion gradleVersion) {
    return gradleVersion != null && gradleVersion.compareTo(GRADLE_VERSION_WITH_SECURITY_FIX) < 0;
  }

  private static boolean shouldRecommendUpgradeBasedOnModelVersion(@Nullable GradleVersion latestModelVersion,
                                                                   @Nullable GradleVersion currentModelVersion) {
    return currentModelVersion != null && latestModelVersion != null && currentModelVersion.compareTo(latestModelVersion) < 0;
  }

  private void reset() {
    myGenerateSourcesAfterSync = DEFAULT_GENERATE_SOURCES_AFTER_SYNC;
    myCleanProjectAfterSync = DEFAULT_CLEAN_PROJECT_AFTER_SYNC;
  }

  private boolean previewForcedToUpgrade(@NotNull AndroidGradleModelVersions modelVersions) {
    if (!shouldPreviewBeForcedToUpgradePluginVersion(modelVersions)) {
      return false;
    }

    updateGradleSyncState(); // Update the sync state before starting a new one.

    boolean experimentalPlugin = modelVersions.isExperimentalPlugin();
    boolean userAcceptsForcedUpgrade = new PluginVersionForcedUpdateDialog(myProject, experimentalPlugin).showAndGet();
    GradleVersion latest = modelVersions.getLatest();
    if (userAcceptsForcedUpgrade) {
      updateGradlePluginVersion(latest, experimentalPlugin);
    }
    else {
      // User did not accept the forced upgrade.
      String[] text = {
        "The project is using an incompatible version of the Android Gradle " + (experimentalPlugin ? "Experimental " : "") +
        "plugin.",
        "Please update your project to use version " +
        (experimentalPlugin ? GRADLE_EXPERIMENTAL_PLUGIN_LATEST_VERSION : GRADLE_PLUGIN_LATEST_VERSION) + "."
      };
      Message msg = new Message(UNHANDLED_SYNC_ISSUE_TYPE, ERROR, text);
      String pluginName = experimentalPlugin ? GRADLE_EXPERIMENTAL_PLUGIN_NAME : GRADLE_PLUGIN_NAME;
      NotificationHyperlink quickFix = new SearchInBuildFilesHyperlink(pluginName);
      ProjectSyncMessages.getInstance(myProject).add(msg, quickFix);
      invalidateLastSync(myProject, "Failed");
    }

    return true;
  }

  private boolean updateGradlePluginVersion(@NotNull GradleVersion latest, boolean experimentalPlugin) {
    if (experimentalPlugin) {
      return updateGradleExperimentalPluginVersionAndNotifyFailure(myProject, latest, GRADLE_LATEST_VERSION, true);
    }
    return updateGradlePluginVersionAndNotifyFailure(myProject, latest, GRADLE_LATEST_VERSION, true);
  }

  @VisibleForTesting
  static boolean shouldPreviewBeForcedToUpgradePluginVersion(@NotNull AndroidGradleModelVersions modelVersions) {
    GradleVersion current = modelVersions.getCurrent();
    if (current.getPreviewType() != null) {
      // current is a "preview" (alpha, beta, etc.)
      return current.compareTo(modelVersions.getLatest()) < 0;
    }
    return false;
  }

  private void disposeModulesMarkedForRemoval() {
    final Collection<Module> modulesToDispose = getModulesToDisposePostSync(myProject);
    if (modulesToDispose == null || modulesToDispose.isEmpty()) {
      return;
    }
    ApplicationManager.getApplication().runWriteAction(() -> {
      ModuleManager moduleManager = ModuleManager.getInstance(myProject);
      List<File> imlFilesToRemove = Lists.newArrayList();
      ModifiableModuleModel moduleModel = moduleManager.getModifiableModel();
      try {
        for (Module module : modulesToDispose) {
          File imlFile = new File(toSystemDependentName(module.getModuleFilePath()));
          imlFilesToRemove.add(imlFile);
          moduleModel.disposeModule(module);
        }
      }
      finally {
        setModulesToDisposePostSync(myProject, null);
        moduleModel.commit();
      }
      for (File imlFile : imlFilesToRemove) {
        if (imlFile.isFile()) {
          delete(imlFile);
        }
      }
    });
  }

  private void adjustModuleStructures(@NotNull IdeModifiableModelsProvider modelsProvider) {
    Set<Sdk> androidSdks = Sets.newHashSet();

    for (Module module : modelsProvider.getModules()) {
      ModifiableRootModel model = modelsProvider.getModifiableRootModel(module);
      adjustInterModuleDependencies(module, modelsProvider);

      Sdk sdk = model.getSdk();
      if (sdk != null) {
        if (isAndroidSdk(sdk)) {
          androidSdks.add(sdk);
        }
        continue;
      }

      NativeAndroidProject nativeAndroidProject = getNativeAndroidProject(module);
      if (nativeAndroidProject != null) {
        // Native modules does not need any jdk entry.
        continue;
      }

>>>>>>> a001a568
      Sdk jdk = IdeSdks.getJdk();
      model.setSdk(jdk);
    }

    for (Sdk sdk : androidSdks) {
      refreshLibrariesIn(sdk);
    }

    removeAllModuleCompiledArtifacts(myProject);
  }

  private static void adjustInterModuleDependencies(@NotNull Module module, @NotNull IdeModifiableModelsProvider modelsProvider) {
    // Verifies that inter-module dependencies between Android modules are correctly set. If module A depends on module B, and module B
    // does not contain sources but exposes an AAR as an artifact, the IDE should set the dependency in the 'exploded AAR' instead of trying
    // to find the library in module B. The 'exploded AAR' is in the 'build' folder of module A.
    // See: https://code.google.com/p/android/issues/detail?id=162634
    AndroidProject androidProject = getAndroidProject(module);
    if (androidProject == null) {
      return;
    }

    updateAarDependencies(module, modelsProvider, androidProject);
  }

  // See: https://code.google.com/p/android/issues/detail?id=163888
  private static void updateAarDependencies(@NotNull Module module,
                                            @NotNull IdeModifiableModelsProvider modelsProvider,
                                            @NotNull AndroidProject androidProject) {
    ModifiableRootModel modifiableModel = modelsProvider.getModifiableRootModel(module);
    for (Module dependency : modifiableModel.getModuleDependencies()) {
      updateTransitiveDependencies(module, modelsProvider, androidProject, dependency);
    }
  }

  // See: https://code.google.com/p/android/issues/detail?id=213627
  private static void updateTransitiveDependencies(@NotNull Module module,
                                                   @NotNull IdeModifiableModelsProvider modelsProvider,
                                                   @NotNull AndroidProject androidProject,
                                                   @Nullable Module dependency) {
    if (dependency == null) {
      return;
    }

    JavaGradleFacet javaGradleFacet = JavaGradleFacet.getInstance(dependency);
    if (javaGradleFacet != null
        // BUILDABLE == false -> means this is an AAR-based module, not a regular Java lib module
        && javaGradleFacet.getConfiguration().BUILDABLE) {
      // Ignore Java lib modules. They are already set up properly.
      return;
    }
    AndroidProject dependencyAndroidProject = getAndroidProject(dependency);
    if (dependencyAndroidProject != null) {
      AndroidGradleModel androidModel = AndroidGradleModel.get(dependency);
      if (androidModel != null) {
        DependencySet dependencies = Dependency.extractFrom(androidModel);

        for (LibraryDependency libraryDependency : dependencies.onLibraries()) {
          updateLibraryDependency(module, modelsProvider, libraryDependency, androidModel.getAndroidProject());
        }

        Project project = module.getProject();
        for (ModuleDependency moduleDependency : dependencies.onModules()) {
          Module module1 = moduleDependency.getModule(project);
          updateTransitiveDependencies(module, modelsProvider, androidProject, module1);
        }
      }
    }
    else {
      LibraryDependency backup = getModuleCompiledArtifact(dependency);
      if (backup != null) {
        updateLibraryDependency(module, modelsProvider, backup, androidProject);
      }
    }
  }

  // After a sync, the contents of an IDEA SDK does not get refreshed. This is an issue when an IDEA SDK is corrupt (e.g. missing libraries
  // like android.jar) and then it is restored by installing the missing platform from within the IDE (using a "quick fix.") After the
  // automatic project sync (triggered by the SDK restore) the contents of the SDK are not refreshed, and references to Android classes are
  // not found in editors. Removing and adding the libraries effectively refreshes the contents of the IDEA SDK, and references in editors
  // work again.
  private static void refreshLibrariesIn(@NotNull Sdk sdk) {
    VirtualFile[] libraries = sdk.getRootProvider().getFiles(CLASSES);

    SdkModificator sdkModificator = sdk.getSdkModificator();
    sdkModificator.removeRoots(CLASSES);
    sdkModificator.commitChanges();

    sdkModificator = sdk.getSdkModificator();
    for (VirtualFile library : libraries) {
      sdkModificator.addRoot(library, CLASSES);
    }
    sdkModificator.commitChanges();
  }

  private void attachSourcesToLibraries(@NotNull IdeModifiableModelsProvider modelsProvider) {
    LibraryAttachments storedLibraryAttachments = getStoredLibraryAttachments(myProject);

    for (Library library : modelsProvider.getAllLibraries()) {
      Set<String> sourcePaths = Sets.newHashSet();

      for (VirtualFile file : library.getFiles(SOURCES)) {
        sourcePaths.add(file.getUrl());
      }

      Library.ModifiableModel libraryModel = modelsProvider.getModifiableLibraryModel(library);

      // Find the source attachment based on the location of the library jar file.
      for (VirtualFile classFile : library.getFiles(CLASSES)) {
        VirtualFile sourceJar = findSourceJarForJar(classFile);
        if (sourceJar != null) {
          String url = pathToUrl(sourceJar.getPath());
          if (!sourcePaths.contains(url)) {
            libraryModel.addRoot(url, SOURCES);
            sourcePaths.add(url);
          }
        }
      }

      if (storedLibraryAttachments != null) {
        storedLibraryAttachments.addUrlsTo(libraryModel);
      }
    }
    if (storedLibraryAttachments != null) {
      storedLibraryAttachments.removeFromProject();
    }
  }

  @Nullable
  private static VirtualFile findSourceJarForJar(@NotNull VirtualFile jarFile) {
    // We need to get the real jar file. The one that we received is just a wrapper around a URL. Getting the parent from this file returns
    // null.
    File jarFilePath = getJarFromJarUrl(jarFile.getUrl());
    return jarFilePath != null ? findSourceJarForLibrary(jarFilePath) : null;
  }

  private void findAndShowVariantConflicts() {
    ConflictSet conflicts = findConflicts(myProject);

    List<Conflict> structureConflicts = conflicts.getStructureConflicts();
    if (!structureConflicts.isEmpty() && SystemProperties.getBooleanProperty("enable.project.profiles", false)) {
      ProjectProfileSelectionDialog dialog = new ProjectProfileSelectionDialog(myProject, structureConflicts);
      dialog.show();
    }

    List<Conflict> selectionConflicts = conflicts.getSelectionConflicts();
    if (!selectionConflicts.isEmpty()) {
      boolean atLeastOneSolved = solveSelectionConflicts(selectionConflicts);
      if (atLeastOneSolved) {
        conflicts = findConflicts(myProject);
      }
    }
    conflicts.showSelectionConflicts();
  }

  private void addSdkLinkIfNecessary() {
    ProjectSyncMessages messages = ProjectSyncMessages.getInstance(myProject);

    int sdkErrorCount = messages.getMessageCount(FAILED_TO_SET_UP_SDK);
    if (sdkErrorCount > 0) {
      // If we have errors due to platforms not being installed, we add an extra message that prompts user to open Android SDK manager and
      // install any missing platforms.
      String text = "Open Android SDK Manager and install all missing platforms.";
      Message hint = new Message(FAILED_TO_SET_UP_SDK, Message.Type.INFO, NonNavigatable.INSTANCE, text);
      messages.add(hint, new OpenAndroidSdkManagerHyperlink());
    }
  }

  private static void checkSdkToolsVersion(@NotNull Project project) {
    if (project.isDisposed() || ourNewSdkVersionToolsInfoAlreadyShown) {
      return;
    }

    // Piggy-back off of the SDK update check (which is called from a handful of places) to also see if this is an expired preview build
    checkExpiredPreviewBuild(project);

    File androidHome = IdeSdks.getAndroidSdkPath();
    if (androidHome != null && !VersionCheck.isCompatibleVersion(androidHome)) {
      InstallSdkToolsHyperlink hyperlink = new InstallSdkToolsHyperlink(VersionCheck.MIN_TOOLS_REV);
      String message = "Version " + VersionCheck.MIN_TOOLS_REV + " or later is required.";
      AndroidGradleNotification.getInstance(project).showBalloon("Android SDK Tools", message, INFORMATION, hyperlink);
      ourNewSdkVersionToolsInfoAlreadyShown = true;
    }
  }

  private static void checkExpiredPreviewBuild(@NotNull Project project) {
    if (project.isDisposed() || ourCheckedExpiration) {
      return;
    }

    String ideVersion = ApplicationInfo.getInstance().getFullVersion();
    if (ideVersion.contains("Preview") || ideVersion.contains("Beta") || ideVersion.contains("RC")) {
      // Expire preview builds two months after their build date (which is going to be roughly six weeks after release; by
      // then will definitely have updated the build
      Calendar expirationDate = (Calendar)ApplicationInfo.getInstance().getBuildDate().clone();
      expirationDate.add(Calendar.MONTH, 2);

      Calendar now = Calendar.getInstance();
      if (now.after(expirationDate)) {
        OpenUrlHyperlink hyperlink = new OpenUrlHyperlink("http://tools.android.com/download/studio/", "Show Available Versions");
        String message =
          String.format("This preview build (%1$s) is old; please update to a newer preview or a stable version.", ideVersion);
        AndroidGradleNotification.getInstance(project).showBalloon("Old Preview Build", message, INFORMATION, hyperlink);
        // If we show an expiration message, don't also show a second balloon regarding available SDKs
        ourNewSdkVersionToolsInfoAlreadyShown = true;
      }
    }
    ourCheckedExpiration = true;
  }

<<<<<<< HEAD
  private static void logProjectVersion(@NotNull AndroidProject androidProject) {
    String message = String.format("Gradle model version: %1$s, latest version for IDE: %2$s",
                                   androidProject.getModelVersion(), GRADLE_PLUGIN_LATEST_VERSION);
=======
  private static void log(@NotNull AndroidGradleModelVersions versions) {
    String message = String.format("Gradle model version: %1$s, latest version for IDE: %2$s", versions.getCurrent(), versions.getLatest());
>>>>>>> a001a568
    Logger.getInstance(PostProjectSetupTasksExecutor.class).info(message);
  }

  private void ensureValidSdks() {
    boolean checkJdkVersion = true;
    Collection<Sdk> invalidAndroidSdks = Sets.newHashSet();
    ModuleManager moduleManager = ModuleManager.getInstance(myProject);

    for (Module module : moduleManager.getModules()) {
      AndroidFacet androidFacet = AndroidFacet.getInstance(module);
      if (androidFacet != null && androidFacet.getAndroidModel() != null) {
        Sdk sdk = ModuleRootManager.getInstance(module).getSdk();
        if (sdk != null && !invalidAndroidSdks.contains(sdk) && (isMissingAndroidLibrary(sdk) || shouldRemoveAnnotationsJar(sdk))) {
          // First try to recreate SDK; workaround for issue 78072
          AndroidSdkAdditionalData additionalData = getAndroidSdkAdditionalData(sdk);
          AndroidSdkData sdkData = AndroidSdkData.getSdkData(sdk);
          if (additionalData != null && sdkData != null) {
            IAndroidTarget target = additionalData.getBuildTarget(sdkData);
            if (target == null) {
              AndroidSdkHandler sdkHandler = sdkData.getSdkHandler();
              ProgressIndicator logger = new StudioLoggerProgressIndicator(getClass());
              sdkHandler.getSdkManager(logger).loadSynchronously(0, logger, null, null);
              target =
                sdkHandler.getAndroidTargetManager(logger).getTargetFromHashString(additionalData.getBuildTargetHashString(), logger);
            }
            if (target != null) {
              SdkModificator sdkModificator = sdk.getSdkModificator();
              sdkModificator.removeAllRoots();
              for (OrderRoot orderRoot : getLibraryRootsForTarget(target, sdk.getHomePath(), true)) {
                sdkModificator.addRoot(orderRoot.getFile(), orderRoot.getType());
              }
              attachJdkAnnotations(sdkModificator);
              sdkModificator.commitChanges();
            }
          }

          // If attempting to fix up the roots in the SDK fails, install the target over again
          // (this is a truly corrupt install, as opposed to an incorrectly synced SDK which the
          // above workaround deals with)
          if (isMissingAndroidLibrary(sdk)) {
            invalidAndroidSdks.add(sdk);
          }
        }

        AndroidGradleModel androidModel = AndroidGradleModel.get(androidFacet);
        assert androidModel != null;
        if (checkJdkVersion && !hasCorrectJdkVersion(module, androidModel)) {
          // we already displayed the error, no need to check each module.
          checkJdkVersion = false;
        }
      }
    }

    if (!invalidAndroidSdks.isEmpty()) {
      reinstallMissingPlatforms(invalidAndroidSdks);
    }
  }

  private static boolean isMissingAndroidLibrary(@NotNull Sdk sdk) {
    if (isAndroidSdk(sdk)) {
      for (VirtualFile library : sdk.getRootProvider().getFiles(CLASSES)) {
        // This code does not through the classes in the Android SDK. It iterates through a list of 3 files in the IDEA SDK: android.jar,
        // annotations.jar and res folder.
        if (library.getName().equals(FN_FRAMEWORK_LIBRARY) && library.exists()) {
          return false;
        }
      }
    }
    return true;
  }

  /*
   * Indicates whether annotations.jar should be removed from the given SDK (if it is an Android SDK.)
   * There are 2 issues:
   * 1. annotations.jar is not needed for API level 16 and above. The annotations are already included in android.jar. Until recently, the
   *    IDE added annotations.jar to the IDEA Android SDK definition unconditionally.
   * 2. Because annotations.jar is in the classpath, the IDE locks the file on Windows making automatic updates of SDK Tools fail. The
   *    update not only fails, it corrupts the 'tools' folder in the SDK.
   * From now on, creating IDEA Android SDKs will not include annotations.jar if API level is 16 or above, but we still need to remove
   * this jar from existing IDEA Android SDKs.
   */
  private static boolean shouldRemoveAnnotationsJar(@NotNull Sdk sdk) {
    if (isAndroidSdk(sdk)) {
      AndroidSdkAdditionalData additionalData = getAndroidSdkAdditionalData(sdk);
      AndroidSdkData sdkData = AndroidSdkData.getSdkData(sdk);
      boolean needsAnnotationsJar = false;
      if (additionalData != null && sdkData != null) {
        IAndroidTarget target = additionalData.getBuildTarget(sdkData);
        if (target != null) {
          needsAnnotationsJar = needsAnnotationsJarInClasspath(target);
        }
      }
      for (VirtualFile library : sdk.getRootProvider().getFiles(CLASSES)) {
        // This code does not through the classes in the Android SDK. It iterates through a list of 3 files in the IDEA SDK: android.jar,
        // annotations.jar and res folder.
        if (library.getName().equals(FN_ANNOTATIONS_JAR) && library.exists() && !needsAnnotationsJar) {
          return true;
        }
      }
    }
    return false;
  }

  private void reinstallMissingPlatforms(@NotNull Collection<Sdk> invalidAndroidSdks) {
    ProjectSyncMessages messages = ProjectSyncMessages.getInstance(myProject);

    List<AndroidVersion> versionsToInstall = Lists.newArrayList();
    List<String> missingPlatforms = Lists.newArrayList();

    for (Sdk sdk : invalidAndroidSdks) {
      AndroidSdkAdditionalData additionalData = getAndroidSdkAdditionalData(sdk);
      if (additionalData != null) {
        String platform = additionalData.getBuildTargetHashString();
        if (platform != null) {
          missingPlatforms.add("'" + platform + "'");
          AndroidVersion version = AndroidTargetHash.getPlatformVersion(platform);
          if (version != null) {
            versionsToInstall.add(version);
          }
        }
      }
    }

    if (!versionsToInstall.isEmpty()) {
      String group = String.format(FAILED_TO_SYNC_GRADLE_PROJECT_ERROR_GROUP_FORMAT, myProject.getName());
      String text = "Missing Android platform(s) detected: " + Joiner.on(", ").join(missingPlatforms);
      Message msg = new Message(group, ERROR, text);
      messages.add(msg, new InstallPlatformHyperlink(versionsToInstall.toArray(new AndroidVersion[versionsToInstall.size()])));
    }
  }

  private void setMakeStepInJunitRunConfigurations(@NotNull String makeTaskName) {
    RunManagerImpl runManager = RunManagerImpl.getInstanceImpl(myProject);
    ConfigurationType junitConfigurationType = JUnitConfigurationType.getInstance();
    BeforeRunTaskProvider<BeforeRunTask>[] taskProviders = Extensions.getExtensions(BeforeRunTaskProvider.EXTENSION_POINT_NAME, myProject);

    BeforeRunTaskProvider targetProvider = null;
    for (BeforeRunTaskProvider<? extends BeforeRunTask> provider : taskProviders) {
      if (makeTaskName.equals(provider.getName())) {
        targetProvider = provider;
        break;
      }
    }

    if (targetProvider != null) {
      // Set the correct "Make step" in the "JUnit Run Configuration" template.
      for (ConfigurationFactory configurationFactory : junitConfigurationType.getConfigurationFactories()) {
        RunnerAndConfigurationSettings template = runManager.getConfigurationTemplate(configurationFactory);
        RunConfiguration runConfiguration = template.getConfiguration();
        setMakeStepInJUnitConfiguration(targetProvider, runConfiguration);
      }

      // Set the correct "Make step" in existing JUnit Configurations.
      RunConfiguration[] junitRunConfigurations = runManager.getConfigurations(junitConfigurationType);
      for (RunConfiguration runConfiguration : junitRunConfigurations) {
        setMakeStepInJUnitConfiguration(targetProvider, runConfiguration);
      }
    }
  }

  private void setMakeStepInJUnitConfiguration(@NotNull BeforeRunTaskProvider targetProvider, @NotNull RunConfiguration runConfiguration) {
    RunManagerImpl runManager = RunManagerImpl.getInstanceImpl(myProject);
    BeforeRunTask task = targetProvider.createTask(runConfiguration);
    if (task != null) {
      task.setEnabled(true);
      runManager.setBeforeRunTasks(runConfiguration, Collections.singletonList(task), false);
    }
  }

  private void updateGradleSyncState() {
    if (!myUsingCachedProjectData) {
      // Notify "sync end" event first, to register the timestamp. Otherwise the cache (GradleProjectSyncData) will store the date of the
      // previous sync, and not the one from the sync that just ended.
      GradleSyncState.getInstance(myProject).syncEnded();
      GradleProjectSyncData.save(myProject);
    }
    else {
      long lastSyncTimestamp = myLastSyncTimestamp;
      if (lastSyncTimestamp == DEFAULT_LAST_SYNC_TIMESTAMP) {
        lastSyncTimestamp = System.currentTimeMillis();
      }
      GradleSyncState.getInstance(myProject).syncSkipped(lastSyncTimestamp);
    }

    persistAndroidGradleModelData(myUsingCachedProjectData);

    // set default value back.
    myUsingCachedProjectData = DEFAULT_USING_CACHED_PROJECT_DATA;
    myLastSyncTimestamp = DEFAULT_LAST_SYNC_TIMESTAMP;
  }

<<<<<<< HEAD
  private void persistAndroidGradleModelData(final boolean usingCachedProjectData) {
    if (ApplicationManager.getApplication().isUnitTestMode()) {
      return;
    }

    ApplicationManager.getApplication().executeOnPooledThread(new Runnable() {
      @Override
      public void run() {
        if (!usingCachedProjectData) {
          // Wait for the proxy operations to complete in a pooled thread (to avoid the UI freeze) and
          // then save the project to persist the model data.
          // See https://code.google.com/p/android/issues/detail?id=196206 for more details.
          for (Module module : ModuleManager.getInstance(myProject).getModules()) {
            AndroidGradleModel androidGradleModel = AndroidGradleModel.get(module);
            if (androidGradleModel != null) {
              androidGradleModel.waitForProxyAndroidProject();
            }
          }
        }

        GuiUtils.invokeLaterIfNeeded(new Runnable() {
          @Override
          public void run() {
            // The model data is not persisted if the project.save() was already executed between the sync completion and now.
            // TODO: Investigate it further and update it to always persist the model data here.
            myProject.save();
          }
        }, ModalityState.defaultModalityState());
      }
    });
  }

=======
>>>>>>> a001a568
  /**
   * Indicates whether the IDE should generate sources after project sync.
   *
   * @param generateSourcesAfterSync {@code true} if sources should be generated after sync, {@code false otherwise}.
   * @param cleanProjectAfterSync    if {@code true}, the project should be cleaned before generating sources. This value is ignored if
   *                                 {@code generateSourcesAfterSync} is {@code false}.
   */
  public void setGenerateSourcesAfterSync(boolean generateSourcesAfterSync, boolean cleanProjectAfterSync) {
    myGenerateSourcesAfterSync = generateSourcesAfterSync;
    myCleanProjectAfterSync = cleanProjectAfterSync;
  }

  public void setLastSyncTimestamp(long lastSyncTimestamp) {
    myLastSyncTimestamp = lastSyncTimestamp;
  }

  public void setUsingCachedProjectData(boolean usingCachedProjectData) {
    myUsingCachedProjectData = usingCachedProjectData;
  }

  private static class InstallSdkToolsHyperlink extends NotificationHyperlink {
    @NotNull private final Revision myVersion;

    InstallSdkToolsHyperlink(@NotNull Revision version) {
<<<<<<< HEAD
      super("install.build.tools", "Install Tools " + version);
=======
      super("install.sdk.tools", "Install latest SDK Tools");
>>>>>>> a001a568
      myVersion = version;
    }

    @Override
    protected void execute(@NotNull Project project) {
      List<String> requested = Lists.newArrayList();
      if (myVersion.getMajor() == 23) {
        Revision minBuildToolsRev = new Revision(20, 0, 0);
        requested.add(DetailsTypes.getBuildToolsPath(minBuildToolsRev));
      }
      requested.add(FD_TOOLS);
      ModelWizardDialog dialog = SdkQuickfixUtils.createDialogForPaths(project, requested);
      if (dialog != null && dialog.showAndGet()) {
        GradleProjectImporter.getInstance().requestProjectSync(project, null);
      }
    }
  }
}<|MERGE_RESOLUTION|>--- conflicted
+++ resolved
@@ -23,13 +23,8 @@
 import com.android.sdklib.AndroidTargetHash;
 import com.android.sdklib.AndroidVersion;
 import com.android.sdklib.IAndroidTarget;
-<<<<<<< HEAD
-import com.android.sdklib.repositoryv2.AndroidSdkHandler;
-import com.android.sdklib.repositoryv2.meta.DetailsTypes;
-=======
 import com.android.sdklib.repository.AndroidSdkHandler;
 import com.android.sdklib.repository.meta.DetailsTypes;
->>>>>>> a001a568
 import com.android.tools.idea.gradle.AndroidGradleModel;
 import com.android.tools.idea.gradle.GradleSyncState;
 import com.android.tools.idea.gradle.customizer.dependency.Dependency;
@@ -48,13 +43,8 @@
 import com.android.tools.idea.gradle.variant.profiles.ProjectProfileSelectionDialog;
 import com.android.tools.idea.sdk.IdeSdks;
 import com.android.tools.idea.sdk.VersionCheck;
-<<<<<<< HEAD
-import com.android.tools.idea.sdk.wizard.SdkQuickfixUtils;
-import com.android.tools.idea.sdkv2.StudioLoggerProgressIndicator;
-=======
 import com.android.tools.idea.sdk.progress.StudioLoggerProgressIndicator;
 import com.android.tools.idea.sdk.wizard.SdkQuickfixUtils;
->>>>>>> a001a568
 import com.android.tools.idea.templates.TemplateManager;
 import com.android.tools.idea.wizard.model.ModelWizardDialog;
 import com.google.common.annotations.VisibleForTesting;
@@ -72,10 +62,6 @@
 import com.intellij.execution.junit.JUnitConfigurationType;
 import com.intellij.openapi.application.ApplicationInfo;
 import com.intellij.openapi.application.ApplicationManager;
-<<<<<<< HEAD
-import com.intellij.openapi.application.ModalityState;
-=======
->>>>>>> a001a568
 import com.intellij.openapi.components.ServiceManager;
 import com.intellij.openapi.diagnostic.Logger;
 import com.intellij.openapi.extensions.Extensions;
@@ -93,12 +79,7 @@
 import com.intellij.openapi.roots.libraries.ui.OrderRoot;
 import com.intellij.openapi.vfs.VirtualFile;
 import com.intellij.pom.NonNavigatable;
-<<<<<<< HEAD
-import com.intellij.ui.GuiUtils;
-=======
->>>>>>> a001a568
 import com.intellij.util.SystemProperties;
-import org.jetbrains.android.AndroidPlugin;
 import org.jetbrains.android.facet.AndroidFacet;
 import org.jetbrains.android.sdk.AndroidSdkAdditionalData;
 import org.jetbrains.android.sdk.AndroidSdkData;
@@ -109,10 +90,6 @@
 import java.util.*;
 
 import static com.android.SdkConstants.*;
-<<<<<<< HEAD
-import static com.android.builder.model.AndroidProject.GENERATION_ORIGINAL;
-=======
->>>>>>> a001a568
 import static com.android.tools.idea.gradle.customizer.AbstractDependenciesModuleCustomizer.pathToUrl;
 import static com.android.tools.idea.gradle.customizer.android.DependenciesModuleCustomizer.updateLibraryDependency;
 import static com.android.tools.idea.gradle.messages.CommonMessageGroupNames.FAILED_TO_SET_UP_SDK;
@@ -138,11 +115,8 @@
 import static org.jetbrains.android.sdk.AndroidSdkUtils.*;
 
 public class PostProjectSetupTasksExecutor {
-<<<<<<< HEAD
-=======
   private static final GradleVersion GRADLE_VERSION_WITH_SECURITY_FIX = GradleVersion.parse("2.14.1");
 
->>>>>>> a001a568
   /**
    * Whether a message indicating that "a new SDK Tools version is available" is already shown.
    */
@@ -208,28 +182,6 @@
       return;
     }
 
-<<<<<<< HEAD
-    if (shouldForcePluginVersionUpgrade() || myProject.isDisposed()) {
-      return;
-    }
-
-    new ProjectStructureUsageTracker(myProject).trackProjectStructure();
-
-    executeProjectChanges(myProject, new Runnable() {
-      @Override
-      public void run() {
-        IdeModifiableModelsProvider modelsProvider = new IdeModifiableModelsProviderImpl(myProject);
-        try {
-          attachSourcesToLibraries(modelsProvider);
-          adjustModuleStructures(modelsProvider);
-          modelsProvider.commit();
-        }
-        catch (Throwable t) {
-          modelsProvider.dispose();
-          rethrowAllAsUnchecked(t);
-        }
-        ensureValidSdks();
-=======
     AndroidGradleModelVersions modelVersions = AndroidGradleModelVersions.find(myProject);
     if (modelVersions == null) {
       Logger.getInstance(PostProjectSetupTasksExecutor.class).warn("Unable to obtain application's Android Project");
@@ -274,7 +226,6 @@
       catch (Throwable t) {
         modelsProvider.dispose();
         rethrowAllAsUnchecked(t);
->>>>>>> a001a568
       }
       ensureValidSdks();
     });
@@ -287,14 +238,6 @@
     addSdkLinkIfNecessary();
 
     TestArtifactSearchScopes.initializeScopes(myProject);
-
-    if (GradleExperimentalSettings.getInstance().LOAD_ALL_TEST_ARTIFACTS) {
-      TestArtifactSearchScopes.initializeScopes(myProject);
-      //FileColorConfigurationUtil.createAndroidTestFileColorConfigurationIfNotExist(myProject);
-      // Before sync, android test files are just considered as normal test file which has different FileColor configuration.
-      // If there is any opening tab for android test file, the tab color will not change unless we refresh it.
-      //UISettings.getInstance().fireUISettingsChanged();
-    }
 
     // For Android Studio, use "Gradle-Aware Make" to run JUnit tests.
     // For IDEA, use regular "Make".
@@ -302,25 +245,7 @@
     setMakeStepInJunitRunConfigurations(taskName);
     updateGradleSyncState();
 
-    if (shouldRecommendPluginVersionUpgrade()) {
-      boolean upgrade = new PluginVersionRecommendedUpdateDialog(myProject).showAndGet();
-      if (upgrade) {
-        if (updateGradlePluginVersionAndNotifyFailure(myProject, GRADLE_PLUGIN_LATEST_VERSION, GRADLE_LATEST_VERSION, false)) {
-          // plugin version updated and a project sync was requested. No need to continue.
-          return;
-        }
-      }
-    }
-
     if (myGenerateSourcesAfterSync) {
-<<<<<<< HEAD
-      GradleProjectBuilder.getInstance(myProject).generateSourcesOnly(myCleanProjectAfterSync);
-    }
-
-    // set default value back.
-    myGenerateSourcesAfterSync = DEFAULT_GENERATE_SOURCES_AFTER_SYNC;
-    myCleanProjectAfterSync = DEFAULT_CLEAN_PROJECT_AFTER_SYNC;
-=======
       if (!myCleanProjectAfterSync) {
         // Figure out if the plugin version changed. If it did, force a clean.
         // See: https://code.google.com/p/android/issues/detail?id=216616
@@ -345,146 +270,10 @@
     }
 
     reset();
->>>>>>> a001a568
 
     TemplateManager.getInstance().refreshDynamicTemplateMenu(myProject);
 
     disposeModulesMarkedForRemoval();
-<<<<<<< HEAD
-  }
-
-  private boolean shouldForcePluginVersionUpgrade() {
-    AndroidProject androidProject = getAppAndroidProject(myProject);
-    if (androidProject != null) {
-      logProjectVersion(androidProject);
-      GradleVersion current = GradleVersion.parse(androidProject.getModelVersion());
-      String latest = GRADLE_PLUGIN_LATEST_VERSION;
-      if (isNonExperimentalPlugin(androidProject) && isForcedPluginVersionUpgradeNecessary(current, latest)) {
-        updateGradleSyncState(); // Update the sync state before starting a new one.
-
-        boolean update = new PluginVersionForcedUpdateDialog(myProject).showAndGet();
-        if (update) {
-          updateGradlePluginVersionAndNotifyFailure(myProject, latest, null, true);
-          return true;
-        }
-        else {
-          String[] text = {
-            "The project is using an incompatible version of the Android Gradle plugin.",
-            "Please update your project to use version " + GRADLE_PLUGIN_LATEST_VERSION + "."
-          };
-          Message msg = new Message(UNHANDLED_SYNC_ISSUE_TYPE, ERROR, text);
-          NotificationHyperlink quickFix = new SearchInBuildFilesHyperlink(GRADLE_PLUGIN_NAME);
-          ProjectSyncMessages.getInstance(myProject).add(msg, quickFix);
-          invalidateLastSync(myProject, "Failed");
-          return true;
-        }
-      }
-    }
-    else {
-      Logger.getInstance(PostProjectSetupTasksExecutor.class).warn("Unable to obtain application's Android Project");
-    }
-    return false;
-  }
-
-  @VisibleForTesting
-  static boolean isForcedPluginVersionUpgradeNecessary(@NotNull GradleVersion current, @NotNull String latest) {
-    if (current.getPreviewType() != null) {
-      // current is a "preview" (alpha, beta, etc.)
-      return current.compareTo(latest) < 0;
-    }
-    return false;
-  }
-
-  private boolean shouldRecommendPluginVersionUpgrade() {
-    if (ApplicationManager.getApplication().isUnitTestMode() || AndroidPlugin.isGuiTestingMode() || ApplicationManager.getApplication().isHeadlessEnvironment()) {
-      return false;
-    }
-    AndroidProject androidProject = getAppAndroidProject(myProject);
-    if (androidProject != null) {
-      logProjectVersion(androidProject);
-      if (isNonExperimentalPlugin(androidProject)) {
-        GradleVersion latest = GradleVersion.parse(GRADLE_PLUGIN_LATEST_VERSION);
-        String current = androidProject.getModelVersion();
-        return latest.compareTo(current) > 0;
-      }
-    }
-    return false;
-  }
-
-  private static boolean isNonExperimentalPlugin(@NotNull AndroidProject androidProject) {
-    try {
-      // only true for non experimental plugin 2.0.0-betaX (or whenever the getPluginGeneration() was added)
-      return androidProject.getPluginGeneration() == GENERATION_ORIGINAL;
-    } catch (Throwable t) {
-      // happens for 2.0.0-alphaX, 1.5.x or for experimental plugins on those versions
-      return true;
-    }
-  }
-
-  @Nullable
-  private static AndroidProject getAppAndroidProject(@NotNull Project project) {
-    for (Module module : ModuleManager.getInstance(project).getModules()) {
-      AndroidProject androidProject = getAndroidProject(module);
-      if (androidProject != null && !androidProject.isLibrary()) {
-        return androidProject;
-      }
-    }
-    return null;
-  }
-
-  private void disposeModulesMarkedForRemoval() {
-    final Collection<Module> modulesToDispose = getModulesToDisposePostSync(myProject);
-    if (modulesToDispose == null || modulesToDispose.isEmpty()) {
-      return;
-    }
-    ApplicationManager.getApplication().runWriteAction(new Runnable() {
-      @Override
-      public void run() {
-        ModuleManager moduleManager = ModuleManager.getInstance(myProject);
-        List<File> imlFilesToRemove = Lists.newArrayList();
-        ModifiableModuleModel moduleModel = moduleManager.getModifiableModel();
-        try {
-          for (Module module : modulesToDispose) {
-            File imlFile = new File(toSystemDependentName(module.getModuleFilePath()));
-            imlFilesToRemove.add(imlFile);
-            moduleModel.disposeModule(module);
-          }
-        }
-        finally {
-          setModulesToDisposePostSync(myProject, null);
-          moduleModel.commit();
-        }
-        for (File imlFile : imlFilesToRemove) {
-          if (imlFile.isFile()) {
-            delete(imlFile);
-          }
-        }
-      }
-    });
-  }
-
-  private void adjustModuleStructures(@NotNull IdeModifiableModelsProvider modelsProvider) {
-    Set<Sdk> androidSdks = Sets.newHashSet();
-
-    for (Module module : modelsProvider.getModules()) {
-      ModifiableRootModel model = modelsProvider.getModifiableRootModel(module);
-      adjustInterModuleDependencies(module, modelsProvider);
-
-      Sdk sdk = model.getSdk();
-      if (sdk != null) {
-        if (isAndroidSdk(sdk)) {
-          androidSdks.add(sdk);
-        }
-        continue;
-      }
-
-      NativeAndroidProject nativeAndroidProject = getNativeAndroidProject(module);
-      if (nativeAndroidProject != null) {
-        // Native modules does not need any jdk entry.
-        continue;
-      }
-
-=======
   }
 
   static boolean shouldRecommendUpgrade(@Nullable GradleVersion latestModelVersion,
@@ -605,7 +394,6 @@
         continue;
       }
 
->>>>>>> a001a568
       Sdk jdk = IdeSdks.getJdk();
       model.setSdk(jdk);
     }
@@ -815,14 +603,8 @@
     ourCheckedExpiration = true;
   }
 
-<<<<<<< HEAD
-  private static void logProjectVersion(@NotNull AndroidProject androidProject) {
-    String message = String.format("Gradle model version: %1$s, latest version for IDE: %2$s",
-                                   androidProject.getModelVersion(), GRADLE_PLUGIN_LATEST_VERSION);
-=======
   private static void log(@NotNull AndroidGradleModelVersions versions) {
     String message = String.format("Gradle model version: %1$s, latest version for IDE: %2$s", versions.getCurrent(), versions.getLatest());
->>>>>>> a001a568
     Logger.getInstance(PostProjectSetupTasksExecutor.class).info(message);
   }
 
@@ -1007,48 +789,11 @@
       GradleSyncState.getInstance(myProject).syncSkipped(lastSyncTimestamp);
     }
 
-    persistAndroidGradleModelData(myUsingCachedProjectData);
-
     // set default value back.
     myUsingCachedProjectData = DEFAULT_USING_CACHED_PROJECT_DATA;
     myLastSyncTimestamp = DEFAULT_LAST_SYNC_TIMESTAMP;
   }
 
-<<<<<<< HEAD
-  private void persistAndroidGradleModelData(final boolean usingCachedProjectData) {
-    if (ApplicationManager.getApplication().isUnitTestMode()) {
-      return;
-    }
-
-    ApplicationManager.getApplication().executeOnPooledThread(new Runnable() {
-      @Override
-      public void run() {
-        if (!usingCachedProjectData) {
-          // Wait for the proxy operations to complete in a pooled thread (to avoid the UI freeze) and
-          // then save the project to persist the model data.
-          // See https://code.google.com/p/android/issues/detail?id=196206 for more details.
-          for (Module module : ModuleManager.getInstance(myProject).getModules()) {
-            AndroidGradleModel androidGradleModel = AndroidGradleModel.get(module);
-            if (androidGradleModel != null) {
-              androidGradleModel.waitForProxyAndroidProject();
-            }
-          }
-        }
-
-        GuiUtils.invokeLaterIfNeeded(new Runnable() {
-          @Override
-          public void run() {
-            // The model data is not persisted if the project.save() was already executed between the sync completion and now.
-            // TODO: Investigate it further and update it to always persist the model data here.
-            myProject.save();
-          }
-        }, ModalityState.defaultModalityState());
-      }
-    });
-  }
-
-=======
->>>>>>> a001a568
   /**
    * Indicates whether the IDE should generate sources after project sync.
    *
@@ -1073,11 +818,7 @@
     @NotNull private final Revision myVersion;
 
     InstallSdkToolsHyperlink(@NotNull Revision version) {
-<<<<<<< HEAD
-      super("install.build.tools", "Install Tools " + version);
-=======
       super("install.sdk.tools", "Install latest SDK Tools");
->>>>>>> a001a568
       myVersion = version;
     }
 
