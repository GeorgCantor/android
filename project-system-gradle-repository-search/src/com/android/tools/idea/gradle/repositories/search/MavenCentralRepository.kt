--- conflicted
+++ resolved
@@ -32,11 +32,7 @@
 
   override fun doSearch(request: SearchRequest): SearchResult =
     when (val query = request.query) {
-<<<<<<< HEAD
-      is ArbitraryModulesSearchQuery ->
-=======
       is ArbitraryModulesSearchByModuleQuery, is ArbitraryModulesSearchQuery  ->
->>>>>>> 0d09370c
         HttpRequests
           .request(createArbitraryModulesRequestUrl(request))
           .accept("application/xml")
@@ -50,11 +46,7 @@
           }
       is SingleModuleSearchQuery ->
         HttpRequests
-<<<<<<< HEAD
-          .request(createSingleModuleRequestUrl(request, query))
-=======
           .request(createSingleModuleRequestUrl(query))
->>>>>>> 0d09370c
           .accept("application/xml")
           .connect {
             try {
@@ -160,11 +152,7 @@
   }
 
   @VisibleForTesting
-<<<<<<< HEAD
-  fun createSingleModuleRequestUrl(request: SearchRequest, query: SingleModuleSearchQuery): String = buildString {
-=======
   fun createSingleModuleRequestUrl(query: SingleModuleSearchQuery): String = buildString {
->>>>>>> 0d09370c
     append("https://repo.maven.apache.org/maven2/")
     append(query.groupId.replace('.', '/'))
     append("/")
