/*
 * Copyright (C) 2013 The Android Open Source Project
 *
 * Licensed under the Apache License, Version 2.0 (the "License");
 * you may not use this file except in compliance with the License.
 * You may obtain a copy of the License at
 *
 *      http://www.apache.org/licenses/LICENSE-2.0
 *
 * Unless required by applicable law or agreed to in writing, software
 * distributed under the License is distributed on an "AS IS" BASIS,
 * WITHOUT WARRANTIES OR CONDITIONS OF ANY KIND, either express or implied.
 * See the License for the specific language governing permissions and
 * limitations under the License.
 */
package com.android.tools.idea.gradle.parser;

import com.google.common.base.Function;
import com.google.common.base.Predicate;
import com.google.common.base.Predicates;
import com.google.common.collect.Iterables;
import com.google.common.collect.Lists;
import com.google.common.collect.Maps;
import com.intellij.codeInsight.actions.ReformatCodeProcessor;
import com.intellij.openapi.diagnostic.Logger;
import com.intellij.openapi.editor.Document;
import com.intellij.openapi.project.Project;
import com.intellij.openapi.startup.StartupManager;
import com.intellij.openapi.util.text.StringUtil;
import com.intellij.openapi.vfs.VirtualFile;
import com.intellij.psi.*;
import com.intellij.psi.impl.source.tree.LeafPsiElement;
import org.jetbrains.annotations.NotNull;
import org.jetbrains.annotations.Nullable;
import org.jetbrains.plugins.groovy.lang.psi.GroovyFile;
import org.jetbrains.plugins.groovy.lang.psi.GroovyPsiElement;
import org.jetbrains.plugins.groovy.lang.psi.GroovyPsiElementFactory;
import org.jetbrains.plugins.groovy.lang.psi.api.auxiliary.GrListOrMap;
import org.jetbrains.plugins.groovy.lang.psi.api.statements.GrStatement;
import org.jetbrains.plugins.groovy.lang.psi.api.statements.arguments.GrArgumentList;
import org.jetbrains.plugins.groovy.lang.psi.api.statements.arguments.GrNamedArgument;
import org.jetbrains.plugins.groovy.lang.psi.api.statements.blocks.GrClosableBlock;
import org.jetbrains.plugins.groovy.lang.psi.api.statements.expressions.GrCall;
import org.jetbrains.plugins.groovy.lang.psi.api.statements.expressions.GrExpression;
import org.jetbrains.plugins.groovy.lang.psi.api.statements.expressions.GrMethodCall;
import org.jetbrains.plugins.groovy.lang.psi.api.statements.expressions.literals.GrLiteral;
import org.jetbrains.plugins.groovy.lang.psi.api.util.GrStatementOwner;

import java.util.Arrays;
import java.util.List;
import java.util.Map;

import static com.android.tools.idea.gradle.parser.BuildFileKey.escapeLiteralString;

/**
 * Base class for classes that parse Gradle Groovy files (e.g. settings.gradle, build.gradle). It provides a number of convenience
 * methods for its subclasses to extract interesting pieces from Gradle files.
 *
 * Note that if you do any mutations on the PSI structure you must be inside a write action. See
 * {@link com.intellij.util.ActionRunner#runInsideWriteAction}.
 */
class GradleGroovyFile {
  private static final Logger LOG = Logger.getInstance(GradleGroovyFile.class);

  protected final Project myProject;
  protected final VirtualFile myFile;
  protected GroovyFile myGroovyFile = null;

  public GradleGroovyFile(@NotNull VirtualFile file, @NotNull Project project) {
    myProject = project;
    myFile = file;
    reload();
  }

  public Project getProject() {
    return myProject;
  }

  /**
   * Automatically reformats all the Groovy code inside the given closure.
   */
  static void reformatClosure(@NotNull GrStatementOwner closure) {
    new ReformatCodeProcessor(closure.getProject(), closure.getContainingFile(), closure.getParent().getTextRange(), false)
        .runWithoutProgress();

    // Now strip out any blank lines. They tend to accumulate otherwise. To do this, we iterate through our elements and find those that
    // consist only of whitespace, and eliminate all double-newline occurrences.
    for (PsiElement psiElement : closure.getChildren()) {
      if (psiElement instanceof LeafPsiElement) {
        String text = psiElement.getText();
        if (StringUtil.isEmptyOrSpaces(text)) {
          String newText = text;
          while (newText.contains("\n\n")) {
            newText = newText.replaceAll("\n\n", "\n");
          }
          if (!newText.equals(text)) {
            ((LeafPsiElement)psiElement).replaceWithText(newText);
          }
        }
      }
    }
  }

  /**
   * Creates a new, blank-valued property at the given path.
   */
  @Nullable
  static GrMethodCall createNewValue(@NotNull GrStatementOwner root,
                                     @NotNull BuildFileKey key,
                                     @Nullable Object value,
                                     boolean reformatClosure) {
    // First iterate through the components of the path and make sure all of the nested closures are in place.
    GroovyPsiElementFactory factory = GroovyPsiElementFactory.getInstance(root.getProject());
    String path = key.getPath();
    String[] parts = path.split("/");
    GrStatementOwner parent = root;
    for (int i = 0; i < parts.length - 1; i++) {
      String part = parts[i];
      GrStatementOwner closure = getMethodClosureArgument(parent, part);
      if (closure == null) {
        parent.addStatementBefore(factory.createStatementFromText(part + " {}"), null);
        closure = getMethodClosureArgument(parent, part);
        if (closure == null) {
          return null;
        }
      }
      parent = closure;
    }
    String name = parts[parts.length - 1];
    String text = name + " " + key.getType().convertValueToExpression(value);
    GrStatement statementBefore = null;
    if (key.shouldInsertAtBeginning()) {
      GrStatement[] parentStatements = parent.getStatements();
      if (parentStatements.length > 0) {
        statementBefore = parentStatements[0];
      }
    }
    parent.addStatementBefore(factory.createStatementFromText(text), statementBefore);
    if (reformatClosure) {
      reformatClosure(parent);
    }
    return getMethodCall(parent, name);
  }

  /**
   * Refreshes its state by rereading the contents from the underlying build file.
   */
  public void reload() {
    Runnable runnable = new Runnable() {
      @Override
      public void run() {
        if (!myFile.exists()) {
          LOG.warn("File " + myFile.getPath() + " no longer exists");
          return;
        }
        PsiFile psiFile = PsiManager.getInstance(myProject).findFile(myFile);
        if (psiFile == null) {
          LOG.warn("Could not find PsiFile for " + myFile.getPath());
          return;
        }
        if (!(psiFile instanceof GroovyFile)) {
          LOG.warn("PsiFile " + psiFile.getName() + " is not a Groovy file");
          return;
        }
        myGroovyFile = (GroovyFile)psiFile;
        onPsiFileAvailable();
      }
    };
    if (myProject.isInitialized()) {
      runnable.run();
<<<<<<< HEAD
    } else {
=======
    }
    else {
>>>>>>> edaf9034
      StartupManager.getInstance(myProject).runWhenProjectIsInitialized(runnable);
    }
  }

  public VirtualFile getFile() {
    return myFile;
  }

  public PsiFile getPsiFile() {
    return myGroovyFile;
  }

  /**
   * @throws IllegalStateException if the instance has not parsed its PSI file yet in a
   * {@link StartupManager#runWhenProjectIsInitialized(Runnable)} callback. To resolve this, wait until {@link #onPsiFileAvailable()}
   * is called before invoking methods.
   */
  protected void checkInitialized() {
    if (myGroovyFile == null) {
      throw new IllegalStateException("PsiFile not parsed for file " + myFile.getPath() +". Wait until onPsiFileAvailable() is called.");
    }
  }

  /**
   * Commits any {@link Document} changes outstanding to the document that underlies the PSI representation. Call this before manipulating
   * PSI to ensure the PSI model of the document is in sync with what's on disk. Must be run inside a write action.
   */
  protected void commitDocumentChanges() {
    PsiDocumentManager documentManager = PsiDocumentManager.getInstance(myProject);
    Document document = documentManager.getDocument(myGroovyFile);
    if (document != null) {
      documentManager.commitDocument(document);
    }
  }

  /**
   * Finds a method identified by the given path. It descends into nested closure arguments of method calls to find the leaf method.
   * For example, if you have this code in Groovy:
   *
   * method_a {
   *   method_b {
   *     method_c 'literal'
   *   }
   * }
   *
   * you can find method_c using the path "method_a/method_b/method_c"
   *
   * It returns the first eligible result. If you have code like this:
   *
   * method_a {
   *   method_b 'literal1'
   *   method_b 'literal2'
   * }
   *
   * a search for "method_a/method_b" will only return the first invocation of method_b.
   *
   * It continues searching until it has exhausted all possibilities of finding the path. If you have code like this:
   *
   * method_a {
   *   method_b 'literal1'
   * }
   *
   * method_a {
   *   method_c 'literal2'
   * }
   *
   * a search for "method_a/method_c" will succeed: it will not give up just because it doesn't find it in the first method_a block.
   *
   * @param root the block to use as the root of the path
   * @param path the slash-delimited chain of methods with closure arguments to navigate to find the final leaf.
   * @return the resultant method, or null if it could not be found.
   */
  protected static @Nullable GrMethodCall getMethodCallByPath(@NotNull GrStatementOwner root, @NotNull String path) {
    if (path.isEmpty() || path.endsWith("/")) {
      return null;
    }
    int slash = path.indexOf('/');
    String pathElement = slash == -1 ? path : path.substring(0, slash);
    for (GrMethodCall gmc : getMethodCalls(root, pathElement)) {
      if (slash == -1) {
        return gmc;
      }
      if (gmc == null) {
        return null;
      }
      GrClosableBlock[] blocks = gmc.getClosureArguments();
      if (blocks.length != 1) {
        return null;
      }
      GrMethodCall subresult = getMethodCallByPath(blocks[0], path.substring(slash + 1));
      if (subresult != null) {
        return subresult;
      }
    }
    return null;
  }

  /**
   * Returns an array of arguments for the given method call. Note that it returns only regular arguments (via the
   * {@link org.jetbrains.plugins.groovy.lang.psi.api.statements.expressions.GrMethodCall#getArgumentList()} call), not closure arguments
   * (via the {@link org.jetbrains.plugins.groovy.lang.psi.api.statements.expressions.GrMethodCall#getClosureArguments()} call).
   *
   * @return the array of arguments. This method never returns null; even in the case of a nonexistent argument list or error, it will
   * return an empty array.
   */
  protected static @NotNull GroovyPsiElement[] getArguments(@NotNull GrCall gmc) {
    GrArgumentList argList = gmc.getArgumentList();
    if (argList == null) {
      return GroovyPsiElement.EMPTY_ARRAY;
    }
    return argList.getAllArguments();
  }

  /**
   * Returns the first argument for the given method call (which can be a literal, expression, or closure), or null if the method has
   * no arguments.
   */
  protected static @Nullable GroovyPsiElement getFirstArgument(@NotNull GrCall gmc) {
    GroovyPsiElement[] arguments = getArguments(gmc);
    return arguments.length > 0 ? arguments[0] : null;
  }

  /**
   * Ensures that argument list has only one argument and that the argument value is a string constant.
   *
   * @return a string value of the argument or <code>null</code> if such a value cannot be deduced
   */
  @Nullable
  protected static String getSingleStringArgumentValue(@NotNull GrCall methodCall) {
    GroovyPsiElement argument = getFirstArgument(methodCall);
    if (argument instanceof GrLiteral) {
      Object value = ((GrLiteral)argument).getValue();
      return value instanceof String ? (String)value : null;
    }
    else {
      return null;
    }
  }

  /**
   * Returns the first method call of the given method name in the given parent statement block, or null if one could not be found.
   */
  protected static @Nullable GrMethodCall getMethodCall(@NotNull GrStatementOwner parent, @NotNull String methodName) {
    return Iterables.getFirst(getMethodCalls(parent, methodName), null);
  }

  /**
   * Returns all statements in the parent statement block that are method calls.
   */
  protected static @NotNull Iterable<GrMethodCall> getMethodCalls(@NotNull GrStatementOwner parent) {
    return Iterables.filter(Arrays.asList(parent.getStatements()), GrMethodCall.class);
  }

  /**
   * Returns all statements in the parent statement block that are method calls with the given method name
   */
  protected static @NotNull Iterable<GrMethodCall> getMethodCalls(@NotNull GrStatementOwner parent, @NotNull final String methodName) {
    return Iterables.filter(getMethodCalls(parent), new Predicate<GrMethodCall>() {
      @Override
      public boolean apply(@Nullable GrMethodCall input) {
        return input != null && methodName.equals(getMethodCallName(input));
      }
    });
  }

  /**
   * Returns the name of the given method call
   */
  protected static @NotNull String getMethodCallName(@NotNull GrMethodCall gmc) {
    GrExpression expression = gmc.getInvokedExpression();
    return expression.getText() != null ? expression.getText() : "";
  }

  /**
   * Returns all arguments in the given argument list that are of the given type.
   */
  protected static @NotNull <E> Iterable<E> getTypedArguments(@NotNull GrArgumentList args, @NotNull Class<E> clazz) {
    return Iterables.filter(Arrays.asList(args.getAllArguments()), clazz);
  }

  /**
   * Returns all arguments of the given method call that are literals.
   */
  protected static @NotNull Iterable<GrLiteral> getLiteralArguments(@NotNull GrMethodCall gmc) {
    GrArgumentList argumentList = gmc.getArgumentList();
    return getTypedArguments(argumentList, GrLiteral.class);
  }

  /**
   * Returns values of all literal-typed arguments of the given method call.
   */
  protected static @NotNull Iterable<Object> getLiteralArgumentValues(@NotNull GrMethodCall gmc) {
    return Iterables.filter(Iterables.transform(getLiteralArguments(gmc), new Function<GrLiteral, Object>() {
      @Override
      public Object apply(@Nullable GrLiteral input) {
        return (input != null) ? input.getValue() : null;
      }
    }), Predicates.notNull());
  }

  /**
   * If the given method takes named arguments, returns those arguments as a name:value map. Returns an empty map otherwise.
   */
  protected static @NotNull Map<String, Object> getNamedArgumentValues(@NotNull GrMethodCall gmc) {
    GrArgumentList argumentList = gmc.getArgumentList();
    Map<String, Object> values = Maps.newHashMap();
    for (GrNamedArgument grNamedArgument : getTypedArguments(argumentList, GrNamedArgument.class)) {
      values.put(grNamedArgument.getLabelName(), parseValueExpression(grNamedArgument.getExpression()));
    }
    return values;
  }

  /**
   * Given a Groovy expression, parses it as if it's literal or list type, and returns the corresponding literal value or List
   * type. Returns null if the expression cannot be evaluated as a literal or list type.
   */
  protected static @Nullable Object parseValueExpression(@Nullable GrExpression gre) {
    if (gre instanceof GrLiteral) {
      return ((GrLiteral)gre).getValue();
    } else if (gre instanceof GrListOrMap) {
      GrListOrMap grLom = (GrListOrMap)gre;
      if (grLom.isMap()) {
        return null;
      }
      List<Object> values = Lists.newArrayList();
      for (GrExpression subexpression : grLom.getInitializers()) {
        Object subValue = parseValueExpression(subexpression);
        if (subValue != null) {
          values.add(subValue);
        }
      }
      return values;
    } else {
      return null;
    }
  }

  /**
   * Returns a text string with the Groovy expression that will represent the given map as a named argument list suitable for use in
   * a method call.
   */
  protected static @NotNull String convertMapToGroovySource(@NotNull Map<String, Object> map) {
    StringBuilder sb = new StringBuilder();
    for (Map.Entry<String, Object> entry : map.entrySet()) {
      if (sb.length() > 0) {
        sb.append(", ");
      }
      sb.append(entry.getKey());
      sb.append(": ");
      sb.append(convertValueToGroovySource(entry.getValue()));
    }
    return sb.toString();
  }

  /**
   * Returns a text string with the Groovy expression that will represent the given object. It can be a literal type or a list of
   * literals or sub-lists.
   */
  protected static @NotNull String convertValueToGroovySource(@NotNull Object value) {
    if (value instanceof List) {
      StringBuilder sb = new StringBuilder();
      sb.append('[');
      for (Object v : ((List)value)) {
        if (sb.length() > 1) {
          sb.append(", ");
        }
        sb.append(convertValueToGroovySource(v));
      }
      sb.append(']');
      return sb.toString();
    } else if (value instanceof Number || value instanceof Boolean) {
      return value.toString();
    } else {
      return "'" + escapeLiteralString(value.toString()) + "'";
    }
  }
  /**
   * Returns the value of the first literal argument in the given method call's argument list.
   */
  protected static @Nullable Object getFirstLiteralArgumentValue(@NotNull GrMethodCall gmc) {
    GrLiteral lit = getFirstLiteralArgument(gmc);
    return lit != null ? lit.getValue() : null;
  }

  /**
   * Returns the first literal argument in the given method call's argument list.
   */
  protected static @Nullable GrLiteral getFirstLiteralArgument(@NotNull GrMethodCall gmc) {
    return Iterables.getFirst(getLiteralArguments(gmc), null);
  }

  /**
   * Returns the first argument of the method call with the given name in the given parent that is a closure, or null if the method
   * or its closure could not be found.
   */
  protected static @Nullable GrClosableBlock getMethodClosureArgument(@NotNull GrStatementOwner parent, @NotNull String methodName) {
    GrMethodCall methodCall = getMethodCall(parent, methodName);
    if (methodCall == null) {
      return null;
    }
    return getMethodClosureArgument(methodCall);
  }

  /**
   * Returns the first argument of the given method call that is a closure, or null if the closure could not be found.
   */
  public static @Nullable GrClosableBlock getMethodClosureArgument(@NotNull GrMethodCall methodCall) {
    return Iterables.getFirst(Arrays.asList(methodCall.getClosureArguments()), null);
  }

  /**
   * Returns the value in the file for the given key, or null if not present.
   */
  static @Nullable Object getValueStatic(@NotNull GrStatementOwner root, @NotNull BuildFileKey key) {
    GrMethodCall method = getMethodCallByPath(root, key.getPath());
    if (method == null) {
      return null;
    }
    GroovyPsiElement arg = key.getType() == BuildFileKeyType.CLOSURE ? getMethodClosureArgument(method) : getFirstArgument(method);
    if (arg == null) {
      return null;
    }
    return key.getValue(arg);
  }

  /**
   * Sets the value for the given key
   */
  static void setValueStatic(@NotNull GrStatementOwner root, @NotNull BuildFileKey key, @NotNull Object value, boolean reformatClosure,
                             @Nullable ValueFactory.KeyFilter filter) {
    if (value == GradleBuildFile.UNRECOGNIZED_VALUE) {
      return;
    }
    GrMethodCall method = getMethodCallByPath(root, key.getPath());
    if (method == null) {
      method = createNewValue(root, key, value, reformatClosure);
      if (key.getType() != BuildFileKeyType.CLOSURE) {
        return;
      }
    }
    if (method != null) {
      GroovyPsiElement arg = key.getType() == BuildFileKeyType.CLOSURE  ? getMethodClosureArgument(method) : getFirstArgument(method);
      if (arg == null) {
        return;
      }
      key.setValue(arg, value, filter);
    }
  }

  /**
   * Removes the build file value identified by the given key
   */
  static void removeValueStatic(@NotNull GrStatementOwner root, @NotNull BuildFileKey key) {
    GrMethodCall method = getMethodCallByPath(root, key.getPath());
    if (method != null) {
      method.delete();
    }
  }

  /**
   * Override this method if you wish to be called when the underlying PSI file is available and you would like to parse it.
   */
  protected void onPsiFileAvailable() {
  }

  @Override
  public @NotNull String toString() {
    if (myGroovyFile == null) {
      return "<uninitialized>";
    } else {
      ToStringPsiVisitor visitor = new ToStringPsiVisitor();
      myGroovyFile.accept(visitor);
      return myFile.getPath() + ":\n" + visitor.toString();
    }
  }

  private static class ToStringPsiVisitor extends PsiRecursiveElementVisitor {
    private StringBuilder myString = new StringBuilder();
    @Override
    public void visitElement(final @NotNull PsiElement element) {
      PsiElement e = element;
      while (e.getParent() != null) {
        myString.append("  ");
        e = e.getParent();
      }
      myString.append(element.getClass().getName());
      myString.append(": ");
      myString.append(element.toString());
      if (element instanceof LeafPsiElement) {
        myString.append(" ");
        myString.append(element.getText());
      }
      myString.append("\n");
      super.visitElement(element);
    }

    public @NotNull String toString() {
      return myString.toString();
    }
  }
}<|MERGE_RESOLUTION|>--- conflicted
+++ resolved
@@ -168,12 +168,8 @@
     };
     if (myProject.isInitialized()) {
       runnable.run();
-<<<<<<< HEAD
-    } else {
-=======
     }
     else {
->>>>>>> edaf9034
       StartupManager.getInstance(myProject).runWhenProjectIsInitialized(runnable);
     }
   }
