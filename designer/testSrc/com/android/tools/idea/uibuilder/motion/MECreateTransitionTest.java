--- conflicted
+++ resolved
@@ -34,22 +34,6 @@
 
   public void testCreateTransitionLayout() {
     CreatorAccess panel = new CreatorAccess();
-<<<<<<< HEAD
-    String layout = "0,CreatorAccess,0,0,152,269\n" +
-                    "1,JLabel,5,2,142,15\n" +
-                    "1,JSeparator,5,20,142,2\n" +
-                    "1,JLabel,5,25,142,15\n" +
-                    "1,PromptedTextField,5,43,142,19\n" +
-                    "1,JLabel,5,65,142,15\n" +
-                    "1,MEComboBox,5,83,142,24\n" +
-                    "1,JLabel,5,110,142,15\n" +
-                    "1,MEComboBox,5,128,142,24\n" +
-                    "1,JLabel,5,155,142,15\n" +
-                    "1,PromptedTextField,5,173,142,19\n" +
-                    "1,JLabel,5,195,142,15\n" +
-                    "1,MEComboBox,5,213,142,24\n" +
-                    "1,JButton,5,243,142,25\n";
-=======
     String layout = "0,CreatorAccess      ,0,0,99,99\n" +
                     "1,JLabel             ,5,2,88,5\n" +
                     "1,JSeparator         ,0,10,99,0\n" +
@@ -62,7 +46,6 @@
                     "1,JLabel             ,5,67,88,5\n" +
                     "1,MEComboBox         ,6,73,87,8\n" +
                     "1,JButton            ,5,86,88,8\n";
->>>>>>> bd07c1f4
     Dimension size = panel.getPreferredSize();
     panel.setBounds(0, 0, size.width, size.height);
     panel.doLayout();
