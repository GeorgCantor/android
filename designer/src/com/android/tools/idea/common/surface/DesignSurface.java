/*
 * Copyright (C) 2017 The Android Open Source Project
 *
 * Licensed under the Apache License, Version 2.0 (the "License");
 * you may not use this file except in compliance with the License.
 * You may obtain a copy of the License at
 *
 *      http://www.apache.org/licenses/LICENSE-2.0
 *
 * Unless required by applicable law or agreed to in writing, software
 * distributed under the License is distributed on an "AS IS" BASIS,
 * WITHOUT WARRANTIES OR CONDITIONS OF ANY KIND, either express or implied.
 * See the License for the specific language governing permissions and
 * limitations under the License.
 */
package com.android.tools.idea.common.surface;

import static com.android.tools.adtui.PannableKt.PANNABLE_KEY;
import static com.android.tools.adtui.ZoomableKt.ZOOMABLE_KEY;
import static com.android.tools.idea.actions.DesignerDataKeys.DESIGN_SURFACE;

import com.android.annotations.VisibleForTesting;
import com.android.annotations.concurrency.UiThread;
import com.android.tools.adtui.Pannable;
import com.android.tools.adtui.Zoomable;
import com.android.tools.adtui.actions.ZoomType;
import com.android.tools.adtui.common.SwingCoordinate;
import com.android.tools.editor.PanZoomListener;
import com.android.tools.idea.common.analytics.DesignerAnalyticsManager;
import com.android.tools.idea.common.editor.ActionManager;
import com.android.tools.idea.common.error.IssueModel;
import com.android.tools.idea.common.error.IssuePanel;
import com.android.tools.idea.common.error.LintIssueProvider;
import com.android.tools.idea.common.lint.LintAnnotationsModel;
import com.android.tools.idea.common.model.AndroidCoordinate;
import com.android.tools.idea.common.model.AndroidDpCoordinate;
import com.android.tools.idea.common.model.Coordinates;
import com.android.tools.idea.common.model.ItemTransferable;
import com.android.tools.idea.common.model.ModelListener;
import com.android.tools.idea.common.model.NlComponent;
import com.android.tools.idea.common.model.NlModel;
import com.android.tools.idea.common.model.SelectionListener;
import com.android.tools.idea.common.model.SelectionModel;
import com.android.tools.idea.common.scene.Scene;
import com.android.tools.idea.common.scene.SceneComponent;
import com.android.tools.idea.common.scene.SceneManager;
import com.android.tools.idea.common.surface.layout.MatchParentLayoutManager;
import com.android.tools.idea.common.type.DefaultDesignerFileType;
import com.android.tools.idea.common.type.DesignerEditorFileType;
import com.android.tools.idea.configurations.Configuration;
import com.android.tools.idea.configurations.ConfigurationListener;
import com.android.tools.idea.configurations.ConfigurationManager;
import com.android.tools.idea.ui.designer.EditorDesignSurface;
import com.android.tools.idea.uibuilder.surface.layout.PositionableContent;
import com.google.common.base.Predicate;
import com.google.common.collect.Collections2;
import com.google.common.collect.ImmutableCollection;
import com.google.common.collect.ImmutableList;
import com.google.common.collect.Iterables;
import com.google.common.collect.Lists;
import com.google.common.collect.Sets;
import com.intellij.openapi.Disposable;
import com.intellij.openapi.actionSystem.CommonDataKeys;
import com.intellij.openapi.actionSystem.DataProvider;
import com.intellij.openapi.actionSystem.LangDataKeys;
import com.intellij.openapi.actionSystem.PlatformDataKeys;
import com.intellij.openapi.fileEditor.FileEditor;
import com.intellij.openapi.progress.ProgressIndicator;
import com.intellij.openapi.project.Project;
import com.intellij.openapi.util.Disposer;
import com.intellij.openapi.wm.IdeGlassPane;
import com.intellij.psi.xml.XmlTag;
import com.intellij.ui.JBColor;
import com.intellij.ui.components.JBScrollBar;
import com.intellij.ui.components.JBScrollPane;
import com.intellij.ui.components.Magnificator;
import com.intellij.ui.components.ZoomableViewport;
import com.intellij.util.Alarm;
import com.intellij.util.concurrency.EdtExecutorService;
import com.intellij.util.ui.AsyncProcessIcon;
import com.intellij.util.ui.JBUI;
import com.intellij.util.ui.UIUtil;
import com.intellij.util.ui.update.MergingUpdateQueue;
<<<<<<< HEAD
import java.awt.*;
=======
import java.awt.Adjustable;
import java.awt.BorderLayout;
import java.awt.Color;
import java.awt.Dimension;
import java.awt.MouseInfo;
import java.awt.Point;
import java.awt.PointerInfo;
>>>>>>> 640ce73c
import java.awt.event.AdjustmentEvent;
import java.awt.event.ComponentAdapter;
import java.awt.event.ComponentEvent;
import java.awt.event.MouseEvent;
import java.lang.ref.WeakReference;
import java.util.ArrayList;
import java.util.Collection;
import java.util.Collections;
import java.util.LinkedHashMap;
import java.util.List;
import java.util.concurrent.CancellationException;
import java.util.concurrent.CompletableFuture;
import java.util.concurrent.locks.ReentrantReadWriteLock;
import java.util.function.Consumer;
import java.util.function.Function;
import javax.annotation.concurrent.GuardedBy;
<<<<<<< HEAD
import javax.swing.*;
=======
import javax.swing.JComponent;
import javax.swing.JLayeredPane;
import javax.swing.JPanel;
import javax.swing.JScrollBar;
import javax.swing.JScrollPane;
import javax.swing.JViewport;
import javax.swing.ScrollPaneConstants;
import javax.swing.SwingUtilities;
import javax.swing.Timer;
>>>>>>> 640ce73c
import javax.swing.plaf.ScrollBarUI;
import org.intellij.lang.annotations.JdkConstants;
import org.jetbrains.android.facet.AndroidFacet;
import org.jetbrains.annotations.NonNls;
import org.jetbrains.annotations.NotNull;
import org.jetbrains.annotations.Nullable;
import org.jetbrains.annotations.TestOnly;

/**
 * A generic design surface for use in a graphical editor.
 */
public abstract class DesignSurface extends EditorDesignSurface implements Disposable, DataProvider, Zoomable, Pannable, ZoomableViewport {
  /** Filter got {@link #getModels()} to avoid returning disposed elements **/
  private static final Predicate<NlModel> FILTER_DISPOSED_MODELS = input -> input != null && !input.getModule().isDisposed();
  /** Filter got {@link #getSceneManagers()} ()} to avoid returning disposed elements **/
  private static final Predicate<SceneManager> FILTER_DISPOSED_SCENE_MANAGERS =
    input -> input != null && FILTER_DISPOSED_MODELS.apply(input.getModel());

  private static final Integer LAYER_PROGRESS = JLayeredPane.POPUP_LAYER + 10;
  private static final Integer LAYER_MOUSE_CLICK = LAYER_PROGRESS + 10;

  private final Project myProject;

  protected double myScale = 1;
  @NotNull protected final JScrollPane myScrollPane;
  @NotNull private final JLayeredPane myLayeredPane;
  @NotNull private final SceneViewPanel mySceneViewPanel;
  @NotNull private final MouseClickDisplayPanel myMouseClickDisplayPanel;
  @VisibleForTesting
  private final InteractionManager myInteractionManager;
  protected final List<DesignSurfaceListener> myListeners = new ArrayList<>();
  private List<PanZoomListener> myZoomListeners;
  private final ActionManager myActionManager;
  @NotNull private WeakReference<FileEditor> myFileEditorDelegate = new WeakReference<>(null);
  private final ReentrantReadWriteLock myModelToSceneManagersLock = new ReentrantReadWriteLock();
  @GuardedBy("myModelToSceneManagersLock")
  private final LinkedHashMap<NlModel, SceneManager> myModelToSceneManagers = new LinkedHashMap<>();
  protected final JPanel myZoomControlsLayerPane;

  private final SelectionModel mySelectionModel = new SelectionModel();
  private final ModelListener myModelListener = new ModelListener() {
    @Override
    public void modelChangedOnLayout(@NotNull NlModel model, boolean animate) {
      repaint();
    }
  };

  @NotNull
  private final List<CompletableFuture<Void>> myRenderFutures = new ArrayList<>();

  protected final IssueModel myIssueModel = new IssueModel();
  private final IssuePanel myIssuePanel;
  private final Object myErrorQueueLock = new Object();
  private MergingUpdateQueue myErrorQueue;
  private boolean myIsActive = false;
  private LintIssueProvider myLintIssueProvider;
  /**
   * Indicate if the content is editable. Note that this only works for editable content (e.g. xml layout file). The non-editable
   * content (e.g. the image drawable file) can't be edited as well.
   */
  private final boolean myIsEditable;

  /**
   * Flag to indicate if the surface should resize its content when
   * it's being resized.
   */
  private boolean mySkipResizeContent;

  /**
   * Flag to indicate that the surface should not resize its content
   * on the next resize event.
   */
  private boolean mySkipResizeContentOnce;

  private final ConfigurationListener myConfigurationListener;
  private ZoomType myCurrentZoomType;

  /**
   * Responsible for converting this surface state and send it for tracking (if logging is enabled).
   */
  @NotNull
  private final DesignerAnalyticsManager myAnalyticsManager;

  private float myMaxFitIntoScale = Float.MAX_VALUE;

  private final Timer myRepaintTimer = new Timer(15, (actionEvent) -> {
    repaint();
  });

  @NotNull
  private final Function<DesignSurface, DesignSurfaceActionHandler> myActionHandlerProvider;

  public DesignSurface(
    @NotNull Project project,
    @NotNull Disposable parentDisposable,
    @NotNull Function<DesignSurface, ActionManager<? extends DesignSurface>> actionManagerProvider,
    @NotNull Function<DesignSurface, InteractionHandler> interactionProviderCreator,
    boolean isEditable,
    @NotNull Function<DesignSurface, PositionableContentLayoutManager> positionableLayoutManagerProvider,
    @NotNull Function<DesignSurface, DesignSurfaceActionHandler> designSurfaceActionHandlerProvider) {
    this(project, parentDisposable, actionManagerProvider, interactionProviderCreator, isEditable, ZoomType.FIT_INTO,
         positionableLayoutManagerProvider, designSurfaceActionHandlerProvider);
  }

  public DesignSurface(
    @NotNull Project project,
    @NotNull Disposable parentDisposable,
    @NotNull Function<DesignSurface, ActionManager<? extends DesignSurface>> actionManagerProvider,
    @NotNull Function<DesignSurface, InteractionHandler> interactionProviderCreator,
    boolean isEditable,
    @NotNull ZoomType onChangedZoom,
    @NotNull Function<DesignSurface, PositionableContentLayoutManager> positionableLayoutManagerProvider,
    @NotNull Function<DesignSurface, DesignSurfaceActionHandler> actionHandlerProvider) {
    super(new BorderLayout());

    myConfigurationListener = flags -> {
      if ((flags & (ConfigurationListener.CFG_DEVICE | ConfigurationListener.CFG_DEVICE_STATE)) != 0 && !isLayoutDisabled()) {
        zoom(onChangedZoom, -1, -1);
      }

      return true;
    };
    Disposer.register(parentDisposable, this);
    myProject = project;
    myIsEditable = isEditable;

    setOpaque(true);
    setFocusable(false);

    myAnalyticsManager = new DesignerAnalyticsManager(this);

    myActionHandlerProvider = actionHandlerProvider;

    // TODO: handle the case when selection are from different NlModels.
    // Manager can be null if the selected component is not part of NlModel. For example, a temporarily NlMode.
    // In that case we don't change focused SceneView.
    SelectionListener selectionListener = (model, selection) -> {
      if (getFocusedSceneView() != null) {
        notifySelectionListeners(selection);
      }
      else {
        notifySelectionListeners(Collections.emptyList());
      }
    };
    mySelectionModel.addListener(selectionListener);
    myInteractionManager = new InteractionManager(this, interactionProviderCreator.apply(this));

    myProgressPanel = new MyProgressPanel();
    myProgressPanel.setName("Layout Editor Progress Panel");

    myZoomControlsLayerPane = new JPanel();
    myZoomControlsLayerPane.setBorder(JBUI.Borders.empty(UIUtil.getScrollBarWidth()));
    myZoomControlsLayerPane.setOpaque(false);
    myZoomControlsLayerPane.setLayout(new BorderLayout());
    myZoomControlsLayerPane.setFocusable(false);

    mySceneViewPanel = new SceneViewPanel(() -> getInteractionManager().getLayers(), positionableLayoutManagerProvider.apply(this));
    mySceneViewPanel.setBackground(getBackground());

    myScrollPane = new MyScrollPane();
    myScrollPane.setViewportView(mySceneViewPanel);
    myScrollPane.setBorder(JBUI.Borders.empty());
    myScrollPane.setVerticalScrollBarPolicy(ScrollPaneConstants.VERTICAL_SCROLLBAR_ALWAYS);
    myScrollPane.setHorizontalScrollBarPolicy(ScrollPaneConstants.HORIZONTAL_SCROLLBAR_ALWAYS);
    myScrollPane.getHorizontalScrollBar().addAdjustmentListener(this::notifyPanningChanged);
    myScrollPane.getVerticalScrollBar().addAdjustmentListener(this::notifyPanningChanged);
    myScrollPane.getViewport().setBackground(getBackground());

    myMouseClickDisplayPanel = new MouseClickDisplayPanel(this);

    // Setup the layers for the DesignSurface
    // We use three layers:
    //
    // 1. ScrollPane layer: Layer that contains the ScreenViews and does all the rendering, including the interaction layers.
    // 2. Progress layer: Displays the progress icon while a rendering is happening
    // 3. Mouse click display layer: It allows displaying clicks on the surface with a translucent bubble
    // 4. Zoom controls layer: Used to display the zoom controls of the surface
    //
    // (4) sits at the top of the stack so is the first one to receive events like clicks.
    myLayeredPane = new JLayeredPane();
    myLayeredPane.setLayout(new MatchParentLayoutManager());
    myLayeredPane.setFocusable(true);
    myLayeredPane.add(myScrollPane, JLayeredPane.POPUP_LAYER);
    myLayeredPane.add(myProgressPanel, LAYER_PROGRESS);
    myLayeredPane.add(myMouseClickDisplayPanel, LAYER_MOUSE_CLICK);
    myLayeredPane.add(myZoomControlsLayerPane, JLayeredPane.DRAG_LAYER);

    myIssuePanel = new IssuePanel(this, myIssueModel);
    Disposer.register(this, myIssuePanel);

    add(myLayeredPane);

    // TODO: Do this as part of the layout/validate operation instead
    addComponentListener(new ComponentAdapter() {
      @Override
      public void componentResized(ComponentEvent componentEvent) {
        boolean scaled = false;
        if (isShowing() && getWidth() > 0 && getHeight() > 0
            && !contentResizeSkipped()) {
          // We skip the resize only if the flag is set to true
          // and the content size will be increased.
          // Like this, when the issue panel is opened, the content size stays the
          // same but if the user clicked "zoom to fit" while the issue panel was open,
          // we zoom to fit when the panel is closed so the content retake the optimal
          // space.
          scaled = zoomToFit();

          // zoomToFit may decide to do nothing.
          // If that is the case we still need to be sure the design is positioned correctly.
          // For example NlDesignSurface need to center the design image.
        }
        if (!scaled) {
          revalidateScrollArea();
        }
        getSceneManagers().forEach(it -> it.getScene().needsRebuildList());
      }
    });

    myInteractionManager.startListening();
    //noinspection AbstractMethodCallInConstructor
    myActionManager = actionManagerProvider.apply(this);
    myActionManager.registerActionsShortcuts(myLayeredPane);

    myZoomControlsLayerPane.add(myActionManager.createDesignSurfaceToolbar(), BorderLayout.EAST);
  }

  @Override
  public float getScreenScalingFactor() {
    return 1f;
  }

  @NotNull
  protected abstract SceneManager createSceneManager(@NotNull NlModel model);

  /**
   * When not null, returns a {@link JPanel} to be rendered next to the primary panel of the editor.
   */
  public JPanel getAccessoryPanel() {
    return null;
  }

  @NotNull
  public Project getProject() {
    return myProject;
  }

  @NotNull
  public DesignerEditorFileType getLayoutType() {
    NlModel model = getModel();
    return model == null ? DefaultDesignerFileType.INSTANCE : model.getType();
  }

  @NotNull
  public ActionManager getActionManager() {
    return myActionManager;
  }

  public SelectionModel getSelectionModel() {
    return mySelectionModel;
  }

  @NotNull
  public abstract ItemTransferable getSelectionAsTransferable();

  /**
   * @return the primary (first) {@link NlModel} if exist. null otherwise.
   * @see #getModels()
   * @deprecated The surface can contain multiple models. Use {@link #getModels() instead}.
   */
  @Deprecated
  @Nullable
  public NlModel getModel() {
    return Iterables.getFirst(getModels(), null);
  }

  /**
   * @return the list of added {@link NlModel}s.
   * @see #getModel()
   */
  @NotNull
  public ImmutableList<NlModel> getModels() {
    myModelToSceneManagersLock.readLock().lock();
    try {
      return ImmutableList.copyOf(Sets.filter(myModelToSceneManagers.keySet(), FILTER_DISPOSED_MODELS));
    }
    finally {
      myModelToSceneManagersLock.readLock().unlock();
    }
  }

  /**
   * Returns the list of all the {@link SceneManager} part of this surface
   */
  @VisibleForTesting(visibility = VisibleForTesting.Visibility.PROTECTED)
  @NotNull
  public ImmutableList<SceneManager> getSceneManagers() {
    myModelToSceneManagersLock.readLock().lock();
    try {
      return ImmutableList.copyOf(Collections2.filter(myModelToSceneManagers.values(), FILTER_DISPOSED_SCENE_MANAGERS));
    }
    finally {
      myModelToSceneManagersLock.readLock().unlock();
    }
  }

  /**
   * Removes the {@link SceneView} from the surface. It will not be rendered anymore.
   */
  public final void removeSceneView(@NotNull SceneView sceneView) {
    // Remove the associated panels if any
    //noinspection ConstantConditions, prevent this method from failing when using mocks (http://b/149700391)
    if (mySceneViewPanel != null) {
      mySceneViewPanel.removeSceneView(sceneView);
    }
  }

  /**
   * Adds the given {@link SceneView} to the surface.
   */
  public final void addSceneView(@NotNull SceneView sceneView) {
    //noinspection ConstantConditions, prevent this method from failing when using mocks (http://b/149700391)
    if (mySceneViewPanel != null) {
      UIUtil.invokeLaterIfNeeded(() ->  mySceneViewPanel.addSceneView(sceneView));
    }
  }

  /**
   * Add an {@link NlModel} to DesignSurface and return the created {@link SceneManager}.
   * If it is added before then it just returns the associated {@link SceneManager} which created before. The {@link NlModel} will be moved
   * to the last position which might affect rendering.
   *
   * @param model the added {@link NlModel}
   * @see #addAndRenderModel(NlModel)
   */
  @NotNull
  private SceneManager addModel(@NotNull NlModel model) {
    SceneManager manager = getSceneManager(model);
    if (manager != null) {
      // No need to add same model twice. We just move it to the bottom of the model list since order is important.
      myModelToSceneManagersLock.writeLock().lock();
      try {
        SceneManager managerToMove = myModelToSceneManagers.remove(model);
        if (managerToMove != null) {
          myModelToSceneManagers.put(model, managerToMove);
        }
      }
      finally {
        myModelToSceneManagersLock.writeLock().unlock();
      }
      return manager;
    }

    model.addListener(myModelListener);
    model.getConfiguration().addListener(myConfigurationListener);
    manager = createSceneManager(model);
    manager.getSceneViews().forEach(sceneView -> addSceneView(sceneView));
    myModelToSceneManagersLock.writeLock().lock();
    try {
      myModelToSceneManagers.put(model, manager);
    }
    finally {
      myModelToSceneManagersLock.writeLock().unlock();
    }

    if (myIsActive) {
      model.activate(this);
    }
    return manager;
  }

  /**
   * Add an {@link NlModel} to DesignSurface and refreshes the rendering of the model. If the model was already part of the surface, it will
   * be moved to the bottom of the list and a refresh will be triggered.
   * The callback {@link DesignSurfaceListener#modelChanged(DesignSurface, NlModel)} is triggered after rendering.
   * The method returns a {@link CompletableFuture} that will complete when the render of the new model has finished.
   * <br/><br/>
   * Note that the order of the addition might be important for the rendering order. {@link PositionableContentLayoutManager} will receive
   * the models in the order they are added.
   *
   * @param model the added {@link NlModel}
   * @see #addModel(NlModel)
   */
  @NotNull
  public final CompletableFuture<Void> addAndRenderModel(@NotNull NlModel model) {
    SceneManager modelSceneManager = addModel(model);

    // We probably do not need to request a render for all models but it is currently the
    // only point subclasses can override to disable the layoutlib render behaviour.
    return modelSceneManager.requestRender()
      .whenCompleteAsync((result, ex) -> {
        reactivateInteractionManager();

        revalidateScrollArea();

        // TODO(b/147225165): The tasks depends on model inflating callback should be moved to ModelListener#modelDerivedDataChanged.
        for (DesignSurfaceListener listener : ImmutableList.copyOf(myListeners)) {
          listener.modelChanged(this, model);
        }
      }, EdtExecutorService.getInstance());
  }

  /**
   * Add an {@link NlModel} to DesignSurface and return the created {@link SceneManager}.
   * If it is added before then it just returns the associated {@link SceneManager} which created before.
   * This function trigger {@link DesignSurfaceListener#modelChanged(DesignSurface, NlModel)} callback immediately.
   * In the opposite, {@link #addAndRenderModel(NlModel)} triggers {@link DesignSurfaceListener#modelChanged(DesignSurface, NlModel)}
   * when render is completed.
   *
   * <br/><br/>
   * Note that the order of the addition might be important for the rendering order. {@link PositionableContentLayoutManager} will receive
   * the models in the order they are added.
   *
   * TODO(b/147225165): Remove #addAndRenderModel function and rename this function as #addModel
   *
   * @param model the added {@link NlModel}
   * @see #addModel(NlModel)
   * @see #addAndRenderModel(NlModel)
   */
  @NotNull
  public final SceneManager addModelWithoutRender(@NotNull NlModel model) {
    SceneManager manager = addModel(model);

    EdtExecutorService.getInstance().execute(() -> {
      for (DesignSurfaceListener listener : ImmutableList.copyOf(myListeners)) {
        // TODO: The listeners have the expectation of the call happening in the EDT. We need
        //       to address that.
        listener.modelChanged(this, model);
      }
    });
    return manager;
  }

  /**
   * Remove an {@link NlModel} from DesignSurface. If it had not been added before then nothing happens.
   *
   * @param model the {@link NlModel} to remove
   * @returns true if the model existed and was removed
   */
  private boolean removeModelImpl(@NotNull NlModel model) {
    SceneManager manager;
    myModelToSceneManagersLock.writeLock().lock();
    try {
      manager = myModelToSceneManagers.remove(model);
    }
    finally {
      myModelToSceneManagersLock.writeLock().unlock();
    }

    if (manager == null) {
      return false;
    }

    manager.getSceneViews().forEach(sceneView -> removeSceneView(sceneView));

    model.deactivate(this);

    model.getConfiguration().removeListener(myConfigurationListener);
    model.removeListener(myModelListener);

    Disposer.dispose(manager);
    UIUtil.invokeLaterIfNeeded(() -> revalidateScrollArea());
    return true;
  }

  /**
   * Remove an {@link NlModel} from DesignSurface. If it isn't added before then nothing happens.
   *
   * @param model the {@link NlModel} to remove
   */
  public void removeModel(@NotNull NlModel model) {
    if (!removeModelImpl(model)) {
      return;
    }

    reactivateInteractionManager();
  }

  /**
   * Sets the current {@link NlModel} to DesignSurface.
   *
   * @see #addAndRenderModel(NlModel)
   * @see #removeModel(NlModel)
   */
  public CompletableFuture<Void> setModel(@Nullable NlModel model) {
    NlModel oldModel = getModel();
    if (model == oldModel) {
      return CompletableFuture.completedFuture(null);
    }

    if (oldModel != null) {
      removeModelImpl(oldModel);
    }

    if (model == null) {
      return CompletableFuture.completedFuture(null);
    }

    addModel(model);
    zoomToFit();

    return requestRender()
      .whenCompleteAsync((result, ex) -> {
        reactivateInteractionManager();
        zoomToFit();

        // TODO: The listeners have the expectation of the call happening in the EDT. We need
        //       to address that.
        for (DesignSurfaceListener listener : ImmutableList.copyOf(myListeners)) {
          listener.modelChanged(this, model);
        }
      }, EdtExecutorService.getInstance());
  }

  /**
   * Update the status of {@link InteractionManager}. It will start or stop listening depending on the current layout type.
   */
  private void reactivateInteractionManager() {
    if (isEditable()) {
      myInteractionManager.startListening();
    }
    else {
      myInteractionManager.stopListening();
    }
  }

  @Override
  public void dispose() {
    myInteractionManager.stopListening();
    synchronized (myRenderFutures) {
      for (CompletableFuture<Void> future : myRenderFutures) {
        try {
          future.cancel(true);
        }
        catch (CancellationException ignored) {
        }
      }
      myRenderFutures.clear();
    }
    if (myRepaintTimer.isRunning()) {
      myRepaintTimer.stop();
    }
    getModels().forEach(this::removeModelImpl);
  }

  /**
   * Re-layouts the ScreenViews contained in this design surface immediately.
   */
  @UiThread
  public void validateScrollArea() {
    mySceneViewPanel.invalidate();
    myScrollPane.invalidate();
    myScrollPane.validate();
    myScrollPane.repaint();
  }

  /**
   * Asks the ScreenViews for a re-layouts the ScreenViews contained in this design surface. The re-layout will not happen immediately in
   * this call.
   */
  @UiThread
  public void revalidateScrollArea() {
    mySceneViewPanel.invalidate();
    myScrollPane.revalidate();
    myScrollPane.repaint();
  }

  public JComponent getPreferredFocusedComponent() {
    return getInteractionPane();
  }

  /**
   * Call this to generate repaints
   */
  public void needsRepaint() {
    if (!myRepaintTimer.isRunning()) {
      myRepaintTimer.setRepeats(false);
      myRepaintTimer.start();
    }
  }

  /**
   * Returns the current focused {@link SceneView} that is responsible of responding to mouse and keyboard events, or null <br>
   * if there is no focused {@link SceneView}.
   */
  @Nullable
  public SceneView getFocusedSceneView() {
    ImmutableList<SceneManager> managers = getSceneManagers();
    if (managers.size() == 1) {
      // Always return primary SceneView In single-model mode,
      SceneManager manager = getSceneManager();
      assert manager != null;
      return Iterables.getFirst(manager.getSceneViews(), null);
    }
    List<NlComponent> selection = mySelectionModel.getSelection();
    if (!selection.isEmpty()) {
      NlComponent primary = selection.get(0);
      SceneManager manager = getSceneManager(primary.getModel());
      if (manager != null) {
        return Iterables.getFirst(manager.getSceneViews(), null);
      }
    }
    return null;
  }

  /**
   * Returns the list of SceneViews attached to this surface
   */
  @NotNull
  protected ImmutableCollection<SceneView> getSceneViews() {
    return getSceneManagers().stream()
      .flatMap(sceneManager -> sceneManager.getSceneViews().stream())
      .collect(ImmutableList.toImmutableList());
  }

  /**
   * Gives us a chance to change layers behaviour upon drag and drop interaction starting
   *
   * TODO(b/142953949): move this function into {@link com.android.tools.idea.uibuilder.surface.DragDropInteraction}
   */
  public void startDragDropInteraction() {
    for (SceneView sceneView: getSceneViews()) {
      sceneView.onDragStart();
    }
    repaint();
  }

  /**
   * Gives us a chance to change layers behaviour upon drag and drop interaction ending
   *
   * TODO(b/142953949): move this function into {@link com.android.tools.idea.uibuilder.surface.DragDropInteraction}
   */
  public void stopDragDropInteraction() {
    for (SceneView sceneView: getSceneViews()) {
      sceneView.onDragEnd();
    }
    repaint();
  }

  /**
   * Execute a zoom on the content. See {@link ZoomType} for the different type of zoom available.
   *
   * @see #zoom(ZoomType, int, int)
   */
  @Override
  public boolean zoom(@NotNull ZoomType type) {
    // track user triggered change
    myAnalyticsManager.trackZoom(type);
    return zoom(type, -1, -1);
  }

  @Nullable
  @Override
  public Magnificator getMagnificator() {
    if (!getSupportPinchAndZoom()) {
      return null;
    }

    return (scale, at) -> null;
  }

  @Override
  public void magnificationStarted(Point at) {
  }

  @Override
  public void magnificationFinished(double magnification) {
  }

  @Override
  public void magnify(double magnification) {
    if (Double.compare(magnification, 0) == 0) {
      return;
    }

    // Convert from the magnification scale [-1, 1] to the scale one [0, 1]
    PointerInfo pointerInfo = MouseInfo.getPointerInfo();
    if (pointerInfo != null) {
      Point mouse = pointerInfo.getLocation();
      SwingUtilities.convertPointFromScreen(mouse, myScrollPane.getViewport());
      double scale = magnification < 0 ? 1f / (1 - magnification) : (1 + magnification);
      setScale(scale * getScale(), mouse.x, mouse.y);
    }
  }

  @Override
  public void setPanning(boolean isPanning) {
    myInteractionManager.setPanning(isPanning);
  }

  /**
   * <p>
   * Execute a zoom on the content. See {@link ZoomType} for the different types of zoom available.
   * </p><p>
   * If type is {@link ZoomType#IN}, zoom toward the given
   * coordinates (relative to {@link #getLayeredPane()})
   * <p>
   * If x or y are negative, zoom toward the center of the viewport.
   * </p>
   *
   * @param type Type of zoom to execute
   * @param x    Coordinate where the zoom will be centered
   * @param y    Coordinate where the zoom will be centered
   * @return True if the scaling was changed, false if this was a noop.
   */
  @UiThread
  public boolean zoom(@NotNull ZoomType type, @SwingCoordinate int x, @SwingCoordinate int y) {
    SceneView view = getFocusedSceneView();
    if (type == ZoomType.IN && (x < 0 || y < 0)
        && view != null && !getSelectionModel().isEmpty()) {
      Scene scene = getScene();
      if (scene != null) {
        SceneComponent component = scene.getSceneComponent(getSelectionModel().getPrimary());
        if (component != null) {
          x = Coordinates.getSwingXDip(view, component.getCenterX());
          y = Coordinates.getSwingYDip(view, component.getCenterY());
        }
      }
    }
    boolean scaled;
    switch (type) {
      case IN: {
        double currentScale = myScale * getScreenScalingFactor();
        int current = (int)(Math.round(currentScale * 100));
        double scale = (ZoomType.zoomIn(current) / 100.0) / getScreenScalingFactor();
        scaled = setScale(scale, x, y);
        break;
      }
      case OUT: {
        double currentScale = myScale * getScreenScalingFactor();
        int current = (int)(currentScale * 100);
        double scale = (ZoomType.zoomOut(current) / 100.0) / getScreenScalingFactor();
        scaled = setScale(scale, x, y);
        break;
      }
      case ACTUAL:
        scaled = setScale(1d / getScreenScalingFactor());
        myCurrentZoomType = type;
        break;
      case FIT:
      case FIT_INTO:
        scaled = setScale(getFitScale(type == ZoomType.FIT_INTO));
        myCurrentZoomType = type;
        break;
      default:
      case SCREEN:
        throw new UnsupportedOperationException("Not yet implemented: " + type);
    }

    return scaled;
  }

  /**
   * @see #getFitScale(Dimension, boolean)
   */
  protected double getFitScale(boolean fitInto) {
    int availableWidth = getExtentSize().width;
    int availableHeight = getExtentSize().height;
    return getFitScale(getPreferredContentSize(availableWidth, availableHeight), fitInto);
  }

  /**
   * Measure the scale size which can fit the SceneViews into the scrollable area.
   * This function doesn't consider the legal scale range, which can be get by {@link #getMaxScale()} and {@link #getMinScale()}.
   *
   * @param size    dimension to fit into the view
   * @param fitInto {@link ZoomType#FIT_INTO}
   * @return The scale to make the content fit the design surface
   */
  @VisibleForTesting(visibility = VisibleForTesting.Visibility.PROTECTED)
  public double getFitScale(@AndroidCoordinate Dimension size, boolean fitInto) {
    // Fit to zoom

    int availableWidth = getExtentSize().width;
    int availableHeight = getExtentSize().height;
    Dimension padding = getDefaultOffset();
    availableWidth -= padding.width;
    availableHeight -= padding.height;

    double scaleX = size.width == 0 ? 1 : (double)availableWidth / size.width;
    double scaleY = size.height == 0 ? 1 : (double)availableHeight / size.height;
    double scale = Math.min(scaleX, scaleY);
    if (fitInto) {
      double min = 1d / getScreenScalingFactor();
      scale = Math.min(min, scale);
    }
    scale = Math.min(scale, myMaxFitIntoScale);
    return scale;
  }

  @SwingCoordinate
  protected abstract Dimension getDefaultOffset();

  @SwingCoordinate
  @NotNull
  protected abstract Dimension getPreferredContentSize(int availableWidth, int availableHeight);

  @UiThread
  public boolean zoomToFit() {
    return zoom(ZoomType.FIT, -1, -1);
  }

  @Override
  public double getScale() {
    return myScale;
  }

  @Override
  public boolean isPanning() {
    return myInteractionManager.isPanning();
  }

  @Override
  public boolean isPannable() {
    return true;
  }

  @Override
  public boolean canZoomIn() {
    return getScale() < getMaxScale();
  }

  @Override
  public boolean canZoomOut() {
    return getScale() > getMinScale();
  }

  @Override
  public boolean canZoomToFit() {
    return true;
  }

  @Override
  public boolean canZoomToActual() {
    return (myScale > 1 && canZoomOut()) || (myScale < 1 && canZoomIn());
  }

  /**
   * Scroll to the center of a list of given components. Usually the center of the area containing these elements.
   */
  public abstract void scrollToCenter(@NotNull List<NlComponent> list);

  public void setScrollPosition(@SwingCoordinate int x, @SwingCoordinate int y) {
    setScrollPosition(new Point(x, y));
  }

  /**
   * Sets the offset for the scroll viewer to the specified x and y values
   * The offset will never be less than zero, and never greater that the
   * maximum value allowed by the sizes of the underlying view and the extent.
   * If the zoom factor is large enough that a scroll bars isn't visible,
   * the position will be set to zero.
   */
  public void setScrollPosition(@SwingCoordinate Point p) {
    p.setLocation(Math.max(0, p.x), Math.max(0, p.y));

    Dimension extent = getExtentSize();
    Dimension view = getViewSize();

    int minX = Math.min(p.x, view.width - extent.width);
    int minY = Math.min(p.y, view.height - extent.height);

    p.setLocation(minX, minY);

    myScrollPane.getViewport().setViewPosition(p);
  }

  @SwingCoordinate
  public Point getScrollPosition() {
    return myScrollPane.getViewport().getViewPosition();
  }

  /**
   * Returns the size of the surface scroll viewport.
   */
  @NotNull
  @SwingCoordinate
  public Dimension getExtentSize() {
    Dimension extentSize = myScrollPane.getViewport().getExtentSize();
    extentSize.setSize(
      extentSize.width - UIUtil.getScrollBarWidth(),
      extentSize.height - UIUtil.getScrollBarWidth()
    );

    return extentSize;
  }

  /**
   * Returns the size of the surface containing the ScreenViews.
   */
  @NotNull
  @SwingCoordinate
  public Dimension getViewSize() {
    return myScrollPane.getViewport().getViewSize();
  }

  /**
   * Set the scale factor used to multiply the content size.
   *
   * @param scale The scale factor. Can be any value but it will be capped between -1 and 10
   *              (value below 0 means zoom to fit)
   * @return True if the scaling was changed, false if this was a noop.
   */
  public boolean setScale(double scale) {
    return setScale(scale, -1, -1);
  }

  /**
   * <p>
   * Set the scale factor used to multiply the content size and try to
   * position the viewport such that its center is the closest possible
   * to the provided x and y coordinate in the Viewport's view coordinate system
   * ({@link JViewport#getView()}).
   * </p><p>
   * If x OR y are negative, the scale will be centered toward the center the viewport.
   * </p>
   *
   * @param scale The scale factor. Can be any value but it will be capped between -1 and 10
   *              (value below 0 means zoom to fit)
   * @param x     The X coordinate to center the scale to (in the Viewport's view coordinate system)
   * @param y     The Y coordinate to center the scale to (in the Viewport's view coordinate system)
   * @return True if the scaling was changed, false if this was a noop.
   */
  @VisibleForTesting(visibility = VisibleForTesting.Visibility.PROTECTED)
  public boolean setScale(double scale, @SwingCoordinate int x, @SwingCoordinate int y) {
    double newScale = Math.min(Math.max(scale, getMinScale()), getMaxScale());
    if (Math.abs(newScale - myScale) < 0.005 / getScreenScalingFactor()) {
      return false;
    }
    myCurrentZoomType = null;

    Point oldViewPosition = getScrollPosition();

    if (x < 0 || y < 0) {
      x = oldViewPosition.x + myScrollPane.getWidth() / 2;
      y = oldViewPosition.y + myScrollPane.getHeight() / 2;
    }

    SceneView view = getFocusedSceneView();

    @AndroidDpCoordinate int androidX = 0;
    @AndroidDpCoordinate int androidY = 0;
    if (view != null) {
      androidX = Coordinates.getAndroidXDip(view, x);
      androidY = Coordinates.getAndroidYDip(view, y);
    }

    myScale = newScale;

    if (view != null) {
      @SwingCoordinate int shiftedX = Coordinates.getSwingXDip(view, androidX);
      @SwingCoordinate int shiftedY = Coordinates.getSwingYDip(view, androidY);
      myScrollPane.getViewport().setViewPosition(new Point(oldViewPosition.x + shiftedX - x, oldViewPosition.y + shiftedY - y));
    }

    revalidateScrollArea();
    notifyScaleChanged();
    return true;
  }

  /**
   * The minimum scale we'll allow.
   */
  protected double getMinScale() {
    return 0;
  }

  /**
   * The maximum scale we'll allow.
   */
  protected double getMaxScale() {
    return 1;
  }

  private void notifyScaleChanged() {
    if (myZoomListeners != null) {
      for (PanZoomListener myZoomListener : myZoomListeners) {
        myZoomListener.zoomChanged();
      }
    }
  }

  private void notifyPanningChanged(AdjustmentEvent adjustmentEvent) {
    if (myZoomListeners != null) {
      for (PanZoomListener myZoomListener : myZoomListeners) {
        myZoomListener.panningChanged(adjustmentEvent);
      }
    }
  }

  @NotNull
  public JComponent getLayeredPane() {
    return myLayeredPane;
  }

  @VisibleForTesting(visibility = VisibleForTesting.Visibility.PACKAGE)
  @NotNull
  public JComponent getInteractionPane() {
    return mySceneViewPanel;
  }

  @NotNull
  public DesignerAnalyticsManager getAnalyticsManager() {
    return myAnalyticsManager;
  }

  protected void notifySelectionListeners(@NotNull List<NlComponent> newSelection) {
    List<DesignSurfaceListener> listeners = Lists.newArrayList(myListeners);
    for (DesignSurfaceListener listener : listeners) {
      listener.componentSelectionChanged(this, newSelection);
    }
  }

  /**
   * @param x the x coordinate of the double click converted to pixels in the Android coordinate system
   * @param y the y coordinate of the double click converted to pixels in the Android coordinate system
   */
  public void notifyComponentActivate(@NotNull NlComponent component, @AndroidCoordinate int x, @AndroidCoordinate int y) {
    notifyComponentActivate(component);
  }

  public void notifyComponentActivate(@NotNull NlComponent component) {
    activatePreferredEditor(component);
  }

  /**
   * Returns the responsible for registering an {@link NlComponent} to enhance it with layout-specific properties and methods.
   */
  @NotNull
  public abstract Consumer<NlComponent> getComponentRegistrar();

  protected void activatePreferredEditor(@NotNull NlComponent component) {
    for (DesignSurfaceListener listener : new ArrayList<>(myListeners)) {
      if (listener.activatePreferredEditor(this, component)) {
        break;
      }
    }
  }

  public void addListener(@NotNull DesignSurfaceListener listener) {
    myListeners.remove(listener); // ensure single registration
    myListeners.add(listener);
  }

  public void removeListener(@NotNull DesignSurfaceListener listener) {
    myListeners.remove(listener);
  }

  public void addPanZoomListener(PanZoomListener listener) {
    if (myZoomListeners == null) {
      myZoomListeners = new ArrayList<>();
    }
    else {
      myZoomListeners.remove(listener);
    }
    myZoomListeners.add(listener);
  }

  public void removePanZoomListener(PanZoomListener listener) {
    if (myZoomListeners != null) {
      myZoomListeners.remove(listener);
    }
  }

  /**
   * The editor has been activated
   */
  public void activate() {
    if (Disposer.isDisposed(this)) {
      // Prevent activating a disposed surface.
      return;
    }

    if (!myIsActive) {
      for (NlModel model : getModels()) {
        model.activate(this);
      }
    }
    myIsActive = true;
  }

  public void deactivate() {
    if (myIsActive) {
      for (NlModel model : getModels()) {
        model.deactivate(this);
      }
    }
    myIsActive = false;

    myInteractionManager.cancelInteraction();
  }

  /**
   * Sets the file editor to which actions like undo/redo will be delegated. This is only needed if this DesignSurface is not a child
   * of a {@link FileEditor}.
   * <p>
   * The surface will only keep a {@link WeakReference} to the editor.
   */
  public void setFileEditorDelegate(@Nullable FileEditor fileEditor) {
    myFileEditorDelegate = new WeakReference<>(fileEditor);
  }

  @Nullable
  public SceneView getSceneView(@SwingCoordinate int x, @SwingCoordinate int y) {
    return getFocusedSceneView();
  }

  /**
   * Return the SceneView under the given position
   *
   * @return the SceneView, or null if we are not above one.
   */
  @Nullable
  public SceneView getHoverSceneView(@SwingCoordinate int x, @SwingCoordinate int y) {
    return getFocusedSceneView();
  }

  /**
   * @return the {@link Scene} of {@link SceneManager} associates to primary {@link NlModel}.
   * @see #getSceneManager()
   * @see #getSceneManager(NlModel)
   * @see SceneManager#getScene()
   */
  @Nullable
  public Scene getScene() {
    SceneManager sceneManager = getSceneManager();
    return sceneManager != null ? sceneManager.getScene() : null;
  }

  /**
   * @see #getSceneManager(NlModel)
   */
  @Nullable
  public SceneManager getSceneManager() {
    NlModel model = getModel();
    return model != null ? getSceneManager(model) : null;
  }

  /**
   * @return The {@link SceneManager} associated to the given {@link NlModel}.
   */
  @Nullable
  public SceneManager getSceneManager(@NotNull NlModel model) {
    if (model.getModule().isDisposed()) {
      return null;
    }

    myModelToSceneManagersLock.readLock().lock();
    try {
      return myModelToSceneManagers.get(model);
    }
    finally {
      myModelToSceneManagersLock.readLock().unlock();
    }
  }

  /**
   * Set to true if the content should automatically
   * resize when its surface is resized.
   * <p>
   * If once is set to true, the skip flag will be reset to false after the first
   * skip. The once flag is ignored if skipLayout is false.
   */
  public void setSkipResizeContent(boolean skipLayout) {
    mySkipResizeContent = skipLayout;
  }

  public void skipContentResizeOnce() {
    mySkipResizeContentOnce = true;
  }

  /**
   * Return true if the content resize should be skipped
   */
  public boolean isSkipContentResize() {
    return mySkipResizeContent || mySkipResizeContentOnce
           || myCurrentZoomType != ZoomType.FIT;
  }

  /**
   * Return true if the content resize step should skipped and reset mySkipResizeContentOnce to
   * false
   */
  protected boolean contentResizeSkipped() {
    boolean skip = isSkipContentResize();
    mySkipResizeContentOnce = false;
    return skip;
  }

  /**
   * This is called before {@link #setModel(NlModel)}. After the returned future completes, we'll wait for smart mode and then invoke
   * {@link #setModel(NlModel)}. If a {@code DesignSurface} needs to do any extra work before the model is set it should be done here.
   */
  public CompletableFuture<?> goingToSetModel(NlModel model) {
    return CompletableFuture.completedFuture(null);
  }

  @NotNull
  public InteractionManager getInteractionManager() {
    return myInteractionManager;
  }

  protected boolean getSupportPinchAndZoom() {
    return true;
  }

  /**
   * @return true if the content is editable (e.g. move position or drag-and-drop), false otherwise.
   */
  public boolean isEditable() {
    return getLayoutType().isEditable() && myIsEditable;
  }

<<<<<<< HEAD
  private static final class MyScrollPane extends JBScrollPane {
=======
  /**
   * Returns all the {@link PositionableContent} in this surface.
   */
  @NotNull
  protected Collection<PositionableContent> getPositionableContent() {
    return mySceneViewPanel.getPositionableContent();
  }

  private static class MyScrollPane extends JBScrollPane {
>>>>>>> 640ce73c
    private MyScrollPane() {
      super(0);
      setupCorners();
    }

    @NotNull
    @Override
    public JScrollBar createVerticalScrollBar() {
      return new MyScrollBar(Adjustable.VERTICAL);
    }

    @NotNull
    @Override
    public JScrollBar createHorizontalScrollBar() {
      return new MyScrollBar(Adjustable.HORIZONTAL);
    }
  }

  private static final class MyScrollBar extends JBScrollBar implements IdeGlassPane.TopComponent {
    private ScrollBarUI myPersistentUI;

    private MyScrollBar(@JdkConstants.AdjustableOrientation int orientation) {
      super(orientation);
      setOpaque(false);
    }

    @Override
    public boolean canBePreprocessed(@NotNull MouseEvent e) {
      return JBScrollPane.canBePreprocessed(e, this);
    }

    @Override
    public void setUI(ScrollBarUI ui) {
      if (myPersistentUI == null) myPersistentUI = ui;
      super.setUI(myPersistentUI);
      setOpaque(false);
    }

    @Override
    public int getUnitIncrement(int direction) {
      return 5;
    }

    @Override
    public int getBlockIncrement(int direction) {
      return 1;
    }
  }

  private final List<ProgressIndicator> myProgressIndicators = new ArrayList<>();

  @SuppressWarnings("FieldAccessedSynchronizedAndUnsynchronized")
  private final MyProgressPanel myProgressPanel;

  public void registerIndicator(@NotNull ProgressIndicator indicator) {
    if (myProject.isDisposed() || Disposer.isDisposed(this)) {
      return;
    }

    synchronized (myProgressIndicators) {
      myProgressIndicators.add(indicator);
      myProgressPanel.showProgressIcon();
    }
  }

  public void unregisterIndicator(@NotNull ProgressIndicator indicator) {
    synchronized (myProgressIndicators) {
      myProgressIndicators.remove(indicator);

      if (myProgressIndicators.isEmpty()) {
        myProgressPanel.hideProgressIcon();
      }
    }
  }

  protected boolean useSmallProgressIcon() {
    return true;
  }

  /**
   * Panel which displays the progress icon. The progress icon can either be a large icon in the
   * center, when there is no rendering showing, or a small icon in the upper right corner when there
   * is a rendering. This is necessary because even though the progress icon looks good on some
   * renderings, depending on the layout theme colors it is invisible in other cases.
   */
  private final class MyProgressPanel extends JPanel {
    private AsyncProcessIcon mySmallProgressIcon;
    private AsyncProcessIcon myLargeProgressIcon;
    private boolean mySmall;
    private boolean myProgressVisible;

    private MyProgressPanel() {
      super(new BorderLayout());
      setOpaque(false);
      setVisible(false);
    }

    /**
     * The "small" icon mode isn't just for the icon size; it's for the layout position too; see {@link #doLayout}
     */
    private void setSmallIcon(boolean small) {
      if (small != mySmall) {
        if (myProgressVisible && getComponentCount() != 0) {
          AsyncProcessIcon oldIcon = getProgressIcon();
          oldIcon.suspend();
        }
        mySmall = true;
        removeAll();
        AsyncProcessIcon icon = getProgressIcon();
        add(icon, BorderLayout.CENTER);
        if (myProgressVisible) {
          icon.setVisible(true);
          icon.resume();
        }
      }
    }

    public void showProgressIcon() {
      if (!myProgressVisible) {
        setSmallIcon(useSmallProgressIcon());
        myProgressVisible = true;
        setVisible(true);
        AsyncProcessIcon icon = getProgressIcon();
        if (getComponentCount() == 0) { // First time: haven't added icon yet?
          add(getProgressIcon(), BorderLayout.CENTER);
        }
        else {
          icon.setVisible(true);
        }
        icon.resume();
      }
    }

    public void hideProgressIcon() {
      if (myProgressVisible) {
        myProgressVisible = false;
        setVisible(false);
        AsyncProcessIcon icon = getProgressIcon();
        icon.setVisible(false);
        icon.suspend();
      }
    }

    @Override
    public void doLayout() {
      super.doLayout();
      setBackground(JBColor.RED); // make this null instead?

      if (!myProgressVisible) {
        return;
      }

      // Place the progress icon in the center if there's no rendering, and in the
      // upper right corner if there's a rendering. The reason for this is that the icon color
      // will depend on whether we're in a light or dark IDE theme, and depending on the rendering
      // in the layout it will be invisible. For example, in Darcula the icon is white, and if the
      // layout is rendering a white screen, the progress is invisible.
      AsyncProcessIcon icon = getProgressIcon();
      Dimension size = icon.getPreferredSize();
      if (mySmall) {
        icon.setBounds(getWidth() - size.width - 1, 1, size.width, size.height);
      }
      else {
        icon.setBounds(getWidth() / 2 - size.width / 2, getHeight() / 2 - size.height / 2, size.width, size.height);
      }
    }

    @Override
    public Dimension getPreferredSize() {
      return getProgressIcon().getPreferredSize();
    }

    @NotNull
    private AsyncProcessIcon getProgressIcon() {
      return getProgressIcon(mySmall);
    }

    @NotNull
    private AsyncProcessIcon getProgressIcon(boolean small) {
      if (small) {
        if (mySmallProgressIcon == null) {
          mySmallProgressIcon = new AsyncProcessIcon("Android layout rendering");
          Disposer.register(DesignSurface.this, mySmallProgressIcon);
        }
        return mySmallProgressIcon;
      }
      else {
        if (myLargeProgressIcon == null) {
          myLargeProgressIcon = new AsyncProcessIcon.Big("Android layout rendering");
          Disposer.register(DesignSurface.this, myLargeProgressIcon);
        }
        return myLargeProgressIcon;
      }
    }
  }

  /**
   * Invalidates all models and request a render of the layout. This will re-inflate the {@link NlModel}s and render them sequentially.
   * The result {@link CompletableFuture} will notify when all the renderings have completed.
   */
  @NotNull
  public CompletableFuture<Void> requestRender() {
    ImmutableList<SceneManager> managers = getSceneManagers();
    if (managers.isEmpty()) {
      return CompletableFuture.completedFuture(null);
    }
    return requestSequentialRender(manager -> manager.requestLayoutAndRender(false));
  }

  /**
   * Schedule the render requests sequentially for all {@link SceneManager}s in this {@link DesignSurface}.
   *
   * @param renderRequest The requested rendering to be scheduled. This gives the caller a chance to choose the preferred rendering request.
   * @return A callback which is triggered when the scheduled rendering are completed.
   */
  @NotNull
  protected CompletableFuture<Void> requestSequentialRender(@NotNull Function<SceneManager, CompletableFuture<Void>> renderRequest) {
    CompletableFuture<Void> callback = new CompletableFuture<>();
    synchronized (myRenderFutures) {
      if (!myRenderFutures.isEmpty()) {
        // TODO: This may make the rendered previews not match the last status of NlModel if the modifications happen during rendering.
        //       Similar case happens in LayoutlibSceneManager#requestRender function, both need to be fixed.
        myRenderFutures.add(callback);
        return callback;
      }
      else {
        myRenderFutures.add(callback);
      }
    }

    // Cascading the CompletableFuture to make them executing sequentially.
    CompletableFuture<Void> renderFuture = CompletableFuture.completedFuture(null);
    for (SceneManager manager : getSceneManagers()) {
      renderFuture = renderFuture.thenCompose(it -> {
        CompletableFuture<Void> future = renderRequest.apply(manager);
        invalidate();
        return future;
      });
    }
    renderFuture.thenRun(() -> {
      synchronized (myRenderFutures) {
        myRenderFutures.forEach(future -> future.complete(null));
        myRenderFutures.clear();
      }
    });

    return callback;
  }

  /**
   * Converts a given point that is in view coordinates to viewport coordinates.
   */
  @TestOnly
  @NotNull
  public Point getCoordinatesOnViewport(@NotNull Point viewCoordinates) {
    return SwingUtilities.convertPoint(mySceneViewPanel, viewCoordinates.x, viewCoordinates.y, myScrollPane.getViewport());
  }

  @TestOnly
  public void setScrollViewSizeAndValidate(@SwingCoordinate int width, @SwingCoordinate int height) {
    myScrollPane.setSize(width, height);
    myScrollPane.doLayout();
    UIUtil.invokeAndWaitIfNeeded((Runnable)() -> validateScrollArea());
  }

  /**
   * Sets the tooltip for the design surface
   */
  public void setDesignToolTip(@Nullable String text) {
    myLayeredPane.setToolTipText(text);
  }

  @Override
  public Object getData(@NotNull @NonNls String dataId) {
    if (DESIGN_SURFACE.is(dataId) || ZOOMABLE_KEY.is(dataId) || PANNABLE_KEY.is(dataId)) {
      return this;
    }
    if (PlatformDataKeys.FILE_EDITOR.is(dataId)) {
      return myFileEditorDelegate.get();
    }
    else if (PlatformDataKeys.DELETE_ELEMENT_PROVIDER.is(dataId) ||
             PlatformDataKeys.CUT_PROVIDER.is(dataId) ||
             PlatformDataKeys.COPY_PROVIDER.is(dataId) ||
             PlatformDataKeys.PASTE_PROVIDER.is(dataId)) {
      return myActionHandlerProvider.apply(this);
    }
    else if (PlatformDataKeys.CONTEXT_MENU_POINT.is(dataId)) {
      SceneView view = getFocusedSceneView();
      NlComponent selection = getSelectionModel().getPrimary();
      Scene scene = getScene();
      if (view == null || scene == null || selection == null) {
        return null;
      }
      SceneComponent sceneComponent = scene.getSceneComponent(selection);
      if (sceneComponent == null) {
        return null;
      }
      return new Point(Coordinates.getSwingXDip(view, sceneComponent.getCenterX()),
                       Coordinates.getSwingYDip(view, sceneComponent.getCenterY()));
    }
    else if (CommonDataKeys.PSI_ELEMENT.is(dataId)) {
      if (getFocusedSceneView() != null) {
        SelectionModel selectionModel = getFocusedSceneView().getSelectionModel();
        NlComponent primary = selectionModel.getPrimary();
        if (primary != null) {
          return primary.getTagDeprecated();
        }
      }
    }
    else if (LangDataKeys.PSI_ELEMENT_ARRAY.is(dataId)) {
      if (getFocusedSceneView() != null) {
        SelectionModel selectionModel = getFocusedSceneView().getSelectionModel();
        List<NlComponent> selection = selectionModel.getSelection();
        List<XmlTag> list = Lists.newArrayListWithCapacity(selection.size());
        for (NlComponent component : selection) {
          list.add(component.getTagDeprecated());
        }
        return list.toArray(XmlTag.EMPTY);
      }
    }
    else {
      NlModel model = getModel();
      if (LangDataKeys.MODULE.is(dataId) && model != null) {
        return model.getModule();
      }
    }

    return null;
  }

  /**
   * Returns true we shouldn't currently try to relayout our content (e.g. if some other operations is in progress).
   */
  public abstract boolean isLayoutDisabled();

  @NotNull
  @Override
  public ImmutableCollection<Configuration> getConfigurations() {
    return getModels().stream()
      .map(NlModel::getConfiguration)
      .collect(ImmutableList.toImmutableList());
  }

  @NotNull
  public IssueModel getIssueModel() {
    return myIssueModel;
  }

  public void setLintAnnotationsModel(@NotNull LintAnnotationsModel model) {
    if (myLintIssueProvider != null) {
      myLintIssueProvider.setLintAnnotationsModel(model);
    }
    else {
      myLintIssueProvider = new LintIssueProvider(model);
      getIssueModel().addIssueProvider(myLintIssueProvider);
    }
  }

  @NotNull
  public IssuePanel getIssuePanel() {
    return myIssuePanel;
  }

  public void setShowIssuePanel(boolean show) {
    UIUtil.invokeLaterIfNeeded(() -> {
      myIssuePanel.setMinimized(!show);
      revalidate();
      repaint();
    });
  }

  @NotNull
  protected MergingUpdateQueue getErrorQueue() {
    synchronized (myErrorQueueLock) {
      if (myErrorQueue == null) {
        myErrorQueue = new MergingUpdateQueue("android.error.computation", 200, true, null, this, null,
                                              Alarm.ThreadToUse.POOLED_THREAD);
      }
      return myErrorQueue;
    }
  }

  @NotNull
  public ConfigurationManager getConfigurationManager(@NotNull AndroidFacet facet) {
    return ConfigurationManager.getOrCreateInstance(facet);
  }

  @Override
  public void updateUI() {
    super.updateUI();
    //noinspection FieldAccessNotGuarded We are only accessing the reference so we do not need to guard the access
    if (myModelToSceneManagers != null) {
      // updateUI() is called in the parent constructor, at that time all class member in this class has not initialized.
      for (SceneManager manager : getSceneManagers()) {
        manager.getSceneViews().forEach(SceneView::updateUI);
      }
    }
  }

  /**
   * Returns all the selectable components in the design surface
   *
   * @return the list of components
   */
  @NotNull
  abstract public List<NlComponent> getSelectableComponents();

  /**
   * Sets the maximum value allowed for {@link ZoomType#FIT} or {@link ZoomType#FIT_INTO}. By default there is no maximum value.
   */
  public void setMaxFitIntoScale(float maxFitIntoScale) {
    myMaxFitIntoScale = maxFitIntoScale;
  }

  /**
   * Enables the mouse click display. If enabled, the clicks of the user are displayed in the surface.
   */
  public void enableMouseClickDisplay() {
    myMouseClickDisplayPanel.setEnabled(true);
  }

  /**
   * Disables the mouse click display.
   */
  public void disableMouseClickDisplay() {
    myMouseClickDisplayPanel.setEnabled(false);
  }

  @Override
  public void setBackground(Color bg) {
    super.setBackground(bg);

    // setBackground is called before the class initialization is complete so we do the null checking to prevent calling mySceneViewPanel
    // before the constructor has completed. At that point mySceneViewPanel might still be null.
    //noinspection ConstantConditions
    if (mySceneViewPanel != null) {
      mySceneViewPanel.setBackground(bg);
    }
  }
}<|MERGE_RESOLUTION|>--- conflicted
+++ resolved
@@ -81,9 +81,7 @@
 import com.intellij.util.ui.JBUI;
 import com.intellij.util.ui.UIUtil;
 import com.intellij.util.ui.update.MergingUpdateQueue;
-<<<<<<< HEAD
 import java.awt.*;
-=======
 import java.awt.Adjustable;
 import java.awt.BorderLayout;
 import java.awt.Color;
@@ -91,7 +89,6 @@
 import java.awt.MouseInfo;
 import java.awt.Point;
 import java.awt.PointerInfo;
->>>>>>> 640ce73c
 import java.awt.event.AdjustmentEvent;
 import java.awt.event.ComponentAdapter;
 import java.awt.event.ComponentEvent;
@@ -108,9 +105,7 @@
 import java.util.function.Consumer;
 import java.util.function.Function;
 import javax.annotation.concurrent.GuardedBy;
-<<<<<<< HEAD
 import javax.swing.*;
-=======
 import javax.swing.JComponent;
 import javax.swing.JLayeredPane;
 import javax.swing.JPanel;
@@ -120,7 +115,6 @@
 import javax.swing.ScrollPaneConstants;
 import javax.swing.SwingUtilities;
 import javax.swing.Timer;
->>>>>>> 640ce73c
 import javax.swing.plaf.ScrollBarUI;
 import org.intellij.lang.annotations.JdkConstants;
 import org.jetbrains.android.facet.AndroidFacet;
@@ -1333,9 +1327,6 @@
     return getLayoutType().isEditable() && myIsEditable;
   }
 
-<<<<<<< HEAD
-  private static final class MyScrollPane extends JBScrollPane {
-=======
   /**
    * Returns all the {@link PositionableContent} in this surface.
    */
@@ -1345,7 +1336,6 @@
   }
 
   private static class MyScrollPane extends JBScrollPane {
->>>>>>> 640ce73c
     private MyScrollPane() {
       super(0);
       setupCorners();
@@ -1364,7 +1354,7 @@
     }
   }
 
-  private static final class MyScrollBar extends JBScrollBar implements IdeGlassPane.TopComponent {
+  private static class MyScrollBar extends JBScrollBar implements IdeGlassPane.TopComponent {
     private ScrollBarUI myPersistentUI;
 
     private MyScrollBar(@JdkConstants.AdjustableOrientation int orientation) {
@@ -1431,7 +1421,7 @@
    * is a rendering. This is necessary because even though the progress icon looks good on some
    * renderings, depending on the layout theme colors it is invisible in other cases.
    */
-  private final class MyProgressPanel extends JPanel {
+  private class MyProgressPanel extends JPanel {
     private AsyncProcessIcon mySmallProgressIcon;
     private AsyncProcessIcon myLargeProgressIcon;
     private boolean mySmall;
