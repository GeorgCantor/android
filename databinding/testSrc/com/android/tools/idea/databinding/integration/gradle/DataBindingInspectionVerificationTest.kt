/*
 * Copyright (C) 2020 The Android Open Source Project
 *
 * Licensed under the Apache License, Version 2.0 (the "License");
 * you may not use this file except in compliance with the License.
 * You may obtain a copy of the License at
 *
 *      http://www.apache.org/licenses/LICENSE-2.0
 *
 * Unless required by applicable law or agreed to in writing, software
 * distributed under the License is distributed on an "AS IS" BASIS,
 * WITHOUT WARRANTIES OR CONDITIONS OF ANY KIND, either express or implied.
 * See the License for the specific language governing permissions and
 * limitations under the License.
 */
package com.android.tools.idea.databinding.integration.gradle

import com.android.test.testutils.TestUtils.resolveWorkspacePath
import com.android.tools.idea.res.StudioResourceRepositoryManager
import com.android.tools.idea.testing.AndroidGradleProjectRule
import com.intellij.openapi.project.guessProjectDir
import com.intellij.openapi.vfs.VfsUtil
import com.intellij.openapi.vfs.VirtualFile
import com.intellij.testFramework.EdtRule
import com.intellij.testFramework.RunsInEdt
import com.intellij.testFramework.fixtures.JavaCodeInsightTestFixture
import com.intellij.testFramework.fixtures.impl.CodeInsightTestFixtureImpl
import java.io.File
import junit.framework.Assert.fail
import org.junit.Before
import org.junit.Ignore
import org.junit.Rule
import org.junit.Test
import org.junit.rules.RuleChain
import org.junit.rules.TemporaryFolder

/**
 * This test class loads the giant Gradle project that is maintained in the data binding compiler
 * codebase that tests all possible edge-cases and is guaranteed to be error-free, so we run it here
 * as well and verify that we don't show any errors in the IDE.
 */
class DataBindingInspectionVerificationTest {
  private val projectRule = AndroidGradleProjectRule()

  @get:Rule val ruleChain = RuleChain.outerRule(projectRule).around(EdtRule())!!

  @get:Rule val temporaryFolder = TemporaryFolder()

  private val fixture
    get() = projectRule.fixture as JavaCodeInsightTestFixture

  private val fileRoot = "app"
  private val rootsToCheck =
    listOf(
      "app/src/main/res/layout",
      "app/src/main/res/layout-land",
      "app/src/java/android/databinding/testapp",
<<<<<<< HEAD
      "app/src/androidTest"
=======
      "app/src/androidTest",
>>>>>>> 0d09370c
    )

  // TODO(b/122983052): These are currently failing. Get these files down to zero!
  private val excludedFiles =
    setOf(
      "app/src/androidTest/java/android/databinding/testapp/InstanceAdapterTest.java",
      "app/src/androidTest/java/androidx/databinding/DataBindingMapperTest.java",
      "app/src/main/res/layout/observable_field_test.xml",
<<<<<<< HEAD
      "app/src/main/res/layout/static_access_import_on_demand_with_conflict.xml"
=======
      "app/src/main/res/layout/static_access_import_on_demand_with_conflict.xml",
>>>>>>> 0d09370c
    )

  @Before
  fun setUp() {
    // We want to use the TestApp from the databinding compiler integration-test suite, but it
    // has a really specialized build.gradle file that makes a lot of assumptions about the
    // directory it is in, so we copy over all other files instead and provide a minimally
    // useful build.gradle that allows the project to sync.
    val root = resolveWorkspacePath("tools/data-binding/integration-tests").toFile()
    val testAppSrc = File(root, "TestApp")
    val testAppDst = File(temporaryFolder.root, "TestApp").also { it.mkdir() }
    testAppSrc.copyRecursively(testAppDst)

    val buildGradle = File(testAppDst, "build.gradle")
    buildGradle.writeText(
      """
        rootProject.ext.latestCompileSdk = 34

        buildscript {
          repositories {
            // This will be populated by AndroidGradleProjectRule
          }
          dependencies {
            // This will be overridden by AndroidGradleProjectRule
            classpath 'com.android.tools.build:gradle:1.5.0'
          }
        }

        allprojects {
          repositories {
            // This will be populated by AndroidGradleProjectRule
          }
        }
      """
        .trimIndent()
    )

    fixture.testDataPath = temporaryFolder.root.absolutePath
    projectRule.load("TestApp")

    // Trigger resource repository initialization
    StudioResourceRepositoryManager.getAppResources(projectRule.androidFacet(":app"))

    // Need to do this or else highlighting will fail with a
    // "Access to tree elements not allowed" error
    (fixture as CodeInsightTestFixtureImpl).allowTreeAccessForAllFiles()
  }

  private data class FileEntry(val virtualFile: VirtualFile, val relativePath: String)

  private val allFileEntriesUnderRoots: Sequence<FileEntry>
    get() {
      val testAppRoot = projectRule.project.guessProjectDir()!!.path
      val rootPrefix = "${testAppRoot}/"

      return File(testAppRoot, fileRoot)
        .walkTopDown()
        .mapNotNull { file -> VfsUtil.findFileByIoFile(file, true) }
        .filter { virtualFile -> !virtualFile.isDirectory }
        .map { virtualFile -> FileEntry(virtualFile, virtualFile.path.removePrefix(rootPrefix)) }
        .filter { entry -> rootsToCheck.any { entry.relativePath.startsWith(it) } }
    }

  @Test
  @RunsInEdt
  fun verifyNoFilesShowInspectionErrors() {
    allFileEntriesUnderRoots
      .filter { entry -> !excludedFiles.contains(entry.relativePath) }
      .forEach { entry ->
        fixture.configureFromExistingVirtualFile(entry.virtualFile)
        fixture.checkHighlighting(false, false, false)
      }
  }

  @Ignore // Run this test manually if you want to generate a new exclude list
  @Test
  @RunsInEdt
  fun printExcludedListToConsole() {
    val excludedPaths = mutableListOf<String>()
    for (entry in allFileEntriesUnderRoots) {
      try {
        fixture.configureFromExistingVirtualFile(entry.virtualFile)
        fixture.checkHighlighting(false, false, false)
      } catch (_: Throwable) {
        excludedPaths.add(entry.relativePath)
      }
    }

    if (excludedPaths.isNotEmpty()) {
      // Copy/paste console this output over the "excludedFiles" property above and reformat code
      excludedPaths.sort() // For consistent output across runs

      println("private val excludedFiles = setOf(")
      println(excludedPaths.joinToString(",\n") { "\"$it\"" })
      println(")")
    } else {
      // If here, delete the excludedFiles field and close b/122983052
      println("Congrats - there are no more invalid paths!")
    }

    fail("This test should only be enabled temporarily and not run under normal conditions.")
  }
}<|MERGE_RESOLUTION|>--- conflicted
+++ resolved
@@ -55,11 +55,7 @@
       "app/src/main/res/layout",
       "app/src/main/res/layout-land",
       "app/src/java/android/databinding/testapp",
-<<<<<<< HEAD
-      "app/src/androidTest"
-=======
       "app/src/androidTest",
->>>>>>> 0d09370c
     )
 
   // TODO(b/122983052): These are currently failing. Get these files down to zero!
@@ -68,11 +64,7 @@
       "app/src/androidTest/java/android/databinding/testapp/InstanceAdapterTest.java",
       "app/src/androidTest/java/androidx/databinding/DataBindingMapperTest.java",
       "app/src/main/res/layout/observable_field_test.xml",
-<<<<<<< HEAD
-      "app/src/main/res/layout/static_access_import_on_demand_with_conflict.xml"
-=======
       "app/src/main/res/layout/static_access_import_on_demand_with_conflict.xml",
->>>>>>> 0d09370c
     )
 
   @Before
