/*
 * Copyright (C) 2018 The Android Open Source Project
 *
 * Licensed under the Apache License, Version 2.0 (the "License");
 * you may not use this file except in compliance with the License.
 * You may obtain a copy of the License at
 *
 *      http://www.apache.org/licenses/LICENSE-2.0
 *
 * Unless required by applicable law or agreed to in writing, software
 * distributed under the License is distributed on an "AS IS" BASIS,
 * WITHOUT WARRANTIES OR CONDITIONS OF ANY KIND, either express or implied.
 * See the License for the specific language governing permissions and
 * limitations under the License.
 */
package com.android.tools.idea.instantapp;

import static com.android.tools.idea.testing.TestProjectPaths.INSTANT_APP_RESOURCE_HOST;
import static com.intellij.testFramework.UsefulTestCase.assertContainsElements;
import static com.intellij.testFramework.UsefulTestCase.assertSize;

import com.android.testutils.junit4.OldAgpTest;
import com.android.tools.idea.testing.AgpVersionSoftwareEnvironmentDescriptor;
import com.android.tools.idea.testing.AndroidGradleProjectRule;
import com.intellij.openapi.module.Module;
import com.intellij.testFramework.EdtRule;
import java.util.Collection;
import org.junit.Rule;
import org.junit.Test;
import org.junit.rules.RuleChain;

@OldAgpTest(agpVersions = "3.5.0", gradleVersions = "5.5")
public class InstantAppUrlFinderIntegTest {

  private final AndroidGradleProjectRule projectRule = new AndroidGradleProjectRule();

  @Rule
  public final RuleChain ruleChain = RuleChain.outerRule(projectRule).around(new EdtRule());

  @Test
<<<<<<< HEAD
  @Ignore("b/303110113")
=======
>>>>>>> 0d09370c
  public void testHostIsResolved() throws Exception {
    // Use a plugin with instant app support
    projectRule.loadProject(INSTANT_APP_RESOURCE_HOST, null, AgpVersionSoftwareEnvironmentDescriptor.AGP_35);
    Module featureModule = projectRule.getModule("feature");
    Collection<String> urls = new InstantAppUrlFinder(featureModule).getAllUrls();
    assertSize(1, urls);
    assertContainsElements(urls, "https://android.example.com/example");
  }
}<|MERGE_RESOLUTION|>--- conflicted
+++ resolved
@@ -38,10 +38,6 @@
   public final RuleChain ruleChain = RuleChain.outerRule(projectRule).around(new EdtRule());
 
   @Test
-<<<<<<< HEAD
-  @Ignore("b/303110113")
-=======
->>>>>>> 0d09370c
   public void testHostIsResolved() throws Exception {
     // Use a plugin with instant app support
     projectRule.loadProject(INSTANT_APP_RESOURCE_HOST, null, AgpVersionSoftwareEnvironmentDescriptor.AGP_35);
