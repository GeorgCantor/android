/*
 * Copyright (C) 2022 The Android Open Source Project
 *
 * Licensed under the Apache License, Version 2.0 (the "License");
 * you may not use this file except in compliance with the License.
 * You may obtain a copy of the License at
 *
 *      http://www.apache.org/licenses/LICENSE-2.0
 *
 * Unless required by applicable law or agreed to in writing, software
 * distributed under the License is distributed on an "AS IS" BASIS,
 * WITHOUT WARRANTIES OR CONDITIONS OF ANY KIND, either express or implied.
 * See the License for the specific language governing permissions and
 * limitations under the License.
 */
package com.android.tools.idea.insights.ui

import com.android.tools.idea.insights.AppInsightsIssue
import com.intellij.util.ui.ColumnInfo
import com.intellij.util.ui.JBUI
import com.intellij.util.ui.ListTableModel
import java.awt.Component
import javax.swing.BorderFactory
import javax.swing.JLabel
import javax.swing.JTable
import javax.swing.table.DefaultTableCellRenderer
import javax.swing.table.TableCellRenderer

class AppInsightsIssuesTableModel(renderer: AppInsightsTableCellRenderer) :
  ListTableModel<AppInsightsIssue>() {
  init {
    columnInfos =
      arrayOf(
        object : ColumnInfo<AppInsightsIssue, AppInsightsIssue>("Issues") {
          override fun valueOf(item: AppInsightsIssue) = item

          override fun getComparator(): Comparator<AppInsightsIssue> {
            return Comparator.comparing { issue ->
              issue.issueDetails.getDisplayTitle().toList().joinToString(".")
            }
          }

          override fun getRenderer(item: AppInsightsIssue) = renderer
        },
        FormattedNumberColumnInfo("Events") { it.issueDetails.eventsCount },
<<<<<<< HEAD
        FormattedNumberColumnInfo("Users") { it.issueDetails.impactedDevicesCount }
=======
        FormattedNumberColumnInfo("Users") { it.issueDetails.impactedDevicesCount },
>>>>>>> 0d09370c
      )
    isSortable = true
  }

  private inner class FormattedNumberColumnInfo(
    name: String,
<<<<<<< HEAD
    private val selector: (AppInsightsIssue) -> Long
=======
    private val selector: (AppInsightsIssue) -> Long,
>>>>>>> 0d09370c
  ) : ColumnInfo<AppInsightsIssue, String>(name) {
    override fun valueOf(item: AppInsightsIssue): String =
      selector(item).formatNumberToPrettyString()

    override fun getComparator(): Comparator<AppInsightsIssue> {
      return Comparator.comparingInt { selector(it).toInt() }
    }

    override fun getMaxStringValue() =
      items.maxOfOrNull { selector(it) }?.formatNumberToPrettyString()

    override fun getRenderer(item: AppInsightsIssue?): TableCellRenderer = NumberColumnRenderer
  }
}

private object NumberColumnRenderer : DefaultTableCellRenderer() {
  init {
    horizontalAlignment = JLabel.RIGHT
  }

  override fun getTableCellRendererComponent(
    table: JTable?,
    value: Any?,
    isSelected: Boolean,
    hasFocus: Boolean,
    row: Int,
    column: Int,
  ): Component =
    super.getTableCellRendererComponent(table, value, isSelected, false, row, column).apply {
      border = BorderFactory.createCompoundBorder(JBUI.Borders.emptyRight(5), border)
    }
}<|MERGE_RESOLUTION|>--- conflicted
+++ resolved
@@ -43,22 +43,14 @@
           override fun getRenderer(item: AppInsightsIssue) = renderer
         },
         FormattedNumberColumnInfo("Events") { it.issueDetails.eventsCount },
-<<<<<<< HEAD
-        FormattedNumberColumnInfo("Users") { it.issueDetails.impactedDevicesCount }
-=======
         FormattedNumberColumnInfo("Users") { it.issueDetails.impactedDevicesCount },
->>>>>>> 0d09370c
       )
     isSortable = true
   }
 
   private inner class FormattedNumberColumnInfo(
     name: String,
-<<<<<<< HEAD
-    private val selector: (AppInsightsIssue) -> Long
-=======
     private val selector: (AppInsightsIssue) -> Long,
->>>>>>> 0d09370c
   ) : ColumnInfo<AppInsightsIssue, String>(name) {
     override fun valueOf(item: AppInsightsIssue): String =
       selector(item).formatNumberToPrettyString()
