--- conflicted
+++ resolved
@@ -66,13 +66,7 @@
    */
   public static Palette parse(@NotNull Reader xmlReader, @NotNull ViewHandlerManager manager) throws JAXBException {
     Palette palette = unMarshal(xmlReader);
-<<<<<<< HEAD
-    palette.accept(Item::resolve);
-    palette.accept(item -> item.initHandler(manager));
-    palette.accept(item -> item.addGradleCoordinateId(palette.myGradleCoordinateIds));
-=======
     palette.accept(item -> item.setUp(palette, manager));
->>>>>>> abbea60e
     palette.setParentGroups();
     return palette;
   }
@@ -128,12 +122,9 @@
 
     default void visit(@SuppressWarnings("UnusedParameters") @NotNull Group group) {
     }
-<<<<<<< HEAD
-=======
 
     default void visitAfter(@SuppressWarnings("UnusedParameters") @NotNull Group group) {
     }
->>>>>>> abbea60e
   }
 
   /**
@@ -268,10 +259,6 @@
     @Nullable
     private String myMaterialReference;
 
-    @XmlAttribute(name = "handler-class")
-    @Nullable
-    private String myHandlerClass;
-
     @XmlElement(name = "xml", type = XmlValuePart.class)
     private XmlValuePart myXmlValuePart;
 
@@ -295,11 +282,7 @@
     private Item() {
     }
 
-<<<<<<< HEAD
-    public Item(@NotNull String tagName, @NotNull PaletteComponentHandler handler) {
-=======
     public Item(@NotNull String tagName, @NotNull ViewHandler handler) {
->>>>>>> abbea60e
       myTagName = tagName;
       myHandler = handler;
     }
@@ -409,8 +392,6 @@
       visitor.visit(this);
     }
 
-<<<<<<< HEAD
-=======
     void setUp(@NotNull Palette palette, @NotNull ViewHandlerManager manager) {
       resolve();
       initHandler(manager);
@@ -418,7 +399,6 @@
       palette.myItemsById.put(getId(), this);
     }
 
->>>>>>> abbea60e
     private void resolve() {
       if (myXmlValuePart != null) {
         myXml = myXmlValuePart.getValue();
@@ -454,20 +434,6 @@
       }
     }
 
-    private void initHandler(@NotNull ViewHandlerManager manager) {
-      if (myHandlerClass != null) {
-        try {
-          myHandler = (PaletteComponentHandler)Class.forName(myHandlerClass).newInstance();
-        }
-        catch (ReflectiveOperationException exception) {
-          myHandler = ViewHandlerManager.NONE;
-        }
-      }
-      else {
-        myHandler = manager.getHandlerOrDefault(myTagName);
-      }
-    }
-
     private void addGradleCoordinateId(@NotNull Set<String> coordinateIds) {
       String coordinateId = getGradleCoordinateId();
 
