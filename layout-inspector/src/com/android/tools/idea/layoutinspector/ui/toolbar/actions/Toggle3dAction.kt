/*
 * Copyright (C) 2023 The Android Open Source Project
 *
 * Licensed under the Apache License, Version 2.0 (the "License");
 * you may not use this file except in compliance with the License.
 * You may obtain a copy of the License at
 *
 *      http://www.apache.org/licenses/LICENSE-2.0
 *
 * Unless required by applicable law or agreed to in writing, software
 * distributed under the License is distributed on an "AS IS" BASIS,
 * WITHOUT WARRANTIES OR CONDITIONS OF ANY KIND, either express or implied.
 * See the License for the specific language governing permissions and
 * limitations under the License.
 */
package com.android.tools.idea.layoutinspector.ui.toolbar.actions

import com.android.tools.idea.layoutinspector.LayoutInspector
import com.android.tools.idea.layoutinspector.model.AndroidWindow
import com.android.tools.idea.layoutinspector.pipeline.InspectorClient
import com.android.tools.idea.layoutinspector.ui.RenderModel
import com.intellij.ide.BrowserUtil
import com.intellij.openapi.actionSystem.ActionUpdateThread
import com.intellij.openapi.actionSystem.AnAction
import com.intellij.openapi.actionSystem.AnActionEvent
import com.intellij.openapi.actionSystem.ex.TooltipDescriptionProvider
import com.intellij.openapi.actionSystem.ex.TooltipLinkProvider
import icons.StudioIcons
import java.util.concurrent.Executors
import java.util.concurrent.TimeUnit
import javax.swing.JComponent
import org.jetbrains.annotations.VisibleForTesting

private const val ROTATION_FRAMES = 20L
private const val ROTATION_TIMEOUT = 10_000L

class Toggle3dAction(private val renderModelProvider: () -> RenderModel) :
  AnAction(StudioIcons.LayoutInspector.Toolbar.MODE_3D),
  TooltipLinkProvider,
  TooltipDescriptionProvider {
  @VisibleForTesting var executorFactory = { Executors.newSingleThreadScheduledExecutor() }
  @VisibleForTesting var getCurrentTimeMillis = { System.currentTimeMillis() }

  override fun actionPerformed(event: AnActionEvent) {
    val renderModel = renderModelProvider()
    val inspector = LayoutInspector.get(event)
    val client = inspector?.currentClient

    if (renderModel.isRotated) {
      renderModel.resetRotation()
    } else {
      client?.updateScreenshotType(AndroidWindow.ImageType.SKP, -1f)
      val timerStart = getCurrentTimeMillis()
      val executor = executorFactory()
      var iteration = 0
      executor.scheduleAtFixedRate(
        {
          val currentTime = getCurrentTimeMillis()
          if (currentTime - timerStart > ROTATION_TIMEOUT) {
            // We weren't able to get the SKP in a reasonable amount of time, so stop waiting.
            executor.shutdown()
            return@scheduleAtFixedRate
          }
          // Don't rotate or start the rotation timeout if we haven't received an SKP yet.
          val inspectorModel = inspector?.inspectorModel
          // Wait until we have an actual SKP (not pending)
          if (inspectorModel?.pictureType != AndroidWindow.ImageType.SKP) {
            return@scheduleAtFixedRate
          }
          iteration++
          if (iteration > ROTATION_FRAMES) {
            executor.shutdown()
            return@scheduleAtFixedRate
          }
          renderModel.xOff = iteration * 0.45 / ROTATION_FRAMES
          renderModel.yOff = iteration * 0.06 / ROTATION_FRAMES
          renderModel.refresh()
        },
        0,
        15,
<<<<<<< HEAD
        TimeUnit.MILLISECONDS
=======
        TimeUnit.MILLISECONDS,
>>>>>>> 0d09370c
      )
    }
  }

  override fun getActionUpdateThread() = ActionUpdateThread.BGT

  override fun update(event: AnActionEvent) {
    super.update(event)
    val model = renderModelProvider()
    val inspector = LayoutInspector.get(event)
    val client = inspector?.currentClient
    val inspectorModel = inspector?.inspectorModel
    event.presentation.icon =
      if (model.isRotated) StudioIcons.LayoutInspector.Toolbar.RESET_VIEW
      else StudioIcons.LayoutInspector.Toolbar.MODE_3D
    if (
      model.overlay == null &&
        client?.capabilities?.contains(InspectorClient.Capability.SUPPORTS_SKP) == true &&
<<<<<<< HEAD
        (client.isCapturing || inspectorModel?.pictureType == AndroidWindow.ImageType.SKP)
=======
        (client.inLiveMode || inspectorModel?.pictureType == AndroidWindow.ImageType.SKP)
>>>>>>> 0d09370c
    ) {
      event.presentation.isEnabled = true
      if (model.isRotated) {
        event.presentation.text = "2D Mode"
        event.presentation.description =
          "Inspect the layout in 2D mode. Enabling this mode has less impact on your device's runtime performance."
      } else {
        event.presentation.text = "3D Mode"
        event.presentation.description =
          "Visually inspect the hierarchy by clicking and dragging to rotate the layout. Enabling this mode consumes more device " +
            "resources and might impact runtime performance."
      }
    } else {
      event.presentation.isEnabled = false
      val isLowerThenApi29 =
        client != null && client.isConnected && client.process.device.apiLevel < 29
      @Suppress("DialogTitleCapitalization")
      event.presentation.text =
        when {
          model.overlay != null -> "Rotation not available when overlay is active"
          isLowerThenApi29 -> "Rotation not available for devices below API 29"
          else -> "Error while rendering device image, rotation not available"
        }
    }
  }

  @Suppress("DialogTitleCapitalization")
  override fun getTooltipLink(owner: JComponent?) =
    TooltipLinkProvider.TooltipLink("Learn More") {
      // TODO: link for performance issue
      BrowserUtil.browse("https://d.android.com/r/studio-ui/layout-inspector-2D-3D-mode")
    }
}<|MERGE_RESOLUTION|>--- conflicted
+++ resolved
@@ -26,10 +26,10 @@
 import com.intellij.openapi.actionSystem.ex.TooltipDescriptionProvider
 import com.intellij.openapi.actionSystem.ex.TooltipLinkProvider
 import icons.StudioIcons
+import org.jetbrains.annotations.VisibleForTesting
 import java.util.concurrent.Executors
 import java.util.concurrent.TimeUnit
 import javax.swing.JComponent
-import org.jetbrains.annotations.VisibleForTesting
 
 private const val ROTATION_FRAMES = 20L
 private const val ROTATION_TIMEOUT = 10_000L
@@ -78,11 +78,7 @@
         },
         0,
         15,
-<<<<<<< HEAD
-        TimeUnit.MILLISECONDS
-=======
         TimeUnit.MILLISECONDS,
->>>>>>> 0d09370c
       )
     }
   }
@@ -101,11 +97,7 @@
     if (
       model.overlay == null &&
         client?.capabilities?.contains(InspectorClient.Capability.SUPPORTS_SKP) == true &&
-<<<<<<< HEAD
-        (client.isCapturing || inspectorModel?.pictureType == AndroidWindow.ImageType.SKP)
-=======
         (client.inLiveMode || inspectorModel?.pictureType == AndroidWindow.ImageType.SKP)
->>>>>>> 0d09370c
     ) {
       event.presentation.isEnabled = true
       if (model.isRotated) {
