--- conflicted
+++ resolved
@@ -5,20 +5,13 @@
     <content url="file://$MODULE_DIR$">
       <sourceFolder url="file://$MODULE_DIR$/src" isTestSource="false" />
     </content>
-    <orderEntry type="inheritedJdk" />
-<<<<<<< HEAD
-=======
-    <orderEntry type="library" name="studio-sdk" level="project" />
-    <orderEntry type="library" name="studio-plugin-com.intellij.java" level="project" />
->>>>>>> 0d09370c
-    <orderEntry type="sourceFolder" forTests="false" />
+    <orderEntry type="library" name="studio-platform" level="project" />
+    <orderEntry type="library" scope="TEST" name="studio-test-platform" level="project" />
     <orderEntry type="library" name="Guava" level="project" />
     <orderEntry type="library" name="kotlin-stdlib" level="project" />
     <orderEntry type="library" name="protobuf" level="project" />
-    <orderEntry type="library" name="studio-analytics-proto" level="project" />
-    <orderEntry type="module" module-name="android.sdktools.analytics-tracker" />
-    <orderEntry type="module" module-name="android.sdktools.android-annotations" />
-    <orderEntry type="module" module-name="android.sdktools.threading-agent-callback" />
+    <orderEntry type="inheritedJdk" />
+    <orderEntry type="sourceFolder" forTests="false" />
     <orderEntry type="module" module-name="intellij.platform.core" />
     <orderEntry type="module" module-name="intellij.platform.editor" />
     <orderEntry type="module" module-name="intellij.platform.ide.core" />
