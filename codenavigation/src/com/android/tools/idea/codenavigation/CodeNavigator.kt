--- conflicted
+++ resolved
@@ -100,15 +100,6 @@
    * Gets the navigatable in another thread, so we don't block the UI while potentially performing
    * heavy operations, such as searching for the java class/method in the PSI tree or using
    * llvm-symbolizer to get a native function name.
-<<<<<<< HEAD
-   *
-   * Note: due to IntelliJ PSI threading rules, read operations performed on a non-UI thread need
-   * to wrap the action in a ReadAction. Hence all PSI-reading code inside getNavigatable() will
-   * need to wrapped in a ReadAction.
-   *
-   * See https://plugins.jetbrains.com/docs/intellij/threading-model.html
-=======
->>>>>>> ad897288
    */
   private fun getNavigatableAsync(location: CodeLocation): CompletableFuture<Navigatable?> {
     return CompletableFuture.supplyAsync({ getNavigatable(location) }) { runnable: Runnable? ->
@@ -121,7 +112,7 @@
    * to wrap the action in a ReadAction. Hence, all PSI-reading code inside getNavigatable() will
    * need to wrapped in a ReadAction.
    *
-   * See [General Threading Rules](http://www.jetbrains.org/intellij/sdk/docs/basics/architectural_overview/general_threading_rules.html)
+   * See [General Threading Rules](https://plugins.jetbrains.com/docs/intellij/threading-model.html)
    */
   private fun getNavigatable(location: CodeLocation): Navigatable? {
     return ReadAction.compute(ThrowableComputable<Navigatable, RuntimeException> {
