--- conflicted
+++ resolved
@@ -1,13 +1,8 @@
 PROJECT             : My Application
-<<<<<<< HEAD
-    MODULE              : My Application
-        - ModuleGroupPath   : My Application
-=======
     MODULE              : My_Application
         - ModuleGroupPath   : My_Application
         ExternalModuleGroup :
         ExternalModuleVersion         : unspecified
->>>>>>> c50c8b87
         LinkedProjectId     : My Application
         LinkedProjectPath   : <PROJECT>
         RootProjectPath     : <PROJECT>
