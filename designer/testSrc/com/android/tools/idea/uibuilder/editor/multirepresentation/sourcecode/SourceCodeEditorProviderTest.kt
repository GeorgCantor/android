/*
 * Copyright (C) 2019 The Android Open Source Project
 *
 * Licensed under the Apache License, Version 2.0 (the "License");
 * you may not use this file except in compliance with the License.
 * You may obtain a copy of the License at
 *
 *      http://www.apache.org/licenses/LICENSE-2.0
 *
 * Unless required by applicable law or agreed to in writing, software
 * distributed under the License is distributed on an "AS IS" BASIS,
 * WITHOUT WARRANTIES OR CONDITIONS OF ANY KIND, either express or implied.
 * See the License for the specific language governing permissions and
 * limitations under the License.
 */
package com.android.tools.idea.uibuilder.editor.multirepresentation.sourcecode

<<<<<<< HEAD
import com.android.testutils.delayUntilCondition
=======
import com.android.testutils.MockitoKt.whenever
import com.android.testutils.delayUntilCondition
import com.android.tools.idea.IdeInfo
import com.android.tools.idea.concurrency.AndroidDispatchers.uiThread
>>>>>>> 574fcae1
import com.android.tools.idea.testing.AndroidProjectRule
import com.android.tools.idea.testing.Facets
import com.android.tools.idea.uibuilder.editor.multirepresentation.MultiRepresentationPreview
import com.android.tools.idea.uibuilder.editor.multirepresentation.PreviewRepresentationState
import com.android.tools.idea.uibuilder.editor.multirepresentation.TestPreviewRepresentation
import com.android.tools.idea.uibuilder.editor.multirepresentation.TestPreviewRepresentationProvider
import com.android.tools.idea.uibuilder.editor.multirepresentation.TextEditorWithMultiRepresentationPreview
import com.google.common.truth.Truth.assertThat
import com.intellij.mock.MockVirtualFile
import com.intellij.openapi.application.ApplicationManager
import com.intellij.openapi.application.runWriteActionAndWait
import com.intellij.openapi.fileEditor.FileEditorStateLevel
import com.intellij.openapi.fileTypes.FileType
import com.intellij.openapi.fileTypes.PlainTextFileType
import com.intellij.openapi.project.DumbService
import com.intellij.openapi.util.Disposer
import com.intellij.openapi.util.JDOMUtil
import com.intellij.testFramework.DumbModeTestUtils
import com.intellij.testFramework.UsefulTestCase.assertContainsElements
import com.intellij.testFramework.fixtures.CodeInsightTestFixture
import junit.framework.TestCase
import kotlinx.coroutines.runBlocking
import kotlinx.coroutines.withContext
import org.jdom.Element
import org.jetbrains.kotlin.idea.KotlinFileType
import org.junit.Assert.assertEquals
import org.junit.Assert.assertFalse
import org.junit.Assert.assertTrue
import org.junit.Before
import org.junit.Rule
import org.junit.Test
import org.mockito.Mockito.mock

class SourceCodeEditorProviderTest {

  @get:Rule val projectRule = AndroidProjectRule.inMemory()
  private val fixture: CodeInsightTestFixture
    get() = projectRule.fixture

  lateinit var provider: SourceCodeEditorProvider

  private val ideInfo: IdeInfo = mock(IdeInfo::class.java)

  @Before
  fun setUp() {
    provider = SourceCodeEditorProvider()
<<<<<<< HEAD
  }

  @Test
  fun testOffIfNoAndroidModules() {
    runWriteActionAndWait { Facets.deleteAndroidFacetIfExists(fixture.module) }
=======
    whenever(ideInfo.isAndroidStudio).thenReturn(true)
    whenever(ideInfo.isGameTools).thenReturn(false)
    projectRule.replaceService(IdeInfo::class.java, ideInfo)
  }

  @Test
  fun testOnIfNoAndroidModulesInAndroidStudio() {
    runWriteActionAndWait { Facets.deleteAndroidFacetIfExists(fixture.module) }

    val file = fixture.addFileToProject("src/Preview.kt", "")

    assertTrue(provider.accept(file.project, file.virtualFile))
  }

  @Test
  fun testOffIfNoAndroidModulesInNonAndroidStudio() {
    runWriteActionAndWait { Facets.deleteAndroidFacetIfExists(fixture.module) }
    whenever(ideInfo.isAndroidStudio).thenReturn(false)
>>>>>>> 574fcae1

    val file = fixture.addFileToProject("src/Preview.kt", "")

    assertFalse(provider.accept(file.project, file.virtualFile))
  }

  @Test
  fun testAcceptsKotlinFile() {
    val file = fixture.addFileToProject("src/Preview.kt", "")

    assertTrue(provider.accept(file.project, file.virtualFile))
  }

  @Test
  fun testAcceptsJavaFile() {
    val file = fixture.addFileToProject("src/Preview.java", "")

    assertTrue(provider.accept(file.project, file.virtualFile))
  }

  @Test
  fun testDeclinesTxtFile() {
    val file = fixture.addFileToProject("src/Preview.txt", "")

    assertFalse(provider.accept(file.project, file.virtualFile))
  }

  @Test
  fun testDeclinesXmlFile() {
    val file = fixture.addFileToProject("src/Preview.xml", "")

    assertFalse(provider.accept(file.project, file.virtualFile))
  }

  @Test
  fun testCreatableForKotlinFile(): Unit = runBlocking {
    val file = fixture.addFileToProject("src/Preview.kt", "")

    val editor = withContext(uiThread) { provider.createEditor(file.project, file.virtualFile) }

    TestCase.assertNotNull(editor)

<<<<<<< HEAD
    invokeAndWaitIfNeeded { provider.disposeEditor(editor) }
=======
    withContext(uiThread) { provider.disposeEditor(editor) }
>>>>>>> 574fcae1
  }

  @Test
  fun testStateSerialization(): Unit = runBlocking {
    val file = fixture.addFileToProject("src/Preview.kt", "")
    val representationWithState =
      object : TestPreviewRepresentation() {
<<<<<<< HEAD
        override fun getState(): PreviewRepresentationState? =
=======
        override fun getState(): PreviewRepresentationState =
>>>>>>> 574fcae1
          mapOf("key1" to "value1", "key2" to "value2")
      }
    val serializationProvider =
      SourceCodeEditorProvider.forTesting(
        listOf(
          TestPreviewRepresentationProvider("Representation1", true),
          TestPreviewRepresentationProvider("Representation2", true, representationWithState)
        )
      )
    val editor =
<<<<<<< HEAD
      invokeAndWaitIfNeeded {
        return@invokeAndWaitIfNeeded serializationProvider.createEditor(
          file.project,
          file.virtualFile
        )
      }
        as TextEditorWithMultiRepresentationPreview<*>
    runBlocking {
      // Wait for the initializations
      editor.preview.onInit()
    }
    invokeAndWaitIfNeeded {
=======
      withContext(uiThread) {
        return@withContext serializationProvider.createEditor(file.project, file.virtualFile)
      }
        as TextEditorWithMultiRepresentationPreview<*>
    // Wait for the initializations
    editor.preview.onInit()
    withContext(uiThread) {
>>>>>>> 574fcae1
      // Editor are not selected in unit testing. Force the preview activation so it loads the
      // state.
      editor.preview.onActivate()
      try {
        val rootElement = Element("root")
        serializationProvider.writeState(
          editor.getState(FileEditorStateLevel.FULL),
          fixture.project,
          rootElement
        )
<<<<<<< HEAD
        assertTrue(JDOMUtil.writeElement(rootElement).isNotBlank())
=======
        assertTrue(JDOMUtil.writeElement(rootElement, "\n").isNotBlank())
>>>>>>> 574fcae1
        val state =
          serializationProvider.readState(rootElement, fixture.project, file.virtualFile)
            as SourceCodeEditorWithMultiRepresentationPreviewState

        assertContainsElements(
          state.previewState.representations.map { it.key },
          "Representation1",
          "Representation2"
        )
        val settings =
          state.previewState.representations.single { it.key == "Representation2" }.settings
        assertEquals(
          """
        key1 -> value1
        key2 -> value2
      """
            .trimIndent(),
          settings.map { "${it.key} -> ${it.value}" }.joinToString("\n")
        )
      } finally {
        Disposer.dispose(editor)
      }
    }
  }

  @Test
  fun testDumbModeUpdatesRepresentation(): Unit = runBlocking {
    val file = fixture.addFileToProject("src/Preview.kt", "")
    val representation = TestPreviewRepresentationProvider("Representation1", false)
    val sourceCodeProvider = SourceCodeEditorProvider.forTesting(listOf(representation))
    val editor =
<<<<<<< HEAD
      invokeAndWaitIfNeeded { sourceCodeProvider.createEditor(file.project, file.virtualFile) }
        .also { Disposer.register(fixture.testRootDisposable, it) }
    val preview = (editor as TextEditorWithMultiRepresentationPreview<*>).preview

    runBlocking { preview.awaitForRepresentationsUpdated() }
=======
      withContext(uiThread) { sourceCodeProvider.createEditor(file.project, file.virtualFile) }
        .also { Disposer.register(fixture.testRootDisposable, it) }
    val preview = (editor as TextEditorWithMultiRepresentationPreview<*>).preview

    preview.awaitForRepresentationsUpdated()
>>>>>>> 574fcae1

    assertThat(preview.representationNames).isEmpty()
    representation.isAccept = true
    assertThat(preview.representationNames).isEmpty()

    // Now trigger smart mode. Representations should update
<<<<<<< HEAD
    val dumbService = DumbServiceImpl.getInstance(projectRule.project)
    invokeAndWaitIfNeeded {
      DumbModeTestUtils.runInDumbModeSynchronously(projectRule.project) {}
=======
    DumbModeTestUtils.runInDumbModeSynchronously(projectRule.project) {}
    DumbService.getInstance(projectRule.project).waitForSmartMode()

    // The representations update can be scheduled at some point in the future after the smart
    // mode switch so we wait for them to update.
    delayUntilCondition(delayPerIterationMs = 250) {
      preview.representationNames.singleOrNull() == "Representation1"
>>>>>>> 574fcae1
    }
  }

  @Test
  fun testUpdatesRepresentationWithProjectAlreadyInSmartMode(): Unit = runBlocking {
    val file = fixture.addFileToProject("src/Preview.kt", "")
    var preview: MultiRepresentationPreview? = null
    // We run the initialization of the test in dumb mode to ensure that the right logic triggers
    // in SourceCodeEditor after the project goes into smart mode.
    DumbModeTestUtils.runInDumbModeSynchronously(projectRule.project) {
      val representation = TestPreviewRepresentationProvider("Representation1", true)
      val sourceCodeProvider = SourceCodeEditorProvider.forTesting(listOf(representation))
      ApplicationManager.getApplication().invokeAndWait {
        val editor =
          sourceCodeProvider.createEditor(file.project, file.virtualFile).also {
            Disposer.register(fixture.testRootDisposable, it)
          }
        preview = (editor as TextEditorWithMultiRepresentationPreview<*>).preview
      }
      assertThat(preview!!.representationNames).isEmpty()
      representation.isAccept = true
    }

<<<<<<< HEAD
    runBlocking {
      // The representations update can be scheduled at some point in the future after the smart
      // mode switch so we wait for them to update.
      delayUntilCondition(delayPerIterationMs = 250) {
        preview.awaitForRepresentationsUpdated()
        preview.representationNames.singleOrNull() == "Representation1"
      }
=======
    // Now the project will go into smart mode, and we wait to see if the representations update
    // accordingly.
    delayUntilCondition(delayPerIterationMs = 250) {
      preview!!.representationNames.singleOrNull() == "Representation1"
>>>>>>> 574fcae1
    }
  }

  // Regression test for b/232045613
  @Test
  fun testDoesNotAcceptFilesBecauseOfTheExtension(): Unit = runBlocking {
    var type: FileType = KotlinFileType.INSTANCE
    val file =
      object : MockVirtualFile("Preview.kt") {
        override fun getFileType(): FileType = type
      }
    val representation = TestPreviewRepresentationProvider("Representation1", false)
    val sourceCodeProvider = SourceCodeEditorProvider.forTesting(listOf(representation))
    assertTrue(sourceCodeProvider.accept(project = projectRule.project, file))
    type = PlainTextFileType.INSTANCE
    assertFalse(sourceCodeProvider.accept(project = projectRule.project, file))
  }

  // Test navigation state change
  @Test
<<<<<<< HEAD
  fun testNavigationMovesToSplitMode() {
=======
  fun testNavigationMovesToSplitMode(): Unit = runBlocking {
>>>>>>> 574fcae1
    var type: FileType = KotlinFileType.INSTANCE
    val file =
      object : MockVirtualFile("Preview.kt") {
        override fun getFileType(): FileType = type
      }
    val representation = TestPreviewRepresentationProvider("Representation1", false)
    val sourceCodeProvider = SourceCodeEditorProvider.forTesting(listOf(representation))
    assertTrue(sourceCodeProvider.accept(project = projectRule.project, file))
    type = PlainTextFileType.INSTANCE
    assertFalse(sourceCodeProvider.accept(project = projectRule.project, file))
  }
}<|MERGE_RESOLUTION|>--- conflicted
+++ resolved
@@ -15,14 +15,10 @@
  */
 package com.android.tools.idea.uibuilder.editor.multirepresentation.sourcecode
 
-<<<<<<< HEAD
-import com.android.testutils.delayUntilCondition
-=======
 import com.android.testutils.MockitoKt.whenever
 import com.android.testutils.delayUntilCondition
 import com.android.tools.idea.IdeInfo
 import com.android.tools.idea.concurrency.AndroidDispatchers.uiThread
->>>>>>> 574fcae1
 import com.android.tools.idea.testing.AndroidProjectRule
 import com.android.tools.idea.testing.Facets
 import com.android.tools.idea.uibuilder.editor.multirepresentation.MultiRepresentationPreview
@@ -69,13 +65,6 @@
   @Before
   fun setUp() {
     provider = SourceCodeEditorProvider()
-<<<<<<< HEAD
-  }
-
-  @Test
-  fun testOffIfNoAndroidModules() {
-    runWriteActionAndWait { Facets.deleteAndroidFacetIfExists(fixture.module) }
-=======
     whenever(ideInfo.isAndroidStudio).thenReturn(true)
     whenever(ideInfo.isGameTools).thenReturn(false)
     projectRule.replaceService(IdeInfo::class.java, ideInfo)
@@ -94,7 +83,6 @@
   fun testOffIfNoAndroidModulesInNonAndroidStudio() {
     runWriteActionAndWait { Facets.deleteAndroidFacetIfExists(fixture.module) }
     whenever(ideInfo.isAndroidStudio).thenReturn(false)
->>>>>>> 574fcae1
 
     val file = fixture.addFileToProject("src/Preview.kt", "")
 
@@ -137,11 +125,7 @@
 
     TestCase.assertNotNull(editor)
 
-<<<<<<< HEAD
-    invokeAndWaitIfNeeded { provider.disposeEditor(editor) }
-=======
     withContext(uiThread) { provider.disposeEditor(editor) }
->>>>>>> 574fcae1
   }
 
   @Test
@@ -149,11 +133,7 @@
     val file = fixture.addFileToProject("src/Preview.kt", "")
     val representationWithState =
       object : TestPreviewRepresentation() {
-<<<<<<< HEAD
-        override fun getState(): PreviewRepresentationState? =
-=======
         override fun getState(): PreviewRepresentationState =
->>>>>>> 574fcae1
           mapOf("key1" to "value1", "key2" to "value2")
       }
     val serializationProvider =
@@ -164,20 +144,6 @@
         )
       )
     val editor =
-<<<<<<< HEAD
-      invokeAndWaitIfNeeded {
-        return@invokeAndWaitIfNeeded serializationProvider.createEditor(
-          file.project,
-          file.virtualFile
-        )
-      }
-        as TextEditorWithMultiRepresentationPreview<*>
-    runBlocking {
-      // Wait for the initializations
-      editor.preview.onInit()
-    }
-    invokeAndWaitIfNeeded {
-=======
       withContext(uiThread) {
         return@withContext serializationProvider.createEditor(file.project, file.virtualFile)
       }
@@ -185,7 +151,6 @@
     // Wait for the initializations
     editor.preview.onInit()
     withContext(uiThread) {
->>>>>>> 574fcae1
       // Editor are not selected in unit testing. Force the preview activation so it loads the
       // state.
       editor.preview.onActivate()
@@ -196,11 +161,7 @@
           fixture.project,
           rootElement
         )
-<<<<<<< HEAD
-        assertTrue(JDOMUtil.writeElement(rootElement).isNotBlank())
-=======
         assertTrue(JDOMUtil.writeElement(rootElement, "\n").isNotBlank())
->>>>>>> 574fcae1
         val state =
           serializationProvider.readState(rootElement, fixture.project, file.virtualFile)
             as SourceCodeEditorWithMultiRepresentationPreviewState
@@ -232,30 +193,17 @@
     val representation = TestPreviewRepresentationProvider("Representation1", false)
     val sourceCodeProvider = SourceCodeEditorProvider.forTesting(listOf(representation))
     val editor =
-<<<<<<< HEAD
-      invokeAndWaitIfNeeded { sourceCodeProvider.createEditor(file.project, file.virtualFile) }
-        .also { Disposer.register(fixture.testRootDisposable, it) }
-    val preview = (editor as TextEditorWithMultiRepresentationPreview<*>).preview
-
-    runBlocking { preview.awaitForRepresentationsUpdated() }
-=======
       withContext(uiThread) { sourceCodeProvider.createEditor(file.project, file.virtualFile) }
         .also { Disposer.register(fixture.testRootDisposable, it) }
     val preview = (editor as TextEditorWithMultiRepresentationPreview<*>).preview
 
     preview.awaitForRepresentationsUpdated()
->>>>>>> 574fcae1
 
     assertThat(preview.representationNames).isEmpty()
     representation.isAccept = true
     assertThat(preview.representationNames).isEmpty()
 
     // Now trigger smart mode. Representations should update
-<<<<<<< HEAD
-    val dumbService = DumbServiceImpl.getInstance(projectRule.project)
-    invokeAndWaitIfNeeded {
-      DumbModeTestUtils.runInDumbModeSynchronously(projectRule.project) {}
-=======
     DumbModeTestUtils.runInDumbModeSynchronously(projectRule.project) {}
     DumbService.getInstance(projectRule.project).waitForSmartMode()
 
@@ -263,7 +211,6 @@
     // mode switch so we wait for them to update.
     delayUntilCondition(delayPerIterationMs = 250) {
       preview.representationNames.singleOrNull() == "Representation1"
->>>>>>> 574fcae1
     }
   }
 
@@ -287,20 +234,10 @@
       representation.isAccept = true
     }
 
-<<<<<<< HEAD
-    runBlocking {
-      // The representations update can be scheduled at some point in the future after the smart
-      // mode switch so we wait for them to update.
-      delayUntilCondition(delayPerIterationMs = 250) {
-        preview.awaitForRepresentationsUpdated()
-        preview.representationNames.singleOrNull() == "Representation1"
-      }
-=======
     // Now the project will go into smart mode, and we wait to see if the representations update
     // accordingly.
     delayUntilCondition(delayPerIterationMs = 250) {
       preview!!.representationNames.singleOrNull() == "Representation1"
->>>>>>> 574fcae1
     }
   }
 
@@ -321,11 +258,7 @@
 
   // Test navigation state change
   @Test
-<<<<<<< HEAD
-  fun testNavigationMovesToSplitMode() {
-=======
   fun testNavigationMovesToSplitMode(): Unit = runBlocking {
->>>>>>> 574fcae1
     var type: FileType = KotlinFileType.INSTANCE
     val file =
       object : MockVirtualFile("Preview.kt") {
