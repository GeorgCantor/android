--- conflicted
+++ resolved
@@ -40,11 +40,7 @@
 
   override fun createPrimarySceneView(
     surface: NlDesignSurface,
-<<<<<<< HEAD
-    manager: LayoutlibSceneManager
-=======
     manager: LayoutlibSceneManager,
->>>>>>> 0d09370c
   ): ScreenView {
     primarySceneViewCreationCount++
     return ScreenView.newBuilder(surface, manager).build()
@@ -65,11 +61,7 @@
           projectRule.fixture,
           SdkConstants.FD_RES_LAYOUT,
           "model.xml",
-<<<<<<< HEAD
-          ComponentDescriptor("LinearLayout")
-=======
           ComponentDescriptor("LinearLayout"),
->>>>>>> 0d09370c
         )
         .build()
     }
