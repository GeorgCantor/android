--- conflicted
+++ resolved
@@ -63,13 +63,7 @@
     )
 
     assertThat(DaggerIndex.getValues("com.example.Foo", myProject.projectScope()))
-<<<<<<< HEAD
-      .containsExactly(
-        InjectedConstructorIndexValue(ClassId.fromString("com/example/Foo")),
-      )
-=======
       .containsExactly(InjectedConstructorIndexValue(ClassId.fromString("com/example/Foo")))
->>>>>>> 0d09370c
   }
 
   @Test
@@ -83,21 +77,11 @@
 
       class Foo @Inject constructor()
       """
-<<<<<<< HEAD
-        .trimIndent()
-    )
-
-    assertThat(DaggerIndex.getValues("com.example.Foo", myProject.projectScope()))
-      .containsExactly(
-        InjectedConstructorIndexValue(ClassId.fromString("com/example/Foo")),
-      )
-=======
         .trimIndent(),
     )
 
     assertThat(DaggerIndex.getValues("com.example.Foo", myProject.projectScope()))
       .containsExactly(InjectedConstructorIndexValue(ClassId.fromString("com/example/Foo")))
->>>>>>> 0d09370c
   }
 
   @Test
