/*
 * Copyright (C) 2018 The Android Open Source Project
 *
 * Licensed under the Apache License, Version 2.0 (the "License");
 * you may not use this file except in compliance with the License.
 * You may obtain a copy of the License at
 *
 *      http://www.apache.org/licenses/LICENSE-2.0
 *
 * Unless required by applicable law or agreed to in writing, software
 * distributed under the License is distributed on an "AS IS" BASIS,
 * WITHOUT WARRANTIES OR CONDITIONS OF ANY KIND, either express or implied.
 * See the License for the specific language governing permissions and
 * limitations under the License.
 */
package com.android.tools.property.ptable.impl

import com.android.tools.property.ptable.DefaultPTableCellRendererProvider
import com.android.tools.property.ptable.item.EmptyPTableCellEditorProvider
import com.android.tools.property.ptable.item.Group
import com.android.tools.property.ptable.item.Item
import com.android.tools.property.ptable.item.addModelListener
import com.android.tools.property.ptable.item.createModel
import com.google.common.truth.Truth.assertThat
import javax.swing.event.TableModelListener
import org.junit.Test
import org.mockito.Mockito
import org.mockito.Mockito.mock
import org.mockito.Mockito.times
import org.mockito.Mockito.verify

class PTableModelTest {

  @Test
  fun testBasics() {
    val model = PTableModelImpl(createModel(Item("item1"), Item("item2"), Item("item3")))
    assertThat(model.rowCount).isEqualTo(3)
    assertThat(model.getValueAt(0, 0).name).isEqualTo("item1")
  }

  @Test
  fun testExpandCollapse() {
    val model =
      PTableModelImpl(
        createModel(Item("item1"), Item("item2"), Group("item3", Item("child1"), Item("child2")))
      )
    val listener = addModelListener(model)

    // last node should be collapsed
    assertThat(model.rowCount).isEqualTo(3)

    // expand and check that 2 more nodes have been added
    model.expand(2)
    assertThat(model.rowCount).isEqualTo(5)
    verify(listener)?.tableChanged(Mockito.any())

    // 2nd expand is a noop
    model.expand(2)
    assertThat(model.rowCount).isEqualTo(5)
    verify(listener)?.tableChanged(Mockito.any())

    // collapse and check that 2 nodes have been removed
    model.collapse(2)
    assertThat(model.rowCount).isEqualTo(3)
    verify(listener, times(2))?.tableChanged(Mockito.any())

    // 2nd collapse is a noop
    model.collapse(2)
    assertThat(model.rowCount).isEqualTo(3)
    verify(listener, times(2))?.tableChanged(Mockito.any())
  }

  @Test
  fun testToggle() {
    val model =
      PTableModelImpl(
        createModel(Item("item1"), Item("item2"), Group("item3", Item("child1"), Item("child2")))
      )
    val listener = addModelListener(model)

    // last node should be collapsed
    assertThat(model.rowCount).isEqualTo(3)

    // toggle and check that 2 more nodes have been added
    model.toggle(2)
    assertThat(model.rowCount).isEqualTo(5)
    verify(listener)?.tableChanged(Mockito.any())

    // toggle and check that 2 nodes have been removed
    model.collapse(2)
    assertThat(model.rowCount).isEqualTo(3)
    verify(listener, times(2))?.tableChanged(Mockito.any())
  }

  @Test
  fun testUpdate() {
    val tableModel =
      createModel(
        Item("item1"),
        Item("item2"),
        Group("item3", Item("child1"), Item("child2")),
<<<<<<< HEAD
        Item("item4")
=======
        Item("item4"),
>>>>>>> 0d09370c
      )
    val model = PTableModelImpl(tableModel)
    model.expand(2)
    tableModel.updateTo(
      true,
      Item("item1"),
      Item("itemX"),
      Group("item3", Item("child1"), Item("child2")),
      Item("item4"),
<<<<<<< HEAD
      Item("item5")
=======
      Item("item5"),
>>>>>>> 0d09370c
    )

    assertThat(model.rowCount).isEqualTo(7)
    assertThat(model.getValueAt(0, 0).name).isEqualTo("item1")
    assertThat(model.getValueAt(1, 0).name).isEqualTo("itemX")
    assertThat(model.getValueAt(2, 0).name).isEqualTo("item3")
    assertThat(model.getValueAt(3, 0).name).isEqualTo("child1")
    assertThat(model.getValueAt(4, 0).name).isEqualTo("child2")
    assertThat(model.getValueAt(5, 0).name).isEqualTo("item4")
    assertThat(model.getValueAt(6, 0).name).isEqualTo("item5")
  }

  @Test
  fun testUpdateMovesActiveItem() {
    val tableModel =
      createModel(
        Item("item1"),
        Item("item2"),
        Group("item3", Item("child1"), Item("child2")),
<<<<<<< HEAD
        Item("item4")
=======
        Item("item4"),
>>>>>>> 0d09370c
      )
    val table =
      PTableImpl(
        tableModel,
        null,
        DefaultPTableCellRendererProvider(),
<<<<<<< HEAD
        EmptyPTableCellEditorProvider()
=======
        EmptyPTableCellEditorProvider(),
>>>>>>> 0d09370c
      )
    val item = table.item(3)
    tableModel.updateTo(
      true,
      Item("item1"),
      Item("itemX"),
      Group("item3", Item("child1"), Item("child2")),
      Item("item5"),
<<<<<<< HEAD
      Item("item4")
=======
      Item("item4"),
>>>>>>> 0d09370c
    )
    val rowIndex = tableModel.items.indexOf(item)
    assertThat(rowIndex).isEqualTo(4)
  }

  @Test
  fun testItemsUpdatedWithModelChange() {
    val tableModel = createModel(Item("item1"), Item("item2"))
    val model = PTableModelImpl(tableModel)
    val listener = mock(TableModelListener::class.java)
    model.addTableModelListener(listener)
    tableModel.updateTo(true, Item("item3"))
    assertThat(model.rowCount).isEqualTo(1)
    assertThat(model.getValueAt(0, 0).name).isEqualTo("item3")
    verify(listener).tableChanged(Mockito.any())
  }

  @Test
  fun testItemsUpdatedWithoutModelChange() {
    val tableModel = createModel(Item("item1"), Item("item2"))
    val model = PTableModelImpl(tableModel)
    val listener = mock(TableModelListener::class.java)
    model.addTableModelListener(listener)
    tableModel.updateTo(false, Item("item3"))
    assertThat(model.rowCount).isEqualTo(2)
    assertThat(model.getValueAt(0, 0).name).isEqualTo("item1")
    assertThat(model.getValueAt(1, 0).name).isEqualTo("item2")
    verify(listener).tableChanged(Mockito.any())
  }
}<|MERGE_RESOLUTION|>--- conflicted
+++ resolved
@@ -22,12 +22,12 @@
 import com.android.tools.property.ptable.item.addModelListener
 import com.android.tools.property.ptable.item.createModel
 import com.google.common.truth.Truth.assertThat
-import javax.swing.event.TableModelListener
 import org.junit.Test
 import org.mockito.Mockito
 import org.mockito.Mockito.mock
 import org.mockito.Mockito.times
 import org.mockito.Mockito.verify
+import javax.swing.event.TableModelListener
 
 class PTableModelTest {
 
@@ -99,11 +99,7 @@
         Item("item1"),
         Item("item2"),
         Group("item3", Item("child1"), Item("child2")),
-<<<<<<< HEAD
-        Item("item4")
-=======
         Item("item4"),
->>>>>>> 0d09370c
       )
     val model = PTableModelImpl(tableModel)
     model.expand(2)
@@ -113,11 +109,7 @@
       Item("itemX"),
       Group("item3", Item("child1"), Item("child2")),
       Item("item4"),
-<<<<<<< HEAD
-      Item("item5")
-=======
       Item("item5"),
->>>>>>> 0d09370c
     )
 
     assertThat(model.rowCount).isEqualTo(7)
@@ -137,22 +129,14 @@
         Item("item1"),
         Item("item2"),
         Group("item3", Item("child1"), Item("child2")),
-<<<<<<< HEAD
-        Item("item4")
-=======
         Item("item4"),
->>>>>>> 0d09370c
       )
     val table =
       PTableImpl(
         tableModel,
         null,
         DefaultPTableCellRendererProvider(),
-<<<<<<< HEAD
-        EmptyPTableCellEditorProvider()
-=======
         EmptyPTableCellEditorProvider(),
->>>>>>> 0d09370c
       )
     val item = table.item(3)
     tableModel.updateTo(
@@ -161,11 +145,7 @@
       Item("itemX"),
       Group("item3", Item("child1"), Item("child2")),
       Item("item5"),
-<<<<<<< HEAD
-      Item("item4")
-=======
       Item("item4"),
->>>>>>> 0d09370c
     )
     val rowIndex = tableModel.items.indexOf(item)
     assertThat(rowIndex).isEqualTo(4)
