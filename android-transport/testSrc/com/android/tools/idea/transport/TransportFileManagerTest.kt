/*
 * Copyright (C) 2019 The Android Open Source Project
 *
 * Licensed under the Apache License, Version 2.0 (the "License");
 * you may not use this file except in compliance with the License.
 * You may obtain a copy of the License at
 *
 *      http://www.apache.org/licenses/LICENSE-2.0
 *
 * Unless required by applicable law or agreed to in writing, software
 * distributed under the License is distributed on an "AS IS" BASIS,
 * WITHOUT WARRANTIES OR CONDITIONS OF ANY KIND, either express or implied.
 * See the License for the specific language governing permissions and
 * limitations under the License.
 */
package com.android.tools.idea.transport

import com.android.ddmlib.IDevice
import com.android.sdklib.devices.Abi
import com.android.testutils.MockitoKt.whenever
import com.android.tools.idea.flags.StudioFlags
<<<<<<< HEAD
=======
import com.android.tools.idea.run.AndroidRunConfigurationBase
import com.android.tools.profiler.proto.Agent
import com.android.tools.profiler.proto.Transport
>>>>>>> 0d09370c
import com.google.common.truth.Truth.assertThat
import com.intellij.openapi.application.ApplicationManager
import com.intellij.testFramework.DisposableRule
import com.intellij.testFramework.ProjectRule
import com.intellij.testFramework.registerExtension
import com.intellij.util.messages.MessageBus
import org.junit.Before
import org.junit.Rule
import org.junit.Test
import org.junit.rules.TemporaryFolder
import org.junit.rules.Timeout
import org.mockito.ArgumentCaptor
<<<<<<< HEAD
import org.mockito.Mockito.eq
import org.mockito.Mockito
import org.mockito.Mockito.any
=======
import org.mockito.ArgumentMatchers.any
import org.mockito.ArgumentMatchers.eq
import org.mockito.Mockito
>>>>>>> 0d09370c
import org.mockito.Mockito.doReturn
import org.mockito.Mockito.mock
import org.mockito.Mockito.spy
import org.mockito.Mockito.times
import org.mockito.Mockito.verify
import java.io.File

class TransportFileManagerTest {
  @get:Rule
  val timeout = Timeout.seconds(60)

  @JvmField
  @Rule
  val temporaryFolder = TemporaryFolder()

  @get:Rule
  val disposableRule = DisposableRule()

  @get:Rule
  val projectRule = ProjectRule()

  private lateinit var mockDevice: IDevice
  private lateinit var messageBus: MessageBus
  private lateinit var fileManager: TransportFileManager

  @Before
  fun setUp() {
    val fakeExtension = object : TransportConfigContributor {
      override fun customizeProxyService(proxy: TransportProxy) { }
      override fun customizeDaemonConfig(configBuilder: Transport.DaemonConfig.Builder) { }
      override fun customizeAgentConfig(configBuilder: Agent.AgentConfig.Builder, runConfig: AndroidRunConfigurationBase?) { }
    }

    ApplicationManager.getApplication().registerExtension(TransportConfigContributor.EP_NAME, fakeExtension, disposableRule.disposable)

    mockDevice = mock(IDevice::class.java)
    messageBus = mock(MessageBus::class.java)
    fileManager = TransportFileManager(mockDevice, messageBus)
  }

  @Test
  fun testCopyNonExecutableFileToDevice() {
    temporaryFolder.apply {
      newFolder("dev")
      newFile("dev/perfa.jar")
    }

    val hostFile = DeployableFile.Builder("perfa.jar")
      .setReleaseDir("release")
      .setDevDir("dev")
      .setExecutable(false)
      .setIsRunningFromSources(true)
      .setSourcesRoot(temporaryFolder.root.absolutePath)
      .build()

    val hostPathCaptor: ArgumentCaptor<String> = ArgumentCaptor.forClass(String::class.java)
    val devicePathCaptor: ArgumentCaptor<String> = ArgumentCaptor.forClass(String::class.java)

    fileManager.copyHostFileToDevice(hostFile)
    verify(mockDevice, times(1)).pushFile(hostPathCaptor.capture(), devicePathCaptor.capture())
    verify(mockDevice, times(1)).executeShellCommand(eq("chmod 444 ${TransportFileManager.DEVICE_DIR}perfa.jar"), any())
    verify(mockDevice, times(1)).executeShellCommand(eq("chown shell:shell ${TransportFileManager.DEVICE_DIR}perfa.jar"), any())

    val expectedPaths = listOf(
      Pair("dev" + File.separator + "perfa.jar", "perfa.jar")
    ).map { (host, device) ->
      // maps from relative paths to absolute paths
      Pair(temporaryFolder.root.absolutePath + File.separator + host, TransportFileManager.DEVICE_DIR + device)
    }

    assertThat(hostPathCaptor.allValues).containsExactlyElementsIn(expectedPaths.map { it.first })
    assertThat(devicePathCaptor.allValues).containsExactlyElementsIn(expectedPaths.map { it.second })
  }

  @Test
  fun testCopyExecutableAbiIndependentFileToDevice() {
    temporaryFolder.apply {
      newFolder("dev")

      listOf(Abi.X86, Abi.ARMEABI, Abi.ARMEABI_V7A).forEach {
        newFolder("dev", it.toString())
      }
      listOf(Abi.ARMEABI, Abi.ARMEABI_V7A).forEach {
        newFile("dev/$it/transport")
      }
    }

    val hostFile = DeployableFile.Builder("transport")
      .setReleaseDir("release")
      .setDevDir("dev")
      .setExecutable(true)
      .setIsRunningFromSources(true)
      .setSourcesRoot(temporaryFolder.root.absolutePath)
      .build()

    whenever(mockDevice.abis).thenReturn(listOf(
      // it will be ignored, because there is no perfd under it.
      Abi.X86,
      // it will be used.
      Abi.ARMEABI_V7A,
      // it will be ignored, because we only need one ABI. |IDevice#getAbis| are sorted in preferred order,
      // so it should choose |Abi.ARMEABI_V7A| instead.
      Abi.ARMEABI
    ).map { it.toString() })

    val hostPathCaptor: ArgumentCaptor<String> = ArgumentCaptor.forClass(String::class.java)
    val devicePathCaptor: ArgumentCaptor<String> = ArgumentCaptor.forClass(String::class.java)

    fileManager.copyHostFileToDevice(hostFile)
    verify(mockDevice, times(1)).pushFile(hostPathCaptor.capture(), devicePathCaptor.capture())

    val expectedPaths = listOf(
      Pair("dev" + File.separator + Abi.ARMEABI_V7A + File.separator + "transport", "transport")
    ).map { (host, device) ->
      // maps from relative paths to absolute paths
      Pair(temporaryFolder.root.absolutePath + File.separator + host, TransportFileManager.DEVICE_DIR + device)
    }

    assertThat(hostPathCaptor.allValues).containsExactlyElementsIn(expectedPaths.map { it.first })
    assertThat(devicePathCaptor.allValues).containsExactlyElementsIn(expectedPaths.map { it.second })
    verify(mockDevice, times(1)).executeShellCommand(eq("chmod 755 ${TransportFileManager.DEVICE_DIR}transport"), any())
    verify(mockDevice, times(1)).executeShellCommand(eq("chown shell:shell ${TransportFileManager.DEVICE_DIR}transport"), any())
  }

  @Test
  fun testCopyExecutableAbiDependentFileToDevice() {
    temporaryFolder.apply {
      newFolder("dev")

      listOf(Abi.X86, Abi.X86_64, Abi.ARMEABI, Abi.ARMEABI_V7A).forEach {
        newFolder("dev", it.toString())
      }
      listOf(Abi.X86_64, Abi.ARMEABI, Abi.ARMEABI_V7A).forEach {
        newFile("dev/${it}/simpleperf")
      }
    }

    val hostFile = DeployableFile.Builder("simpleperf")
      .setReleaseDir("release")
      .setDevDir("dev")
      .setExecutable(true)
      .setOnDeviceAbiFileNameFormat("simpleperf_%s")
      .setIsRunningFromSources(true)
      .setSourcesRoot(temporaryFolder.root.absolutePath)
      .build()

    whenever(mockDevice.abis).thenReturn(listOf(
      // it will be ignored, because there is no simpleperf under it.
      Abi.X86,
      // it will be used.
      Abi.ARMEABI,
      // it will be ignored, because we only need one ABI per CPU arch.
      // It should choose |Abi.ARMEABI| instead, because it is more preferred and has the same CPU arch.
      Abi.ARMEABI_V7A,
      // it will be used.
      Abi.X86_64
    ).map { it.toString() })

    val hostPathCaptor: ArgumentCaptor<String> = ArgumentCaptor.forClass(String::class.java)
    val devicePathCaptor: ArgumentCaptor<String> = ArgumentCaptor.forClass(String::class.java)

    fileManager.copyHostFileToDevice(hostFile)
    verify(mockDevice, times(2)).pushFile(hostPathCaptor.capture(), devicePathCaptor.capture())

    val expectedAbis = listOf(
      Abi.ARMEABI,
      Abi.X86_64
    )

    val expectedHostPaths = expectedAbis.map {
      temporaryFolder.root.absolutePath + File.separator + "dev" + File.separator + it + File.separator + "simpleperf"
    }
    assertThat(hostPathCaptor.allValues).containsExactlyElementsIn(expectedHostPaths)

    val expectedDevicePaths = expectedAbis.map { "${TransportFileManager.DEVICE_DIR}simpleperf_${it.cpuArch}" }
    assertThat(devicePathCaptor.allValues).containsExactlyElementsIn(expectedDevicePaths)
  }

  @Test
  fun testCopyExecutableAbiDependentFileInFolderToDevice() {
    temporaryFolder.apply {
      newFolder("dev")

      listOf(Abi.X86, Abi.X86_64, Abi.ARMEABI, Abi.ARMEABI_V7A).forEach {
        newFolder("dev", it.toString())
      }
      listOf(Abi.X86_64, Abi.ARMEABI, Abi.ARMEABI_V7A).forEach {
        newFile("dev/${it}/perfetto")
      }
    }

    val hostFile = DeployableFile.Builder("perfetto")
      .setReleaseDir("release")
      .setDevDir("dev")
      .setExecutable(true)
      .setOnDeviceAbiFileNameFormat("%s/perfetto")
      .setIsRunningFromSources(true)
      .setSourcesRoot(temporaryFolder.root.absolutePath)
      .build()

    whenever(mockDevice.abis).thenReturn(listOf(
      // it will be ignored, because there is no simpleperf under it.
      Abi.X86,
      // it will be used.
      Abi.ARMEABI,
      // it will be ignored, because we only need one ABI per CPU arch.
      // It should choose |Abi.ARMEABI| instead, because it is more preferred and has the same CPU arch.
      Abi.ARMEABI_V7A,
      // it will be used.
      Abi.X86_64
    ).map { it.toString() })

    val hostPathCaptor: ArgumentCaptor<String> = ArgumentCaptor.forClass(String::class.java)
    val devicePathCaptor: ArgumentCaptor<String> = ArgumentCaptor.forClass(String::class.java)

    fileManager.copyHostFileToDevice(hostFile)
    verify(mockDevice, times(2)).pushFile(hostPathCaptor.capture(), devicePathCaptor.capture())
    val expectedAbis = listOf(
      Abi.ARMEABI,
      Abi.X86_64
    )

    val expectedHostPaths = expectedAbis.map {
      temporaryFolder.root.absolutePath + File.separator + "dev" + File.separator + it + File.separator + "perfetto"
    }
    assertThat(hostPathCaptor.allValues).containsExactlyElementsIn(expectedHostPaths)

    val expectedDevicePaths = expectedAbis.map { "${TransportFileManager.DEVICE_DIR}${it.cpuArch}/perfetto" }
    assertThat(devicePathCaptor.allValues).containsExactlyElementsIn(expectedDevicePaths)
    expectedAbis.map {
      val filePath = "${TransportFileManager.DEVICE_DIR}${it.cpuArch}"
      verify(mockDevice, times(1)).executeShellCommand(eq("mkdir -p -m 755 $filePath; chown shell:shell $filePath"), any())
    }
  }

  @Test
  fun testTraceboxFlagWithDeviceBetweenLAndQInclusive() {
    // Files expected to be copied for device L include TRANSPORT
    testNumberOfFilesToCopy(true, 21, 1)
    testNumberOfFilesToCopy(false, 21, 1)

    // Files expected to be copied for device M include TRANSPORT, TRACEBOX
    testNumberOfFilesToCopy(true, 23, 2)
    // Files expected to be copied for device M include TRANSPORT
    testNumberOfFilesToCopy(false, 23, 1)

<<<<<<< HEAD
    // Files expected to be copied for device O include TRANSPORT, PERFA, PERFA_OKHTTP, JVMTI_AGENT, SIMPLEPERF, TRACEBOX
    testNumberOfFilesToCopy(true, 26, 6)
    // Files expected to be copied include for device O TRANSPORT, PERFA, PERFA_OKHTTP, JVMTI_AGENT, SIMPLEPERF
    testNumberOfFilesToCopy(false, 26, 5)

    // Files expected to be copied for device P include TRANSPORT, PERFA, PERFA_OKHTTP, JVMTI_AGENT, SIMPLEPERF, TRACEBOX
    testNumberOfFilesToCopy(true, 28, 6)
    // Files expected to be copied for device P include TRANSPORT, PERFA, PERFA_OKHTTP, JVMTI_AGENT, SIMPLEPERF, PERFETTO, PERFETTO_SO,
    // TRACED, TRACED_PROBE
    testNumberOfFilesToCopy(false, 28, 9)

    // Files expected to be copied for device Q include TRANSPORT, PERFA, PERFA_OKHTTP, JVMTI_AGENT, SIMPLEPERF
    testNumberOfFilesToCopy(true, 29, 5)
    // Files expected to be copied for device Q include TRANSPORT, PERFA, PERFA_OKHTTP, JVMTI_AGENT, SIMPLEPERF
    testNumberOfFilesToCopy(false, 29, 5)
=======
    // Files expected to be copied for device O include TRANSPORT, PERFA, JVMTI_AGENT, SIMPLEPERF, TRACEBOX
    testNumberOfFilesToCopy(true, 26, 5)
    // Files expected to be copied include for device O TRANSPORT, PERFA, JVMTI_AGENT, SIMPLEPERF
    testNumberOfFilesToCopy(false, 26, 4)

    // Files expected to be copied for device P include TRANSPORT, PERFA, JVMTI_AGENT, SIMPLEPERF, TRACEBOX
    testNumberOfFilesToCopy(true, 28, 5)
    // Files expected to be copied for device P include TRANSPORT, PERFA, JVMTI_AGENT, SIMPLEPERF, PERFETTO, PERFETTO_SO,
    // TRACED, TRACED_PROBE
    testNumberOfFilesToCopy(false, 28, 8)

    // Files expected to be copied for device Q include TRANSPORT, PERFA, JVMTI_AGENT, SIMPLEPERF
    testNumberOfFilesToCopy(true, 29, 4)
    // Files expected to be copied for device Q include TRANSPORT, PERFA, JVMTI_AGENT, SIMPLEPERF
    testNumberOfFilesToCopy(false, 29, 4)
>>>>>>> 0d09370c
  }

  private fun testNumberOfFilesToCopy(traceboxFlag: Boolean, apiLevel: Int, expectedNumberOfFiles: Int) {
    StudioFlags.PROFILER_TRACEBOX.override(traceboxFlag)
    val device = mock(IDevice::class.java, Mockito.RETURNS_DEEP_STUBS)
    val mockMessageBus = mock(MessageBus::class.java, Mockito.RETURNS_DEEP_STUBS)
    val transportDeviceManagerListener =
      mock(TransportDeviceManager.TransportDeviceManagerListener::class.java, Mockito.RETURNS_DEEP_STUBS)

    doReturn(transportDeviceManagerListener).whenever(mockMessageBus).syncPublisher(TransportDeviceManager.TOPIC)
    val fileManagerSpy = spy(TransportFileManager(device, mockMessageBus))

    doReturn(ArrayList<String>()).whenever(fileManagerSpy).copyFileToDevice(any(DeployableFile::class.java))
    whenever(device.version.featureLevel).thenReturn(apiLevel)

    fileManagerSpy.copyFilesToDevice();
    verify(fileManagerSpy, times(expectedNumberOfFiles)).copyFileToDevice(any(DeployableFile::class.java))
  }
}<|MERGE_RESOLUTION|>--- conflicted
+++ resolved
@@ -19,12 +19,9 @@
 import com.android.sdklib.devices.Abi
 import com.android.testutils.MockitoKt.whenever
 import com.android.tools.idea.flags.StudioFlags
-<<<<<<< HEAD
-=======
 import com.android.tools.idea.run.AndroidRunConfigurationBase
 import com.android.tools.profiler.proto.Agent
 import com.android.tools.profiler.proto.Transport
->>>>>>> 0d09370c
 import com.google.common.truth.Truth.assertThat
 import com.intellij.openapi.application.ApplicationManager
 import com.intellij.testFramework.DisposableRule
@@ -37,15 +34,9 @@
 import org.junit.rules.TemporaryFolder
 import org.junit.rules.Timeout
 import org.mockito.ArgumentCaptor
-<<<<<<< HEAD
 import org.mockito.Mockito.eq
 import org.mockito.Mockito
 import org.mockito.Mockito.any
-=======
-import org.mockito.ArgumentMatchers.any
-import org.mockito.ArgumentMatchers.eq
-import org.mockito.Mockito
->>>>>>> 0d09370c
 import org.mockito.Mockito.doReturn
 import org.mockito.Mockito.mock
 import org.mockito.Mockito.spy
@@ -292,23 +283,6 @@
     // Files expected to be copied for device M include TRANSPORT
     testNumberOfFilesToCopy(false, 23, 1)
 
-<<<<<<< HEAD
-    // Files expected to be copied for device O include TRANSPORT, PERFA, PERFA_OKHTTP, JVMTI_AGENT, SIMPLEPERF, TRACEBOX
-    testNumberOfFilesToCopy(true, 26, 6)
-    // Files expected to be copied include for device O TRANSPORT, PERFA, PERFA_OKHTTP, JVMTI_AGENT, SIMPLEPERF
-    testNumberOfFilesToCopy(false, 26, 5)
-
-    // Files expected to be copied for device P include TRANSPORT, PERFA, PERFA_OKHTTP, JVMTI_AGENT, SIMPLEPERF, TRACEBOX
-    testNumberOfFilesToCopy(true, 28, 6)
-    // Files expected to be copied for device P include TRANSPORT, PERFA, PERFA_OKHTTP, JVMTI_AGENT, SIMPLEPERF, PERFETTO, PERFETTO_SO,
-    // TRACED, TRACED_PROBE
-    testNumberOfFilesToCopy(false, 28, 9)
-
-    // Files expected to be copied for device Q include TRANSPORT, PERFA, PERFA_OKHTTP, JVMTI_AGENT, SIMPLEPERF
-    testNumberOfFilesToCopy(true, 29, 5)
-    // Files expected to be copied for device Q include TRANSPORT, PERFA, PERFA_OKHTTP, JVMTI_AGENT, SIMPLEPERF
-    testNumberOfFilesToCopy(false, 29, 5)
-=======
     // Files expected to be copied for device O include TRANSPORT, PERFA, JVMTI_AGENT, SIMPLEPERF, TRACEBOX
     testNumberOfFilesToCopy(true, 26, 5)
     // Files expected to be copied include for device O TRANSPORT, PERFA, JVMTI_AGENT, SIMPLEPERF
@@ -324,7 +298,6 @@
     testNumberOfFilesToCopy(true, 29, 4)
     // Files expected to be copied for device Q include TRANSPORT, PERFA, JVMTI_AGENT, SIMPLEPERF
     testNumberOfFilesToCopy(false, 29, 4)
->>>>>>> 0d09370c
   }
 
   private fun testNumberOfFilesToCopy(traceboxFlag: Boolean, apiLevel: Int, expectedNumberOfFiles: Int) {
