--- conflicted
+++ resolved
@@ -16,7 +16,6 @@
 package com.android.tools.idea.npw.module.recipes.baselineProfilesModule
 
 import com.android.SdkConstants
-import com.android.ide.common.repository.AgpVersion
 import com.android.tools.idea.gradle.project.model.GradleAndroidModel
 import com.android.tools.idea.npw.module.recipes.addKotlinIfNeeded
 import com.android.tools.idea.npw.module.recipes.gitignore
@@ -31,19 +30,6 @@
   const val FILTER_INSTR_ARG = "android.testInstrumentationRunnerArguments.androidx.benchmark.enabledRules"
   const val FILTER_ARG_BASELINE_PROFILE = "baselineprofile"
   const val FILTER_ARG_MACROBENCHMARK = "macrobenchmark"
-<<<<<<< HEAD
-
-  /**
-   * Baseline profiles Gradle plugin is only available from this version of AGP.
-   */
-  val BP_PLUGIN_MIN_SUPPORTED = AgpVersion(8, 0, 0)
-
-  /**
-   * Baseline profiles Gradle plugin automatically adds filtering instrumentation argument from this version of AGP.
-   */
-  val BP_PLUGIN_FILTERING_SUPPORTED = AgpVersion.parse("8.2.0-alpha03")
-=======
->>>>>>> 574fcae1
 
   /**
    * Creates a new Gradle module for Macrobenchmark / Baseline Profiles module.
