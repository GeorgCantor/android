--- conflicted
+++ resolved
@@ -57,17 +57,10 @@
 
 import java.io.File;
 import java.io.IOException;
-<<<<<<< HEAD
-import java.util.ArrayList;
-import java.util.Collection;
-import java.util.Collections;
-import java.util.List;
-=======
 import java.util.*;
 import java.util.regex.Pattern;
 
 import static com.android.SdkConstants.EXT_GRADLE;
->>>>>>> 1e5b25b8
 
 /**
  * Static utility methods pertaining to templates for projects, modules, and activities.
@@ -306,11 +299,7 @@
   /**
    * Reformats and rearranges the part of the File concerning the PsiElement received
    *
-<<<<<<< HEAD
-   * @param project The project which contains the given element
-=======
    * @param project    The project which contains the given element
->>>>>>> 1e5b25b8
    * @param psiElement The element to be reformated and rearranged
    */
   public static void reformatAndRearrange(@NotNull Project project, @NotNull PsiElement psiElement) {
@@ -329,15 +318,9 @@
    *
    * Note: reformatting the PSI file requires that this be wrapped in a write command.
    *
-<<<<<<< HEAD
-   * @param project The project which contains the given element
-   * @param virtualFile Virtual file to be reformatted and rearranged, if null, the entire file will be considered
-   * @param psiElement The element in the file to be reformatted and rearranged
-=======
    * @param project            The project which contains the given element
    * @param virtualFile        Virtual file to be reformatted and rearranged, if null, the entire file will be considered
    * @param psiElement         The element in the file to be reformatted and rearranged
->>>>>>> 1e5b25b8
    * @param keepDocumentLocked True if the document will still be modified in the same write action
    */
   private static void reformatAndRearrange(@NotNull Project project,
