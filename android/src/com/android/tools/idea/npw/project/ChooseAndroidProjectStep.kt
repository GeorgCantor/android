--- conflicted
+++ resolved
@@ -157,16 +157,7 @@
     with(newProjectModuleModel!!) {
       formFactor.set(selectedFormFactorInfo.formFactor)
       when (selectedTemplate) {
-<<<<<<< HEAD
-        is OldTemplateRendererWithDescription -> {
-          newRenderTemplate.clear()
-          renderTemplateHandle.setNullableValue(selectedTemplate.template)
-          extraRenderTemplateModel.templateHandle = selectedTemplate.template.takeIf { formFactorInfo.formFactor === FormFactor.THINGS }
-        }
-=======
->>>>>>> e624679c
         is NewTemplateRendererWithDescription -> {
-          renderTemplateHandle.clear()
           newRenderTemplate.setNullableValue(selectedTemplate.template)
           val hasExtraDetailStep = selectedTemplate.template.uiContexts.contains(WizardUiContext.NewProjectExtraDetail)
           newProjectModuleModel!!.extraRenderTemplateModel.newTemplate =
@@ -213,25 +204,7 @@
 
     private fun createGallery(title: String, formFactor: FormFactor): ASGallery<TemplateRendererWithDescription> {
       val listItems = sequence {
-<<<<<<< HEAD
-        if (useNewTemplates) {
-          yield(NewTemplateRendererWithDescription(Template.NoActivity))
-        } else {
-          yield(OldTemplateRendererWithDescription(null))
-        }
-
-        val oldTemplateRenderers = templateHandles.map { OldTemplateRendererWithDescription(it) }
-
-        val newTemplateRenderers =
-          if (useNewTemplates)
-            TemplateResolver.EP_NAME.extensions.flatMap { it.getTemplates() }
-              .filter { WizardUiContext.NewProject in it.uiContexts && it.formFactor == formFactor.toTemplateFormFactor()}
-              .map(::NewTemplateRendererWithDescription)
-          else
-            listOf<NewTemplateRendererWithDescription>()
-=======
         yield(NewTemplateRendererWithDescription(Template.NoActivity))
->>>>>>> e624679c
 
         TemplateResolver.getAllTemplates()
             .filter { WizardUiContext.NewProject in it.uiContexts && it.formFactor == formFactor.toTemplateFormFactor()}
