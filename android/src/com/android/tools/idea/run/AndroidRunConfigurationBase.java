--- conflicted
+++ resolved
@@ -324,33 +324,6 @@
       debug = true;
     }
 
-<<<<<<< HEAD
-    if (AndroidSdkUtils.getDebugBridge(getProject()) == null) {
-      throw new ExecutionException("Unable to obtain debug bridge");
-    }
-
-    DeployTarget currentTarget = getCurrentDeployTarget();
-    DeployTargetState deployTargetState = getCurrentDeployTargetState();
-    ProcessHandlerConsolePrinter printer = new ProcessHandlerConsolePrinter(null);
-
-    if (currentTarget.requiresRuntimePrompt(deployTargetState)) {
-      if (!currentTarget
-        .showPrompt(executor, env, facet, getDeviceCount(debug), myAndroidTests, myDeployTargetStates, getUniqueID(), printer)) {
-        return null; // user cancelled
-      }
-    }
-
-    if (currentTarget.hasCustomRunProfileState(executor)) {
-      return currentTarget.getRunProfileState(executor, env, deployTargetState);
-    }
-
-    // If there is a session that we will embed to, we need to re-use the devices from that session.
-    // TODO: this means that if the deployment target is changed between sessions, we still use the one from the old session?
-    DeviceTarget deviceTarget = getOldSessionTarget(project, executor);
-    if (deviceTarget == null) {
-      deviceTarget = currentTarget.getTarget(deployTargetState, facet, getDeviceCount(debug), debug, getUniqueID(), printer);
-      if (deviceTarget == null) {
-=======
     DeviceFutures deviceFutures = null;
     AndroidSessionInfo info = AndroidSessionInfo.findOldSession(project, null, getUniqueID()); // note: we look for this run config with any executor
 
@@ -396,7 +369,6 @@
 
       deviceFutures = deployTarget.getDevices(deployTargetState, facet, getDeviceCount(debug), debug, getUniqueID());
       if (deviceFutures == null) {
->>>>>>> 4130c6eb
         // The user deliberately canceled, or some error was encountered and exposed by the chooser. Quietly exit.
         return null;
       }
