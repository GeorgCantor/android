--- conflicted
+++ resolved
@@ -190,12 +190,8 @@
       ?.filter { pkg -> pkg.getSubPackages(module.moduleScope).isNotEmpty() || pkg.getClasses(module.moduleScope).isNotEmpty() }
       ?.filter { pkg -> pkg.name?.all { char -> Character.isJavaIdentifierPart(char) } == true }
       ?.forEach {
-<<<<<<< HEAD
-        result.addElement(LookupElementBuilder.createWithIcon(it).withInsertHandler(onCompletionHandler).withTypeDecorator(TailTypes.dotType()))
-=======
         result.addElement(
           LookupElementBuilder.createWithIcon(it).withInsertHandler(onCompletionHandler).withTypeDecorator(TailTypes.dotType()))
->>>>>>> 0d09370c
       }
   }
 
