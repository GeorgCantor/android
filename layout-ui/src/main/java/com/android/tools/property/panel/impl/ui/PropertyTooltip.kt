/*
 * Copyright (C) 2018 The Android Open Source Project
 *
 * Licensed under the Apache License, Version 2.0 (the "License");
 * you may not use this file except in compliance with the License.
 * You may obtain a copy of the License at
 *
 *      http://www.apache.org/licenses/LICENSE-2.0
 *
 * Unless required by applicable law or agreed to in writing, software
 * distributed under the License is distributed on an "AS IS" BASIS,
 * WITHOUT WARRANTIES OR CONDITIONS OF ANY KIND, either express or implied.
 * See the License for the specific language governing permissions and
 * limitations under the License.
 */
package com.android.tools.property.panel.impl.ui

import com.android.tools.adtui.model.stdui.EditingErrorCategory
import com.android.tools.property.panel.api.PropertyItem
import com.intellij.ide.HelpTooltip
import com.intellij.util.text.nullize
import javax.swing.JComponent

private const val MAX_TOOLTIP_TEXT_LENGTH = 1000

/** Implementation of custom tool tips for displaying errors and warnings. */
object PropertyTooltip {

  fun setToolTip(component: JComponent, text: String?) {
    if (text == null) {
      hideTooltip(component)
    } else {
      createTooltipWithContent(component, text)
    }
  }

  fun setToolTip(component: JComponent, property: PropertyItem?, forValue: Boolean, text: String) {
    if (property == null) {
      hideTooltip(component)
    } else {
      createToolTip(component, property, forValue, text)
    }
  }

  private fun createToolTip(
    component: JComponent,
    property: PropertyItem,
    forValue: Boolean,
<<<<<<< HEAD
    currentText: String
=======
    currentText: String,
>>>>>>> 0d09370c
  ) {
    if (!forValue) {
      val text = property.tooltipForName.nullize()
      setToolTip(component, text)
      return
    }

    val validation = property.editingSupport.validation(currentText)
    val (title, text) =
      when (validation.first) {
        EditingErrorCategory.ERROR -> Pair("Error", validation.second)
        EditingErrorCategory.WARNING -> Pair("Warning", validation.second)
        else ->
          property.tooltipForValue.nullize()?.let { Pair(null, it) }
            ?: return hideTooltip(component)
      }
    createTooltipWithContent(component, text, title)
  }

  private fun hideTooltip(component: JComponent) {
    HelpTooltip.dispose(component)
  }

  private fun createTooltipWithContent(component: JComponent, text: String, title: String? = null) {
    val truncatedText =
      if (text.length > MAX_TOOLTIP_TEXT_LENGTH) text.substring(0, MAX_TOOLTIP_TEXT_LENGTH) + "..."
      else text
    HelpTooltip().setTitle(title).setDescription(truncatedText).installOn(component)
  }
}<|MERGE_RESOLUTION|>--- conflicted
+++ resolved
@@ -46,11 +46,7 @@
     component: JComponent,
     property: PropertyItem,
     forValue: Boolean,
-<<<<<<< HEAD
-    currentText: String
-=======
     currentText: String,
->>>>>>> 0d09370c
   ) {
     if (!forValue) {
       val text = property.tooltipForName.nullize()
