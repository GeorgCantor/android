--- conflicted
+++ resolved
@@ -19,10 +19,7 @@
         "//tools/adt/idea/adt-ui:intellij.android.adt.ui[module]",
         "//tools/base/flags:studio.android.sdktools.flags[module]",
         "//tools/adt/idea/render-resources:intellij.android.render-resources[module]",
-<<<<<<< HEAD
-=======
         "//tools/adt/idea/preview-elements:intellij.android.preview-elements[module]",
->>>>>>> 574fcae1
     ],
 )
 
