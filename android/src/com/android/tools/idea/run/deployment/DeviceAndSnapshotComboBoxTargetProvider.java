--- conflicted
+++ resolved
@@ -33,18 +33,5 @@
       }
   }
 
-<<<<<<< HEAD
-  @NotNull
-  @Override
-  public DeployTarget getDeployTarget(@NotNull Project project) {
-    return new DeviceAndSnapshotComboBoxTarget(myDeviceAndSnapshotComboBoxActionGetInstance.get()::getSelectedTargets);
-  }
-
-  @Override
-  public boolean canDeployToLocalDevice() {
-    return true;
-  }
-=======
   public abstract int getNumberOfSelectedDevices(Project project);
->>>>>>> 574fcae1
 }