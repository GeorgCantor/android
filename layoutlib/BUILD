load("//tools/base/bazel:bazel.bzl", "iml_module")

# managed by go/iml_to_build
iml_module(
    name = "intellij.android.layoutlib",
    srcs = ["src"],
    iml_files = ["intellij.android.layoutlib.iml"],
    visibility = ["//visibility:public"],
    # do not sort: must match IML order
    deps = [
        "//prebuilts/studio/intellij-sdk:studio-sdk",
        "//tools/base/layoutlib-api:studio.android.sdktools.layoutlib-api[module]",
        "//tools/adt/idea/layoutlib-loader:intellij.android.layoutlib-loader[module]",
        "//tools/adt/idea/.idea/libraries:layoutlib",
    ],
)

# managed by go/iml_to_build
iml_module(
    name = "intellij.android.layoutlib.tests",
    iml_files = ["intellij.android.layoutlib.tests.iml"],
    test_srcs = ["testSrc"],
    visibility = ["//visibility:public"],
    # do not sort: must match IML order
    deps = [
        "//prebuilts/studio/intellij-sdk:studio-sdk",
<<<<<<< HEAD
=======
        "//tools/adt/idea/.idea/libraries:kotlin-test[test]",
>>>>>>> b5f40ffd
        "//tools/adt/idea/layoutlib:intellij.android.layoutlib[module, test]",
        "//tools/adt/idea/.idea/libraries:layoutlib[test]",
    ],
)<|MERGE_RESOLUTION|>--- conflicted
+++ resolved
@@ -24,10 +24,7 @@
     # do not sort: must match IML order
     deps = [
         "//prebuilts/studio/intellij-sdk:studio-sdk",
-<<<<<<< HEAD
-=======
         "//tools/adt/idea/.idea/libraries:kotlin-test[test]",
->>>>>>> b5f40ffd
         "//tools/adt/idea/layoutlib:intellij.android.layoutlib[module, test]",
         "//tools/adt/idea/.idea/libraries:layoutlib[test]",
     ],
