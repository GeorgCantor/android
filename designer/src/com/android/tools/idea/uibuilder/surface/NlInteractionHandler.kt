/*
 * Copyright (C) 2019 The Android Open Source Project
 *
 * Licensed under the Apache License, Version 2.0 (the "License");
 * you may not use this file except in compliance with the License.
 * You may obtain a copy of the License at
 *
 *      http://www.apache.org/licenses/LICENSE-2.0
 *
 * Unless required by applicable law or agreed to in writing, software
 * distributed under the License is distributed on an "AS IS" BASIS,
 * WITHOUT WARRANTIES OR CONDITIONS OF ANY KIND, either express or implied.
 * See the License for the specific language governing permissions and
 * limitations under the License.
 */
package com.android.tools.idea.uibuilder.surface

import com.android.tools.adtui.common.SwingCoordinate
import com.android.tools.idea.common.model.Coordinates
import com.android.tools.idea.common.scene.SceneInteraction
import com.android.tools.idea.common.surface.DesignSurface
import com.android.tools.idea.common.surface.Interaction
import com.android.tools.idea.common.surface.InteractionHandlerBase
import com.android.tools.idea.common.surface.SceneView
import com.android.tools.idea.uibuilder.graphics.NlConstants
import com.android.tools.idea.uibuilder.model.getLayoutHandler
import com.android.tools.idea.uibuilder.surface.interaction.CanvasResizeInteraction
import com.android.tools.idea.uibuilder.surface.interaction.MarqueeInteraction
import java.awt.Cursor
import java.awt.Rectangle
import org.intellij.lang.annotations.JdkConstants

open class NlInteractionHandler(private val surface: DesignSurface<*>) :
  InteractionHandlerBase(surface) {

  override fun createInteractionOnPressed(
    @SwingCoordinate mouseX: Int,
    @SwingCoordinate mouseY: Int,
<<<<<<< HEAD
    modifiersEx: Int
=======
    modifiersEx: Int,
>>>>>>> 0d09370c
  ): Interaction? {
    val view = surface.getSceneViewAtOrPrimary(mouseX, mouseY) ?: return null
    val screenView = view as ScreenView
    if (isInResizeZone(view, mouseX, mouseY)) {
      val configuration = view.sceneManager.model.configuration
      return CanvasResizeInteraction(surface as NlDesignSurface, screenView, configuration)
    }

    val selectionModel = screenView.selectionModel
    var component = Coordinates.findComponent(screenView, mouseX, mouseY)
    if (component == null) {
      // If we cannot find an element where we clicked, try to use the first element currently
      // selected
      // (if any) to find the view group handler that may want to handle the mousePressed()
      // This allows us to correctly handle elements out of the bounds of the screen view.
      if (!selectionModel.isEmpty) {
        component = selectionModel.primary
      } else {
        return null
      }
    }

    var interaction: Interaction? = null

    // Give a chance to the current selection's parent handler
    if (!selectionModel.isEmpty) {
      val primary = screenView.selectionModel.primary
      val parent = primary?.parent
      if (parent != null) {
        val handler = parent.getLayoutHandler {}
        if (handler != null) {
          interaction = handler.createInteraction(screenView, mouseX, mouseY, primary)
        }
      }
    }

    if (interaction == null) {
      // Check if we have a ViewGroupHandler that might want
      // to handle the entire interaction
      val viewGroupHandler = component?.getLayoutHandler {}
      if (viewGroupHandler != null) {
        interaction = viewGroupHandler.createInteraction(screenView, mouseX, mouseY, component!!)
      }
    }

    if (interaction == null) {
      interaction = SceneInteraction(screenView)
    }
    return interaction
  }

  /**
   * Returns whether the given [mouseX] and [mouseY] coordinates are within the resizing handle
   * area. If resizing is disabled or the coordinates are outside of the resize handler area, this
   * method returns false.
   */
  private fun isInResizeZone(
    sceneView: SceneView,
    @SwingCoordinate mouseX: Int,
<<<<<<< HEAD
    @SwingCoordinate mouseY: Int
=======
    @SwingCoordinate mouseY: Int,
>>>>>>> 0d09370c
  ): Boolean {
    if (!sceneView.isResizeable || !sceneView.scene.isResizeAvailable) {
      // Resizing is disabled
      return false
    }

    val size = sceneView.scaledContentSize
    // Check if the mouse position is at the bottom-right corner of sceneView.
    val resizeZone =
      Rectangle(
        sceneView.x + size.width,
        sceneView.y + size.height,
        NlConstants.RESIZING_HOVERING_SIZE,
<<<<<<< HEAD
        NlConstants.RESIZING_HOVERING_SIZE
=======
        NlConstants.RESIZING_HOVERING_SIZE,
>>>>>>> 0d09370c
      )
    return resizeZone.contains(mouseX, mouseY)
  }

  override fun createInteractionOnDrag(
    @SwingCoordinate mouseX: Int,
    @SwingCoordinate mouseY: Int,
<<<<<<< HEAD
    @JdkConstants.InputEventMask modifiersEx: Int
=======
    @JdkConstants.InputEventMask modifiersEx: Int,
>>>>>>> 0d09370c
  ): Interaction? {
    if (surface.getSceneViewAt(mouseX, mouseY) == null) {
      val focusedSceneView = surface.focusedSceneView ?: return null
      return MarqueeInteraction(focusedSceneView) { surface.repaint() }
    }
    return null
  }

  override fun getCursorWhenNoInteraction(
    @SwingCoordinate mouseX: Int,
    @SwingCoordinate mouseY: Int,
<<<<<<< HEAD
    @JdkConstants.InputEventMask modifiersEx: Int
=======
    @JdkConstants.InputEventMask modifiersEx: Int,
>>>>>>> 0d09370c
  ): Cursor? {
    val sceneView = surface.getSceneViewAtOrPrimary(mouseX, mouseY)
    if (sceneView != null) {
      // Check if the mouse position is at the bottom-right corner of sceneView.
      if (isInResizeZone(sceneView, mouseX, mouseY)) {
        return Cursor.getPredefinedCursor(Cursor.SE_RESIZE_CURSOR)
      }
    }
    return super.getCursorWhenNoInteraction(mouseX, mouseY, modifiersEx)
  }
}<|MERGE_RESOLUTION|>--- conflicted
+++ resolved
@@ -36,11 +36,7 @@
   override fun createInteractionOnPressed(
     @SwingCoordinate mouseX: Int,
     @SwingCoordinate mouseY: Int,
-<<<<<<< HEAD
-    modifiersEx: Int
-=======
     modifiersEx: Int,
->>>>>>> 0d09370c
   ): Interaction? {
     val view = surface.getSceneViewAtOrPrimary(mouseX, mouseY) ?: return null
     val screenView = view as ScreenView
@@ -100,11 +96,7 @@
   private fun isInResizeZone(
     sceneView: SceneView,
     @SwingCoordinate mouseX: Int,
-<<<<<<< HEAD
-    @SwingCoordinate mouseY: Int
-=======
     @SwingCoordinate mouseY: Int,
->>>>>>> 0d09370c
   ): Boolean {
     if (!sceneView.isResizeable || !sceneView.scene.isResizeAvailable) {
       // Resizing is disabled
@@ -118,11 +110,7 @@
         sceneView.x + size.width,
         sceneView.y + size.height,
         NlConstants.RESIZING_HOVERING_SIZE,
-<<<<<<< HEAD
-        NlConstants.RESIZING_HOVERING_SIZE
-=======
         NlConstants.RESIZING_HOVERING_SIZE,
->>>>>>> 0d09370c
       )
     return resizeZone.contains(mouseX, mouseY)
   }
@@ -130,11 +118,7 @@
   override fun createInteractionOnDrag(
     @SwingCoordinate mouseX: Int,
     @SwingCoordinate mouseY: Int,
-<<<<<<< HEAD
-    @JdkConstants.InputEventMask modifiersEx: Int
-=======
     @JdkConstants.InputEventMask modifiersEx: Int,
->>>>>>> 0d09370c
   ): Interaction? {
     if (surface.getSceneViewAt(mouseX, mouseY) == null) {
       val focusedSceneView = surface.focusedSceneView ?: return null
@@ -146,11 +130,7 @@
   override fun getCursorWhenNoInteraction(
     @SwingCoordinate mouseX: Int,
     @SwingCoordinate mouseY: Int,
-<<<<<<< HEAD
-    @JdkConstants.InputEventMask modifiersEx: Int
-=======
     @JdkConstants.InputEventMask modifiersEx: Int,
->>>>>>> 0d09370c
   ): Cursor? {
     val sceneView = surface.getSceneViewAtOrPrimary(mouseX, mouseY)
     if (sceneView != null) {
