--- conflicted
+++ resolved
@@ -75,13 +75,10 @@
   }
 
   @Override
-<<<<<<< HEAD
-=======
   public void buildExecutorCreated(@NotNull GradleBuildInvoker.Request request) {
   }
 
   @Override
->>>>>>> 9e819fa1
   public void buildStarted(@NotNull BuildContext context) {
   }
 
