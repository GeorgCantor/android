/*
 * Copyright (C) 2019 The Android Open Source Project
 *
 * Licensed under the Apache License, Version 2.0 (the "License");
 * you may not use this file except in compliance with the License.
 * You may obtain a copy of the License at
 *
 *      http://www.apache.org/licenses/LICENSE-2.0
 *
 * Unless required by applicable law or agreed to in writing, software
 * distributed under the License is distributed on an "AS IS" BASIS,
 * WITHOUT WARRANTIES OR CONDITIONS OF ANY KIND, either express or implied.
 * See the License for the specific language governing permissions and
 * limitations under the License.
 */
package com.android.tools.idea.lint.common

import com.intellij.codeInspection.HTMLComposer
import com.intellij.codeInspection.lang.GlobalInspectionContextExtension
import com.intellij.codeInspection.lang.HTMLComposerExtension
import com.intellij.codeInspection.lang.InspectionExtensionsFactory
import com.intellij.codeInspection.lang.RefManagerExtension
import com.intellij.codeInspection.reference.RefManager
import com.intellij.openapi.project.Project
import com.intellij.psi.PsiElement

class LintInspectionExtensionsFactory : InspectionExtensionsFactory() {
  override fun createGlobalInspectionContextExtension(): GlobalInspectionContextExtension<*> =
    LintGlobalInspectionContext()

  override fun createRefManagerExtension(refManager: RefManager): RefManagerExtension<*>? = null

  override fun createHTMLComposerExtension(composer: HTMLComposer): HTMLComposerExtension<*>? = null

  override fun isToCheckMember(element: PsiElement, id: String): Boolean = true

  override fun getSuppressedInspectionIdsIn(element: PsiElement): String? = null
<<<<<<< HEAD
  override fun isProjectConfiguredToRunInspections(project: Project, online: Boolean, rerunAction: Runnable): Boolean = true
=======

  override fun isProjectConfiguredToRunInspections(
    project: Project,
    online: Boolean,
    rerunAction: Runnable
  ): Boolean = true
>>>>>>> 574fcae1
}<|MERGE_RESOLUTION|>--- conflicted
+++ resolved
@@ -35,14 +35,10 @@
   override fun isToCheckMember(element: PsiElement, id: String): Boolean = true
 
   override fun getSuppressedInspectionIdsIn(element: PsiElement): String? = null
-<<<<<<< HEAD
-  override fun isProjectConfiguredToRunInspections(project: Project, online: Boolean, rerunAction: Runnable): Boolean = true
-=======
 
   override fun isProjectConfiguredToRunInspections(
     project: Project,
     online: Boolean,
     rerunAction: Runnable
   ): Boolean = true
->>>>>>> 574fcae1
 }