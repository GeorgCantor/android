/*
 * Copyright (C) 2019 The Android Open Source Project
 *
 * Licensed under the Apache License, Version 2.0 (the "License");
 * you may not use this file except in compliance with the License.
 * You may obtain a copy of the License at
 *
 *      http://www.apache.org/licenses/LICENSE-2.0
 *
 * Unless required by applicable law or agreed to in writing, software
 * distributed under the License is distributed on an "AS IS" BASIS,
 * WITHOUT WARRANTIES OR CONDITIONS OF ANY KIND, either express or implied.
 * See the License for the specific language governing permissions and
 * limitations under the License.
 */
package com.android.tools.idea.transport

import com.android.tools.idea.protobuf.ByteString
import com.android.tools.pipeline.example.proto.Echo
import com.android.tools.profiler.proto.Common
import com.android.tools.profiler.proto.Transport
import com.google.common.truth.Truth.assertThat
import com.intellij.openapi.util.Disposer
import com.intellij.openapi.vfs.newvfs.impl.VfsRootAccess
import com.intellij.testFramework.LightPlatformTestCase
import java.io.IOException
import java.util.concurrent.BlockingDeque
import java.util.concurrent.CountDownLatch

/**
 * Extends PlatformTestCase as initialization of TransportService is dependent on IJ's Application instance.
 */
class TransportServiceTest : LightPlatformTestCase() {

  private lateinit var myService: TransportService
  private var myClient: TransportClient? = null

  @Throws(Exception::class)
  override fun setUp() {
<<<<<<< HEAD
=======
    // Bazel tests are sandboxed so we disable VfsRoot checks.
    VfsRootAccess.allowRootAccess(testRootDisposable, "/", "C:\\")
    // The idea.home path is needed for PlatformTestCase tests.
    System.setProperty("idea.home", Files.createDirectories(Paths.get(TMP_DIR, "tools/idea")).toString())
>>>>>>> 799703f0

    super.setUp()
    myService = TransportService()
    Disposer.register(testRootDisposable, myService)
  }

  @Throws(Exception::class)
  override fun tearDown() {
    myClient?.shutdown()
    super.tearDown()
  }

  /**
   * Validate that events and bytes can be sent from a custom stream to the database, which can then be queried via a client.
   */
  fun testRegisterStreamServer() {
    val event1 = Common.Event.newBuilder().apply {
      pid = 1
      kind = Common.Event.Kind.ECHO
      echo = Echo.EchoData.newBuilder().setData("event1").build()
    }.build()
    val event2 = Common.Event.newBuilder().apply {
      pid = 2
      kind = Common.Event.Kind.ECHO
      echo = Echo.EchoData.newBuilder().setData("event2").build()
    }.build()
    val event3 = Common.Event.newBuilder().apply {
      pid = 3
      kind = Common.Event.Kind.ECHO
      echo = Echo.EchoData.newBuilder().setData("event3").build()
    }.build()

    val testStreamServer = EventStreamServer("testRegisterStreamServer")
    testStreamServer.eventDeque.offer(event1)
    try {
      testStreamServer.start()
    }
    catch (ignored: IOException) {
    }

    val stream = myService.registerStreamServer(Common.Stream.Type.FILE, testStreamServer)
    waitForQueueDrained(testStreamServer.eventDeque)

    // Validates that we can query all events from the database.
    myClient = TransportClient(TransportService.CHANNEL_NAME)
    val request = Transport.GetEventGroupsRequest.newBuilder().apply {
      streamId = stream.streamId
      kind = Common.Event.Kind.ECHO
    }.build()

    // Retry to avoid a race condition where the events are drained from the deque but yet to be inserted into the database.
    val retryCount = 10
    var eventsFound = false
    for (i in 1..retryCount) {
      val response = myClient!!.transportStub.getEventGroups(request)
      eventsFound = response.groupsList.flatMap { group -> group.eventsList }.containsAll(listOf(event1))
      if (eventsFound) {
        break
      }
      try {
        Thread.sleep(10)
      }
      catch (ignored: InterruptedException) {
      }
    }
    assertThat(eventsFound).isTrue()

    // Validates that events that are inserted after will also be streamed.
    testStreamServer.eventDeque.offer(event2)
    testStreamServer.eventDeque.offer(event3)
    waitForQueueDrained(testStreamServer.eventDeque)
    eventsFound = false
    for (i in 1..retryCount) {
      val response = myClient!!.transportStub.getEventGroups(request)
      eventsFound = response.groupsList.flatMap { group -> group.eventsList }.containsAll(listOf(event1, event2, event3))
      if (eventsFound) {
        break
      }
      try {
        Thread.sleep(10)
      }
      catch (ignored: InterruptedException) {
      }
    }
    assertThat(eventsFound).isTrue()

    // Validates that bytes can be queried from the custom stream as well.
    val testBytes = ByteString.copyFrom("DeadBeef".toByteArray())
    testStreamServer.byteCacheMap["test"] = testBytes
    assertThat(myClient!!.transportStub
                 .getBytes(Transport.BytesRequest.newBuilder().setStreamId(stream.streamId).setId("test").build())
                 .contents)
      .isEqualTo(testBytes)

    // Validates that bytes can't be queried after server stopped.
    myService.unregisterStreamServer(stream.streamId)
    testStreamServer.byteCacheMap["test2"] = ByteString.copyFrom("DeadBeef2".toByteArray())
    assertThat(myClient!!.transportStub
                 .getBytes(Transport.BytesRequest.newBuilder().setStreamId(stream.streamId).setId("test2").build()))
      .isEqualTo(Transport.BytesResponse.getDefaultInstance())
  }

  // Wait for the events to be drained from the deque. This ensures that they are in the database ready to be queried.
  fun waitForQueueDrained(deque: BlockingDeque<Common.Event>) {
    val doneLatch = CountDownLatch(1)
    Thread {
      while (!deque.isEmpty()) {
        try {
          Thread.sleep(100)
        }
        catch (ignored: InterruptedException) {
        }
      }

      doneLatch.countDown()
    }.start()

    try {
      doneLatch.await()
    }
    catch (ignored: InterruptedException) {
    }
  }
}<|MERGE_RESOLUTION|>--- conflicted
+++ resolved
@@ -21,7 +21,6 @@
 import com.android.tools.profiler.proto.Transport
 import com.google.common.truth.Truth.assertThat
 import com.intellij.openapi.util.Disposer
-import com.intellij.openapi.vfs.newvfs.impl.VfsRootAccess
 import com.intellij.testFramework.LightPlatformTestCase
 import java.io.IOException
 import java.util.concurrent.BlockingDeque
@@ -37,13 +36,6 @@
 
   @Throws(Exception::class)
   override fun setUp() {
-<<<<<<< HEAD
-=======
-    // Bazel tests are sandboxed so we disable VfsRoot checks.
-    VfsRootAccess.allowRootAccess(testRootDisposable, "/", "C:\\")
-    // The idea.home path is needed for PlatformTestCase tests.
-    System.setProperty("idea.home", Files.createDirectories(Paths.get(TMP_DIR, "tools/idea")).toString())
->>>>>>> 799703f0
 
     super.setUp()
     myService = TransportService()
