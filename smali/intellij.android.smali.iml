<?xml version="1.0" encoding="UTF-8"?>
<module type="JAVA_MODULE" version="4">
  <component name="DevKit.ModuleBuildProperties" url="file://$MODULE_DIR$/resources/META-INF/plugin.xml" />
  <component name="NewModuleRootManager" inherit-compiler-output="true">
    <exclude-output />
    <content url="file://$MODULE_DIR$">
      <sourceFolder url="file://$MODULE_DIR$/src" isTestSource="false" />
      <sourceFolder url="file://$MODULE_DIR$/resources" type="java-resource" />
      <sourceFolder url="file://$MODULE_DIR$/gen" isTestSource="false" generated="true" />
      <sourceFolder url="file://$MODULE_DIR$/testSrc" isTestSource="true" />
    </content>
    <orderEntry type="inheritedJdk" />
    <orderEntry type="sourceFolder" forTests="false" />
    <orderEntry type="module" module-name="intellij.platform.ide" />
    <orderEntry type="module" module-name="intellij.platform.lang.impl" />
    <orderEntry type="module" module-name="intellij.platform.testFramework" scope="TEST" />
    <orderEntry type="module" module-name="intellij.java.testFramework" scope="TEST" />
    <orderEntry type="library" scope="TEST" name="mockito" level="project" />
    <orderEntry type="module" module-name="android.sdktools.testutils" scope="TEST" />
    <orderEntry type="library" scope="TEST" name="truth" level="project" />
    <orderEntry type="library" name="Guava" level="project" />
<<<<<<< HEAD
    <orderEntry type="module" module-name="adt-testutils" scope="TEST" />
=======
    <orderEntry type="library" scope="TEST" name="mockito" level="project" />
    <orderEntry type="library" scope="TEST" name="com.android.tools:testutils:26.1.2" level="project" />
    <orderEntry type="module" module-name="intellij.android.adt.testutils" scope="TEST" />
>>>>>>> e3371a45
  </component>
</module><|MERGE_RESOLUTION|>--- conflicted
+++ resolved
@@ -19,12 +19,6 @@
     <orderEntry type="module" module-name="android.sdktools.testutils" scope="TEST" />
     <orderEntry type="library" scope="TEST" name="truth" level="project" />
     <orderEntry type="library" name="Guava" level="project" />
-<<<<<<< HEAD
-    <orderEntry type="module" module-name="adt-testutils" scope="TEST" />
-=======
-    <orderEntry type="library" scope="TEST" name="mockito" level="project" />
-    <orderEntry type="library" scope="TEST" name="com.android.tools:testutils:26.1.2" level="project" />
     <orderEntry type="module" module-name="intellij.android.adt.testutils" scope="TEST" />
->>>>>>> e3371a45
   </component>
 </module>