--- conflicted
+++ resolved
@@ -19,11 +19,7 @@
         </properties>
         <border type="none"/>
         <children>
-<<<<<<< HEAD
-          <grid id="27dc6" layout-manager="GridLayoutManager" row-count="15" column-count="3" same-size-horizontally="false" same-size-vertically="false" hgap="-1" vgap="5">
-=======
           <grid id="27dc6" layout-manager="GridLayoutManager" row-count="32" column-count="4" same-size-horizontally="false" same-size-vertically="false" hgap="-1" vgap="5">
->>>>>>> 5176f940
             <margin top="3" left="3" bottom="3" right="10"/>
             <constraints/>
             <properties/>
@@ -99,71 +95,12 @@
                 <constraints>
                   <grid row="7" column="1" row-span="1" col-span="1" vsize-policy="0" hsize-policy="0" anchor="8" fill="0" indent="0" use-parent-layout="false"/>
                 </constraints>
-<<<<<<< HEAD
-                <properties/>
-                <border type="none"/>
-                <children>
-                  <component id="c1e8d" class="com.intellij.ui.components.JBLabel">
-                    <constraints>
-                      <grid row="0" column="0" row-span="1" col-span="1" vsize-policy="0" hsize-policy="0" anchor="9" fill="0" indent="0" use-parent-layout="false">
-                        <preferred-size width="100" height="-1"/>
-                      </grid>
-                    </constraints>
-                    <properties>
-                      <enabled value="true"/>
-                      <horizontalTextPosition value="10"/>
-                      <text value="&lt;html&gt;Startup size&lt;br&gt;and&lt;br&gt;orientation&lt;/html&gt;"/>
-                    </properties>
-                  </component>
-                  <component id="ff2ce" class="javax.swing.JComboBox" binding="myScalingComboBox" custom-create="true">
-                    <constraints>
-                      <grid row="0" column="2" row-span="1" col-span="1" vsize-policy="0" hsize-policy="2" anchor="8" fill="0" indent="0" use-parent-layout="false"/>
-                    </constraints>
-                    <properties/>
-                  </component>
-                  <component id="cd11c" class="com.android.tools.idea.wizard.ASGallery" binding="myOrientationToggle" custom-create="true">
-                    <constraints>
-                      <grid row="1" column="2" row-span="1" col-span="1" vsize-policy="3" hsize-policy="3" anchor="9" fill="0" indent="0" use-parent-layout="false">
-                        <preferred-size width="200" height="50"/>
-                      </grid>
-                    </constraints>
-                    <properties/>
-                  </component>
-                  <component id="30e3c" class="com.intellij.ui.components.JBLabel">
-                    <constraints>
-                      <grid row="0" column="1" row-span="1" col-span="1" vsize-policy="0" hsize-policy="0" anchor="8" fill="0" indent="0" use-parent-layout="false"/>
-                    </constraints>
-                    <properties>
-                      <labelFor value="ff2ce"/>
-                      <text value="Scale:"/>
-                    </properties>
-                  </component>
-                  <component id="3d431" class="com.intellij.ui.components.JBLabel" binding="myOrientationLabel">
-                    <constraints>
-                      <grid row="1" column="1" row-span="1" col-span="1" vsize-policy="0" hsize-policy="0" anchor="8" fill="0" indent="0" use-parent-layout="false"/>
-                    </constraints>
-                    <properties>
-                      <text value="Orientation:"/>
-                    </properties>
-                  </component>
-                  <component id="f1e5d" class="javax.swing.JSeparator">
-                    <constraints>
-                      <grid row="2" column="0" row-span="1" col-span="3" vsize-policy="1" hsize-policy="3" anchor="1" fill="1" indent="0" use-parent-layout="false"/>
-                    </constraints>
-                    <properties/>
-                  </component>
-                </children>
-              </grid>
-              <grid id="f7319" binding="myCameraPanel" layout-manager="GridLayoutManager" row-count="4" column-count="3" same-size-horizontally="false" same-size-vertically="false" hgap="-1" vgap="-1">
-                <margin top="0" left="0" bottom="0" right="0"/>
-=======
                 <properties>
                   <labelFor value="ff2ce"/>
                   <text value="Scale:"/>
                 </properties>
               </component>
               <component id="3d431" class="com.intellij.ui.components.JBLabel">
->>>>>>> 5176f940
                 <constraints>
                   <grid row="8" column="1" row-span="1" col-span="1" vsize-policy="0" hsize-policy="0" anchor="8" fill="0" indent="0" use-parent-layout="false"/>
                 </constraints>
@@ -548,11 +485,6 @@
               </grid>
               <vspacer id="52a26">
                 <constraints>
-<<<<<<< HEAD
-                  <grid row="14" column="0" row-span="1" col-span="1" vsize-policy="6" hsize-policy="1" anchor="0" fill="2" indent="0" use-parent-layout="false"/>
-                </constraints>
-              </vspacer>
-=======
                   <grid row="31" column="0" row-span="1" col-span="1" vsize-policy="6" hsize-policy="1" anchor="0" fill="2" indent="0" use-parent-layout="false"/>
                 </constraints>
               </vspacer>
@@ -586,7 +518,6 @@
                   <visible value="true"/>
                 </properties>
               </component>
->>>>>>> 5176f940
             </children>
           </grid>
         </children>
