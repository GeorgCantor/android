--- conflicted
+++ resolved
@@ -28,8 +28,6 @@
    * can be used to traverse the file system recursively.
    */
   suspend fun rootDirectory(): DeviceFileEntry
-<<<<<<< HEAD
-=======
 
   suspend fun dataDirectory(): DeviceFileEntry
 
@@ -41,5 +39,4 @@
    * @throws IllegalArgumentException if the path is not found
    */
   suspend fun getEntry(path: String): DeviceFileEntry
->>>>>>> 574fcae1
 }