/*
 * Copyright 2000-2012 JetBrains s.r.o.
 *
 * Licensed under the Apache License, Version 2.0 (the "License");
 * you may not use this file except in compliance with the License.
 * You may obtain a copy of the License at
 *
 * http://www.apache.org/licenses/LICENSE-2.0
 *
 * Unless required by applicable law or agreed to in writing, software
 * distributed under the License is distributed on an "AS IS" BASIS,
 * WITHOUT WARRANTIES OR CONDITIONS OF ANY KIND, either express or implied.
 * See the License for the specific language governing permissions and
 * limitations under the License.
 */
package com.intellij.android.designer.model;

import com.android.ide.common.rendering.LayoutLibrary;
import com.android.ide.common.rendering.api.ViewInfo;
import com.android.sdklib.IAndroidTarget;
import com.android.tools.idea.rendering.RenderResult;
import com.android.tools.idea.rendering.RenderTask;
import com.intellij.android.designer.propertyTable.*;
import com.intellij.designer.model.*;
import com.intellij.designer.propertyTable.PropertyTable;
import com.intellij.openapi.module.Module;
import org.jetbrains.android.dom.attrs.AttributeDefinition;
import org.jetbrains.android.dom.attrs.AttributeDefinitions;
import org.jetbrains.android.dom.attrs.AttributeFormat;
import org.jetbrains.android.dom.attrs.StyleableDefinition;
import org.jetbrains.android.sdk.AndroidPlatform;
import org.jetbrains.android.sdk.AndroidTargetData;
import org.jetbrains.android.uipreview.ModuleClassLoader;
import org.jetbrains.annotations.NotNull;
import org.jetbrains.annotations.Nullable;

import java.util.*;

/**
 * @author Alexander Lobas
 */
@SuppressWarnings("unchecked")
public class PropertyParser {
  public static final String KEY = "PROPERTY_PARSER";

  private static final String[] DEFAULT_LAYOUT_PARAMS = {"ViewGroup_Layout"};
  private static final String LAYOUT_PREFIX = "layout_";
  private static final String LAYOUT_MARGIN_PREFIX = "layout_margin";

  private MetaManager myMetaManager;
  private AttributeDefinitions myDefinitions;
  private ModuleClassLoader myClassLoader;
  private Map<String, List<Property>> myCachedProperties;

  public PropertyParser(@NotNull RenderResult result)  {
    assert result.getSession() != null;
    assert result.getSession().getResult().isSuccess();
    RenderTask renderTask = result.getRenderTask();
    assert renderTask != null;
    IAndroidTarget target = renderTask.getConfiguration().getTarget();
    assert target != null;
    Module module = renderTask.getModule();

    myMetaManager = ViewsMetaManager.getInstance(module.getProject());
    myCachedProperties = myMetaManager.getCache(target.hashString());
    if (myCachedProperties == null) {
      myMetaManager.setCache(target.hashString(), myCachedProperties = new HashMap<String, List<Property>>());
    }

    AndroidPlatform androidPlatform = AndroidPlatform.getInstance(module);
    assert androidPlatform != null;
    AndroidTargetData targetData = androidPlatform.getSdkData().getTargetData(target);
    myDefinitions = targetData.getPublicAttrDefs(module.getProject());

<<<<<<< HEAD
    LayoutLibrary library = renderService.getLayoutLib();
    myClassLoader = ProjectClassLoader.get(library, module);
=======
    LayoutLibrary library = renderTask.getLayoutLib();
    myClassLoader = ModuleClassLoader.get(library, module);
>>>>>>> 2d94ae1a
  }

  public void load(RadViewComponent component) throws Exception {
    MetaModel model = component.getMetaModelForProperties();
    String target = model.getTarget();
    if (target == null) {
      ViewInfo info = component.getViewInfo();
      if (info == null) {
        component.setProperties(Collections.<Property>emptyList());
      }
      else {
        Class<?> componentClass = configureClass(myClassLoader.loadClass(info.getClassName()));
        component.setProperties(loadWidgetProperties(componentClass, model));
      }
    }
    else {
      component.setProperties(loadWidgetProperties(myClassLoader.loadClass(target), model));
    }

    RadComponent parent = component.getParent();
    if (parent != null) {
      String[] layoutParams = null;
      RadLayout layout = parent.getLayout();

      if (layout instanceof RadViewLayoutWithData) {
        layoutParams = ((RadViewLayoutWithData)layout).getLayoutParams();
      }
      else if (parent == parent.getRoot()) {
        layoutParams = DEFAULT_LAYOUT_PARAMS;
      }

      if (layoutParams != null) {
        MetaModel[] models = new MetaModel[layoutParams.length];
        models[0] = parent.getMetaModelForProperties();

        for (int i = 1; i < layoutParams.length; i++) {
          if (models[i - 1] == null) {
            break;
          }
          String extendTarget = models[i - 1].getTarget();
          if (extendTarget == null) {
            break;
          }

          Class<?> superClass = myClassLoader.loadClass(extendTarget).getSuperclass();
          if (superClass != null) {
            superClass = configureClass(superClass);
            models[i] = myMetaManager.getModelByTarget(superClass.getName());
          }
        }

        List<Property> properties = loadLayoutProperties(layoutParams, 0, models);
        if (!properties.isEmpty()) {
          properties = new ArrayList<Property>(properties);
          properties.addAll(component.getProperties());
          component.setProperties(properties);
        }
      }
    }
  }

  private List<Property> loadWidgetProperties(Class<?> componentClass, @Nullable MetaModel model) throws Exception {
    String component = componentClass.getSimpleName();

    List<Property> properties = myCachedProperties.get(component);

    if (properties == null) {
      properties = new ArrayList<Property>();
      myCachedProperties.put(component, properties);

      if ("View".equals(component)) {
        properties.add(new StyleProperty());
      }

      StyleableDefinition definitions = myDefinitions.getStyleableByName(component);
      if (definitions != null) {
        boolean padding = false;

        for (AttributeDefinition definition : definitions.getAttributes()) {
          String name = definition.getName();
          Set<AttributeFormat> formats = definition.getFormats();
          Property property;

          if ("padding".equals(name) && "View".equals(component)) {
            padding = true;
          }
          if (formats.contains(AttributeFormat.Flag)) {
            property = new FlagProperty(name, definition);
          }
          else {
            if ("id".equals(name) && "View".equals(component)) {
              property = new IdProperty(name, definition);
            }
            else {
              property = new AttributeProperty(name, definition);
            }
          }

          if (model != null) {
            model.decorate(property, name);
          }
          properties.add(property);
        }

        if (padding) {
          CompoundDimensionProperty paddingProperty = new CompoundDimensionProperty("padding");
          moveProperties(properties, paddingProperty,
                         "padding", "all",
                         "paddingLeft", "left",
                         "paddingTop", "top",
                         "paddingRight", "right",
                         "paddingBottom", "bottom");
          if (model != null) {
            paddingProperty.decorate(model);
          }
          properties.add(paddingProperty);
        }
      }

      Class<?> superComponentClass = componentClass.getSuperclass();
      if (superComponentClass != null) {
        superComponentClass = configureClass(superComponentClass);
        MetaModel superModel = myMetaManager.getModelByTarget(superComponentClass.getName());

        if (model != null && superModel != null && model.getInplaceProperties().isEmpty()) {
          model.setInplaceProperties(superModel.getInplaceProperties());
        }

        List<Property> superProperties = loadWidgetProperties(superComponentClass, superModel);
        for (Property superProperty : superProperties) {
          if (PropertyTable.findProperty(properties, superProperty) == -1) {
            if (model == null) {
              properties.add(superProperty);
            }
            else {
              properties.add(model.decorateWithOverride(superProperty));
            }
          }
        }
      }

      if (!properties.isEmpty()) {
        Collections.sort(properties, new Comparator<Property>() {
          @Override
          public int compare(Property p1, Property p2) {
            return p1.getName().compareTo(p2.getName());
          }
        });

        if (model != null) {
          for (String topName : model.getTopProperties()) {
            PropertyTable.moveProperty(properties, topName, properties, 0);
          }
        }

        PropertyTable.moveProperty(properties, "style", properties, 0);
      }
    }

    return properties;
  }

  private Class<?> configureClass(Class<?> viewClass) throws Exception {
    if (viewClass.getName().equals("com.android.layoutlib.bridge.MockView")) {
      return myClassLoader.loadClass("android.view.View");
    }
    return viewClass;
  }

  private List<Property> loadLayoutProperties(String[] components, int index, MetaModel[] models) throws Exception {
    String component = components[index];
    MetaModel model = models[index];

    List<Property> properties = myCachedProperties.get(component);

    if (properties == null) {
      properties = new ArrayList<Property>();
      myCachedProperties.put(component, properties);

      StyleableDefinition definitions = myDefinitions.getStyleableByName(component);
      if (definitions != null) {
        boolean margin = false;

        for (AttributeDefinition definition : definitions.getAttributes()) {
          String name = definition.getName();
          boolean important = true;
          Set<AttributeFormat> formats = definition.getFormats();
          Property property;

          if (name.startsWith(LAYOUT_MARGIN_PREFIX)) {
            name = name.substring(LAYOUT_PREFIX.length());
            important = false;
          }
          else if (name.startsWith(LAYOUT_PREFIX)) {
            name = "layout:" + name.substring(LAYOUT_PREFIX.length());
          }

          if ("margin".equals(name) && "ViewGroup_MarginLayout".equals(component)) {
            margin = true;
          }
          if ("layout:width".equals(name) || "layout:height".equals(name)) {
            property = new AttributePropertyWithDefault(name, definition, "wrap_content");
          }
          else if (formats.contains(AttributeFormat.Flag)) {
            if ("layout:gravity".equals(name)) {
              property = new GravityProperty(name, definition);
            }
            else {
              property = new FlagProperty(name, definition);
            }
          }
          else {
            property = new AttributeProperty(name, definition);
          }

          if (model != null) {
            model.decorate(property, name);
          }
          property.setImportant(important);
          properties.add(property);
        }

        if (margin) {
          CompoundDimensionProperty marginProperty = new CompoundDimensionProperty("layout:margin");
          moveProperties(properties, marginProperty,
                         "margin", "all",
                         "marginLeft", "left",
                         "marginTop", "top",
                         "marginRight", "right",
                         "marginBottom", "bottom",
                         "marginStart", "start",
                         "marginEnd", "end");
          if (model != null) {
            marginProperty.decorate(model);
          }
          marginProperty.setImportant(true);
          properties.add(marginProperty);
        }
      }

      if (++index < components.length) {
        for (Property property : loadLayoutProperties(components, index, models)) {
          if (PropertyTable.findProperty(properties, property) == -1) {
            if (model == null) {
              properties.add(property);
            }
            else {
              property = model.decorateWithOverride(property);
              properties.add(property);
            }
          }
        }
      }

      if (!properties.isEmpty()) {
        Collections.sort(properties, new Comparator<Property>() {
          @Override
          public int compare(Property p1, Property p2) {
            return p1.getName().compareTo(p2.getName());
          }
        });

        PropertyTable.moveProperty(properties, "layout:margin", properties, 0);
        PropertyTable.moveProperty(properties, "layout:gravity", properties, 0);
        PropertyTable.moveProperty(properties, "layout:height", properties, 0);
        PropertyTable.moveProperty(properties, "layout:width", properties, 0);
      }

      if (model != null) {
        Class<RadLayout> layout = model.getLayout();
        if (layout != null) {
          layout.newInstance().configureProperties(properties);
        }
      }
    }

    return properties;
  }

  public static void moveProperties(List<Property> source, Property destination, String... names) {
    List<Property> children = destination.getChildren(null);
    for (int i = 0; i < names.length; i += 2) {
      Property property = PropertyTable.extractProperty(source, names[i]);
      if (property != null) {
        children.add(property.createForNewPresentation(destination, names[i + 1]));
      }
    }
  }

  public boolean isAssignableFrom(MetaModel base, MetaModel test) {
    try {
      Class<?> baseClass = myClassLoader.loadClass(base.getTarget());
      Class<?> testClass = myClassLoader.loadClass(test.getTarget());
      return baseClass.isAssignableFrom(testClass);
    }
    catch (Throwable ignored) {
    }
    return false;
  }
}<|MERGE_RESOLUTION|>--- conflicted
+++ resolved
@@ -72,13 +72,8 @@
     AndroidTargetData targetData = androidPlatform.getSdkData().getTargetData(target);
     myDefinitions = targetData.getPublicAttrDefs(module.getProject());
 
-<<<<<<< HEAD
-    LayoutLibrary library = renderService.getLayoutLib();
-    myClassLoader = ProjectClassLoader.get(library, module);
-=======
     LayoutLibrary library = renderTask.getLayoutLib();
     myClassLoader = ModuleClassLoader.get(library, module);
->>>>>>> 2d94ae1a
   }
 
   public void load(RadViewComponent component) throws Exception {
