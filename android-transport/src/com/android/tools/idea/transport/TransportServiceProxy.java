--- conflicted
+++ resolved
@@ -569,10 +569,7 @@
       if (process != null) {
         myEventQueue.offer(Common.Event.newBuilder()
                              .setGroupId(process.getPid())
-<<<<<<< HEAD
-=======
                              .setPid(process.getPid())
->>>>>>> bd07c1f4
                              .setKind(Event.Kind.PROCESS)
                              .setIsEnded(true)
                              .setTimestamp(timestampNs)
