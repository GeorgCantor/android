/*
 * Copyright (C) 2017 The Android Open Source Project
 *
 * Licensed under the Apache License, Version 2.0 (the "License");
 * you may not use this file except in compliance with the License.
 * You may obtain a copy of the License at
 *
 *      http://www.apache.org/licenses/LICENSE-2.0
 *
 * Unless required by applicable law or agreed to in writing, software
 * distributed under the License is distributed on an "AS IS" BASIS,
 * WITHOUT WARRANTIES OR CONDITIONS OF ANY KIND, either express or implied.
 * See the License for the specific language governing permissions and
 * limitations under the License.
 */
package com.android.tools.profilers.energy

import com.android.tools.adtui.model.FakeTimer
import com.android.tools.idea.transport.faketransport.FakeGrpcChannel
import com.android.tools.idea.transport.faketransport.FakeTransportService
import com.android.tools.idea.transport.faketransport.FakeTransportService.FAKE_DEVICE_NAME
import com.android.tools.idea.transport.faketransport.FakeTransportService.FAKE_PROCESS_NAME
import com.android.tools.profiler.proto.Common
import com.android.tools.profiler.proto.Energy
import com.android.tools.profilers.FakeFeatureTracker
import com.android.tools.profilers.FakeIdeProfilerServices
import com.android.tools.profilers.ProfilerClient
import com.android.tools.profilers.StudioProfilers
import com.google.common.collect.ImmutableList
import com.google.common.truth.Truth.assertThat
import org.junit.Before
import org.junit.Rule
import org.junit.Test
import java.util.concurrent.TimeUnit

<<<<<<< HEAD
@RunWith(Parameterized::class)
class EnergyProfilerStageTest(private val useUnifiedEvents: Boolean) {
  companion object {
    @JvmStatic
    @Parameterized.Parameters
    fun useNewEvenPipelineParameter() = listOf(false, true)
  }

  private val fakeData: ImmutableList<Common.Event> = ImmutableList.of(
=======
class EnergyProfilerStageTest {
  private val fakeData = ImmutableList.of(
>>>>>>> de127946
    Common.Event.newBuilder()
      .setGroupId(1)
      .setTimestamp(2000)
      .setKind(Common.Event.Kind.ENERGY_EVENT)
      .setEnergyEvent(
        Energy.EnergyEventData.newBuilder()
          .setAlarmSet(Energy.AlarmSet.getDefaultInstance())
          .setCallstack("FakeProcess alarm callstack"))
      .build(),
    Common.Event.newBuilder()
      .setGroupId(1)
      .setTimestamp(3000)
      .setKind(Common.Event.Kind.ENERGY_EVENT)
      .setEnergyEvent(Energy.EnergyEventData.newBuilder().setAlarmCancelled(Energy.AlarmCancelled.getDefaultInstance()))
      .setIsEnded(true)
      .build(),
    Common.Event.newBuilder()
      .setGroupId(2)
      .setTimestamp(3000)
      .setKind(Common.Event.Kind.ENERGY_EVENT)
      .setEnergyEvent(
        Energy.EnergyEventData.newBuilder()
          .setJobScheduled(Energy.JobScheduled.getDefaultInstance())
          .setCallstack("ThirdParty job callstack"))
      .build(),
    Common.Event.newBuilder()
      .setGroupId(2)
      .setTimestamp(4000)
      .setKind(Common.Event.Kind.ENERGY_EVENT)
      .setEnergyEvent(
        Energy.EnergyEventData.newBuilder()
          .setJobFinished(Energy.JobFinished.getDefaultInstance()))
      .setIsEnded(true)
      .build(),
    Common.Event.newBuilder()
      .setGroupId(3)
      .setTimestamp(0)
      .setKind(Common.Event.Kind.ENERGY_EVENT)
      .setEnergyEvent(Energy.EnergyEventData.newBuilder().setWakeLockAcquired(Energy.WakeLockAcquired.getDefaultInstance()))
      .build(),
    Common.Event.newBuilder()
      .setGroupId(3)
      .setTimestamp(1000)
      .setKind(Common.Event.Kind.ENERGY_EVENT)
      .setEnergyEvent(Energy.EnergyEventData.newBuilder().setWakeLockReleased(Energy.WakeLockReleased.getDefaultInstance()))
      .setIsEnded(true)
      .build(),
    Common.Event.newBuilder()
      .setGroupId(4)
      .setTimestamp(4000)
      .setKind(Common.Event.Kind.ENERGY_EVENT)
      .setEnergyEvent(Energy.EnergyEventData.newBuilder().setLocationUpdateRequested(Energy.LocationUpdateRequested.getDefaultInstance()))
      .build(),
    Common.Event.newBuilder()
      .setGroupId(4)
      .setTimestamp(5000)
      .setKind(Common.Event.Kind.ENERGY_EVENT)
      .setEnergyEvent(Energy.EnergyEventData.newBuilder().setLocationUpdateRemoved(Energy.LocationUpdateRemoved.getDefaultInstance()))
      .setIsEnded(true)
      .build()
  )

  private val timer = FakeTimer()
  private val transportService = FakeTransportService(timer, true)

  @get:Rule
  var grpcChannel = FakeGrpcChannel("EnergyProfilerStageTest", transportService)

  private lateinit var stage: EnergyProfilerStage

  @Before
  fun setUp() {
    val services = FakeIdeProfilerServices().apply {
      enableEnergyProfiler(true)
    }
    fakeData.forEach { event -> transportService.addEventToStream(1, event) }
    stage = EnergyProfilerStage(StudioProfilers(ProfilerClient(grpcChannel.channel), services, timer))
    stage.timeline.viewRange.set(TimeUnit.SECONDS.toMicros(0).toDouble(), TimeUnit.SECONDS.toMicros(5).toDouble())
    stage.studioProfilers.stage = stage
    stage.studioProfilers.setPreferredProcess(FAKE_DEVICE_NAME, FAKE_PROCESS_NAME, null)
  }

  @Test
  fun getLegends() {
    val energyLegends = stage.legends
    assertThat(energyLegends.cpuLegend.name).isEqualTo("CPU")
    assertThat(energyLegends.networkLegend.name).isEqualTo("Network")
    assertThat(energyLegends.locationLegend.name).isEqualTo("Location")

    assertThat(energyLegends.legends).hasSize(3)
  }

  @Test
  fun hasUserUsedSelection() {
    assertThat(stage.instructionsEaseOutModel.percentageComplete).isWithin(0f).of(0f)
    assertThat(stage.hasUserUsedEnergySelection()).isFalse()
    stage.rangeSelectionModel.setSelectionEnabled(true)
    stage.rangeSelectionModel.set(0.0, 100.0)
    assertThat(stage.instructionsEaseOutModel.percentageComplete).isWithin(0f).of(1f)
    assertThat(stage.hasUserUsedEnergySelection()).isTrue()
  }

  @Test
  fun setUsageTooltip() {
    stage.enter()
    stage.tooltip = EnergyStageTooltip(stage)
    assertThat(stage.tooltip).isInstanceOf(EnergyStageTooltip::class.java)
    val tooltip = stage.tooltip as EnergyStageTooltip
    assertThat(tooltip.usageLegends.legends).hasSize(3)
    assertThat(tooltip.usageLegends.cpuLegend.name).isEqualTo("CPU")
    assertThat(tooltip.usageLegends.networkLegend.name).isEqualTo("Network")
    assertThat(tooltip.usageLegends.locationLegend.name).isEqualTo("Location")
  }

  @Test
  fun getEventsModel() {
    val range = stage.timeline.viewRange
    val eventSeries = stage.eventModel.series
    assertThat(eventSeries).hasSize(3)

    // Alarms & Jobs
    val alarmAndJobEvents = eventSeries[0].getSeriesForRange(range)
    assertThat(alarmAndJobEvents).hasSize(4)
    for (i in 0..3) {
      assertThat(alarmAndJobEvents[i].value).isEqualTo(fakeData[i])
    }

    // Wake locks
    val wakeLockEvents = eventSeries[1].getSeriesForRange(range)
    assertThat(wakeLockEvents).hasSize(2)
    for (i in 0..1) {
      assertThat(wakeLockEvents[i].value).isEqualTo(fakeData[i + 4])
    }

    // Locations
    val locationEvents = eventSeries[2].getSeriesForRange(range)
    assertThat(locationEvents).hasSize(2)
    for (i in 0..1) {
      assertThat(locationEvents[i].value).isEqualTo(fakeData[i + 6])
    }
  }

  @Test
  fun filterEventsByConfiguration() {
    timer.tick(FakeTimer.ONE_SECOND_IN_NS)
    assertThat(stage.studioProfilers.selectedAppName).isEqualTo("FakeProcess")
    val durationList = EnergyDuration.groupById(fakeData)

    stage.eventOrigin = EnergyEventOrigin.APP_ONLY
    val appOnlyResult = stage.filterByOrigin(durationList)
    assertThat(appOnlyResult.size).isEqualTo(1)
    assertThat(appOnlyResult[0].name).startsWith("Alarm")

    stage.eventOrigin = EnergyEventOrigin.ALL
    val allResult = stage.filterByOrigin(durationList)
    assertThat(allResult.size).isEqualTo(4)
    assertThat(allResult[0].name).startsWith("Alarm")
    assertThat(allResult[1].name).startsWith("Job")
    assertThat(allResult[2].name).startsWith("Wake Lock")
    assertThat(allResult[3].name).startsWith("Location")

    stage.eventOrigin = EnergyEventOrigin.THIRD_PARTY_ONLY
    val thirdPartyResult = stage.filterByOrigin(durationList)
    assertThat(thirdPartyResult.size).isEqualTo(1)
    assertThat(thirdPartyResult[0].name).startsWith("Job")
  }

  @Test
  fun selectedDurationFilteredByOrigin() {
    timer.tick(FakeTimer.ONE_SECOND_IN_NS)
    assertThat(stage.studioProfilers.selectedAppName).isEqualTo("FakeProcess")
    val durationList = EnergyDuration.groupById(fakeData)

    stage.eventOrigin = EnergyEventOrigin.ALL
    stage.selectedDuration = durationList[0]
    assertThat(stage.selectedDuration).isEqualTo(durationList[0])

    stage.eventOrigin = EnergyEventOrigin.THIRD_PARTY_ONLY
    assertThat(stage.selectedDuration).isNull()
    stage.selectedDuration = durationList[0] // Ignored because filter is set
    assertThat(stage.selectedDuration).isNull()
    stage.selectedDuration = durationList[1]
    assertThat(stage.selectedDuration).isEqualTo(durationList[1])
    stage.selectedDuration = null
    assertThat(stage.getSelectedDuration()).isNull()

    stage.eventOrigin = EnergyEventOrigin.APP_ONLY
    stage.selectedDuration = durationList[0]
    assertThat(stage.selectedDuration).isEqualTo(durationList[0])
    stage.selectedDuration = durationList[1]
    assertThat(stage.selectedDuration).isEqualTo(durationList[0])
    stage.selectedDuration = null
    assertThat(stage.getSelectedDuration()).isNull()
  }

  @Test
  fun setSelectedDurationTracksEnergyEventMetadata() {
    val featureTracker = stage.studioProfilers.ideServices.featureTracker as FakeFeatureTracker
    assertThat(featureTracker.lastEnergyEventMetadata).isNull()

    val energyDuration = EnergyDuration.groupById(fakeData)[0]!!
    stage.selectedDuration = energyDuration

    val energyEventMetadata = featureTracker.lastEnergyEventMetadata!!
    assertThat(energyDuration.eventList).isNotEmpty()
    for ((i, event) in energyDuration.eventList.withIndex()) {
      assertThat(energyEventMetadata.subevents[i]).isEqualTo(event)
    }

    stage.selectedDuration = null
    // Setting the selected duration shouldn't track anything, so we shouldn't change the last EnergyEventMetadata tracked.
    assertThat(featureTracker.lastEnergyEventMetadata).isEqualTo(energyEventMetadata)
  }

  @Test
  fun eventsIntersectingWithCreatedSelectionRangeShouldBeTracked() {
    val featureTracker = stage.studioProfilers.ideServices.featureTracker as FakeFeatureTracker
    assertThat(featureTracker.lastEnergyRangeMetadata).isNull()
    stage.rangeSelectionModel.setSelectionEnabled(true)

    // Setting a range that doesn't contain any events shouldn't track anything.
    stage.rangeSelectionModel.set(50000.0, 100000.0)
    assertThat(featureTracker.lastEnergyRangeMetadata).isNull()

    // Clear the range to make sure selectionCreated() will be called next time we set the range.
    stage.rangeSelectionModel.clear()
    // Set the range [500ns, 1500ns], which should return a single EnergyEvent (wake lock) from fakeData that happened at 1000ns
    stage.rangeSelectionModel.set(0.5, 1.5)
    val energyRangeMetadata = featureTracker.lastEnergyRangeMetadata!!
    assertThat(energyRangeMetadata.eventCounts).hasSize(1)
    val eventCount = energyRangeMetadata.eventCounts[0]
    assertThat(eventCount.kind).isEqualTo(EnergyDuration.Kind.WAKE_LOCK)
    assertThat(eventCount.count).isEqualTo(1)
  }
}<|MERGE_RESOLUTION|>--- conflicted
+++ resolved
@@ -33,20 +33,8 @@
 import org.junit.Test
 import java.util.concurrent.TimeUnit
 
-<<<<<<< HEAD
-@RunWith(Parameterized::class)
-class EnergyProfilerStageTest(private val useUnifiedEvents: Boolean) {
-  companion object {
-    @JvmStatic
-    @Parameterized.Parameters
-    fun useNewEvenPipelineParameter() = listOf(false, true)
-  }
-
-  private val fakeData: ImmutableList<Common.Event> = ImmutableList.of(
-=======
 class EnergyProfilerStageTest {
   private val fakeData = ImmutableList.of(
->>>>>>> de127946
     Common.Event.newBuilder()
       .setGroupId(1)
       .setTimestamp(2000)
