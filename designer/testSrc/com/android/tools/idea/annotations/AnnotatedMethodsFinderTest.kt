--- conflicted
+++ resolved
@@ -40,10 +40,7 @@
 
   private val project
     get() = projectRule.project
-<<<<<<< HEAD
-=======
-
->>>>>>> 574fcae1
+
   private val fixture
     get() = projectRule.fixture
 
@@ -135,21 +132,6 @@
           .trimIndent()
       )
 
-<<<<<<< HEAD
-    val testDumbService = TestDumbService(fixture.project)
-    fixture.project.replaceService(DumbService::class.java, testDumbService, project)
-
-    assertFalse(
-      hasAnnotation(
-        project,
-        sourceFile.virtualFile,
-        "com.android.annotations.MyAnnotation",
-        "MyAnnotation"
-      )
-    )
-
-    testDumbService.dumbMode = false
-=======
     DumbModeTestUtils.runInDumbModeSynchronously(project) {
       assertFalse(
         hasAnnotation(
@@ -160,7 +142,6 @@
         )
       )
     }
->>>>>>> 574fcae1
 
     assertTrue(
       hasAnnotation(
