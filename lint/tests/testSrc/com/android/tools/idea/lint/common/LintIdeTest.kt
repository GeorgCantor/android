/*
 * Copyright (C) 2017 The Android Open Source Project
 *
 * Licensed under the Apache License, Version 2.0 (the "License");
 * you may not use this file except in compliance with the License.
 * You may obtain a copy of the License at
 *
 *      http://www.apache.org/licenses/LICENSE-2.0
 *
 * U…nless required by applicable law or agreed to in writing, software
 * distributed under the License is distributed on an "AS IS" BASIS,
 * WITHOUT WARRANTIES OR CONDITIONS OF ANY KIND, either express or implied.
 * See the License for the specific language governing permissions and
 * limitations under the License.
 */
package com.android.tools.idea.lint.common

import com.android.test.testutils.TestUtils.getWorkspaceRoot
import com.android.tools.idea.util.StudioPathManager
import com.android.tools.lint.checks.CommentDetector
import com.android.tools.lint.client.api.LintClient
import com.android.tools.tests.AdtTestProjectDescriptors
import com.google.common.base.Verify
import com.google.common.collect.Lists
import com.google.common.collect.Sets
import com.google.common.truth.Truth.assertThat
import com.intellij.analysis.AnalysisScope
import com.intellij.codeInsight.daemon.impl.ShowIntentionsPass
import com.intellij.codeInsight.daemon.impl.ShowIntentionsPass.IntentionsInfo
import com.intellij.codeInsight.intention.IntentionAction
import com.intellij.codeInsight.intention.IntentionActionDelegate
import com.intellij.codeInspection.GlobalInspectionTool
import com.intellij.codeInspection.ex.GlobalInspectionToolWrapper
import com.intellij.codeInspection.ex.InspectionToolWrapper
import com.intellij.ide.highlighter.ModuleFileType
import com.intellij.openapi.application.ex.PathManagerEx
import com.intellij.openapi.command.WriteCommandAction
import com.intellij.openapi.fileEditor.FileDocumentManager
import com.intellij.openapi.module.JavaModuleType
import com.intellij.openapi.module.Module
import com.intellij.openapi.module.ModuleManager
import com.intellij.openapi.project.Project
import com.intellij.openapi.util.io.FileUtil
import com.intellij.openapi.vfs.VfsUtilCore
import com.intellij.openapi.vfs.newvfs.impl.VfsRootAccess
import com.intellij.psi.PsiFile
import com.intellij.testFramework.InspectionTestUtil
import com.intellij.testFramework.UsefulTestCase
import com.intellij.testFramework.builders.JavaModuleFixtureBuilder
import com.intellij.testFramework.createGlobalContextForTool
import com.intellij.testFramework.fixtures.IdeaProjectTestFixture
import com.intellij.testFramework.fixtures.IdeaTestFixtureFactory
import com.intellij.testFramework.fixtures.JavaCodeInsightTestFixture
import com.intellij.testFramework.fixtures.JavaTestFixtureFactory
import com.intellij.testFramework.fixtures.ModuleFixture
import com.intellij.testFramework.fixtures.TestFixtureBuilder
import com.intellij.testFramework.fixtures.impl.JavaModuleFixtureBuilderImpl
import com.intellij.testFramework.fixtures.impl.ModuleFixtureImpl
import com.intellij.util.ThrowableRunnable
import com.intellij.workspaceModel.ide.legacyBridge.impl.java.JAVA_MODULE_ENTITY_TYPE_ID_NAME
import java.io.File
import java.io.IOException
import java.nio.file.Files

class LintIdeTest : UsefulTestCase() {
  init {
    LintClient.clientName = LintClient.CLIENT_UNIT_TESTS
  }

  private lateinit var myFixture: JavaCodeInsightTestFixture
  private lateinit var myModule: Module

  override fun setUp() {
    super.setUp()

    // Compute the workspace root before any IDE code starts messing with user.dir:
    getWorkspaceRoot()
    VfsRootAccess.allowRootAccess(testRootDisposable, FileUtil.toCanonicalPath(androidPluginHome))

    val factory = IdeaTestFixtureFactory.getFixtureFactory()
    val projectBuilder = factory.createFixtureBuilder(name)
    val fixture =
      JavaTestFixtureFactory.getFixtureFactory().createCodeInsightFixture(projectBuilder.fixture)
    myFixture = fixture
    fixture.setUp()
    fixture.testDataPath = testDataPath

    // Set up module and content roots
    factory.registerFixtureBuilder(
      LintModuleFixtureBuilder::class.java,
      LintModuleFixtureBuilderImpl::class.java,
    )
    val moduleFixtureBuilder = projectBuilder.addModule(LintModuleFixtureBuilder::class.java)
    moduleFixtureBuilder.setModuleRoot(fixture.tempDirPath)
    moduleFixtureBuilder.addContentRoot(fixture.tempDirPath)
    File("${fixture.tempDirPath}/src/").mkdir()
    moduleFixtureBuilder.addSourceRoot("src")
    myModule = moduleFixtureBuilder.fixture!!.module
    AndroidLintInspectionBase.setRegisterDynamicToolsFromTests(false)
    fixture.allowTreeAccessForAllFiles()
  }

  override fun tearDown() {
    try {
      myFixture.tearDown()
    } catch (e: Throwable) {
      addSuppressedException(e)
    } finally {
      super.tearDown()
    }
  }

  private val project: Project
    get() = myFixture.project

  fun testLintIdeClientReturnsModuleFromEditorResult() {
    val fileContent =
      """
      package p1.p2;
      public class WhySoSerious {}
    """
        .trimIndent()
    val vfPointer =
      myFixture.addFileToProject("src/p1/p2/WhySoSerious.java", fileContent).virtualFile

    val module = ModuleManager.getInstance(myFixture.project).modules[0]
    val lintClient =
      LintIdeClient(
        myFixture.project,
        LintEditorResult(module, vfPointer, fileContent, Sets.newHashSet()),
      )

    assertThat(lintClient.module).isSameAs(module)
  }

  fun testUseValueOf() {
    doTestWithFix(
      AndroidLintUseValueOfInspection(),
      "Replace with valueOf()",
      "/src/test/pkg/UseValueOf.java",
      "java",
    )
  }

  fun testUseValueOfSuppress() {
    doTestWithFix(
      AndroidLintUseValueOfInspection(),
      "Suppress UseValueOf with an annotation",
      "/src/test/pkg/UseValueOf.java",
      "java",
    )
  }

  fun testWrongQuote() {
    doTestWithFix(
      AndroidLintNotInterpolatedInspection(),
      "Replace single quotes with double quotes",
      "build.gradle",
      "gradle",
    )
  }

  fun testAddSuperCallJava() {
    addCallSuper()
    doTestWithFix(
      AndroidLintMissingSuperCallInspection(),
      "Add super call",
      "/src/p1/p2/SuperTestJava.java",
      "java",
    )
  }

  fun testAddSuperCall() {
    addCallSuper()
    doTestWithFix(
      AndroidLintMissingSuperCallInspection(),
      "Add super call",
      "/src/p1/p2/SuperTest.kt",
      "kt",
    )
  }

  fun testAddSuperCallInterface() {
    addCallSuper()
    doTestWithFix(
      AndroidLintMissingSuperCallInspection(),
      "Add super call",
      "/src/p1/p2/SuperTestInterface.kt",
      "kt",
    )
  }

  fun testAddSuperCallSuppress() {
    addCallSuper()
    doTestWithFix(
      AndroidLintMissingSuperCallInspection(),
      "Suppress MissingSuperCall with an annotation",
      "/src/p1/p2/SuperTest.kt",
      "kt",
    )
  }

  fun testAddSuperCallExpression() {
    addCallSuper()
    doTestWithFix(
      AndroidLintMissingSuperCallInspection(),
      "Add super call",
      "/src/p1/p2/SuperTest.kt",
      "kt",
    )
  }

  fun testJavaCheckResultTest1() {
    addCheckResult()
    doTestWithFix(
      AndroidLintCheckResultInspection(),
      "Call replace instead",
      "/src/p1/p2/JavaCheckResultTest1.java",
      "java",
    )
  }

  fun testKotlinCheckResultTest1() {
    addCheckResult()
    doTestWithFix(
      AndroidLintCheckResultInspection(),
      "Call replace instead",
      "/src/p1/p2/KotlinCheckResultTest1.kt",
      "kt",
    )
  }

  fun testPropertyFiles() {
    doTestWithFix(AndroidLintPropertyEscapeInspection(), "Escape", "local.properties", "properties")
  }

  fun testCallSuper() {
    addCallSuper()
    doTestWithFix(
      AndroidLintMissingSuperCallInspection(),
      "Add super call",
      "src/p1/p2/CallSuperTest.java",
      "java",
    )
  }

  fun testCallSuper2() {
    addCallSuper()
    doTestWithFix(
      AndroidLintMissingSuperCallInspection(),
      "Add super call",
      "src/p1/p2/FooImpl.java",
      "java",
    )
  }

  fun testCallSuperKotlin() {
    addCallSuper()
    doTestWithFix(
      AndroidLintMissingSuperCallInspection(),
      "Add super call",
      "src/p1/p2/FooImpl.kt",
      "kt",
    )
  }

  fun testStopShip() {
    CommentDetector.STOP_SHIP.setEnabledByDefault(true)
    doTestWithFix(
      AndroidLintStopShipInspection(),
      "Remove STOPSHIP",
      "/src/test/pkg/StopShip.java",
      "java",
    )
  }

  fun testDisabledTestsEnabledOnTheFly() {
    // Verifies that inspections are force-enabled when the IDE inspection profile mentions them.
    val wasEnabled = CommentDetector.STOP_SHIP.isEnabledByDefault()
    try {
      CommentDetector.STOP_SHIP.setEnabledByDefault(false)
      myFixture.copyFileToProject("$globalTestDir/Stopship.java", "src/p1/p2/Stopship.java")
      doGlobalInspectionTest(AndroidLintStopShipInspection())
      assertThat(CommentDetector.STOP_SHIP.isEnabledByDefault()).isTrue()
    } finally {
      CommentDetector.STOP_SHIP.setEnabledByDefault(wasEnabled)
    }
  }

  fun testGradleWindows() {
    doTestWithFix(
      AndroidLintGradlePathInspection(),
      "Replace with my/libs/http.jar",
      "build.gradle",
      "gradle",
    )
  }

  // Global (batch) inspections

  fun testSuppressingInJava() {
    myFixture.copyFileToProject("$globalTestDir/MyActivity.java", "src/p1/p2/MyActivity.java")
    doGlobalInspectionTest(AndroidLintUseValueOfInspection())
  }

  fun testLintInJavaFile() {
    myFixture.copyFileToProject("$globalTestDir/MyActivity.java", "src/p1/p2/MyActivity.java")
    doGlobalInspectionTest(AndroidLintUseValueOfInspection())
  }

  fun testLintNonAndroid() {
    // Make sure that we include the lint implementation checks themselves outside of Android
    // contexts
    val issues = LintIdeIssueRegistry()
    val issue = issues.issues.find { it.id == "LintImplDollarEscapes" }!!
    val support = object : LintIdeSupport() {}
    assertEquals(support.getPlatforms(), issue.platforms)
  }

  fun testLintJar() {
    // This lint test checks two things:
    // (1) loading custom lint jars from a lint.xml works in the IDE in a non-Android project 1
    // (2) the specific lint check has a quickfix which tests some advanced scenarios of
    //     the replace string quickfix. This is done via a custom loaded lint check because 1
    //     it tests a scenario (quickfixes modifying different files than the one where the
    //     issue is flagged) that none of the built-in checks uses, but is required by some
    //     third party checks
    // (See tools/base's LintFixVerifierTest for the implementation of this custom lint check
    //  jar and a comment on the bottom of the file for how to update it)
    try {
      AndroidLintInspectionBase.setRegisterDynamicToolsFromTests(true)
      myFixture.copyFileToProject("$globalTestDir/build.gradle", "build.gradle")
      myFixture.copyFileToProject("$globalTestDir/lint.xml", "lint.xml")
      myFixture.copyFileToProject("$globalTestDir/lint-fix-verifier.jar", "lint-fix-verifier.jar")
      myFixture.copyFileToProject("$globalTestDir/lint-strings.jar", "lint-strings.jar")
      val file = myFixture.copyFileToProject("$globalTestDir/Test.java", "src/test/pkg/Test.java")
      myFixture.configureFromExistingVirtualFile(file)
      myFixture.doHighlighting()
      myFixture.checkHighlighting(true, false, false)

      val action = getIntentionAction("Update build.gradle")
      assertNotNull(action)
      action!!

      assertTrue(action.isAvailable(myFixture.project, myFixture.editor, myFixture.file))
      WriteCommandAction.writeCommandAction(myFixture.project)
        .run(
          ThrowableRunnable<Throwable?> {
            action.invoke(myFixture.project, myFixture.editor, myFixture.file)
          }
        )
      myFixture.checkResultByFile("build.gradle", "$globalTestDir/build.gradle_after", true)
    } finally {
      AndroidLintInspectionBase.setRegisterDynamicToolsFromTests(false)
    }
  }

  private fun doGlobalInspectionTest(inspection: AndroidLintInspectionBase) {
    myFixture.enableInspections(inspection)
    doGlobalInspectionTest(inspection, globalTestDir, AnalysisScope(myModule))
  }

  private fun doGlobalInspectionTest(
    inspection: GlobalInspectionTool,
    globalTestDir: String,
    scope: AnalysisScope,
  ) {
    doGlobalInspectionTest(GlobalInspectionToolWrapper(inspection), globalTestDir, scope)
  }

  private fun doGlobalInspectionTest(
    wrapper: GlobalInspectionToolWrapper,
    globalTestDir: String,
    scope: AnalysisScope,
  ) {
    myFixture.enableInspections(wrapper.tool)
    scope.invalidate()
    val globalContext =
      createGlobalContextForTool(scope, project, listOf<InspectionToolWrapper<*, *>>(wrapper))
    InspectionTestUtil.runTool(wrapper, scope, globalContext)
    InspectionTestUtil.compareToolResults(
      globalContext,
      wrapper,
      false,
      testDataPath + globalTestDir,
    )
    globalContext.getPresentation(wrapper).problemElements
  }

  private val globalTestDir: String
    get() = BASE_PATH_GLOBAL + getTestName(true)

  private fun doTestWithFix(
    inspection: AndroidLintInspectionBase,
    message: String,
    copyTo: String,
    extension: String,
  ) {
    val action = doTestHighlightingAndGetQuickfix(inspection, message, copyTo, extension)
    doTestWithAction(extension, action!!)
  }

  private fun doTestWithAction(extension: String, action: IntentionAction) {
    assertTrue(action.isAvailable(myFixture.project, myFixture.editor, myFixture.file))
    // TODO(b/319287252): Remove write command after migration to ModCommand API is complete.
    if (action.asModCommandAction() != null) {
      myFixture.checkPreviewAndLaunchAction(action)
    } else {
      WriteCommandAction.writeCommandAction(myFixture.project)
        .run(
          ThrowableRunnable<Throwable?> {
            action.invoke(myFixture.project, myFixture.editor, myFixture.file)
          }
        )
    }
    myFixture.checkResultByFile(BASE_PATH + getTestName(true) + "_after." + extension)
  }

  @Throws(IOException::class)
  private fun doTestHighlightingAndGetQuickfix(
    inspection: AndroidLintInspectionBase,
    message: String,
    copyTo: String,
    extension: String,
  ): IntentionAction? {
    doTestHighlighting(inspection, copyTo, extension, skipCheck = false)
    return getIntentionAction(message)
  }

  private fun doTestHighlighting(
    inspection: AndroidLintInspectionBase,
    copyTo: String,
    extension: String,
    skipCheck: Boolean,
  ) {
    myFixture.enableInspections(inspection)
    val file = myFixture.copyFileToProject(BASE_PATH + getTestName(true) + "." + extension, copyTo)
    myFixture.configureFromExistingVirtualFile(file)
    myFixture.doHighlighting()
    if (!skipCheck) {
      myFixture.checkHighlighting(true, false, false)
    }
  }

  private val availableFixes: List<IntentionAction>
    get() {
      val intentions = IntentionsInfo()
      ShowIntentionsPass.getActionsToShow(myFixture.editor, myFixture.file, intentions, -1)
      val actions: MutableList<IntentionAction> = Lists.newArrayList()
      for (descriptor in intentions.inspectionFixesToShow) {
        actions.add(descriptor.action)
      }
      return actions
    }

  private fun listAvailableFixes(): String {
    val intentions = IntentionsInfo()
    ShowIntentionsPass.getActionsToShow(myFixture.editor, myFixture.file, intentions, -1)
    val sb = StringBuilder()
    for (action in availableFixes) {
      sb.append(action.text).append("\n")
    }
    return sb.toString()
  }

  private fun getIntentionAction(message: String): IntentionAction? {
    for (intention in myFixture.availableIntentions) {
      if (message == intention.text) {
        return if (intention is IntentionActionDelegate) {
          (intention as IntentionActionDelegate).delegate
        } else {
          intention
        }
      }
    }
    return null
  }

  private fun addCallSuper() {
    myFixture.addFileToProject(
      "/src/android/support/annotation/CallSuper.java",
      """
        package android.support.annotation;
        import static java.lang.annotation.ElementType.METHOD;
        import static java.lang.annotation.RetentionPolicy.CLASS;
        import java.lang.annotation.Documented;
        import java.lang.annotation.Retention;
        import java.lang.annotation.Target;
        @Documented
        @Retention(CLASS)
        @Target({METHOD})
        public @interface CallSuper {
        }"""
        .trimIndent(),
    )
  }

  private fun addCheckResult(): PsiFile {
    return myFixture.addFileToProject(
      "/src/android/support/annotation/Keep.java",
      """
          package android.support.annotation;
          import static java.lang.annotation.ElementType.METHOD;
          import static java.lang.annotation.RetentionPolicy.CLASS;
          import java.lang.annotation.Documented;
          import java.lang.annotation.Retention;
          import java.lang.annotation.Target;
          @Documented
          @Retention(CLASS)
          @Target({METHOD})
          public @interface CheckResult {
              String suggest() default "";
          }"""
        .trimIndent(),
    )
  }

  interface LintModuleFixtureBuilder<T : ModuleFixture?> : JavaModuleFixtureBuilder<T> {
    fun setModuleRoot(moduleRoot: String)
  }

  class LintModuleFixtureBuilderImpl(
    fixtureBuilder: TestFixtureBuilder<out IdeaProjectTestFixture>
  ) :
    JavaModuleFixtureBuilderImpl<ModuleFixtureImpl>(fixtureBuilder),
    LintModuleFixtureBuilder<ModuleFixtureImpl> {

    init {
      AdtTestProjectDescriptors.kotlin().configureFixture(this)
    }

    private var myModuleRoot: File? = null

    override fun setModuleRoot(moduleRoot: String) {
      val file = File(moduleRoot)
      myModuleRoot = file
      if (!file.exists()) {
        Verify.verify(file.mkdirs())
      }
    }

    override fun createModule(): Module {
      myModuleRoot!!
      val project = myFixtureBuilder.fixture.project
      Verify.verifyNotNull(project)
      val moduleFilePath = myModuleRoot.toString() + "/app" + ModuleFileType.DOT_DEFAULT_EXTENSION
<<<<<<< HEAD
      return ModuleManager.getInstance(project).newModule(moduleFilePath, JAVA_MODULE_ENTITY_TYPE_ID_NAME)
=======
      return ModuleManager.getInstance(project).newModule(moduleFilePath, JavaModuleType.getModuleType().id)
>>>>>>> 50c60fc5
    }

    override fun instantiateFixture(): ModuleFixtureImpl {
      return ModuleFixtureImpl(this)
    }
  }

  fun testIsEdited() {
    val fileContent =
      """
      package p1.p2;
      public class Test {}
    """
        .trimIndent()

    val now = System.currentTimeMillis()
    val yesterday = now - 24 * 60 * 60 * 1000L

    val vFile = myFixture.addFileToProject("src/p1/p2/Test.java", fileContent).virtualFile
    val file = VfsUtilCore.virtualToIoFile(vFile)

    val module = ModuleManager.getInstance(myFixture.project).modules[0]
    val client =
      LintIdeClient(
        myFixture.project,
        LintEditorResult(module, vFile, fileContent, Sets.newHashSet()),
      )

    assertThat(file).isNotNull()
    // File was just created: recent files are treated as edited
    assertThat(client.isEdited(file, false)).isTrue()
    file.setLastModified(yesterday)
    assertThat(client.isEdited(file, true)).isFalse()

    val document = FileDocumentManager.getInstance().getDocument(vFile)
    assertThat(document).isNotNull()
    WriteCommandAction.writeCommandAction(myFixture.project)
      .run(ThrowableRunnable { document?.insertString(document.textLength, "// appended") })
    assertThat(client.isEdited(file, true)).isTrue()
  }

  companion object {
    private const val BASE_PATH = "/lint/"
    private const val BASE_PATH_GLOBAL = BASE_PATH + "global/"

    val testDataPath: String
      get() = "$androidPluginHome/../lint/tests/testData"

    // For now lint is co-located with the Android plugin
    private val androidPluginHome: String
      get() {
        val adtPath = StudioPathManager.resolvePathFromSourcesRoot("tools/adt/idea/android")
        return if (Files.exists(adtPath)) adtPath.toString()
        else PathManagerEx.findFileUnderCommunityHome("android/android").path
      }
  }
}<|MERGE_RESOLUTION|>--- conflicted
+++ resolved
@@ -544,11 +544,7 @@
       val project = myFixtureBuilder.fixture.project
       Verify.verifyNotNull(project)
       val moduleFilePath = myModuleRoot.toString() + "/app" + ModuleFileType.DOT_DEFAULT_EXTENSION
-<<<<<<< HEAD
-      return ModuleManager.getInstance(project).newModule(moduleFilePath, JAVA_MODULE_ENTITY_TYPE_ID_NAME)
-=======
       return ModuleManager.getInstance(project).newModule(moduleFilePath, JavaModuleType.getModuleType().id)
->>>>>>> 50c60fc5
     }
 
     override fun instantiateFixture(): ModuleFixtureImpl {
