/*
 * Copyright (C) 2020 The Android Open Source Project
 *
 * Licensed under the Apache License, Version 2.0 (the "License");
 * you may not use this file except in compliance with the License.
 * You may obtain a copy of the License at
 *
 *      http://www.apache.org/licenses/LICENSE-2.0
 *
 * Unless required by applicable law or agreed to in writing, software
 * distributed under the License is distributed on an "AS IS" BASIS,
 * WITHOUT WARRANTIES OR CONDITIONS OF ANY KIND, either express or implied.
 * See the License for the specific language governing permissions and
 * limitations under the License.
 */
package com.android.tools.idea.appinspection.api.process

import com.android.annotations.concurrency.GuardedBy
import com.android.tools.idea.appinspection.inspector.api.process.DeviceDescriptor
import com.android.tools.idea.appinspection.inspector.api.process.ProcessDescriptor
import com.google.common.util.concurrent.MoreExecutors
import com.intellij.openapi.Disposable
import java.util.concurrent.Executor
import org.jetbrains.annotations.TestOnly

/**
 * Model class that owns a list of active [ProcessDescriptor] targets with listeners that trigger
 * when one is added or removed.
 *
 * The constructor takes an [executor] which gives it affinity to a particular thread (defaulting to
 * the current thread mainly for testing, but in production, an EDT executor is more likely to be
 * useful for UI-related work). This executor will be used to respond to external process updates.
 *
 * Additionally, [selectedProcess] offers a thread-safe way to set and get the currently selected
 * process.
 *
 * Finally, there's support for stopping the model, which both terminates the current
 * [selectedProcess] (if set) and prevents further updates from being accepted, until the model is
 * resumed.
 *
 * @param acceptProcess A filter which affects which processes are added to the model. If not
 *   specified, all processes are accepted.
 */
class ProcessesModel(
  private val executor: Executor,
  private val processDiscovery: ProcessDiscovery,
  private val acceptProcess: (ProcessDescriptor) -> Boolean = { true },
  private val isPreferred: (ProcessDescriptor) -> Boolean = { false },
) : Disposable {

  @TestOnly
  constructor(
    processDiscovery: ProcessDiscovery,
    isPreferred: (ProcessDescriptor) -> Boolean = { false },
  ) : this(MoreExecutors.directExecutor(), processDiscovery, isPreferred = isPreferred)

  @TestOnly
  constructor(
    processDiscovery: ProcessDiscovery,
    acceptProcess: (ProcessDescriptor) -> Boolean,
    isPreferred: (ProcessDescriptor) -> Boolean = { false },
  ) : this(MoreExecutors.directExecutor(), processDiscovery, acceptProcess, isPreferred)

  private val lock = Any()

  @GuardedBy("lock") private val _selectedProcessListeners = mutableMapOf<() -> Unit, Executor>()

  val selectedProcessListeners: Map<() -> Unit, Executor>
    get() = synchronized(lock) { _selectedProcessListeners.toMap() }

  @GuardedBy("lock") private val _processes = mutableSetOf<ProcessDescriptor>()

  @GuardedBy("lock") private var _selectedProcess: ProcessDescriptor? = null

  val devices: Set<DeviceDescriptor>
    get() = processDiscovery.devices.toSet()

  val processes: Set<ProcessDescriptor>
    get() = synchronized(lock) { _processes.toSet() }

  /**
   * Setting the currently selected process the side effect of firing listeners that the selected
   * process changed.
   *
   * You may set the selected process to null to clear it.
   *
   * Setting this value is a no-op if have previously called [stopIfSelected] on this model. Ideally
   * this should be accessed within the callback from the selectedProcessListeners
   */
  var selectedProcess: ProcessDescriptor?
    get() = synchronized(lock) { _selectedProcess }
    set(value) {
<<<<<<< HEAD
      setSelectedProcess(value)
    }

  private fun setSelectedProcess(process: ProcessDescriptor?, autoConnected: Boolean = false) {
    synchronized(lock) {
      if (_selectedProcess != process) {
        // While we leave processes in the list when they die, once we update the active
        // selection, we silently prune them at that point. Otherwise, dead processes would
        // continue to build up. This also has the nice effect of making it feel that when a
        // user starts running a new process, it neatly replaces the last dead one.
        _processes.removeAll { it != process && !it.isRunning }
        _selectedProcess = process
        isAutoConnected = autoConnected && (process != null)
        _selectedProcessListeners.forEach { (listener, executor) -> executor.execute(listener) }
=======
      synchronized(lock) {
        if (_selectedProcess != value) {
          // While we leave processes in the list when they die, once we update the active
          // selection, we silently prune them at that point. Otherwise, dead processes would
          // continue to build up. This also has the nice effect of making it feel that when a
          // user starts running a new process, it neatly replaces the last dead one.
          _processes.removeAll { it != value && !it.isRunning }
          _selectedProcess = value
          _selectedProcessListeners.forEach { (listener, executor) -> executor.execute(listener) }
        }
>>>>>>> 0d09370c
      }
    }

  /** Add a listener which will be triggered with the selected process when it changes. */
  fun addSelectedProcessListeners(executor: Executor, listener: () -> Unit) {
    synchronized(lock) { _selectedProcessListeners[listener] = executor }
  }

  fun removeSelectedProcessListener(listener: () -> Unit) {
    synchronized(lock) { _selectedProcessListeners.remove(listener) }
  }

  @TestOnly
  fun addSelectedProcessListeners(listener: () -> Unit) =
    addSelectedProcessListeners(MoreExecutors.directExecutor(), listener)

  private val processListener =
    object : SimpleProcessListener() {
      override fun onProcessConnected(process: ProcessDescriptor) {
        if (!acceptProcess(process)) return

        synchronized(lock) {
          _processes.add(process)
          if (isProcessPreferred(process)) {
<<<<<<< HEAD
            setSelectedProcess(process, autoConnected = true)
=======
            selectedProcess = process
>>>>>>> 0d09370c
          }
        }
      }

      override fun onProcessDisconnected(process: ProcessDescriptor) {
        if (!acceptProcess(process)) return

        synchronized(lock) {
          _processes.remove(process)
          stopIfSelected(process)
        }
      }
    }

  init {
    processDiscovery.addProcessListener(executor, processListener)
  }

  override fun dispose() {
    processDiscovery.removeProcessListener(processListener)
  }

  fun addProcessListener(processListener: ProcessListener) {
    processDiscovery.addProcessListener(executor, processListener)
  }

  fun removeProcessListener(processListener: ProcessListener) {
    processDiscovery.removeProcessListener(processListener)
  }

  fun isProcessPreferred(
    processDescriptor: ProcessDescriptor?,
    includeDead: Boolean = false,
  ): Boolean {
    return processDescriptor != null &&
      (processDescriptor.isRunning || includeDead) &&
      isPreferred(processDescriptor)
  }

  @GuardedBy("lock")
  private fun stopIfSelected(process: ProcessDescriptor) {
    if (process == selectedProcess) {
      val deadDescriptor =
        object : ProcessDescriptor by process {
          override val isRunning = false
        }
      // Even though we're adding the dead process to the list of processes, leave the live one in
      // there too. That way, a user can select the running version again, prompting a reconnect.
      _processes.add(deadDescriptor)
      selectedProcess = deadDescriptor
    }
  }

  /** Stop this model, which means we terminate the selected process if it is set. */
  fun stop() {
    synchronized(lock) { selectedProcess?.let { process -> stopIfSelected(process) } }
  }
}<|MERGE_RESOLUTION|>--- conflicted
+++ resolved
@@ -90,22 +90,6 @@
   var selectedProcess: ProcessDescriptor?
     get() = synchronized(lock) { _selectedProcess }
     set(value) {
-<<<<<<< HEAD
-      setSelectedProcess(value)
-    }
-
-  private fun setSelectedProcess(process: ProcessDescriptor?, autoConnected: Boolean = false) {
-    synchronized(lock) {
-      if (_selectedProcess != process) {
-        // While we leave processes in the list when they die, once we update the active
-        // selection, we silently prune them at that point. Otherwise, dead processes would
-        // continue to build up. This also has the nice effect of making it feel that when a
-        // user starts running a new process, it neatly replaces the last dead one.
-        _processes.removeAll { it != process && !it.isRunning }
-        _selectedProcess = process
-        isAutoConnected = autoConnected && (process != null)
-        _selectedProcessListeners.forEach { (listener, executor) -> executor.execute(listener) }
-=======
       synchronized(lock) {
         if (_selectedProcess != value) {
           // While we leave processes in the list when they die, once we update the active
@@ -116,7 +100,6 @@
           _selectedProcess = value
           _selectedProcessListeners.forEach { (listener, executor) -> executor.execute(listener) }
         }
->>>>>>> 0d09370c
       }
     }
 
@@ -141,11 +124,7 @@
         synchronized(lock) {
           _processes.add(process)
           if (isProcessPreferred(process)) {
-<<<<<<< HEAD
-            setSelectedProcess(process, autoConnected = true)
-=======
             selectedProcess = process
->>>>>>> 0d09370c
           }
         }
       }
