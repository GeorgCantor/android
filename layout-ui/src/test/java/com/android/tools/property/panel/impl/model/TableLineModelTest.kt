/*
 * Copyright (C) 2018 The Android Open Source Project
 *
 * Licensed under the Apache License, Version 2.0 (the "License");
 * you may not use this file except in compliance with the License.
 * You may obtain a copy of the License at
 *
 *      http://www.apache.org/licenses/LICENSE-2.0
 *
 * Unless required by applicable law or agreed to in writing, software
 * distributed under the License is distributed on an "AS IS" BASIS,
 * WITHOUT WARRANTIES OR CONDITIONS OF ANY KIND, either express or implied.
 * See the License for the specific language governing permissions and
 * limitations under the License.
 */
package com.android.tools.property.panel.impl.model

import com.android.tools.property.panel.impl.model.util.FakePTableModel
import com.android.tools.property.panel.impl.model.util.TestGroupItem
import com.android.tools.property.ptable.PTable
import com.android.tools.property.ptable.PTableGroupItem
import com.google.common.truth.Truth.assertThat
import org.junit.Test

class TableLineModelTest {

  @Test
  fun testEmptyFilter() {
    val test = TableTest()
    val model = TableLineModelImpl(test.model, true)
    model.filter = ""
    test.applyTableLineModel(model)
    assertThat(test.table.itemCount).isEqualTo(5)
  }

  @Test
  fun testSimpleMatch() {
    val test = TableTest()
    val model = TableLineModelImpl(test.model, true)
    model.filter = "co"
    test.applyTableLineModel(model)
    assertThat(test.table.itemCount).isEqualTo(2)
    assertThat(test.table.item(0).name).isEqualTo("color")
    assertThat(test.table.item(1).name).isEqualTo("container")
  }

  @Test
  fun testMatchIncludesGroupsEvenWhenGroupsAreCollapsed() {
    val test = TableTest()
    val model = TableLineModelImpl(test.model, true)
    model.filter = "to"
    test.applyTableLineModel(model)
    assertThat(test.table.itemCount).isEqualTo(3)
    assertThat(test.table.item(0).name).isEqualTo("topText")
    assertThat(test.table.item(1).name).isEqualTo("border")
    assertThat(test.table.item(2).name).isEqualTo("group2")
  }

  @Test
  fun testMatchIncludesGroupItemsWhenGroupsAreExpanded() {
    val test = TableTest(true)
    val model = TableLineModelImpl(test.model, true)
    model.filter = "to"
    test.applyTableLineModel(model)
    assertThat(test.table.itemCount).isEqualTo(6)
    assertThat(test.table.item(0).name).isEqualTo("topText")
    assertThat(test.table.item(1).name).isEqualTo("border")
    assertThat(test.table.item(2).name).isEqualTo("top")
    assertThat(test.table.item(3).name).isEqualTo("bottom")
    assertThat(test.table.item(4).name).isEqualTo("group2")
    assertThat(test.table.item(5).name).isEqualTo("tone")
  }

  @Test
  fun testRefresh() {
    val test = TableTest(true)
    val model = TableLineModelImpl(test.model, true)
    model.refresh()
    assertThat(test.model.refreshCalled).isTrue()
  }

  class TableTest(expanded: Boolean = false) {
    private val group1: PTableGroupItem =
      TestGroupItem("border", mapOf("left" to "4", "right" to "4", "top" to "8", "bottom" to "8"))
    private val group2: PTableGroupItem =
      TestGroupItem("group2", mapOf("size" to "4dp", "tone" to "C"))
    val model =
      FakePTableModel(
        expanded,
        mapOf("color" to "blue", "topText" to "Hello", "container" to "id2"),
<<<<<<< HEAD
        listOf(group1, group2)
=======
        listOf(group1, group2),
>>>>>>> 0d09370c
      )
    val table = PTable.create(model)

    fun applyTableLineModel(tableLineModel: TableLineModelImpl) {
      table.filter = tableLineModel.filter
    }
  }
}<|MERGE_RESOLUTION|>--- conflicted
+++ resolved
@@ -88,11 +88,7 @@
       FakePTableModel(
         expanded,
         mapOf("color" to "blue", "topText" to "Hello", "container" to "id2"),
-<<<<<<< HEAD
-        listOf(group1, group2)
-=======
         listOf(group1, group2),
->>>>>>> 0d09370c
       )
     val table = PTable.create(model)
 
