--- conflicted
+++ resolved
@@ -28,16 +28,10 @@
 import org.jetbrains.kotlin.psi.KtClass
 
 
-<<<<<<< HEAD
 class RemoveParcelableAction : SelfTargetingIntention<KtClass>(
-    KtClass::class.java,
-    { AndroidBundle.message("remove.parcelable.intention.text") },
+  KtClass::class.java,
+  { AndroidBundle.message("remove.parcelable.intention.text") }
 ), HighPriorityAction {
-=======
-class RemoveParcelableAction :
-        SelfTargetingIntention<KtClass>(KtClass::class.java, { AndroidBundle.message("remove.parcelable.intention.text") }),
-        HighPriorityAction {
->>>>>>> de127946
     override fun isApplicableTo(element: KtClass, caretOffset: Int): Boolean =
         AndroidFacet.getInstance(element) != null &&
         !element.insideBody(caretOffset) &&
