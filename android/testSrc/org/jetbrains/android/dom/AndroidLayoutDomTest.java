package org.jetbrains.android.dom;

import com.android.SdkConstants;
import com.android.tools.idea.databinding.ModuleDataBinding;
import com.intellij.codeInsight.TargetElementUtil;
import com.intellij.codeInsight.completion.CompletionType;
import com.intellij.codeInsight.daemon.impl.HighlightInfo;
import com.intellij.codeInsight.documentation.DocumentationManager;
import com.intellij.codeInsight.intention.IntentionAction;
import com.intellij.codeInsight.lookup.LookupElement;
import com.intellij.codeInsight.lookup.LookupElementPresentation;
import com.intellij.codeInsight.lookup.LookupEx;
import com.intellij.codeInspection.LocalInspectionTool;
import com.intellij.codeInspection.deadCode.UnusedDeclarationInspection;
import com.intellij.lang.documentation.DocumentationProvider;
import com.intellij.openapi.command.WriteCommandAction;
import com.intellij.openapi.util.Pair;
import com.intellij.openapi.util.TextRange;
import com.intellij.openapi.vfs.VirtualFile;
import com.intellij.psi.*;
import com.intellij.spellchecker.inspections.SpellCheckingInspection;
import com.intellij.testFramework.PlatformTestUtil;
import com.intellij.testFramework.PsiTestUtil;
import com.intellij.testFramework.UsefulTestCase;
import com.intellij.util.containers.HashSet;
import org.intellij.lang.annotations.Language;
import org.jetbrains.android.inspections.AndroidMissingOnClickHandlerInspection;
import org.jetbrains.android.inspections.CreateFileResourceQuickFix;
import org.jetbrains.android.inspections.CreateValueResourceQuickFix;
import org.jetbrains.annotations.NotNull;

import java.io.IOException;
import java.util.*;

import static com.android.builder.model.AndroidProject.PROJECT_TYPE_LIBRARY;

/**
 * Tests semantic highlighting and completion in layout XML files.
 */
public class AndroidLayoutDomTest extends AndroidDomTestCase {
  public AndroidLayoutDomTest() {
    super("dom/layout");
  }

  @Override
  protected boolean providesCustomManifest() {
    return true;
  }

  @Override
  public void setUp() throws Exception {
    super.setUp();
    myFixture.copyFileToProject(SdkConstants.FN_ANDROID_MANIFEST_XML, SdkConstants.FN_ANDROID_MANIFEST_XML);
  }

  @Override
  protected String getPathToCopy(String testFileName) {
    return "res/layout/" + testFileName;
  }

  public void testAttributeNameCompletion1() throws Throwable {
    doTestCompletionVariants("an1.xml", "layout_weight", "layout_width");
  }

  public void testAttributeNameCompletion2() throws Throwable {
    toTestCompletion("an2.xml", "an2_after.xml");
  }

  public void testAttributeNameCompletion3() throws Throwable {
    toTestCompletion("an3.xml", "an3_after.xml");
  }

  public void testAttributeNameCompletion4() throws Throwable {
    toTestCompletion("an4.xml", "an4_after.xml");
  }

  public void testAttributeNameCompletion5() throws Throwable {
    toTestCompletion("an5.xml", "an5_after.xml");
  }

  public void testAttributeNameCompletion6() throws Throwable {
    myFixture.configureFromExistingVirtualFile(copyFileToProject("an6.xml"));
    myFixture.complete(CompletionType.BASIC);
    myFixture.type("\n");
    myFixture.checkResultByFile(myTestFolder + "/an6_after.xml");
  }

  public void testAttributeNameCompletion7() throws Throwable {
    myFixture.configureFromExistingVirtualFile(copyFileToProject("an7.xml"));
    myFixture.complete(CompletionType.BASIC);
    List<String> lookupElementStrings = myFixture.getLookupElementStrings();
    lookupElementStrings = lookupElementStrings.subList(0, 5);
    UsefulTestCase.assertSameElements(
      lookupElementStrings, "android:layout_above", "android:layout_alignBaseline",
      "android:layout_alignBottom", "android:layout_alignEnd", "android:layout_alignLeft");
  }

  public void testOpenDrawerAttributeNameCompletion() throws Throwable {
    // For unit tests there are no support libraries, copy dummy DrawerLayout class that imitates the support library one
    myFixture.copyFileToProject(myTestFolder + "/DrawerLayout.java", "src/android/support/v4/widget/DrawerLayout.java");
    toTestCompletion("drawer_layout.xml", "drawer_layout_after.xml");
  }

  // Deprecated attributes should be crossed out in the completion
  // This test specifically checks for "android:editable" attribute on TextView
  public void testDeprecatedAttributeNamesCompletion() throws Throwable {
    myFixture.configureFromExistingVirtualFile(copyFileToProject("text_view_editable.xml"));
    myFixture.complete(CompletionType.BASIC);

    // LookupElement that corresponds to "android:editable" attribute
    LookupElement editableElement = null;
    for (LookupElement element : myFixture.getLookupElements()) {
      if ("android:editable".equals(element.getLookupString())) {
        editableElement = element;
      }
    }

    assertEquals("android:editable", editableElement.getLookupString());
    LookupElementPresentation presentation = new LookupElementPresentation();
    editableElement.renderElement(presentation);
    assertTrue(presentation.isStrikeout());
  }

  // "conDes" is completed to "android:contentDescription", "xmlns:android" with right value is inserted
  public void testAutoAddNamespaceCompletion() throws Throwable {
    toTestCompletion("android_content.xml", "android_content_after.xml");
  }

  // "tools:" inside tag should autocomplete to available tools attributes, only "tools:targetApi" in this case
  public void testToolsPrefixedAttributeCompletion() throws Throwable {
    toTestCompletion("tools_namespace_attrs.xml", "tools_namespace_attrs_after.xml");
  }

  // ListView has some specific autocompletion attributes, like "listfooter", they should be autocompleted as well
  public void testToolsListViewAttributes() throws Throwable {
    doTestCompletionVariantsContains("tools_listview_attrs.xml", "tools:targetApi", "tools:listfooter", "tools:listheader", "tools:listitem");
  }

  // tools:targetApi values are autocompleted
  public void testTargetApiValueCompletion() throws Throwable {
    doTestCompletionVariants("tools_targetapi.xml", "HONEYCOMB", "HONEYCOMB_MR1", "HONEYCOMB_MR2");
  }

  // test @tools:sample datasources completion
  public void testToolsSampleCompletion() throws Throwable {
    doTestCompletionVariantsContains("tools_sample_completion.xml", "@tools:sample/full_names", "@tools:sample/lorem");
  }

  // "-1" is not a valid tools:targetApi value
  public void testTargetApiErrorMessage1() throws Throwable {
    doTestHighlighting("tools_targetapi_error1.xml");
  }

  // "apple_pie" is not a valid tools:targetApi value as well
  public void testTargetApiErrorMessage2() throws Throwable {
    doTestHighlighting("tools_targetapi_error2.xml");
  }

  // Designtime attributes completion is showing completion variants
  public void testDesigntimeAttributesCompletion() throws Throwable {
    doTestCompletionVariants("tools_designtime_completion.xml", "src", "nextFocusRight");
  }

  // Designtime attributes completion is completing attribute names correctly
  public void testDesigntimeAttributesCompletion2() throws Throwable {
    toTestFirstCompletion("tools_designtime_completion_background.xml",
                          "tools_designtime_completion_background_after.xml");
  }

  public void testToolsUseHandlerAttribute() throws Throwable {
    doTestCompletionVariants("tools_use_handler_completion.xml", "android.view.TextureView",
                             "android.widget.AutoCompleteTextView",
                             "android.widget.CheckedTextView",
                             "android.widget.MultiAutoCompleteTextView",
                             "android.widget.TextView");
<<<<<<< HEAD
  }

  // Code completion in views inside a <layout> tag need to pick up default layout params
  public void testDataBindingLayoutParamCompletion() throws Throwable {
    // Regression test for https://code.google.com/p/android/issues/detail?id=212690
    toTestFirstCompletion("data_binding_completion.xml",
                          "data_binding_completion_after.xml");
=======
>>>>>>> 9e819fa1
  }

  // fontFamily attribute values are autocompleted
  public void testFontFamilyCompletion() throws Throwable {
    doTestCompletionVariants("text_view_font_family.xml", "monospace", "serif-monospace");
  }

  public void testCommonPrefixIdea63531() throws Throwable {
    VirtualFile file = copyFileToProject("commonPrefixIdea63531.xml");
    myFixture.configureFromExistingVirtualFile(file);
    myFixture.complete(CompletionType.BASIC);
    myFixture.checkResultByFile(myTestFolder + '/' + "commonPrefixIdea63531_after.xml");
  }

  public void testHighlighting() throws Throwable {
    doTestHighlighting("hl.xml");
  }

  public void testHighlighting2() throws Throwable {
    copyFileToProject("integers.xml", "res/values/integers.xml");
    doTestHighlighting("hl2.xml");
  }

  public void testWrongEnumValuesHighlighting() throws Throwable {
    doTestHighlighting("wrong_enum_value.xml");
  }

  public void testTableRowRootTag() throws Throwable {
    doTestHighlighting();
  }

  public void testCheckLayoutAttrs() throws Throwable {
    doTestHighlighting("layoutAttrs.xml");
  }

  public void testCheckLayoutAttrs1() throws Throwable {
    doTestHighlighting("layoutAttrs1.xml");
  }

  public void testCheckLayoutAttrs2() throws Throwable {
    doTestHighlighting("layoutAttrs2.xml");
  }

  public void testCheckLayoutAttrs3() throws Throwable {
    doTestHighlighting("layoutAttrs3.xml");
  }

  public void testUnknownAttribute() throws Throwable {
    doTestHighlighting("hl1.xml");
  }

  public void testMissingRequired() throws Throwable {
    doTestHighlighting("missing_attrs.xml");
  }

<<<<<<< HEAD
  public void testDataBindingHighlighting() throws Throwable {
    ModuleDataBinding.enable(myFacet);
    copyFileToProject("User.java", "src/com/android/example/bindingdemo/vo/User.java");
    doTestHighlighting("binding1.xml");
=======
  @Language("JAVA")
  String recyclerView =
    "package android.support.v7.widget;\n" +
    "\n" +
    "import android.widget.ViewGroup;\n" +
    "\n" +
    "public class RecyclerView extends ViewGroup {\n" +
    "  public abstract static class LayoutManager {\n" +
    "  }\n" +
    "}\n" +
    "\n" +
    "public class GridLayoutManager extends RecyclerView.LayoutManager {\n" +
    "}\n" +
    "\n" +
    "public class LinearLayoutManager extends RecyclerView.LayoutManager {\n" +
    "}";

  @Language("XML")
  String recyclerViewAttrs =
    "<resources>\n" +
    "    <declare-styleable name=\"RecyclerView\">\n" +
    "        <attr name=\"layoutManager\" format=\"string\" />\n" +
    "    </declare-styleable>\n" +
    "</resources>";

  public void testLayoutManagerAttribute() throws Throwable {
    // RecyclerView has a "layoutManager" attribute that should give completions that extend
    // the RecyclerView.LayoutManager class.
    myFixture.addClass(recyclerView);
    myFixture.addFileToProject("res/values/recyclerView_attrs.xml", recyclerViewAttrs);
    doTestCompletionVariants("recycler_view.xml",
                             "android.support.v7.widget.GridLayoutManager",
                             "android.support.v7.widget.LinearLayoutManager");
  }

  public void testDataBindingHighlighting1() throws Throwable {
    ModuleDataBinding.getInstance(myFacet).setEnabled(true);
    copyFileToProject("DataBindingHighlighting1.java", "src/p1/p2/DataBindingHighlighting1.java");
    doTestHighlighting("databinding_highlighting1.xml");
  }

  public void testDataBindingHighlighting2() throws Throwable {
    ModuleDataBinding.getInstance(myFacet).setEnabled(true);
    doTestHighlighting("databinding_highlighting2.xml");
  }

  public void testDataBindingHighlighting3() throws Throwable {
    ModuleDataBinding.getInstance(myFacet).setEnabled(true);
    copyFileToProject("DataBindingHighlighting3.java", "src/p1/p2/DataBindingHighlighting3.java");
    doTestHighlighting("databinding_highlighting3.xml");
>>>>>>> 9e819fa1
  }

  public void testDataBindingCompletion1() throws Throwable {
    doTestCompletionVariants("databinding_completion1.xml", "name", "type");
  }

  public void testDataBindingCompletion2() throws Throwable {
    toTestCompletion("databinding_completion2.xml", "databinding_completion2_after.xml");
  }

  public void testDataBindingCompletion3() throws Throwable {
    toTestCompletion("databinding_completion3.xml", "databinding_completion3_after.xml");
    //doTestCompletionVariants("databinding_completion3.xml", "safeUnbox", "superCool");
  }

  /**
   * Regression test for https://issuetracker.google.com/37104001.
   * Code completion in views inside a <layout> tag need to pick up default layout parameters.
   */
  public void testDataBindingCompletion4() throws Throwable {
    toTestFirstCompletion("databinding_completion4.xml", "databinding_completion4_after.xml");
  }

  public void testDataBindingCompletion3() throws Throwable {
    toTestCompletion("binding4.xml", "binding4_after.xml");
    //doTestCompletionVariants("binding4.xml", "safeUnbox", "superCool");
  }

  public void testCustomTagCompletion() throws Throwable {
    copyFileToProject("LabelView.java", "src/p1/p2/LabelView.java");
    toTestCompletion("ctn.xml", "ctn_after.xml");
  }

  @SuppressWarnings("ConstantConditions")
  public void testCustomTagCompletion0() throws Throwable {
    VirtualFile labelViewJava = copyFileToProject("LabelView.java", "src/p1/p2/LabelView.java");

    VirtualFile lf1 = myFixture.copyFileToProject(myTestFolder + '/' + "ctn0.xml", "res/layout/layout1.xml");
    myFixture.configureFromExistingVirtualFile(lf1);
    myFixture.complete(CompletionType.BASIC);
    List<String> variants = myFixture.getLookupElementStrings();
    assertTrue(variants.contains("p1.p2.LabelView"));

    PsiFile psiLabelViewFile = PsiManager.getInstance(getProject()).findFile(labelViewJava);
    assertInstanceOf(psiLabelViewFile, PsiJavaFile.class);
    myFixture.renameElement(((PsiJavaFile)psiLabelViewFile).getClasses()[0], "LabelView1");

    VirtualFile lf2 = myFixture.copyFileToProject(myTestFolder + '/' + "ctn0.xml", "res/layout/layout2.xml");
    myFixture.configureFromExistingVirtualFile(lf2);
    myFixture.complete(CompletionType.BASIC);
    variants = myFixture.getLookupElementStrings();
    assertFalse(variants.contains("p1.p2.LabelView"));
    assertTrue(variants.contains("p1.p2.LabelView1"));

    WriteCommandAction.runWriteCommandAction(null, () -> {
      try {
        labelViewJava.delete(null);
      }
      catch (IOException e) {
        throw new RuntimeException(e);
      }
    });

    VirtualFile lf3 = myFixture.copyFileToProject(myTestFolder + '/' + "ctn0.xml", "res/layout/layout3.xml");
    myFixture.configureFromExistingVirtualFile(lf3);
    myFixture.complete(CompletionType.BASIC);
    variants = myFixture.getLookupElementStrings();
    assertFalse(variants.contains("p1.p2.LabelView"));
    assertFalse(variants.contains("p1.p2.LabelView1"));
  }

  public void testCustomTagCompletion1() throws Throwable {
    copyFileToProject("LabelView.java", "src/p1/p2/LabelView.java");
    copyFileToProject("LabelView1.java", "src/p1/p2/LabelView1.java");
    copyFileToProject("IncorrectView.java", "src/p1/p2/IncorrectView.java");
    doTestCompletionVariants("ctn1.xml", "p2.LabelView", "p2.LabelView1");
  }

  public void testCustomTagCompletion2() throws Throwable {
    copyFileToProject("LabelView.java", "src/p1/p2/LabelView.java");
    VirtualFile file = copyFileToProject("ctn2.xml");
    myFixture.configureFromExistingVirtualFile(file);
    myFixture.complete(CompletionType.BASIC);
    myFixture.type("p1\n");
    myFixture.checkResultByFile(myTestFolder + '/' + "ctn2_after.xml");
  }

  public void testCustomTagCompletion3() throws Throwable {
    copyFileToProject("LabelView.java", "src/p1/p2/LabelView.java");
    toTestCompletion("ctn3.xml", "ctn3_after.xml");
  }

  public void testCustomTagCompletion4() throws Throwable {
    copyFileToProject("LabelView.java", "src/p1/p2/LabelView.java");
    doTestCompletionVariants("ctn4.xml", "LabelView");
  }

  public void testCustomTagCompletion5() throws Throwable {
    copyFileToProject("LabelView.java", "src/p1/p2/LabelView.java");
    VirtualFile file = copyFileToProject("ctn5.xml");
    myFixture.configureFromExistingVirtualFile(file);
    myFixture.complete(CompletionType.BASIC);
    myFixture.type("p1\n");
    myFixture.checkResultByFile(myTestFolder + '/' + "ctn5_after.xml");
  }

  public void testCustomTagCompletion6() throws Throwable {
    copyFileToProject("LabelView.java", "src/p1/p2/LabelView.java");
    toTestCompletion("ctn6.xml", "ctn6_after.xml");
  }

  public void testCustomTagCompletion7() throws Throwable {
    copyFileToProject("LabelView.java", "src/p1/p2/LabelView.java");
    toTestCompletion("ctn7.xml", "ctn6_after.xml");
  }

  public void testCustomTagCompletion8() throws Throwable {
    copyFileToProject("LabelView.java", "src/p1/p2/LabelView.java");
    copyFileToProject("LabelView1.java", "src/p1/p2/LabelView1.java");
    doTestCompletionVariants("ctn8.xml", "LabelView");
  }

  public void testCustomTagCompletion9() throws Throwable {
    copyFileToProject("LabelView.java", "src/p1/p2/LabelView.java");
    toTestCompletion("ctn9.xml", "ctn9_after.xml");
  }

  public void testCustomTagCompletion10() throws Throwable {
    copyFileToProject("LabelView.java", "src/p1/p2/LabelView.java");
    copyFileToProject("LabelView1.java", "src/p1/p2/LabelView1.java");
    doTestCompletionVariants("ctn10.xml", "LabelView");
  }

  public void testCustomAttributeNameCompletion() throws Throwable {
    copyFileToProject("LabelView.java", "src/p1/p2/LabelView.java");
    doTestCompletionVariants("can.xml", "text", "textColor", "textSize");
  }

  public void testCustomAttributeNameCompletion1() throws Throwable {
    copyFileToProject("LabelView.java", "src/p1/p2/LabelView.java");
    doTestCompletionVariants("can1.xml",
                             "context", "contextClickable", "text", "textAlignment", "textColor", "textDirection", "textSize",
                             "tooltipText");
  }

  public void testCustomAttributeNameCompletion2() throws Throwable {
    copyFileToProject("LabelView.java", "src/p1/p2/LabelView.java");
    VirtualFile file = copyFileToProject("can2.xml");
    myFixture.configureFromExistingVirtualFile(file);
    myFixture.complete(CompletionType.BASIC);
    myFixture.type("text");

    UsefulTestCase.assertSameElements(myFixture.getLookupElementStrings(),
                                      "android:contextClickable", "android:textAlignment", "android:textDirection",
                                      "android:tooltipText", "text", "textColor", "textSize");
  }

  public void testCustomAttributeNameCompletion3() throws Throwable {
    copyFileToProject("LabelView.java", "src/p1/p2/LabelView.java");
    toTestCompletion("can3.xml", "can3_after.xml");
  }

  public void testCustomAttributeNameCompletion4() throws Throwable {
    copyFileToProject("LabelView.java", "src/p1/p2/LabelView.java");
    toTestCompletion("can4.xml", "can4_after.xml");
  }

  public void testCustomAttributeNameCompletion5() throws Throwable {
    myFacet.setProjectType(PROJECT_TYPE_LIBRARY);
    copyFileToProject("LabelView.java", "src/p1/p2/LabelView.java");
    toTestCompletion("can5.xml", "can5_after.xml");
  }

  public void testToolsAttributesCompletion() throws Throwable {
    myFixture.copyFileToProject(myTestFolder + "/OnClickActivity.java", "src/p1/p2/Activity1.java");
    // Create layout that we will use to test the layout completion
    myFixture.copyFileToProject(myTestFolder + "/tools_context_completion_after.xml", "res/layout/other_layout.xml");
    toTestFirstCompletion("tools_context_completion.xml", "tools_context_completion_after.xml");
    toTestCompletion("tools_showIn_completion.xml", "tools_showIn_completion_after.xml");
    toTestCompletion("tools_parentTag_completion.xml", "tools_parentTag_completion_after.xml");
  }

  public void testCustomAttributeValueCompletion() throws Throwable {
    doTestCompletionVariants("cav.xml", "@color/color0", "@color/color1", "@color/color2");
  }

  public void testIdea64993() throws Throwable {
    copyFileToProject("LabelView.java", "src/p1/p2/LabelView.java");
    doTestHighlighting();
  }

  public void testTagNameCompletion1() throws Throwable {
    VirtualFile file = copyFileToProject("tn1.xml");
    myFixture.configureFromExistingVirtualFile(file);
    myFixture.complete(CompletionType.BASIC);
    myFixture.type('\n');
    myFixture.checkResultByFile(myTestFolder + '/' + "tn1_after.xml");
  }

  public void testFlagCompletion() throws Throwable {
    doTestCompletionVariants("av1.xml", "center", "center_horizontal", "center_vertical");
    doTestCompletionVariants("av2.xml", "fill_horizontal", "fill_vertical");
  }

  public void testFlagCompletion1() throws Throwable {
    doTestCompletionVariants("flagCompletion1.xml", "center", "center_horizontal", "center_vertical", "center|bottom",
                             "center|center_horizontal", "center|center_vertical", "center|clip_horizontal", "center|clip_vertical",
                             "center|end", "center|fill", "center|fill_horizontal", "center|fill_vertical", "center|left",
                             "center|right", "center|start", "center|top");
  }

  public void testFlagCompletion2() throws Throwable {
    doTestCompletionVariants("flagCompletion2.xml", "center", "center_horizontal", "center_vertical", "center|center_horizontal",
                             "center|center_vertical", "center|clip_horizontal", "center|clip_vertical", "center|end", "center|fill",
                             "center|fill_horizontal", "center|fill_vertical", "center|left", "center|right", "center|start",
                             "center|top");
    myFixture.type("|fill");

    UsefulTestCase.assertSameElements(myFixture.getLookupElementStrings(), "center|fill", "center|fill_horizontal", "center|fill_vertical");
  }

  public void testResourceCompletion() throws Throwable {
    doTestCompletionVariantsContains("av3.xml", "@color/color0", "@color/color1", "@android:", "@drawable/picture2", "@drawable/picture1");
    doTestCompletionVariantsContains("av8.xml", "@android:", "@anim/anim1", "@color/color0", "@color/color1", "@dimen/myDimen",
                                     "@drawable/picture1", "@layout/av3", "@layout/av8", "@string/itStr", "@string/hello", "@style/style1");
  }

  public void testLocalResourceCompletion1() throws Throwable {
    doTestCompletionVariants("av4.xml", "@color/color0", "@color/color1", "@color/color2");
  }

  public void testLocalResourceCompletion2() throws Throwable {
    doTestCompletionVariants("av5.xml", "@drawable/picture1", "@drawable/picture2", "@drawable/picture3", "@drawable/cdrawable");
  }

  public void testLocalResourceCompletion3() throws Throwable {
    doTestCompletionVariants("av7.xml", "@android:", "@string/hello", "@string/hello1", "@string/welcome", "@string/welcome1",
                             "@string/itStr");
  }

  public void testLocalResourceCompletion4() throws Throwable {
    doTestCompletionVariants("av7.xml", "@android:", "@string/hello", "@string/hello1", "@string/welcome", "@string/welcome1",
                             "@string/itStr");
  }

  public void testLocalResourceCompletion5() throws Throwable {
    doTestCompletionVariants("av12.xml", "@android:", "@anim/anim1", "@anim/anim2");
  }

  public void testLocalResourceCompletion6() throws Throwable {
    doTestCompletionVariants("av14.xml", "@android:", "@color/color0", "@color/color1", "@color/color2", "@drawable/cdrawable", "@drawable/picture1", "@drawable/picture2", "@drawable/picture3");
  }

  public void testForceLocalResourceCompletion() throws Throwable {
    // No system colors are suggested as completion.
    doTestCompletionVariants("av13.xml", "@color/color0", "@color/color1", "@color/color2");
  }

  public void testSystemResourceCompletion() throws Throwable {
    doTestCompletionVariantsContains("av6.xml", "@android:color/primary_text_dark", "@android:drawable/menuitem_background");
  }

  public void testCompletionSpecialCases() throws Throwable {
    doTestCompletionVariants("av9.xml", "@string/hello", "@string/hello1");
  }

  public void testLayoutAttributeValuesCompletion() throws Throwable {
    doTestCompletionVariants("av10.xml", "fill_parent", "match_parent", "wrap_content", "@android:", "@dimen/myDimen");
    doTestCompletionVariants("av11.xml", "center", "center_horizontal", "center_vertical");
    doTestCompletionVariants("av15.xml", "horizontal", "vertical");
  }

  public void testFloatAttributeValuesCompletion() throws Throwable {
    copyFileToProject("myIntResource.xml", "res/values/myIntResource.xml");
    doTestCompletionVariants("floatAttributeValues.xml", "@android:", "@integer/my_integer");
  }

  public void testDrawerLayoutOpenDrawerCompletion() throws Throwable {
    // For unit tests there are no support libraries, copy dummy DrawerLayout class that imitates the support library one
    myFixture.copyFileToProject(myTestFolder + "/DrawerLayout.java", "src/android/support/v4/widget/DrawerLayout.java");
    doTestCompletionVariants("drawer_layout_attr_completion.xml", "start", "end", "left", "right");
  }

  public void testTagNameCompletion2() throws Throwable {
    VirtualFile file = copyFileToProject("tn2.xml");
    myFixture.configureFromExistingVirtualFile(file);
    myFixture.complete(CompletionType.BASIC);
    myFixture.assertPreferredCompletionItems(0, "EditText", "ExpandableListView", "android.inputmethodservice.ExtractEditText");
  }

  public void testTagNameCompletion3() throws Throwable {
    doTestCompletionVariants("tn3.xml", "ActionMenuView", "AdapterViewFlipper", "AutoCompleteTextView", "CalendarView", "CheckedTextView",
                             "ExpandableListView", "GridView", "HorizontalScrollView", "ImageView", "ListView", "MultiAutoCompleteTextView",
                             "ScrollView", "SearchView", "StackView", "SurfaceView", "TextView", "TextureView", "VideoView", "View",
                             "ViewAnimator", "ViewFlipper", "ViewStub", "ViewSwitcher", "WebView", "android.appwidget.AppWidgetHostView",
                             "android.gesture.GestureOverlayView", "android.inputmethodservice.KeyboardView", "android.media.tv.TvView",
                             "android.opengl.GLSurfaceView");
  }

  /*public void testTagNameCompletion4() throws Throwable {
    toTestCompletion("tn4.xml", "tn4_after.xml");
  }*/

  public void testTagNameCompletion5() throws Throwable {
    toTestFirstCompletion("tn5.xml", "tn5_after.xml");
  }

  public void testTagNameCompletion6() throws Throwable {
    VirtualFile file = copyFileToProject("tn6.xml");
    myFixture.configureFromExistingVirtualFile(file);
    myFixture.complete(CompletionType.BASIC);

    assertFalse(myFixture.getLookupElementStrings().contains("android.widget.Button"));
  }

  public void testTagNameCompletion7() throws Throwable {
    toTestCompletion("tn7.xml", "tn7_after.xml");
  }

  public void testTagNameCompletion8() throws Throwable {
    VirtualFile file = copyFileToProject("tn8.xml");
    myFixture.configureFromExistingVirtualFile(file);
    myFixture.complete(CompletionType.BASIC);

    assertTrue(myFixture.getLookupElementStrings().contains("widget.Button"));
  }

  public void testTagNameCompletion9() throws Throwable {
    toTestCompletion("tn9.xml", "tn9_after.xml");
  }

  public void testTagNameCompletion10() throws Throwable {
    VirtualFile file = copyFileToProject("tn10.xml");
    myFixture.configureFromExistingVirtualFile(file);
    myFixture.complete(CompletionType.BASIC);

    assertFalse(myFixture.getLookupElementStrings().contains("android.widget.Button"));
  }

  public void testTagNameCompletion11() throws Throwable {
    toTestCompletion("tn11.xml", "tn11_after.xml");
  }

  public void testDeprecatedTagsAreLastInCompletion() throws Throwable {
    VirtualFile file = copyFileToProject("tagName_letter_G.xml");
    myFixture.configureFromExistingVirtualFile(file);
    myFixture.complete(CompletionType.BASIC);

    // Gallery is deprecated and thus should be the last in completion list
    myFixture.assertPreferredCompletionItems(0, "GridLayout", "GridView", "android.gesture.GestureOverlayView", "android.opengl.GLSurfaceView", "Gallery");
  }

  // Completion by simple class name in layouts should work, inserting fully-qualified names
  // http://b.android.com/179380
  public void testTagNameCompletionBySimpleName() throws Throwable {
    toTestCompletion("tn13.xml", "tn13_after.xml");
  }

  // Test that support library component alternatives are pushed higher in completion
  public void testSupportLibraryCompletion() throws Throwable {
    myFixture.copyFileToProject(myTestFolder + "/GridLayout.java", "src/android/support/v7/widget/GridLayout.java");
    VirtualFile file = copyFileToProject("tn14.xml");
    myFixture.configureFromExistingVirtualFile(file);
    myFixture.complete(CompletionType.BASIC);
    List<String> completionResult = myFixture.getLookupElementStrings();

    // Check the elements are in the right order
    assertEquals("android.support.v7.widget.GridLayout", completionResult.get(0));
    assertEquals("GridLayout", completionResult.get(1));
  }

  // Test android:layout_width and android:layout_height highlighting for framework and library layouts
  public void testWidthHeightHighlighting() throws Throwable {
    // For unit tests there are no support libraries, copy dummy classes that imitate support library ones
    myFixture.copyFileToProject(myTestFolder + "/PercentRelativeLayout.java", "src/android/support/percent/PercentRelativeLayout.java");
    myFixture.copyFileToProject(myTestFolder + "/PercentFrameLayout.java", "src/android/support/percent/PercentFrameLayout.java");

    doTestHighlighting("dimensions_layout.xml");
  }

  public void testTagNameIcons1() throws Throwable {
    doTestTagNameIcons("tn10.xml");
  }

  public void testTagNameIcons2() throws Throwable {
    doTestTagNameIcons("tn12.xml");
  }

  private void doTestTagNameIcons(String fileName) throws IOException {
    VirtualFile file = copyFileToProject(fileName);
    myFixture.configureFromExistingVirtualFile(file);
    LookupElement[] elements = myFixture.complete(CompletionType.BASIC);
    Set<String> elementsToCheck = new HashSet<>(Arrays.asList(
      "view", "include", "requestFocus", "fragment", "Button"));

    for (LookupElement element : elements) {
      String s = element.getLookupString();
      Object obj = element.getObject();

      if (elementsToCheck.contains(s)) {
        LookupElementPresentation presentation = new LookupElementPresentation();
        element.renderElement(presentation);
        assertNotNull("no icon for element: " + element, presentation.getIcon());

        if ("Button".equals(s)) {
          assertInstanceOf(obj, PsiClass.class);
        }
      }
    }
  }

  public void testIdCompletion1() throws Throwable {
    doTestCompletionVariants("idcompl1.xml", "@android:", "@+id/");
  }

  public void testIdCompletion2() throws Throwable {
    doTestCompletionVariantsContains("idcompl2.xml",
                                     "@android:id/text1", "@android:id/text2", "@android:id/inputExtractEditText",
                                     "@android:id/selectTextMode", "@android:id/startSelectingText", "@android:id/stopSelectingText");
  }

  public void testNestedScrollView() throws Throwable {
<<<<<<< HEAD
    toTestCompletion("nestedScrollView.xml", "nestedScrollView_after.xml");
  }

=======
    myFixture.copyFileToProject(myTestFolder + "/NestedScrollView.java", "src/android/support/v4/widget/NestedScrollView.java");
    toTestCompletion("nestedScrollView.xml", "nestedScrollView_after.xml");
  }

  public void testExtendedNestedScrollView() throws Throwable {
    myFixture.copyFileToProject(myTestFolder + "/NestedScrollView.java", "src/android/support/v4/widget/NestedScrollView.java");
    myFixture.copyFileToProject(myTestFolder + "/ExtendedNestedScrollView.java", "src/p1/p2/ExtendedNestedScrollView.java");
    toTestCompletion("extendedNestedScrollView.xml", "extendedNestedScrollView_after.xml");
  }

>>>>>>> 9e819fa1
  public void testNewIdCompletion1() throws Throwable {
    toTestCompletion("newIdCompl1.xml", "newIdCompl1_after.xml");
  }

  public void testNewIdCompletion2() throws Throwable {
    toTestCompletion("newIdCompl2.xml", "newIdCompl2_after.xml");
  }

  public void testIdHighlighting() throws Throwable {
    doTestHighlighting("idh.xml");
  }

  public void testIdHighlighting1() throws Throwable {
    VirtualFile virtualFile = copyFileToProject("idh.xml", "res/layout-large/idh.xml");
    myFixture.configureFromExistingVirtualFile(virtualFile);
    myFixture.checkHighlighting(true, false, false);
  }

  public void testStyleNamespaceHighlighting() throws Throwable {
    VirtualFile virtualFile = copyFileToProject("stylesNamespaceHighlight.xml", "res/values/stylesNamespaceHighlight.xml");
    myFixture.configureFromExistingVirtualFile(virtualFile);
    myFixture.checkHighlighting(true, false, false);
  }

  // Regression test for http://b.android.com/175619
  public void testStyleShortNameCompletion() throws Throwable {
    myFixture.configureFromExistingVirtualFile(copyFileToProject("StyleNameCompletion_layout.xml", "res/layout/layout.xml"));
    copyFileToProject("StyleNameCompletion_style.xml", "res/values/styles.xml");
    myFixture.complete(CompletionType.BASIC);
    myFixture.checkResultByFile(myTestFolder + "/StyleNameCompletion_layout_after.xml");
  }

  public void testIdReferenceCompletion() throws Throwable {
    toTestCompletion("idref1.xml", "idref1_after.xml");
  }

  public void testSystemIdReferenceCompletion() throws Throwable {
    toTestCompletion("idref2.xml", "idref2_after.xml");
  }

  public void testSystemResourcesHighlighting() throws Throwable {
    doTestHighlighting("systemRes.xml");
  }

  public void testViewClassCompletion() throws Throwable {
    toTestCompletion("viewclass.xml", "viewclass_after.xml");
  }

  public void testViewElementHighlighting() throws Throwable {
    doTestHighlighting();
  }

  public void testPrimitiveValues() throws Throwable {
    doTestHighlighting("primValues.xml");
  }

  public void testTableCellAttributes() throws Throwable {
    toTestCompletion("tableCell.xml", "tableCell_after.xml");
  }

  public void testTextViewRootTag_IDEA_62889() throws Throwable {
    doTestCompletionVariants("textViewRootTag.xml", "AutoCompleteTextView", "CheckedTextView", "MultiAutoCompleteTextView", "TextView",
                             "TextureView");
  }

  public void testRequestFocus() throws Throwable {
    toTestCompletion(getTestName(true) + ".xml", getTestName(true) + "_after.xml");
  }

  public void testMerge() throws Throwable {
    doTestHighlighting("merge.xml");
  }

  public void testMerge1() throws Throwable {
    doTestCompletion();
  }

  public void testMerge2() throws Throwable {
    doTestCompletion();
  }

  public void testFragmentHighlighting() throws Throwable {
    copyFileToProject("MyFragmentActivity.java", "src/p1/p2/MyFragmentActivity.java");
    doTestHighlighting(getTestName(true) + ".xml");
  }

  public void testFragmentHighlighting1() throws Throwable {
    copyFileToProject("MyFragmentActivity.java", "src/p1/p2/MyFragmentActivity.java");
    doTestHighlighting(getTestName(true) + ".xml");
  }

  public void testFragmentCompletion1() throws Throwable {
    copyFileToProject("MyFragmentActivity.java", "src/p1/p2/MyFragmentActivity.java");
    toTestCompletion(getTestName(true) + ".xml", getTestName(true) + "_after.xml");
  }

  public void testFragmentCompletion2() throws Throwable {
    toTestFirstCompletion(getTestName(true) + ".xml", getTestName(true) + "_after.xml");
  }

  public void testFragmentCompletion3() throws Throwable {
    toTestCompletion(getTestName(true) + ".xml", getTestName(true) + "_after.xml");
  }

  public void testFragmentCompletion4() throws Throwable {
    copyFileToProject("MyFragmentActivity.java", "src/p1/p2/MyFragmentActivity.java");
    toTestCompletion(getTestName(true) + ".xml", getTestName(true) + "_after.xml");
  }

  public void testFragmentCompletion5() throws Throwable {
    toTestFirstCompletion(getTestName(true) + ".xml", getTestName(true) + "_after.xml");
  }

  public void testFragmentCompletion6() throws Throwable {
    VirtualFile file = copyFileToProject(getTestName(true) + ".xml");
    myFixture.configureFromExistingVirtualFile(file);
    myFixture.complete(CompletionType.BASIC);
    myFixture.type('\n');
    myFixture.checkResultByFile(myTestFolder + '/' + getTestName(true) + "_after.xml");
  }

  public void testFragmentCompletion7() throws Throwable {
    doTestCompletionVariants("fragmentCompletion7.xml",
                             "tools:layout",
                             "tools:targetApi");
  }

  public void testCustomAttrsPerformance() throws Throwable {
    myFixture.copyFileToProject("dom/resources/bigfile.xml", "res/values/bigfile.xml");
    myFixture.copyFileToProject("dom/resources/bigattrs.xml", "res/values/bigattrs.xml");
    myFixture.copyFileToProject("dom/resources/bigattrs.xml", "res/values/bigattrs1.xml");
    myFixture.copyFileToProject("dom/resources/bigattrs.xml", "res/values/bigattrs2.xml");
    myFixture.copyFileToProject("dom/resources/bigattrs.xml", "res/values/bigattrs3.xml");
    VirtualFile f = copyFileToProject("bigfile.xml");
    myFixture.configureFromExistingVirtualFile(f);

    PlatformTestUtil.startPerformanceTest("android custom attrs highlighting", 800, () -> myFixture.doHighlighting()).attempts(2).usesAllCPUCores().assertTiming();
  }

  public void testSupportGridLayoutCompletion() throws Throwable {
    myFixture.copyFileToProject("dom/layout/GridLayout.java", "src/android/support/v7/widget/GridLayout.java");
    myFixture.copyFileToProject("dom/resources/attrs_gridlayout.xml", "res/values/attrs_gridlayout.xml");
    doTestCompletionVariants(getTestName(true) + ".xml", "rowCount", "rowOrderPreserved");
  }

  public void testSupportGridLayoutCompletion2() throws Throwable {
    myFixture.copyFileToProject("dom/layout/GridLayout.java", "src/android/support/v7/widget/GridLayout.java");
    myFixture.copyFileToProject("dom/resources/attrs_gridlayout.xml", "res/values/attrs_gridlayout.xml");
    toTestCompletion(getTestName(true) + ".xml", getTestName(true) + "_after.xml");
  }

  public void testViewClassReference() throws Throwable {
    VirtualFile file = myFixture.copyFileToProject(myTestFolder + "/vcr.xml", getPathToCopy("vcr.xml"));
    myFixture.configureFromExistingVirtualFile(file);
    PsiFile psiFile = myFixture.getFile();
    String text = psiFile.getText();
    int rootOffset = text.indexOf("ScrollView");
    PsiElement rootViewClass = psiFile.findReferenceAt(rootOffset).resolve();
    assertTrue("Must be PsiClass reference", rootViewClass instanceof PsiClass);
    int childOffset = text.indexOf("LinearLayout");
    PsiElement childViewClass = psiFile.findReferenceAt(childOffset).resolve();
    assertTrue("Must be PsiClass reference", childViewClass instanceof PsiClass);
  }

  public void testViewClassReference1() throws Throwable {
    VirtualFile file = myFixture.copyFileToProject(myTestFolder + "/vcr1.xml", getPathToCopy("vcr1.xml"));
    myFixture.testHighlighting(true, false, true, file);
  }

  public void testViewClassReference2() throws Throwable {
    VirtualFile file = myFixture.copyFileToProject(myTestFolder + "/vcr2.xml", getPathToCopy("vcr2.xml"));
    myFixture.configureFromExistingVirtualFile(file);
    PsiFile psiFile = myFixture.getFile();
    String text = psiFile.getText();
    int rootOffset = text.indexOf("ScrollView");

    PsiElement rootViewClass = psiFile.findReferenceAt(rootOffset).resolve();
    assertTrue("Must be PsiClass reference", rootViewClass instanceof PsiClass);
  }

  public void testOnClickCompletion() throws Throwable {
    copyOnClickClasses();
    doTestCompletionVariants(getTestName(true) + ".xml", "clickHandler1", "clickHandler7");
  }

  public void testOnClickHighlighting() throws Throwable {
    myFixture.allowTreeAccessForAllFiles();
    copyOnClickClasses();
    enableInspection(AndroidMissingOnClickHandlerInspection.class);
    doTestHighlighting();
  }

  public void testOnClickHighlighting1() throws Throwable {
    myFixture.allowTreeAccessForAllFiles();
    enableInspection(AndroidMissingOnClickHandlerInspection.class);
    myFixture.copyFileToProject(myTestFolder + "/OnClickActivity3.java", "src/p1/p2/Activity1.java");
    myFixture.copyFileToProject(myTestFolder + "/OnClickActivity4.java", "src/p1/p2/Activity2.java");
    doTestHighlighting();
  }

  public void testOnClickHighlighting2() throws Throwable {
    copyOnClickClasses();
    doTestHighlighting();
  }

  public void testOnClickHighlighting3() throws Throwable {
    myFixture.allowTreeAccessForAllFiles();
    enableInspection(AndroidMissingOnClickHandlerInspection.class);
    myFixture.copyFileToProject(myTestFolder + "/OnClickActivity5.java", "src/p1/p2/Activity1.java");
    doTestHighlighting();
  }

  public void testOnClickHighlighting4() throws Throwable {
    myFixture.allowTreeAccessForAllFiles();
    enableInspection(AndroidMissingOnClickHandlerInspection.class);
    myFixture.copyFileToProject(myTestFolder + "/OnClickActivity6.java", "src/p1/p2/Activity1.java");
    myFixture.copyFileToProject(myTestFolder + "/OnClickActivity4.java", "src/p1/p2/Activity2.java");
    doTestHighlighting();
  }

  public void testOnClickHighlighting5() throws Throwable {
    // Regression test for https://code.google.com/p/android/issues/detail?id=76262
    myFixture.allowTreeAccessForAllFiles();
    enableInspection(AndroidMissingOnClickHandlerInspection.class);
    myFixture.copyFileToProject(myTestFolder + "/OnClickActivity7.java", "src/p1/p2/Activity1.java");
    myFixture.copyFileToProject(myTestFolder + "/OnClickActivity8.java", "src/p1/p2/Activity2.java");
    doTestHighlighting();
  }

  // See http://b.android.com/230153
  public void ignore_testOnClickHighlighting6() throws Throwable {
    // Like testOnClickHighlighting5, but instead of having the activity be found
    // due to a setContentView call, it's declared explicitly with a tools:context
    // attribute instead
    myFixture.allowTreeAccessForAllFiles();
    enableInspection(AndroidMissingOnClickHandlerInspection.class);
    myFixture.copyFileToProject(myTestFolder + "/OnClickActivity7.java", "src/p1/p2/Activity1.java");
    myFixture.copyFileToProject(myTestFolder + "/OnClickActivity9.java", "src/p1/p2/Activity2.java");
    doTestHighlighting();
  }

  public void testOnClickHighlightingJava() throws Throwable {
    myFixture.enableInspections(new UnusedDeclarationInspection());
    VirtualFile f = myFixture.copyFileToProject(myTestFolder + "/" + getTestName(true) + ".java", "src/p1/p2/MyActivity1.java");
    myFixture.configureFromExistingVirtualFile(f);
    myFixture.checkHighlighting(true, false, false);
  }

  public void testMinHeightCompletion() throws Throwable {
    doTestCompletionVariants(getTestName(true) + ".xml", "@android:", "@dimen/myDimen");
  }

  public void testOnClickNavigation() throws Throwable {
    copyOnClickClasses();
    VirtualFile file = copyFileToProject(getTestName(true) + ".xml");
    myFixture.configureFromExistingVirtualFile(file);

    PsiReference reference = TargetElementUtil.findReference(myFixture.getEditor(), myFixture.getCaretOffset());
    assertInstanceOf(reference, PsiPolyVariantReference.class);
    ResolveResult[] results = ((PsiPolyVariantReference)reference).multiResolve(false);
    assertEquals(2, results.length);
    for (ResolveResult result : results) {
      assertInstanceOf(result.getElement(), PsiMethod.class);
    }
  }

  public void testRelativeIdsCompletion() throws Throwable {
    doTestCompletionVariants(getTestName(false) + ".xml", "@+id/", "@android:", "@id/btn1", "@id/btn2");
  }

  public void testCreateResourceFromUsage() throws Throwable {
    VirtualFile virtualFile = copyFileToProject(getTestName(true) + ".xml");
    myFixture.configureFromExistingVirtualFile(virtualFile);
    List<HighlightInfo> infos = myFixture.doHighlighting();
    List<IntentionAction> actions = new ArrayList<>();

    for (HighlightInfo info : infos) {
      List<Pair<HighlightInfo.IntentionActionDescriptor, TextRange>> ranges = info.quickFixActionRanges;

      if (ranges != null) {
        for (Pair<HighlightInfo.IntentionActionDescriptor, TextRange> pair : ranges) {
          IntentionAction action = pair.getFirst().getAction();
          if (action instanceof CreateValueResourceQuickFix) {
            actions.add(action);
          }
        }
      }
    }
    assertEquals(1, actions.size());

    new WriteCommandAction.Simple(getProject()) {
      @Override
      protected void run() throws Throwable {
        actions.get(0).invoke(getProject(), myFixture.getEditor(), myFixture.getFile());
      }
    }.execute();
    myFixture.checkResultByFile("res/values/drawables.xml", myTestFolder + '/' + getTestName(true) + "_drawable_after.xml", true);
  }

  public void testXsdFile1() throws Throwable {
    VirtualFile virtualFile = copyFileToProject("XsdFile.xsd", "res/raw/XsdFile.xsd");
    myFixture.configureFromExistingVirtualFile(virtualFile);
    myFixture.checkHighlighting(true, false, false);
  }

  public void testXsdFile2() throws Throwable {
    VirtualFile virtualFile = copyFileToProject("XsdFile.xsd", "res/assets/XsdFile.xsd");
    myFixture.configureFromExistingVirtualFile(virtualFile);
    myFixture.checkHighlighting(true, false, false);
  }

  private void copyOnClickClasses() throws IOException {
    copyFileToProject("OnClick_Class1.java", "src/p1/p2/OnClick_Class1.java");
    copyFileToProject("OnClick_Class2.java", "src/p1/p2/OnClick_Class2.java");
    copyFileToProject("OnClick_Class3.java", "src/p1/p2/OnClick_Class3.java");
    copyFileToProject("OnClick_Class4.java", "src/p1/p2/OnClick_Class4.java");
  }

  public void testJavaCompletion1() throws Throwable {
    copyFileToProject("main.xml", "res/layout/main.xml");
    doTestJavaCompletion("p1.p2");
  }

  public void testJavaCompletion2() throws Throwable {
    copyFileToProject("main.xml", "res/layout/main.xml");
    doTestJavaCompletion("p1.p2");
  }

  public void testJavaCompletion3() throws Throwable {
    copyFileToProject("main.xml", "res/layout/main.xml");
    doTestJavaCompletion("p1.p2");
  }

  public void testJavaIdCompletion() throws Throwable {
    copyFileToProject("main.xml", "res/layout/main.xml");
    doTestJavaCompletion("p1.p2");
  }

  public void testJavaHighlighting1() throws Throwable {
    copyFileToProject("main.xml", "res/layout/main.xml");
    doTestJavaHighlighting("p1.p2");
  }

  public void testJavaHighlighting2() throws Throwable {
    copyFileToProject("main.xml", "res/layout/main.xml");
    doTestJavaHighlighting("p1");
  }

  public void testJavaHighlighting3() throws Throwable {
    copyFileToProject("main.xml", "res/layout/main.xml");
    doTestJavaHighlighting("p1.p2");
  }

  public void testJavaHighlighting4() throws Throwable {
    copyFileToProject("main.xml", "res/layout/main.xml");
    doTestJavaHighlighting("p1.p2");
  }

  public void testJavaHighlighting5() throws Throwable {
    copyFileToProject("main.xml", "res/layout/main.xml");
    doTestJavaHighlighting("p1");
  }

  public void testJavaCreateResourceFromUsage() throws Throwable {
    VirtualFile virtualFile = copyFileToProject(getTestName(false) + ".java", "src/p1/p2/" + getTestName(true) + ".java");
    doCreateFileResourceFromUsage(virtualFile);
    myFixture.checkResultByFile("res/layout/unknown.xml", myTestFolder + '/' + getTestName(true) + "_layout_after.xml", true);
  }

  public void testAndroidPrefixCompletion1() throws Throwable {
    doTestAndroidPrefixCompletion("android:");
  }

  public void testAndroidPrefixCompletion2() throws Throwable {
    doTestAndroidPrefixCompletion("android:");
  }

  public void testAndroidPrefixCompletion3() throws Throwable {
    doTestAndroidPrefixCompletion(null);
  }

  public void testAndroidPrefixCompletion4() throws Throwable {
    doTestAndroidPrefixCompletion("andr:");
  }

  public void testAndroidPrefixCompletion5() throws Throwable {
    doTestAndroidPrefixCompletion(null);
  }

  public void testCreateResourceFromUsage1() throws Throwable {
    VirtualFile virtualFile = copyFileToProject(getTestName(true) + ".xml");
    doCreateFileResourceFromUsage(virtualFile);
    myFixture.type("selector");
    myFixture.checkResultByFile("res/drawable/unknown.xml", myTestFolder + '/' + getTestName(true) + "_drawable_after.xml", true);
  }

  public void testPrivateAndPublicResources() throws Throwable {
    doTestHighlighting();
  }

  public void testPrivateAttributesCompletion() throws Throwable {
    doTestCompletion();
  }

  public void testPrivateAttributesHighlighting() throws Throwable {
    doTestHighlighting();
  }

  public void testResourceValidationErrors() throws Throwable {
    copyFileToProject("attrReferences_attrs.xml", "res/values/attrReferences_attrs.xml");
    doTestHighlighting();
  }

  public void testAttrReferences1() throws Throwable {
    copyFileToProject("attrReferences_attrs.xml", "res/values/attrReferences_attrs.xml");
    doTestHighlighting();
  }

  public void testAttrReferences2() throws Throwable {
    doTestAttrReferenceCompletionVariants("?");
  }

  public void testAttrReferences3() throws Throwable {
    doTestAttrReferenceCompletionVariants("attr");
  }

  private void doTestAttrReferenceCompletionVariants(String prefix) throws IOException {
    copyFileToProject("attrReferences_attrs.xml", "res/values/attrReferences_attrs.xml");
    VirtualFile file = copyFileToProject(getTestName(true) + ".xml");
    myFixture.configureFromExistingVirtualFile(file);
    myFixture.complete(CompletionType.BASIC);
    List<String> variants = myFixture.getLookupElementStrings();

    assertTrue(!variants.isEmpty());
    assertFalse(containElementStartingWith(variants, prefix));
  }

  public void testAttrReferences4() throws Throwable {
    doTestAttrReferenceCompletion("myA\n");
  }

  public void testAttrReferences5() throws Throwable {
    doTestAttrReferenceCompletion("textAppear\n");
  }

  public void testAttrReferences6() throws Throwable {
    doTestAttrReferenceCompletion("myA\n");
  }

  public void testAttrReferences7() throws Throwable {
    doTestAttrReferenceCompletion("android:textAppear\n");
  }

  public void testAttrReferences8() throws Throwable {
    doTestAttrReferenceCompletion("attr\n");
  }

  public void testAttrReferences9() throws Throwable {
    doTestAttrReferenceCompletion("android:attr\n");
  }

  public void testNamespaceCompletion() throws Throwable {
    doTestNamespaceCompletion(true, true, true, false);
  }

  public void testDimenUnitsCompletion1() throws Exception {
    VirtualFile file = copyFileToProject(getTestName(true) + ".xml");
    myFixture.configureFromExistingVirtualFile(file);
    myFixture.complete(CompletionType.BASIC);

    UsefulTestCase.assertSameElements(myFixture.getLookupElementStrings(), "3dp", "3px", "3sp", "3pt", "3mm", "3in");

    PsiElement originalElement = myFixture.getFile().findElementAt(
      myFixture.getEditor().getCaretModel().getOffset());

    LookupEx lookup = myFixture.getLookup();
    LookupElement dpElement = null;
    LookupElement pxElement = null;

    for (LookupElement element : lookup.getItems()) {
      if (element.getLookupString().endsWith("dp")) {
        dpElement = element;
      }
      else if (element.getLookupString().endsWith("px")) {
        pxElement = element;
      }
    }
    DocumentationProvider provider;
    PsiElement docTargetElement;

    lookup.setCurrentItem(dpElement);
    docTargetElement = DocumentationManager.getInstance(getProject()).
      findTargetElement(myFixture.getEditor(), myFixture.getFile(), originalElement);
    provider = DocumentationManager.getProviderFromElement(docTargetElement);
    assertEquals("<html><body><b>Density-independent Pixels</b> - an abstract unit that is based on the physical " +
                 "density of the screen.</body></html>", provider.generateDoc(docTargetElement, originalElement));

    lookup.setCurrentItem(pxElement);
    docTargetElement = DocumentationManager.getInstance(getProject()).
      findTargetElement(myFixture.getEditor(), myFixture.getFile(), originalElement);
    provider = DocumentationManager.getProviderFromElement(docTargetElement);
    assertEquals("<html><body><b>Pixels</b> - corresponds to actual pixels on the screen. Not recommended.</body></html>",
                 provider.generateDoc(docTargetElement, originalElement));
  }

  public void testDimenUnitsCompletion2() throws Throwable {
    doTestCompletionVariants(getTestName(true) + ".xml", "@android:", "@dimen/myDimen");
  }

  public void testDimenUnitsCompletion3() throws Throwable {
    doTestCompletionVariants(getTestName(true) + ".xml", "3pt", "3px");
  }

  public void testOnClickIntention() throws Throwable {
    myFixture.copyFileToProject(myTestFolder + "/OnClickActivity.java", "src/p1/p2/Activity1.java");
    VirtualFile file = copyFileToProject("onClickIntention.xml");
    myFixture.configureFromExistingVirtualFile(file);
    AndroidCreateOnClickHandlerAction action = new AndroidCreateOnClickHandlerAction();
    assertTrue(action.isAvailable(myFixture.getProject(), myFixture.getEditor(), myFixture.getFile()));
    WriteCommandAction.runWriteCommandAction(null, () -> action.invoke(myFixture.getProject(), myFixture.getEditor(), myFixture.getFile()));
    myFixture.checkResultByFile(myTestFolder + "/onClickIntention.xml");
    myFixture.checkResultByFile("src/p1/p2/Activity1.java", myTestFolder + "/OnClickActivity_after.java", false);
  }

  public void testOnClickIntentionIncorrectName() throws Throwable {
    myFixture.copyFileToProject(myTestFolder + "/OnClickActivityIncorrectName.java", "src/p1/p2/Activity1.java");
    VirtualFile file = copyFileToProject("onClickIntentionIncorrectName.xml");
    myFixture.configureFromExistingVirtualFile(file);
    AndroidCreateOnClickHandlerAction action = new AndroidCreateOnClickHandlerAction();
    assertFalse(action.isAvailable(myFixture.getProject(), myFixture.getEditor(), myFixture.getFile()));
  }

  public void testOnClickQuickFix1() throws Throwable {
    enableInspection(AndroidMissingOnClickHandlerInspection.class);
    myFixture.copyFileToProject(myTestFolder + "/OnClickActivity.java", "src/p1/p2/Activity1.java");
    VirtualFile file = copyFileToProject("onClickIntention.xml");
    myFixture.configureFromExistingVirtualFile(file);
    List<IntentionAction> fixes = highlightAndFindQuickFixes(AndroidMissingOnClickHandlerInspection.MyQuickFix.class);
    assertEmpty(fixes);
  }

  public void testOnClickQuickFix2() throws Throwable {
    enableInspection(AndroidMissingOnClickHandlerInspection.class);
    myFixture.copyFileToProject(myTestFolder + "/OnClickActivity1.java", "src/p1/p2/Activity1.java");
    VirtualFile file = copyFileToProject("onClickIntention.xml");
    myFixture.configureFromExistingVirtualFile(file);
    List<IntentionAction> actions = highlightAndFindQuickFixes(AndroidMissingOnClickHandlerInspection.MyQuickFix.class);
    assertEquals(1, actions.size());
    WriteCommandAction.runWriteCommandAction(null, () -> actions.get(0).invoke(getProject(), myFixture.getEditor(), myFixture.getFile()));

    myFixture.checkResultByFile(myTestFolder + "/onClickIntention.xml");
    myFixture.checkResultByFile("src/p1/p2/Activity1.java", myTestFolder + "/OnClickActivity1_after.java", false);
  }

  public void testOnClickQuickFix3() throws Throwable {
    enableInspection(AndroidMissingOnClickHandlerInspection.class);
    myFixture.copyFileToProject(myTestFolder + "/OnClickActivity1.java", "src/p1/p2/Activity1.java");
    VirtualFile file = copyFileToProject("onClickIntention.xml");
    doTestOnClickQuickfix(file);
    myFixture.checkResultByFile("src/p1/p2/Activity1.java", myTestFolder + "/OnClickActivity2_after.java", false);
  }

  public void testOnClickQuickFix4() throws Throwable {
    enableInspection(AndroidMissingOnClickHandlerInspection.class);
    myFixture.copyFileToProject(myTestFolder + "/OnClickActivity1.java", "src/p1/p2/Activity1.java");
    myFixture.copyFileToProject(myTestFolder + "/OnClickActivity4.java", "src/p1/p2/Activity2.java");
    VirtualFile file = copyFileToProject("onClickIntention.xml");
    doTestOnClickQuickfix(file);
    myFixture.checkResultByFile("src/p1/p2/Activity1.java", myTestFolder + "/OnClickActivity1_after.java", false);
  }

  public void testOnClickQuickFixIncorrectName() throws Throwable {
    enableInspection(AndroidMissingOnClickHandlerInspection.class);
    myFixture.copyFileToProject(myTestFolder + "/OnClickActivityIncorrectName.java", "src/p1/p2/Activity1.java");
    VirtualFile file = copyFileToProject("onClickIntentionIncorrectName.xml");
    myFixture.configureFromExistingVirtualFile(file);
    List<IntentionAction> fixes = highlightAndFindQuickFixes(AndroidMissingOnClickHandlerInspection.MyQuickFix.class);
    assertEmpty(fixes);
  }

  public void testSpellchecker() throws Throwable {
    enableInspection(SpellCheckingInspection.class);
    myFixture.copyFileToProject(myTestFolder + "/spellchecker_resources.xml", "res/values/sr.xml");
    doTestHighlighting();
  }

  public void testSpellcheckerQuickfix() throws Throwable {
    myFixture.copyFileToProject(myTestFolder + "/spellchecker_resources.xml", "res/values/sr.xml");
    doTestSpellcheckerQuickFixes();
  }

  public void testAarDependency() throws Throwable {
    PsiTestUtil.addLibrary(myModule, "maven_aar_dependency", getTestDataPath() + "/" + myTestFolder + "/myaar", "classes.jar", "res");
    doTestCompletion();
  }

  public void testUnknownDataBindingAttribute() throws Throwable {
    // Regression test for issue http://b.android.com/195485
    // Don't highlight data binding attributes as unknown
    doTestHighlighting();
  }

<<<<<<< HEAD
  public void testToolsCompletion() throws Throwable {
    // Regression test for
    //   https://code.google.com/p/android/issues/detail?id=229486
=======
  // Regression test for http://b/37128688
  public void testToolsCompletion() throws Throwable {
>>>>>>> 9e819fa1
    // Don't offer tools: completion for the mockup editor yet.
    // Also tests that the current expected set of tools attributes are offered.
    doTestCompletionVariants("toolsCompletion.xml",
                             "tools:listfooter",
                             "tools:listheader",
                             "tools:listitem",
                             "tools:targetApi");
  }

<<<<<<< HEAD
=======
  // Regression test for http://b/66240917
  public void testToolsCompletion2() throws Throwable {
    doTestPresentableCompletionVariants("toolsCompletion2.xml",
                                        "listfooter",
                                        "listheader",
                                        "listitem",
                                        "listSelector",
                                        "stateListAnimator");
  }

>>>>>>> 9e819fa1
  public void testIncludeCompletion() throws Throwable {
    // <include> tag should support auto-completion of android:layout_XXX attributes.
    // The actual supported attributes depend on the type of parent.
    // (e.g. <include> tag in RelativeLayout support android:layout_alignXXX attributes
    //  and <include> tag in AbsoluteLayout support android:layout_x/y attributes.

    // Check all attributes here
    doTestCompletionVariants("include_in_linear_layout.xml",
                             "android:id",
                             "android:layout_gravity",
                             "android:layout_height",
                             "android:layout_margin",
                             "android:layout_marginBottom",
                             "android:layout_marginEnd",
                             "android:layout_marginHorizontal",
                             "android:layout_marginLeft",
                             "android:layout_marginRight",
                             "android:layout_marginStart",
                             "android:layout_marginTop",
                             "android:layout_marginVertical",
                             "android:layout_weight",
                             "android:layout_width",
                             "android:visibility");

    // The duplicated attributes have been tested, only test the specified attributes for the remaining test cases.

    doTestCompletionVariantsContains("include_in_relative_layout.xml",
                                     "android:layout_above",
                                     "android:layout_alignBaseline",
                                     "android:layout_alignBottom",
                                     "android:layout_alignEnd",
                                     "android:layout_alignLeft",
                                     "android:layout_alignParentBottom",
                                     "android:layout_alignParentEnd",
                                     "android:layout_alignParentLeft",
                                     "android:layout_alignParentRight",
                                     "android:layout_alignParentStart",
                                     "android:layout_alignParentTop",
                                     "android:layout_alignRight",
                                     "android:layout_alignStart",
                                     "android:layout_alignTop",
                                     "android:layout_alignWithParentIfMissing",
                                     "android:layout_centerHorizontal",
                                     "android:layout_centerInParent",
                                     "android:layout_centerVertical",
                                     "android:layout_toEndOf",
                                     "android:layout_toLeftOf",
                                     "android:layout_toRightOf",
                                     "android:layout_toStartOf");

    doTestCompletionVariantsContains("include_in_absolute_layout.xml",
                                     "android:layout_x",
                                     "android:layout_y");

    doTestCompletionVariantsContains("include_in_frame_layout.xml",
                                     "android:layout_gravity");

    // <include> tag should also support auto-completion of layout_XXX attributes with cusomized domain name.
    // For example, app:layout_constraintXXX attributes should be supported when it is in the ConstraintLayout.

    // TODO: Improve the test framework and test the cusomized domain case.
  }

<<<<<<< HEAD
=======
  @Language("JAVA")
  String restrictText =
    "package android.support.annotation;\n" +
    "\n" +
    "import static java.lang.annotation.ElementType.ANNOTATION_TYPE;\n" +
    "import static java.lang.annotation.ElementType.CONSTRUCTOR;\n" +
    "import static java.lang.annotation.ElementType.FIELD;\n" +
    "import static java.lang.annotation.ElementType.METHOD;\n" +
    "import static java.lang.annotation.ElementType.PACKAGE;\n" +
    "import static java.lang.annotation.ElementType.TYPE;\n" +
    "import static java.lang.annotation.RetentionPolicy.CLASS;\n" +
    "\n" +
    "import java.lang.annotation.Retention;\n" +
    "import java.lang.annotation.Target;\n" +
    "\n" +
    "@Retention(CLASS)\n" +
    "@Target({ANNOTATION_TYPE,TYPE,METHOD,CONSTRUCTOR,FIELD,PACKAGE})\n" +
    "public @interface RestrictTo {\n" +
    "\n" +
    "    Scope[] value();\n" +
    "\n" +
    "    enum Scope {\n" +
    "        LIBRARY,\n" +
    "        LIBRARY_GROUP,\n" +
    "        @Deprecated\n" +
    "        GROUP_ID,\n" +
    "        TESTS,\n" +
    "        SUBCLASSES,\n" +
    "    }\n" +
    "}";

  @Language("JAVA")
  String protectedView =
    "package p1.p2;\n" +
    "\n" +
    "import android.content.Context;\n" +
    "import android.widget.ImageView;\n" +
    "\n" +
    "class MyAddedProtectedImageView extends ImageView {\n" +
    "    public MyAddedProtectedImageView(Context context) {\n" +
    "        super(context);\n" +
    "    }\n" +
    "}";

  @Language("JAVA")
  String restrictedView =
    "package p1.p2;\n" +
    "\n" +
    "import android.content.Context;\n" +
    "import android.support.annotation.RestrictTo;\n" +
    "import android.widget.ImageView;\n" +
    "\n" +
    "@RestrictTo(RestrictTo.Scope.SUBCLASSES)\n" +
    "public class MyAddedHiddenImageView extends ImageView {\n" +
    "    public MyAddedHiddenImageView(Context context) {\n" +
    "        super(context);\n" +
    "    }\n" +
    "}";

  @Language("JAVA")
  String view =
    "package p1.p2;\n" +
    "\n" +
    "import android.content.Context;\n" +
    "import android.widget.ImageView;\n" +
    "\n" +
    "public class MyAddedImageView extends ImageView {\n" +
    "    public MyAddedImageView(Context context) {\n" +
    "        super(context);\n" +
    "    }\n" +
    "}";

  public void testRestricted() throws Throwable {
    myFixture.addClass(restrictText);
    myFixture.addClass(protectedView);
    myFixture.addClass(restrictedView);
    myFixture.addClass(view);

    toTestCompletion("restricted.xml", "restricted_after.xml");
  }

  @Language("JAVA")
  String innerClass =
    "package p1.p2;\n" +
    "\n" +
    "import android.content.Context;\n" +
    "import android.widget.ImageView;\n" +
    "import android.widget.LinearLayout;\n" +
    "import android.widget.TextView;\n" +
    "\n" +
    "public class MyImageView extends ImageView {\n" +
    "    public MyImageView(Context context) {\n" +
    "        super(context);\n" +
    "    }\n" +
    "    public static class MyTextView extends TextView {\n" +
    "        public MyTextView(Context context) {\n" +
    "            super(context);\n" +
    "        }\n" +
    "    }\n" +
    "    public static class MyLinearLayout extends LinearLayout {\n" +
    "        public MyLinearLayout(Context context) {\n" +
    "            super(context);\n" +
    "        }\n" +
    "    }\n" +
    "}";

  public void testTagCompletionUsingInnerClass() throws Throwable {
    myFixture.addClass(innerClass);

    toTestCompletion("innerClass1.xml", "innerClass1_after.xml");
  }

  public void testTagReplacementUsingInnerClass() throws Throwable {
    myFixture.addClass(innerClass);

    myFixture.configureFromExistingVirtualFile(copyFileToProject("innerClass2.xml"));
    myFixture.complete(CompletionType.BASIC);
    myFixture.type("\t");
    myFixture.checkResultByFile(myTestFolder + "/innerClass2_after.xml");
  }

  public void testTagLayoutCompletionUsingInnerClass() throws Throwable {
    myFixture.addClass(innerClass);

    toTestCompletion("innerClass3.xml", "innerClass3_after.xml");
  }

>>>>>>> 9e819fa1
  private void doTestAttrReferenceCompletion(String textToType) throws IOException {
    copyFileToProject("attrReferences_attrs.xml", "res/values/attrReferences_attrs.xml");
    VirtualFile file = copyFileToProject(getTestName(true) + ".xml");
    myFixture.configureFromExistingVirtualFile(file);
    myFixture.complete(CompletionType.BASIC);
    myFixture.type(textToType);
    myFixture.checkResultByFile(myTestFolder + '/' + getTestName(true) + "_after.xml");
  }

  private static boolean containElementStartingWith(List<String> elements, String prefix) {
    for (String element : elements) {
      if (element.startsWith(prefix)) {
        return true;
      }
    }
    return false;
  }

  private void doCreateFileResourceFromUsage(VirtualFile virtualFile) {
    myFixture.configureFromExistingVirtualFile(virtualFile);
    List<IntentionAction> actions = highlightAndFindQuickFixes(CreateFileResourceQuickFix.class);
    assertEquals(1, actions.size());

    new WriteCommandAction.Simple(getProject()) {
      @Override
      protected void run() throws Throwable {
        actions.get(0).invoke(getProject(), myFixture.getEditor(), myFixture.getFile());
      }
    }.execute();
  }

  private void enableInspection(@NotNull Class<? extends LocalInspectionTool> inspectionClass) {
    myFixture.enableInspections(Collections.singleton(inspectionClass));
  }
}
<|MERGE_RESOLUTION|>--- conflicted
+++ resolved
@@ -173,16 +173,6 @@
                              "android.widget.CheckedTextView",
                              "android.widget.MultiAutoCompleteTextView",
                              "android.widget.TextView");
-<<<<<<< HEAD
-  }
-
-  // Code completion in views inside a <layout> tag need to pick up default layout params
-  public void testDataBindingLayoutParamCompletion() throws Throwable {
-    // Regression test for https://code.google.com/p/android/issues/detail?id=212690
-    toTestFirstCompletion("data_binding_completion.xml",
-                          "data_binding_completion_after.xml");
-=======
->>>>>>> 9e819fa1
   }
 
   // fontFamily attribute values are autocompleted
@@ -238,12 +228,6 @@
     doTestHighlighting("missing_attrs.xml");
   }
 
-<<<<<<< HEAD
-  public void testDataBindingHighlighting() throws Throwable {
-    ModuleDataBinding.enable(myFacet);
-    copyFileToProject("User.java", "src/com/android/example/bindingdemo/vo/User.java");
-    doTestHighlighting("binding1.xml");
-=======
   @Language("JAVA")
   String recyclerView =
     "package android.support.v7.widget;\n" +
@@ -294,7 +278,6 @@
     ModuleDataBinding.getInstance(myFacet).setEnabled(true);
     copyFileToProject("DataBindingHighlighting3.java", "src/p1/p2/DataBindingHighlighting3.java");
     doTestHighlighting("databinding_highlighting3.xml");
->>>>>>> 9e819fa1
   }
 
   public void testDataBindingCompletion1() throws Throwable {
@@ -316,11 +299,6 @@
    */
   public void testDataBindingCompletion4() throws Throwable {
     toTestFirstCompletion("databinding_completion4.xml", "databinding_completion4_after.xml");
-  }
-
-  public void testDataBindingCompletion3() throws Throwable {
-    toTestCompletion("binding4.xml", "binding4_after.xml");
-    //doTestCompletionVariants("binding4.xml", "safeUnbox", "superCool");
   }
 
   public void testCustomTagCompletion() throws Throwable {
@@ -717,11 +695,6 @@
   }
 
   public void testNestedScrollView() throws Throwable {
-<<<<<<< HEAD
-    toTestCompletion("nestedScrollView.xml", "nestedScrollView_after.xml");
-  }
-
-=======
     myFixture.copyFileToProject(myTestFolder + "/NestedScrollView.java", "src/android/support/v4/widget/NestedScrollView.java");
     toTestCompletion("nestedScrollView.xml", "nestedScrollView_after.xml");
   }
@@ -732,7 +705,6 @@
     toTestCompletion("extendedNestedScrollView.xml", "extendedNestedScrollView_after.xml");
   }
 
->>>>>>> 9e819fa1
   public void testNewIdCompletion1() throws Throwable {
     toTestCompletion("newIdCompl1.xml", "newIdCompl1_after.xml");
   }
@@ -1335,14 +1307,8 @@
     doTestHighlighting();
   }
 
-<<<<<<< HEAD
-  public void testToolsCompletion() throws Throwable {
-    // Regression test for
-    //   https://code.google.com/p/android/issues/detail?id=229486
-=======
   // Regression test for http://b/37128688
   public void testToolsCompletion() throws Throwable {
->>>>>>> 9e819fa1
     // Don't offer tools: completion for the mockup editor yet.
     // Also tests that the current expected set of tools attributes are offered.
     doTestCompletionVariants("toolsCompletion.xml",
@@ -1352,8 +1318,6 @@
                              "tools:targetApi");
   }
 
-<<<<<<< HEAD
-=======
   // Regression test for http://b/66240917
   public void testToolsCompletion2() throws Throwable {
     doTestPresentableCompletionVariants("toolsCompletion2.xml",
@@ -1364,7 +1328,6 @@
                                         "stateListAnimator");
   }
 
->>>>>>> 9e819fa1
   public void testIncludeCompletion() throws Throwable {
     // <include> tag should support auto-completion of android:layout_XXX attributes.
     // The actual supported attributes depend on the type of parent.
@@ -1428,8 +1391,6 @@
     // TODO: Improve the test framework and test the cusomized domain case.
   }
 
-<<<<<<< HEAD
-=======
   @Language("JAVA")
   String restrictText =
     "package android.support.annotation;\n" +
@@ -1557,7 +1518,6 @@
     toTestCompletion("innerClass3.xml", "innerClass3_after.xml");
   }
 
->>>>>>> 9e819fa1
   private void doTestAttrReferenceCompletion(String textToType) throws IOException {
     copyFileToProject("attrReferences_attrs.xml", "res/values/attrReferences_attrs.xml");
     VirtualFile file = copyFileToProject(getTestName(true) + ".xml");
