/*
 * Copyright (C) 2016 The Android Open Source Project
 *
 * Licensed under the Apache License, Version 2.0 (the "License");
 * you may not use this file except in compliance with the License.
 * You may obtain a copy of the License at
 *
 *      http://www.apache.org/licenses/LICENSE-2.0
 *
 * Unless required by applicable law or agreed to in writing, software
 * distributed under the License is distributed on an "AS IS" BASIS,
 * WITHOUT WARRANTIES OR CONDITIONS OF ANY KIND, either express or implied.
 * See the License for the specific language governing permissions and
 * limitations under the License.
 */
package com.android.tools.idea.rendering;

<<<<<<< HEAD
import static com.android.AndroidXConstants.CLASS_CONSTRAINT_LAYOUT;
import static com.android.SdkConstants.ANDROID_URI;
import static com.android.SdkConstants.ATTR_ID;
import static com.android.SdkConstants.ATTR_LAYOUT_HEIGHT;
import static com.android.SdkConstants.ATTR_LAYOUT_WIDTH;
import static com.android.SdkConstants.CLASS_COMPOSE_VIEW_ADAPTER;
import static com.android.SdkConstants.CLASS_FLEXBOX_LAYOUT;
import static com.android.SdkConstants.CLASS_VIEW;
import static com.android.SdkConstants.DOT_JAVA;
import static com.android.SdkConstants.FRAGMENT_CONTAINER_VIEW;
import static com.android.SdkConstants.PREFIX_RESOURCE_REF;
import static com.android.SdkConstants.VALUE_FILL_PARENT;
import static com.android.SdkConstants.VALUE_MATCH_PARENT;
import static com.android.SdkConstants.VALUE_TRUE;
import static com.android.SdkConstants.VALUE_WRAP_CONTENT;
import static com.android.SdkConstants.VIEW_FRAGMENT;
import static com.android.ide.common.rendering.api.ILayoutLog.TAG_RESOURCES_PREFIX;
import static com.android.ide.common.rendering.api.ILayoutLog.TAG_RESOURCES_RESOLVE_THEME_ATTR;
import static com.android.tools.idea.res.IdeResourcesUtil.isViewPackageNeeded;
import static com.android.tools.lint.detector.api.Lint.editDistance;
import static com.android.tools.lint.detector.api.Lint.stripIdPrefix;
import static com.android.tools.rendering.RenderLogger.TAG_STILL_BUILDING;

import com.android.ide.common.rendering.api.AttributeFormat;
import com.android.ide.common.rendering.api.ILayoutLog;
import com.android.ide.common.repository.GoogleMavenArtifactId;
import com.android.ide.common.resources.ResourceResolver;
import com.android.sdklib.IAndroidTarget;
import com.android.tools.dom.attrs.AttributeDefinition;
import com.android.tools.dom.attrs.AttributeDefinitions;
import com.android.tools.idea.model.StudioAndroidModuleInfo;
import com.android.tools.idea.psi.TagToClassMapper;
import com.android.tools.idea.rendering.errors.ComposeRenderErrorContributor;
=======
>>>>>>> 574fcae1
import com.android.tools.idea.rendering.errors.ui.RenderErrorModel;
import com.android.tools.idea.ui.designer.EditorDesignSurface;
<<<<<<< HEAD
import com.android.tools.module.AndroidModuleInfo;
import com.android.tools.rendering.HtmlLinkManager;
import com.android.tools.rendering.RenderContext;
import com.android.tools.rendering.RenderLogger;
import com.android.tools.rendering.RenderProblem;
import com.android.tools.rendering.RenderResult;
import com.android.tools.rendering.security.RenderSecurityManager;
import com.android.tools.sdk.AndroidPlatform;
import com.android.tools.sdk.AndroidTargetData;
import com.android.utils.HtmlBuilder;
import com.android.xml.AndroidManifest;
import com.google.common.annotations.VisibleForTesting;
import com.google.common.base.Throwables;
import com.google.common.collect.Lists;
import com.intellij.ide.highlighter.JavaFileType;
import com.intellij.ide.highlighter.XmlFileType;
import com.intellij.lang.annotation.HighlightSeverity;
import com.intellij.openapi.application.ApplicationManager;
import com.intellij.openapi.application.ReadAction;
import com.intellij.openapi.diagnostic.Logger;
import com.intellij.openapi.extensions.ExtensionPointName;
import com.intellij.openapi.fileTypes.FileType;
import com.intellij.openapi.fileTypes.FileTypeRegistry;
import com.intellij.openapi.ide.CopyPasteManager;
import com.intellij.openapi.module.Module;
import com.intellij.openapi.progress.EmptyProgressIndicator;
import com.intellij.openapi.progress.util.ProgressIndicatorUtils;
import com.intellij.openapi.project.DumbService;
=======
import com.android.tools.rendering.RenderResult;
import com.intellij.openapi.extensions.ExtensionPointName;
>>>>>>> 574fcae1
import com.intellij.openapi.project.Project;
import java.util.Collection;
<<<<<<< HEAD
import java.util.Collections;
import java.util.HashSet;
import java.util.LinkedHashSet;
import java.util.List;
import java.util.Map;
import java.util.Objects;
import java.util.Set;
import java.util.TreeSet;
import java.util.regex.Matcher;
import java.util.regex.Pattern;
import java.util.stream.Collectors;
import javax.swing.JEditorPane;
import javax.swing.event.HyperlinkEvent;
import javax.swing.event.HyperlinkListener;
import javax.swing.text.html.HTMLDocument;
import javax.swing.text.html.HTMLFrameHyperlinkEvent;
import org.jetbrains.android.dom.manifest.Application;
import org.jetbrains.android.dom.manifest.Manifest;
import org.jetbrains.android.facet.AndroidFacet;
import org.jetbrains.android.refactoring.MigrateToAndroidxUtil;
=======
>>>>>>> 574fcae1
import org.jetbrains.annotations.NotNull;
import org.jetbrains.annotations.Nullable;

public interface RenderErrorContributor {
  // These priorities can be used to promote certain issues to the top of the list
<<<<<<< HEAD
  protected static final int HIGH_PRIORITY = 100;
  @SuppressWarnings("unused") protected static final int MEDIUM_PRIORITY = 10;
  @SuppressWarnings("unused") protected static final int LOW_PRIORITY = 10;

  protected static final Logger LOG = Logger.getInstance(RenderErrorContributor.class);
  private static final String APP_COMPAT_REQUIRED_MSG = "You need to use a Theme.AppCompat";

  private final Set<RenderErrorModel.Issue> myIssues = new LinkedHashSet<>();
  private final HtmlLinkManager myLinkManager;
  private final HyperlinkListener myLinkHandler;
  @NotNull private final Module myModule;
  @NotNull protected final PsiFile mySourceFile;
  @NotNull private final RenderLogger myLogger;
  @Nullable private final RenderContext myRenderContext;
  private final boolean myHasRequestedCustomViews;
  private final EditorDesignSurface myDesignSurface;

  protected RenderErrorContributor(@Nullable EditorDesignSurface surface, @NotNull RenderResult result) {
    // To get rid of memory leak, get needed RenderResult attributes to avoid referencing RenderResult.
    myModule = result.getModule();
    mySourceFile = result.getSourceFile();
    myLogger = result.getLogger();
    myRenderContext = result.getRenderContext();
    myHasRequestedCustomViews = result.hasRequestedCustomViews();
    myDesignSurface = surface;
    myLinkManager = result.getLogger().getLinkManager();
    myLinkHandler = e -> {
      if (e.getEventType() == HyperlinkEvent.EventType.ACTIVATED) {
        JEditorPane pane = (JEditorPane)e.getSource();
        if (e instanceof HTMLFrameHyperlinkEvent) {
          HTMLFrameHyperlinkEvent evt = (HTMLFrameHyperlinkEvent)e;
          HTMLDocument doc = (HTMLDocument)pane.getDocument();
          doc.processHTMLFrameHyperlinkEvent(evt);
          return;
        }

        performClick(e.getDescription());
      }
    };
  }

  private static boolean isHiddenFrame(@NotNull StackTraceElement frame) {
    String className = frame.getClassName();
    return
      className.startsWith("sun.reflect.") ||
      className.equals("android.view.BridgeInflater") ||
      className.startsWith("com.android.tools.") ||
      className.startsWith("org.jetbrains.");
  }

  private static boolean isInterestingFrame(@NotNull StackTraceElement frame) {
    String className = frame.getClassName();
    return !(className.startsWith("android.")
             || className.startsWith("org.jetbrains.")
             || className.startsWith("com.android.")
             || className.startsWith("java.")
             || className.startsWith("javax.")
             || className.startsWith("sun."));
  }

  private static boolean isFramework(@NotNull StackTraceElement frame) {
    String className = frame.getClassName();
    return (className.startsWith("android.")
            || className.startsWith("java.")
            || className.startsWith("javax.")
            || className.startsWith("sun."));
  }

  private static boolean isVisible(@NotNull StackTraceElement frame) {
    String className = frame.getClassName();
    return !(isFramework(frame) || className.startsWith("sun."));
  }

  @NotNull
  private static Collection<String> getAllViews(@Nullable final Module module) {
    if (module == null) {
      return Collections.emptyList();
    }
    if (!ApplicationManager.getApplication().isReadAccessAllowed()) {
      return ReadAction.compute(() -> getAllViews(module));
    }

    if (DumbService.getInstance(module.getProject()).isDumb()) {
      // This method should not be called in dumb mode, but if it is, we can just return an empty list. This will disable the feature
      // where we return suggestions for correcting views.
      LOG.warn("getAllViews called in Dumb mode, no views will be returned");
      return Collections.emptyList();
    }

    return TagToClassMapper.getInstance(module).getClassMap(CLASS_VIEW).values().stream()
      .map(PsiClass::getQualifiedName)
      .collect(Collectors.toSet());
  }

  /**
   * Returns a new {@link RenderErrorModel.Issue.Builder} that will add the created issue to the issues list when
   * {@link RenderErrorModel.Issue.Builder#build()} is called.
   * The returned builder also is pre-configured with the default link handler.
   */
  protected RenderErrorModel.Issue.Builder addIssue() {
    return new RenderErrorModel.Issue.Builder() {
      @NotNull
      @Override
      public RenderErrorModel.Issue build() {
        RenderErrorModel.Issue built = super.build();
        myIssues.add(built);
        return built;
      }
    }.setLinkHandler(myLinkHandler);
  }

  private void reportMissingStyles(@NotNull RenderLogger logger) {
    if (logger.seenTagPrefix(TAG_STILL_BUILDING)) {
      addIssue()
        .setSummary("Project Still Building: May cause rendering errors until the build is done")
        .build();
    }
    else if (logger.seenTagPrefix(TAG_RESOURCES_RESOLVE_THEME_ATTR)) {
      addIssue()
        .setSummary("Missing styles")
        .setHtmlContent(new HtmlBuilder()
                          .addBold("Missing styles. Is the correct theme chosen for this layout?")
                          .newline()
                          .addIcon(HtmlBuilderHelper.getTipIconPath())
                          .add(
                            "Use the Theme combo box above the layout to choose a different layout, or fix the theme style references.")
        )
        .build();
    }
  }

  private void reportMissingSize(@NotNull HtmlBuilder builder,
                                 @NotNull String fill,
                                 @NotNull XmlTag tag,
                                 @NotNull String id,
                                 @NotNull String attribute) {
    if (myModule.isDisposed()) {
      return;
    }
    String wrapUrl = myLinkManager.createCommandLink(new SetAttributeFix(tag, attribute, ANDROID_URI, VALUE_WRAP_CONTENT));
    String fillUrl = myLinkManager.createCommandLink(new SetAttributeFix(tag, attribute, ANDROID_URI, fill));

    builder.add(String.format("%1$s does not set the required %2$s attribute: ", id, attribute))
      .newline()
      .addNbsps(4)
      .addLink("Set to wrap_content", wrapUrl)
      .add(", ")
      .addLink("Set to " + fill, fillUrl)
      .newline();
  }

  private void reportMissingSizeAttributes(@NotNull final RenderLogger logger,
                                           @NotNull RenderContext renderTaskContext,
                                           @Nullable XmlFile psiFile) {
    if (logger.isMissingSize()) {
      HtmlBuilder builder = new HtmlBuilder();

      // Emit hyperlink about missing attributes; the action will operate on all of them
      builder.addBold("NOTE: One or more layouts are missing the layout_width or layout_height attributes. " +
                      "These are required in most layouts.").newline();
      final ResourceResolver resourceResolver = renderTaskContext.getConfiguration().getResourceResolver();
      if (psiFile == null) {
        LOG.error("PsiFile is missing in RenderTask used in RenderErrorPanel!");
        return;
      }

      // See whether we should offer match_parent instead of fill_parent
      AndroidModuleInfo moduleInfo = StudioAndroidModuleInfo.getInstance(myModule);
      final String fill = moduleInfo == null
                          || moduleInfo.getBuildSdkVersion() == null
                          || moduleInfo.getBuildSdkVersion().getApiLevel() >= 8
                          ? VALUE_MATCH_PARENT : VALUE_FILL_PARENT;

      ApplicationManager.getApplication()
                        .runReadAction(() -> AddMissingAttributesFix.findViewsMissingSizes(psiFile, resourceResolver).stream()
                                                                    .map(SmartPsiElementPointer::getElement)
                                                                    .filter(Objects::nonNull)
                                                                    .filter(XmlTag::isValid)
                                                                    .forEach(tag -> {
                                                                      boolean missingWidth =
                                                                        !AddMissingAttributesFix.definesWidth(tag, resourceResolver);
                                                                      boolean missingHeight =
                                                                        !AddMissingAttributesFix.definesHeight(tag, resourceResolver);
                                                                      assert missingWidth || missingHeight;

                                                                      String id = tag.getAttributeValue(ATTR_ID);
                                                                      if (id == null || id.isEmpty()) {
                                                                        id = '<' + tag.getName() + '>';
                                                                      }
                                                                      else {
                                                                        id = '"' + stripIdPrefix(id) + '"';
                                                                      }

                                                                      if (missingWidth) {
                                                                        reportMissingSize(builder, fill, tag, id,
                                                                                          ATTR_LAYOUT_WIDTH);
                                                                      }
                                                                      if (missingHeight) {
                                                                        reportMissingSize(builder, fill, tag, id,
                                                                                          ATTR_LAYOUT_HEIGHT);
                                                                      }
                                                                    }));

      builder.newline()
        .add("Or: ")
        .addLink("Automatically add all missing attributes",
                 myLinkManager.createCommandLink(new AddMissingAttributesFix(psiFile, resourceResolver))).newline()
        .newline().newline();

      addIssue()
        .setSeverity(HighlightSeverity.ERROR)
        .setSummary("One or more layouts are missing the layout_width or layout_height attributes")
        .setHtmlContent(builder)
        .build();
    }
  }

  private static void addHtmlForIssue164378(@NotNull Throwable throwable,
                                            Project project,
                                            HtmlLinkManager linkManager,
                                            HtmlBuilder builder,
                                            boolean addShowExceptionLink) {
    builder.add("Rendering failed with a known bug. ");
    if (project == null) {
      // Unlikely, but just in case.
      builder.add("Please rebuild the project and then clear the cache by clicking the refresh icon above the preview.").newline();
      return;
    }
    builder.addLink("Please try a ", "rebuild", ".", linkManager.createBuildProjectUrl());
    builder.newline().newline();
    if (!addShowExceptionLink) {
      return;
    }
    ShowExceptionFix showExceptionFix = new ShowExceptionFix(project, throwable);
    builder.addLink("Show Exception", linkManager.createRunnableLink(showExceptionFix));
  }

  @VisibleForTesting
  public void performClick(@NotNull String url) {
    myLinkManager.handleUrl(url, myModule, mySourceFile, true, new HtmlLinkManager.RefreshableSurface() {
      @Override
      public void handleRefreshRenderUrl() {
        if (myDesignSurface != null) {
          RenderUtils.clearCache(myDesignSurface.getConfigurations());
          myDesignSurface.forceUserRequestedRefresh();
        }
      }

      @Override
      public void requestRender() {
        if (myDesignSurface != null) {
          myDesignSurface.forceUserRequestedRefresh();
        }
      }
    });
  }

  private void reportRelevantCompilationErrors(@NotNull RenderLogger logger) {
    if (myModule.isDisposed()) {
      return;
    }

    Project project = myModule.getProject();
    WolfTheProblemSolver wolfgang = WolfTheProblemSolver.getInstance(project);

    boolean hasProblemsInModule =
      ApplicationManager.getApplication().runReadAction((Computable<Boolean>)() -> wolfgang.hasProblemFilesBeneath(myModule));
    if (!hasProblemsInModule) {
      return;
    }


    HtmlBuilder builder = new HtmlBuilder();
    String summary = null;
    if (logger.seenTagPrefix(TAG_RESOURCES_PREFIX)) {
      // Do we have errors in the res/ files?
      // See if it looks like we have aapt problems
      boolean haveResourceErrors = checkErrorsByFileType(wolfgang, XmlFileType.INSTANCE);
      if (haveResourceErrors) {
        summary = "Resource errors";
        builder.addBold("This project contains resource errors, so aapt did not succeed, " +
                        "which can cause rendering failures. Fix resource problems first.")
          .newline().newline();
      }
    }
    else if (myHasRequestedCustomViews) {
      boolean hasJavaErrors = checkErrorsByFileType(wolfgang, JavaFileType.INSTANCE);
      if (hasJavaErrors) {
        summary = "Compilation errors";
        builder.addBold("This project contains Java compilation errors, " +
                        "which can cause rendering failures for custom views. " +
                        "Fix compilation problems first.")
          .newline().newline();
      }
    }

    if (summary == null) {
      return;
    }
    addIssue()
      .setSeverity(HighlightSeverity.ERROR)
      .setSummary(summary)
      .setHtmlContent(builder)
      .build();
  }

  private static boolean checkErrorsByFileType(@NotNull WolfTheProblemSolver wolfgang, @NotNull FileType type) {
    return ApplicationManager.getApplication().runReadAction(
      (Computable<Boolean>)() -> wolfgang.hasProblemFilesBeneath(virtualFile -> FileTypeRegistry.getInstance().isFileOfType(virtualFile, type)));
  }

  private boolean reportSandboxError(@NotNull Throwable throwable, boolean newlineBefore, boolean newlineAfter) {
    if (!(throwable instanceof SecurityException)) {
      return false;
    }

    HtmlBuilder builder = new HtmlBuilder();
    if (newlineBefore) {
      builder.newline();
    }
    addRefreshAction(builder);

    builder.addLink("Turn off custom view rendering sandbox", myLinkManager.createDisableSandboxUrl());

    String lastFailedPath = RenderSecurityManager.getLastFailedPath();
    if (lastFailedPath != null) {
      builder.newline().newline()
        .add("Diagnostic info for Studio bug report:").newline()
        .add("Failed path: ").add(lastFailedPath).newline();
      String tempDir = System.getProperty("java.io.tmpdir");
      builder.add("Normal temp dir: ").add(tempDir).newline();
      File normalized = new File(tempDir);
      builder.add("Normalized temp dir: ").add(normalized.getPath()).newline();
      try {
        builder.add("Canonical temp dir: ").add(normalized.getCanonicalPath()).newline();
      }
      catch (IOException e) {
        // ignore
      }
      builder.add("os.name: ").add(SystemInfo.OS_NAME).newline()
        .add("os.version: ").add(SystemInfo.OS_VERSION).newline()
        .add("java.runtime.version: ").add(SystemInfo.JAVA_RUNTIME_VERSION);
    }

    if (newlineAfter) {
      builder.newline().newline();
    }

    reportThrowable(builder, throwable, false);

    addIssue()
      .setSeverity(HighlightSeverity.ERROR)
      .setSummary("Rendering sandbox error")
      .setHtmlContent(builder)
      .build();
    return true;
  }

  /**
   * Display the problem list encountered during a render.
   *
   * @return if the throwable was hidden.
   */
  private boolean reportThrowable(@NotNull HtmlBuilder builder,
                                  @NotNull final Throwable throwable,
                                  boolean hideIfIrrelevant) {
    StackTraceElement[] frames = throwable.getStackTrace();
    int end = -1;
    boolean haveInterestingFrame = false;
    for (int i = 0; i < frames.length; i++) {
      StackTraceElement frame = frames[i];
      if (isInterestingFrame(frame)) {
        haveInterestingFrame = true;
      }
      String className = frame.getClassName();
      if (className.equals(RENDER_SESSION_IMPL_FQCN)) {
        end = i;
        break;
      }
    }

    if (end == -1 || !haveInterestingFrame) {
      // Not a recognized stack trace range: just skip it
      if (hideIfIrrelevant) {
        return true;
      }
      else {
        // List just the top frames
        for (int i = 0; i < frames.length; i++) {
          StackTraceElement frame = frames[i];
          if (!isVisible(frame)) {
            end = i;
            if (end == 0) {
              // Find end instead
              for (int j = 0; j < frames.length; j++) {
                frame = frames[j];
                String className = frame.getClassName();
                if (className.equals(RENDER_SESSION_IMPL_FQCN)) {
                  end = j;
                  break;
                }
              }
            }
            break;
          }
        }
      }
    }

    builder.addHtml(StringUtil.replace(throwable.toString(), "\n", "<BR/>")).newline();

    boolean wasHidden = false;
    int indent = 2;
    File platformSource = null;
    boolean platformSourceExists = true;
    for (int i = 0; i < end; i++) {
      StackTraceElement frame = frames[i];
      if (isHiddenFrame(frame)) {
        wasHidden = true;
        continue;
      }

      String className = frame.getClassName();
      String methodName = frame.getMethodName();
      builder.addNbsps(indent);
      builder.add("at ").add(className).add(".").add(methodName);
      String fileName = frame.getFileName();
      if (fileName != null && !fileName.isEmpty()) {
        int lineNumber = frame.getLineNumber();
        String location = fileName + ':' + lineNumber;
        if (isInterestingFrame(frame)) {
          if (wasHidden) {
            builder.addNbsps(indent).add("    ...").newline();
            wasHidden = false;
          }
          String url = myLinkManager.createOpenStackUrl(className, methodName, fileName, lineNumber);
          builder.add("(").addLink(location, url).add(")");
        }
        else {
          // Try to link to local documentation
          String url = null;
          if (isFramework(frame) && platformSourceExists) { // try to link to documentation, if available
            if (platformSource == null) {
              IAndroidTarget target = myRenderContext != null ?
                                      myRenderContext.getConfiguration().getRealTarget() :
                                      null;
              platformSource = target != null ? AndroidSdks.getInstance().findPlatformSources(target) : null;
              platformSourceExists = platformSource != null;
            }

            if (platformSourceExists) {
              File classFile = new File(platformSource, frame.getClassName().replace('.', File.separatorChar) + DOT_JAVA);
              if (!classFile.exists()) {
                // Probably an innerclass like foo.bar.Outer.Inner; the above would look for foo/bar/Outer/Inner.java; try
                // again at foo/bar/
                File parentFile = classFile.getParentFile();
                classFile = new File(parentFile.getParentFile(), parentFile.getName() + DOT_JAVA);
                if (!classFile.exists()) {
                  classFile = null; // in theory we should keep trying this repeatedly for more deeply nested inner classes
                }
              }
              if (classFile != null) {
                url = HtmlLinkManager.createFilePositionUrl(classFile, lineNumber, 0);
              }
            }
          }
          if (url != null) {
            builder.add("(").addLink(location, url).add(")");
          }
          else {
            builder.add("(").add(location).add(")");
          }
        }
        builder.newline();
      }
    }

    builder.addLink("Copy stack to clipboard", myLinkManager.createRunnableLink(() -> {
      String text = Throwables.getStackTraceAsString(throwable);
      try {
        CopyPasteManager.getInstance().setContents(new StringSelection(text));
        StudioHtmlLinkManager.showNotification("Stack trace copied to clipboard");
      }
      catch (Exception ignore) {
      }
    }));
    return false;
  }

  private void addRefreshAction(@NotNull HtmlBuilder builder) {
    builder
      .newline()
      .addIcon(HtmlBuilderHelper.getTipIconPath())
      .addLink("Tip: ", "Build & Refresh", " the layout.",
               myLinkManager.createRefreshRenderUrl()).newlineIfNecessary().newline();
  }

  /**
   * Tries to report an "RTL not enabled" error and returns whether this was successful.
   */
  private boolean reportRtlNotEnabled(@NotNull RenderLogger logger) {
    return ApplicationManager.getApplication().runReadAction((Computable<Boolean>)() -> {
      if (myModule.isDisposed()) {
        return false;
      }
      Project project = myModule.getProject();
      if (project.isDisposed()) {
        return false;
      }

      AndroidFacet facet = AndroidFacet.getInstance(myModule);
      Manifest manifest = facet != null ? Manifest.getMainManifest(facet) : null;
      Application application = manifest != null ? manifest.getApplication() : null;
      if (application == null) {
        return false;
      }

      final XmlTag applicationTag = application.getXmlTag();
      if (applicationTag == null) {
        return false;
      }

      HtmlBuilder builder = new HtmlBuilder();
      builder.add("(")
        .addLink("Add android:supportsRtl=\"true\" to the manifest", logger.getLinkManager().createRunnableLink(() -> {
          new SetAttributeFix(applicationTag, AndroidManifest.ATTRIBUTE_SUPPORTS_RTL, ANDROID_URI, VALUE_TRUE).executeCommand();

          if (myDesignSurface != null) {
            myDesignSurface.forceUserRequestedRefresh();
          }
        })).add(")");

      addIssue()
        .setSeverity(HighlightSeverity.ERROR)
        .setSummary("RTL support requires android:supportsRtl=\"true\" in the manifest")
        .setHtmlContent(builder)
        .build();
      return true;
    });
  }

  /**
   * Tries to report a resources format error and returns whether this was successful.
   */
  private boolean reportTagResourceFormat(@NotNull RenderProblem message) {
    Object clientData = message.getClientData();
    if (!(clientData instanceof String[])) {
      return false;
    }
    String[] strings = (String[])clientData;
    if (strings.length != 2) {
      return false;
    }

    RenderContext renderContext = myRenderContext;
    if (renderContext == null) {
      return false;
    }
    IAndroidTarget target = renderContext.getConfiguration().getRealTarget();
    if (target == null) {
      return false;
    }
    AndroidPlatform platform = renderContext.getModule().getAndroidPlatform();
    if (platform == null) {
      return false;
    }
    AndroidTargetData targetData = AndroidTargetData.get(platform.getSdkData(), target);
    AttributeDefinitions definitionLookup = targetData.getPublicAttrDefs();
    String attributeName = strings[0];
    String currentValue = strings[1];
    AttributeDefinition definition = definitionLookup.getAttrDefByName(attributeName);
    if (definition == null) {
      return false;
    }
    Set<AttributeFormat> formats = definition.getFormats();
    if (formats.contains(AttributeFormat.FLAGS) || formats.contains(AttributeFormat.ENUM)) {
      String[] values = definition.getValues();
      if (values.length > 0) {
        HtmlBuilder builder = new HtmlBuilder();
        addRefreshAction(builder);
        builder.add("Change ").add(currentValue).add(" to: ");
        boolean first = true;
        for (String value : values) {
          if (first) {
            first = false;
          }
          else {
            builder.add(", ");
          }
          builder.addLink(value, myLinkManager.createReplaceAttributeValueUrl(attributeName, currentValue, value));
        }

        addIssue()
          //TODO: Review
          .setSummary("Incorrect resource value format")
          .setHtmlContent(builder)
          .build();
        return true;
      }
    }
    return false;
  }
=======
  int HIGH_PRIORITY = 100;
  @SuppressWarnings("unused") int MEDIUM_PRIORITY = 10;
  @SuppressWarnings("unused") int LOW_PRIORITY = 10;
>>>>>>> 574fcae1

  Collection<RenderErrorModel.Issue> reportIssues();

<<<<<<< HEAD
    if (messages.isEmpty()) {
      return;
    }

    Set<String> seenTags = new HashSet<>();
    for (RenderProblem message : messages) {
      String tag = message.getTag();
      if (tag != null && seenTags.contains(tag)) {
        continue;
      }
      seenTags.add(tag);

      if (tag != null) {
        switch (tag) {
          case ILayoutLog.TAG_RESOURCES_FORMAT -> {
            if (reportTagResourceFormat(message)) {
              continue;
            }
          }
          case ILayoutLog.TAG_RTL_NOT_ENABLED -> {
            if (reportRtlNotEnabled(logger)) {
              continue;
            }
          }
          case ILayoutLog.TAG_RTL_NOT_SUPPORTED -> {
            addIssue()
              .setSeverity(HighlightSeverity.ERROR)
              .setSummary("RTL support requires API level >= 17")
              .setHtmlContent(new HtmlBuilder().addHtml(message.getHtml()))
              .build();
            continue;
          }
          case ILayoutLog.TAG_THREAD_CREATION -> {
            Throwable throwable = message.getThrowable();
            HtmlBuilder builder = new HtmlBuilder();
            reportThrowable(builder, throwable, false);
            addIssue()
              .setSeverity(HighlightSeverity.WARNING)
              .setSummary(message.getHtml())
              .setHtmlContent(builder)
              .build();
            continue;
          }
        }
      }

      HtmlBuilder builder = new HtmlBuilder();
      addRefreshAction(builder);

      String html = message.getHtml();
      Throwable throwable = message.getThrowable();

      String summary = "Render problem";
      if (throwable != null) {
        if (!reportSandboxError(throwable, false, true)) {
          if (ComposeRenderErrorContributor.isHandledByComposeContributor(throwable)) continue; // This is handled as a warning above.
          if (reportThrowable(builder, throwable, !html.isEmpty() || !message.isDefaultHtml())) {
            // The error was hidden.
            if (!html.isEmpty()) {
              builder.getStringBuilder().append(html);
              builder.newlineIfNecessary();
            }

            summary = throwable.getLocalizedMessage() != null ?
                      throwable.getLocalizedMessage() :
                      summary;
          }
        }
        else {
          // This was processed as a Sandbox error
          continue;
        }
      }
      else {
        if (html.contains("has been edited more recently")) {
          summary = "Build out-of-date";
        }

        builder.getStringBuilder().append(html);
        builder.newlineIfNecessary();
      }

      addIssue()
        .setSeverity(ProblemSeverities.toHighlightSeverity(message.getSeverity()))
        .setSummary(summary)
        .setHtmlContent(builder)
        .build();
    }
  }

  private boolean addTypoSuggestions(@NotNull HtmlBuilder builder,
                                     @NotNull String actual,
                                     @Nullable Collection<String> views,
                                     boolean compareWithPackage) {
    if (views == null || views.isEmpty()) {
      return false;
    }

    // Look for typos and try to match with custom views and android views
    String actualBase = actual.substring(actual.lastIndexOf('.') + 1);
    String match = compareWithPackage ? actual : actualBase;
    int maxDistance = actualBase.length() >= 4 ? 2 : 1;

    for (String suggested : views) {
      String suggestedBase = suggested.substring(suggested.lastIndexOf('.') + 1);
      String matchWith = compareWithPackage ? suggested : suggestedBase;
      if (Math.abs(actualBase.length() - suggestedBase.length()) > maxDistance) {
        // The string lengths differ more than the allowed edit distance;
        // no point in even attempting to compute the edit distance (requires
        // O(n*m) storage and O(n*m) speed, where n and m are the string lengths)
        continue;
      }

      boolean sameBase = actualBase.equals(suggestedBase);
      if (!compareWithPackage && sameBase) {
        // This view is an exact match for one of the known views.
        // That probably means it's a valid class, but the project needs to be built.
        continue;
      }

      if (compareWithPackage) {
        if (!sameBase) {
          // If they differ in the base name, handled by separate call with !compareWithPackage
          continue;
        }
        else if (actualBase.equals(actual) && !actualBase.equals(suggested) && isViewPackageNeeded(suggested, -1)) {
          // Custom view needs to be specified with a fully qualified path
          builder.addLink(String.format("Change to %1$s", suggested),
                          myLinkManager.createReplaceTagsUrl(actual, suggested));
          builder.add(", ");
          continue;
        }
      }

      if (compareWithPackage && Math.abs(match.length() - matchWith.length()) > maxDistance) {
        continue;
      }

      if (match.equals(matchWith)) {
        // Exact match: Likely that we're looking for a valid package, but project has
        // not yet been built
        return true;
      }

      if (editDistance(match, matchWith, maxDistance + 1) <= maxDistance) {
        // Suggest this class as a typo for the given class
        String labelClass = (suggestedBase.equals(actual) || actual.indexOf('.') != -1) ? suggested : suggestedBase;
        builder.addLink(String.format("Change to %1$s", labelClass),
                        myLinkManager.createReplaceTagsUrl(actual,
                                                           // Only show full package name if class name
                                                           // is the same
                                                           (isViewPackageNeeded(suggested, -1) ? suggested : suggestedBase)));
        builder.add(", ");
      }
    }

    return false;
  }

  private void reportRenderingFidelityProblems(@NotNull RenderLogger logger) {
    List<RenderProblem> fidelityWarnings = logger.getFidelityWarnings();
    if (fidelityWarnings.isEmpty()) {
      return;
    }

    HtmlBuilder builder = new HtmlBuilder();
    builder.add("The graphics preview in the layout editor may not be accurate:").newline();
    builder.beginList();
    int count = 0;
    for (final RenderProblem warning : fidelityWarnings) {
      builder.listItem();
      warning.appendHtml(builder.getStringBuilder());
      final Object clientData = warning.getClientData();
      if (clientData != null) {
        builder.addLink(" (Ignore for this session)", myLinkManager.createRunnableLink(() -> {
          RenderLogger.ignoreFidelityWarning(clientData);
          if (myDesignSurface != null) {
            myDesignSurface.forceUserRequestedRefresh();
          }
        }));
      }
      builder.newline();
      count++;
      // Only display the first 3 render fidelity issues
      if (count == 3) {
        @SuppressWarnings("ConstantConditions")
        int remaining = fidelityWarnings.size() - count;
        if (remaining > 0) {
          builder.add("(").addHtml(Integer.toString(remaining)).add(" additional render fidelity issues hidden)");
          break;
        }
      }
    }
    builder.endList();
    builder.addLink("Ignore all fidelity warnings for this session", myLinkManager.createRunnableLink(() -> {
      RenderLogger.ignoreAllFidelityWarnings();
      if (myDesignSurface != null) {
        myDesignSurface.forceUserRequestedRefresh();
      }
    }));
    builder.newline();

    addIssue()
      .setSeverity(HighlightSeverity.WEAK_WARNING)
      .setSummary("Layout fidelity warning")
      .setHtmlContent(builder)
      .build();
  }

  private void reportMissingClasses(@NotNull RenderLogger logger) {
    Set<String> missingClasses = logger.getMissingClasses();
    if (missingClasses.isEmpty()) {
      return;
    }

    HtmlBuilder builder = new HtmlBuilder();
    if (missingClasses.contains("CalendarView")) {
      builder.add("The ").addBold("CalendarView").add(" widget does not work correctly with this render target. " +
                                                      "As a workaround, try using the API 15 (Android 4.0.3) render target library by selecting it from the " +
                                                      "toolbar menu above.");
      if (missingClasses.size() == 1) {
        addIssue()
          .setSeverity(HighlightSeverity.WARNING)
          .setSummary("CalendarView does not work correctly with this render target")
          .setHtmlContent(builder)
          .build();
        return;
      }
    }

    boolean missingResourceClass = logger.isMissingResourceClass() && logger.getResourceClass() != null && logger.hasLoadedClasses();

    builder.add("The following classes could not be found:");
    builder.beginList();

    Collection<String> customViews = null;
    Collection<String> androidViewClassNames = null;

    Ref<Collection<String>> viewsRef = new Ref<>(Collections.emptyList());
    // We yield to write actions here because UI responsiveness takes priority over typo suggestions.
    ProgressIndicatorUtils.runWithWriteActionPriority(() -> viewsRef.set(getAllViews(myModule)), new EmptyProgressIndicator());
    Collection<String> views = viewsRef.get();
    if (!views.isEmpty()) {
      customViews = Lists.newArrayListWithExpectedSize(Math.max(10, views.size() - 80)); // most will be framework views
      androidViewClassNames = Lists.newArrayListWithExpectedSize(views.size());
      for (String fqcn : views) {
        if (fqcn.startsWith("android.") && !isViewPackageNeeded(fqcn, -1)) {
          androidViewClassNames.add(fqcn);
        }
        else {
          customViews.add(fqcn);
        }
      }
    }

    if (missingResourceClass) {
      builder.listItem();
      builder.add(logger.getResourceClass());
    }

    boolean foundCustomView = false;
    for (String className : missingClasses) {
      builder.listItem();
      builder.add(className);
      builder.add(" (");

      foundCustomView |= addTypoSuggestions(builder, className, customViews, false);
      addTypoSuggestions(builder, className, customViews, true);
      addTypoSuggestions(builder, className, androidViewClassNames, false);

      if (myLinkManager == null) {
        return;
      }

      if (CLASS_CONSTRAINT_LAYOUT.isEquals(className)) {
        builder.newline().addNbsps(3);
        Project project = myModule.getProject();
        boolean useAndroidX = MigrateToAndroidxUtil.isAndroidx(project);
        GoogleMavenArtifactId artifact = useAndroidX ?
                                         GoogleMavenArtifactId.ANDROIDX_CONSTRAINT_LAYOUT :
                                         GoogleMavenArtifactId.CONSTRAINT_LAYOUT;
        builder.addLink("Add constraint-layout library dependency to the project",
                        myLinkManager.createAddDependencyUrl(artifact.toString()));
        builder.add(", ");
      } else if (CLASS_FLEXBOX_LAYOUT.equals(className)) {
        builder.newline().addNbsps(3);
        builder.addLink("Add flexbox layout library dependency to the project",
                        myLinkManager.createAddDependencyUrl(GoogleMavenArtifactId.FLEXBOX_LAYOUT.toString()));
        builder.add(", ");
      } else if (CLASS_COMPOSE_VIEW_ADAPTER.equals(className)) {
        builder.newline().addNbsps(3);
        builder.addLink("Add ui-tooling-preview library dependency to the project",
                        myLinkManager.createAddDebugDependencyUrl(GoogleMavenArtifactId.COMPOSE_TOOLING.toString()));
        builder.add(", ");
      }

      builder.addLink("Fix Build Path", myLinkManager.createEditClassPathUrl());

      String fileType = mySourceFile.getFileType() == XmlFileType.INSTANCE
        ? "XML"
        : "File";
      builder.add(", ");
      builder.addLink("Edit " + fileType, myLinkManager.createShowTagUrl(className));

      // Offer to create the class, but only if it looks like a custom view
      // TODO: Check to see if it looks like it's the name of a custom view and the
      // user didn't realize a FQN is required here
      if (className.indexOf('.') != -1) {
        builder.add(", ");
        builder.addLink("Create Class", myLinkManager.createNewClassUrl(className));
      }
      builder.add(")");
    }
    builder.endList();

    builder
      .addIcon(HtmlBuilderHelper.getTipIconPath())
      .addLink("Tip: Try to ", "build", " the module.",
                    myLinkManager.createBuildModuleUrl())
      .newline()
      .addLink("Tip: Try to ", "build", " the project.",
               myLinkManager.createBuildProjectUrl())
      .newline()
      .addIcon(HtmlBuilderHelper.getTipIconPath())
      .addLink("Tip: ", "Build & Refresh", " the layout.",
               myLinkManager.createRefreshRenderUrl())
      .newline();
    if (foundCustomView) {
      builder.newline()
        .add("One or more missing custom views were found in the project, but does not appear to have been compiled yet.");
    }

    addIssue()
      .setSeverity(HighlightSeverity.ERROR)
      .setSummary("Missing classes")
      .setHtmlContent(builder)
      .build();
  }

  private void reportBrokenClasses(@NotNull RenderLogger logger) {
    Map<String, Throwable> brokenClasses = logger.getBrokenClasses();
    if (brokenClasses.isEmpty()) {
      return;
    }

    HtmlBuilder builder = new HtmlBuilder();
    final Project project = myModule.getProject();

    for (Throwable throwable : brokenClasses.values()) {
      if (RenderLogger.isIssue164378(throwable)) {
        addHtmlForIssue164378(throwable, project, myLinkManager, builder, false);
        break;
      }
    }

    builder.add("The following classes could not be instantiated:");

    boolean listContainsElements = false;
    Throwable firstThrowable = null;
    builder.beginList();
    for (Map.Entry<String, Throwable> entry : brokenClasses.entrySet()) {
      String className = entry.getKey();
      Throwable throwable = entry.getValue();

      if (throwable != null && throwable.getMessage() != null && throwable.getMessage().startsWith(APP_COMPAT_REQUIRED_MSG)) {
        // This is already handled by #reportAppCompatRequired
        continue;
      }

      listContainsElements = true;
      builder.listItem()
        .add(className)
        .add(" (")
        .addLink("Open Class", myLinkManager.createOpenClassUrl(className));
      if (throwable != null) {
        builder.add(", ");
        ShowExceptionFix detailsFix = new ShowExceptionFix(project, throwable);
        builder.addLink("Show Exception", myLinkManager.createRunnableLink(detailsFix));
      }
      builder.add(", ")
        .addLink("Clear Cache", myLinkManager.createClearCacheUrl())
        .add(")");

      if (firstThrowable == null && throwable != null) {
        firstThrowable = throwable;
      }
    }

    if (!listContainsElements) {
      return;
    }

    builder.endList()
      .addIcon(HtmlBuilderHelper.getTipIconPath())
      .addLink("Tip: Use ", "View.isInEditMode()", " in your custom views to skip code or show sample data when shown in the IDE.",
               "http://developer.android.com/reference/android/view/View.html#isInEditMode()")
      .newline().newline()
      .add("If this is an unexpected error you can also try to ")
      .addLink("", "build the project", ", then ", myLinkManager.createBuildProjectUrl())
      .addLink("manually ", "refresh the layout", ".", myLinkManager.createRefreshRenderUrl());

    if (firstThrowable != null) {
      builder.newline().newline()
        .addHeading("Exception Details", HtmlBuilderHelper.getHeaderFontColor()).newline();
      reportThrowable(builder, firstThrowable, false);
      reportSandboxError(firstThrowable, true, false);
    }
    builder.newline().newline();

    addIssue()
      .setSeverity(HighlightSeverity.ERROR, HIGH_PRIORITY)
      .setSummary("Failed to instantiate one or more classes")
      .setHtmlContent(builder)
      .build();
  }

  private void reportUnknownFragments(@NotNull final RenderLogger logger) {
    List<String> fragmentNames = logger.getMissingFragments();
    if (fragmentNames == null || fragmentNames.isEmpty()) {
      return;
    }

    final String fragmentTagName;
    if (MigrateToAndroidxUtil.isAndroidx(myModule.getProject())) {
      fragmentTagName = FRAGMENT_CONTAINER_VIEW;
    }
    else {
      fragmentTagName = VIEW_FRAGMENT;
    }
    final String fragmentTagDisplayName = "<" + fragmentTagName + ">";

    HtmlBuilder builder = new HtmlBuilder();
    builder.add("A ").addHtml("<code>").add(fragmentTagDisplayName).addHtml("</code>").add(" tag allows a layout file to dynamically include " +
                                                                                 "different layouts at runtime. ")
      .add("At layout editing time the specific layout to be used is not known. You can choose which layout you would " +
           "like previewed while editing the layout.");
    builder.beginList();

    // TODO: Add link to not warn any more for this session

    for (final String className : fragmentNames) {
      builder.listItem();
      boolean isIdentified = className != null && !className.isEmpty();
      boolean isActivityKnown = isIdentified && !className.startsWith(PREFIX_RESOURCE_REF);
      if (isIdentified) {
        builder.add("<").add(fragmentTagName).add(" ").addBold(className).add(" ...>");
      }
      else {
        builder.add(fragmentTagDisplayName);
      }
      builder.add(" (");

      if (isActivityKnown) {
        final Project project = myModule.getProject();
        ApplicationManager.getApplication().runReadAction(() -> {
          // TODO: Look up layout references in the given layout, if possible
          // Find activity class
          // Look for R references in the layout
          GlobalSearchScope scope = GlobalSearchScope.allScope(project);
          PsiClass clz = DumbService.getInstance(project).isDumb() ?
                         null :
                         JavaPsiFacade.getInstance(project).findClass(className, scope);
          String layoutName = mySourceFile.getName();
          boolean separate = false;
          if (clz != null) {
            // TODO: Should instead find all R.layout elements
            // HACK AHEAD!
            String matchText = clz.getText();
            final Pattern LAYOUT_FIELD_PATTERN = Pattern.compile("R\\.layout\\.([a-z0-9_]+)");
            Matcher matcher = LAYOUT_FIELD_PATTERN.matcher(matchText);
            Set<String> layouts = new TreeSet<>();
            int index = 0;
            while (true) {
              if (matcher.find(index)) {
                layouts.add(matcher.group(1));
                index = matcher.end();
              }
              else {
                break;
              }
            }
            for (String layout : layouts) {
              if (layout.equals(layoutName)) { // Don't include self
                continue;
              }
              if (separate) {
                builder.add(", ");
              }
              builder.addLink("Use @layout/" + layout, myLinkManager.createAssignLayoutUrl(className, layout));
              separate = true;
            }
          }

          if (separate) {
            builder.add(", ");
          }
          builder.addLink("Pick Layout...", myLinkManager.createPickLayoutUrl(className));
        });
      }
      else {
        builder.addLink("Choose Fragment Class...", myLinkManager.createAssignFragmentUrl(className));
      }
      builder.add(")");
    }
    builder.endList()
      .newline()
      // TODO: URLs
      .addLink("Do not warn about " + fragmentTagDisplayName + " tags in this session", myLinkManager.createIgnoreFragmentsUrl())
      .newline();

    addIssue()
      .setSeverity(HighlightSeverity.ERROR)
      .setSummary("Unknown fragments")
      .setHtmlContent(builder)
      .build();
  }

  /**
   * Support lib classes will fail to instantiate if the preview is not using the right theme.
   */
  private void reportAppCompatRequired(@NotNull RenderLogger logger) {
    Map<String, Throwable> brokenClasses = logger.getBrokenClasses();

    if (brokenClasses.isEmpty()) {
      return;
    }

    brokenClasses.values().stream()
      .filter(Objects::nonNull)
      .filter(t -> t.getMessage() != null && t.getMessage().startsWith(APP_COMPAT_REQUIRED_MSG))
      .findAny()
      .ifPresent(t -> addIssue()
        .setSeverity(HighlightSeverity.ERROR, HIGH_PRIORITY + 1) // Reported above broken classes
        .setSummary("Using the design library requires using Theme.AppCompat or a descendant")
        .setHtmlContent(new HtmlBuilder()
                          .add("Select ").addItalic("Theme.AppCompat").add(" or a descendant in the theme selector."))
        .build());
  }

  public Collection<RenderErrorModel.Issue> reportIssues() {
    RenderLogger logger = myLogger;
    RenderContext renderContext = myRenderContext;

    reportMissingStyles(logger);
    reportAppCompatRequired(logger);
    if (renderContext != null) {
      reportRelevantCompilationErrors(logger);
      reportMissingSizeAttributes(logger,
                                  renderContext,
                                  (mySourceFile instanceof XmlFile) ? (XmlFile)mySourceFile : null);
      reportMissingClasses(logger);
    }
    reportBrokenClasses(logger);
    reportOtherProblems(logger);
    reportUnknownFragments(logger);
    reportRenderingFidelityProblems(logger);

    if (!myModule.isDisposed()) {
      myIssues.addAll(ComposeRenderErrorContributor.reportComposeErrors(logger, myLinkManager, myLinkHandler, myModule.getProject()));
    }

    return getIssues();
  }

  protected HtmlLinkManager getLinkManager() {
    return myLinkManager;
  }

  protected Collection<RenderErrorModel.Issue> getIssues() {
    return Collections.unmodifiableCollection(myIssues);
  }

  public static class Provider {
    public static final ExtensionPointName<Provider> EP_NAME =
      new ExtensionPointName<>("com.android.rendering.renderErrorContributor");

    public boolean isApplicable(Project project) {
      return true;
    }

    public RenderErrorContributor getContributor(@Nullable EditorDesignSurface surface, @NotNull RenderResult result) {
      return new RenderErrorContributor(surface, result);
    }
=======
  interface Provider {
    ExtensionPointName<Provider> EP_NAME =
      new ExtensionPointName<>("com.android.rendering.renderErrorContributor");

    boolean isApplicable(Project project);
    RenderErrorContributor getContributor(@Nullable EditorDesignSurface surface, @NotNull RenderResult result);
>>>>>>> 574fcae1
  }
}<|MERGE_RESOLUTION|>--- conflicted
+++ resolved
@@ -15,1309 +15,28 @@
  */
 package com.android.tools.idea.rendering;
 
-<<<<<<< HEAD
-import static com.android.AndroidXConstants.CLASS_CONSTRAINT_LAYOUT;
-import static com.android.SdkConstants.ANDROID_URI;
-import static com.android.SdkConstants.ATTR_ID;
-import static com.android.SdkConstants.ATTR_LAYOUT_HEIGHT;
-import static com.android.SdkConstants.ATTR_LAYOUT_WIDTH;
-import static com.android.SdkConstants.CLASS_COMPOSE_VIEW_ADAPTER;
-import static com.android.SdkConstants.CLASS_FLEXBOX_LAYOUT;
-import static com.android.SdkConstants.CLASS_VIEW;
-import static com.android.SdkConstants.DOT_JAVA;
-import static com.android.SdkConstants.FRAGMENT_CONTAINER_VIEW;
-import static com.android.SdkConstants.PREFIX_RESOURCE_REF;
-import static com.android.SdkConstants.VALUE_FILL_PARENT;
-import static com.android.SdkConstants.VALUE_MATCH_PARENT;
-import static com.android.SdkConstants.VALUE_TRUE;
-import static com.android.SdkConstants.VALUE_WRAP_CONTENT;
-import static com.android.SdkConstants.VIEW_FRAGMENT;
-import static com.android.ide.common.rendering.api.ILayoutLog.TAG_RESOURCES_PREFIX;
-import static com.android.ide.common.rendering.api.ILayoutLog.TAG_RESOURCES_RESOLVE_THEME_ATTR;
-import static com.android.tools.idea.res.IdeResourcesUtil.isViewPackageNeeded;
-import static com.android.tools.lint.detector.api.Lint.editDistance;
-import static com.android.tools.lint.detector.api.Lint.stripIdPrefix;
-import static com.android.tools.rendering.RenderLogger.TAG_STILL_BUILDING;
-
-import com.android.ide.common.rendering.api.AttributeFormat;
-import com.android.ide.common.rendering.api.ILayoutLog;
-import com.android.ide.common.repository.GoogleMavenArtifactId;
-import com.android.ide.common.resources.ResourceResolver;
-import com.android.sdklib.IAndroidTarget;
-import com.android.tools.dom.attrs.AttributeDefinition;
-import com.android.tools.dom.attrs.AttributeDefinitions;
-import com.android.tools.idea.model.StudioAndroidModuleInfo;
-import com.android.tools.idea.psi.TagToClassMapper;
-import com.android.tools.idea.rendering.errors.ComposeRenderErrorContributor;
-=======
->>>>>>> 574fcae1
 import com.android.tools.idea.rendering.errors.ui.RenderErrorModel;
 import com.android.tools.idea.ui.designer.EditorDesignSurface;
-<<<<<<< HEAD
-import com.android.tools.module.AndroidModuleInfo;
-import com.android.tools.rendering.HtmlLinkManager;
-import com.android.tools.rendering.RenderContext;
-import com.android.tools.rendering.RenderLogger;
-import com.android.tools.rendering.RenderProblem;
-import com.android.tools.rendering.RenderResult;
-import com.android.tools.rendering.security.RenderSecurityManager;
-import com.android.tools.sdk.AndroidPlatform;
-import com.android.tools.sdk.AndroidTargetData;
-import com.android.utils.HtmlBuilder;
-import com.android.xml.AndroidManifest;
-import com.google.common.annotations.VisibleForTesting;
-import com.google.common.base.Throwables;
-import com.google.common.collect.Lists;
-import com.intellij.ide.highlighter.JavaFileType;
-import com.intellij.ide.highlighter.XmlFileType;
-import com.intellij.lang.annotation.HighlightSeverity;
-import com.intellij.openapi.application.ApplicationManager;
-import com.intellij.openapi.application.ReadAction;
-import com.intellij.openapi.diagnostic.Logger;
-import com.intellij.openapi.extensions.ExtensionPointName;
-import com.intellij.openapi.fileTypes.FileType;
-import com.intellij.openapi.fileTypes.FileTypeRegistry;
-import com.intellij.openapi.ide.CopyPasteManager;
-import com.intellij.openapi.module.Module;
-import com.intellij.openapi.progress.EmptyProgressIndicator;
-import com.intellij.openapi.progress.util.ProgressIndicatorUtils;
-import com.intellij.openapi.project.DumbService;
-=======
 import com.android.tools.rendering.RenderResult;
 import com.intellij.openapi.extensions.ExtensionPointName;
->>>>>>> 574fcae1
 import com.intellij.openapi.project.Project;
 import java.util.Collection;
-<<<<<<< HEAD
-import java.util.Collections;
-import java.util.HashSet;
-import java.util.LinkedHashSet;
-import java.util.List;
-import java.util.Map;
-import java.util.Objects;
-import java.util.Set;
-import java.util.TreeSet;
-import java.util.regex.Matcher;
-import java.util.regex.Pattern;
-import java.util.stream.Collectors;
-import javax.swing.JEditorPane;
-import javax.swing.event.HyperlinkEvent;
-import javax.swing.event.HyperlinkListener;
-import javax.swing.text.html.HTMLDocument;
-import javax.swing.text.html.HTMLFrameHyperlinkEvent;
-import org.jetbrains.android.dom.manifest.Application;
-import org.jetbrains.android.dom.manifest.Manifest;
-import org.jetbrains.android.facet.AndroidFacet;
-import org.jetbrains.android.refactoring.MigrateToAndroidxUtil;
-=======
->>>>>>> 574fcae1
 import org.jetbrains.annotations.NotNull;
 import org.jetbrains.annotations.Nullable;
 
 public interface RenderErrorContributor {
   // These priorities can be used to promote certain issues to the top of the list
-<<<<<<< HEAD
-  protected static final int HIGH_PRIORITY = 100;
-  @SuppressWarnings("unused") protected static final int MEDIUM_PRIORITY = 10;
-  @SuppressWarnings("unused") protected static final int LOW_PRIORITY = 10;
-
-  protected static final Logger LOG = Logger.getInstance(RenderErrorContributor.class);
-  private static final String APP_COMPAT_REQUIRED_MSG = "You need to use a Theme.AppCompat";
-
-  private final Set<RenderErrorModel.Issue> myIssues = new LinkedHashSet<>();
-  private final HtmlLinkManager myLinkManager;
-  private final HyperlinkListener myLinkHandler;
-  @NotNull private final Module myModule;
-  @NotNull protected final PsiFile mySourceFile;
-  @NotNull private final RenderLogger myLogger;
-  @Nullable private final RenderContext myRenderContext;
-  private final boolean myHasRequestedCustomViews;
-  private final EditorDesignSurface myDesignSurface;
-
-  protected RenderErrorContributor(@Nullable EditorDesignSurface surface, @NotNull RenderResult result) {
-    // To get rid of memory leak, get needed RenderResult attributes to avoid referencing RenderResult.
-    myModule = result.getModule();
-    mySourceFile = result.getSourceFile();
-    myLogger = result.getLogger();
-    myRenderContext = result.getRenderContext();
-    myHasRequestedCustomViews = result.hasRequestedCustomViews();
-    myDesignSurface = surface;
-    myLinkManager = result.getLogger().getLinkManager();
-    myLinkHandler = e -> {
-      if (e.getEventType() == HyperlinkEvent.EventType.ACTIVATED) {
-        JEditorPane pane = (JEditorPane)e.getSource();
-        if (e instanceof HTMLFrameHyperlinkEvent) {
-          HTMLFrameHyperlinkEvent evt = (HTMLFrameHyperlinkEvent)e;
-          HTMLDocument doc = (HTMLDocument)pane.getDocument();
-          doc.processHTMLFrameHyperlinkEvent(evt);
-          return;
-        }
-
-        performClick(e.getDescription());
-      }
-    };
-  }
-
-  private static boolean isHiddenFrame(@NotNull StackTraceElement frame) {
-    String className = frame.getClassName();
-    return
-      className.startsWith("sun.reflect.") ||
-      className.equals("android.view.BridgeInflater") ||
-      className.startsWith("com.android.tools.") ||
-      className.startsWith("org.jetbrains.");
-  }
-
-  private static boolean isInterestingFrame(@NotNull StackTraceElement frame) {
-    String className = frame.getClassName();
-    return !(className.startsWith("android.")
-             || className.startsWith("org.jetbrains.")
-             || className.startsWith("com.android.")
-             || className.startsWith("java.")
-             || className.startsWith("javax.")
-             || className.startsWith("sun."));
-  }
-
-  private static boolean isFramework(@NotNull StackTraceElement frame) {
-    String className = frame.getClassName();
-    return (className.startsWith("android.")
-            || className.startsWith("java.")
-            || className.startsWith("javax.")
-            || className.startsWith("sun."));
-  }
-
-  private static boolean isVisible(@NotNull StackTraceElement frame) {
-    String className = frame.getClassName();
-    return !(isFramework(frame) || className.startsWith("sun."));
-  }
-
-  @NotNull
-  private static Collection<String> getAllViews(@Nullable final Module module) {
-    if (module == null) {
-      return Collections.emptyList();
-    }
-    if (!ApplicationManager.getApplication().isReadAccessAllowed()) {
-      return ReadAction.compute(() -> getAllViews(module));
-    }
-
-    if (DumbService.getInstance(module.getProject()).isDumb()) {
-      // This method should not be called in dumb mode, but if it is, we can just return an empty list. This will disable the feature
-      // where we return suggestions for correcting views.
-      LOG.warn("getAllViews called in Dumb mode, no views will be returned");
-      return Collections.emptyList();
-    }
-
-    return TagToClassMapper.getInstance(module).getClassMap(CLASS_VIEW).values().stream()
-      .map(PsiClass::getQualifiedName)
-      .collect(Collectors.toSet());
-  }
-
-  /**
-   * Returns a new {@link RenderErrorModel.Issue.Builder} that will add the created issue to the issues list when
-   * {@link RenderErrorModel.Issue.Builder#build()} is called.
-   * The returned builder also is pre-configured with the default link handler.
-   */
-  protected RenderErrorModel.Issue.Builder addIssue() {
-    return new RenderErrorModel.Issue.Builder() {
-      @NotNull
-      @Override
-      public RenderErrorModel.Issue build() {
-        RenderErrorModel.Issue built = super.build();
-        myIssues.add(built);
-        return built;
-      }
-    }.setLinkHandler(myLinkHandler);
-  }
-
-  private void reportMissingStyles(@NotNull RenderLogger logger) {
-    if (logger.seenTagPrefix(TAG_STILL_BUILDING)) {
-      addIssue()
-        .setSummary("Project Still Building: May cause rendering errors until the build is done")
-        .build();
-    }
-    else if (logger.seenTagPrefix(TAG_RESOURCES_RESOLVE_THEME_ATTR)) {
-      addIssue()
-        .setSummary("Missing styles")
-        .setHtmlContent(new HtmlBuilder()
-                          .addBold("Missing styles. Is the correct theme chosen for this layout?")
-                          .newline()
-                          .addIcon(HtmlBuilderHelper.getTipIconPath())
-                          .add(
-                            "Use the Theme combo box above the layout to choose a different layout, or fix the theme style references.")
-        )
-        .build();
-    }
-  }
-
-  private void reportMissingSize(@NotNull HtmlBuilder builder,
-                                 @NotNull String fill,
-                                 @NotNull XmlTag tag,
-                                 @NotNull String id,
-                                 @NotNull String attribute) {
-    if (myModule.isDisposed()) {
-      return;
-    }
-    String wrapUrl = myLinkManager.createCommandLink(new SetAttributeFix(tag, attribute, ANDROID_URI, VALUE_WRAP_CONTENT));
-    String fillUrl = myLinkManager.createCommandLink(new SetAttributeFix(tag, attribute, ANDROID_URI, fill));
-
-    builder.add(String.format("%1$s does not set the required %2$s attribute: ", id, attribute))
-      .newline()
-      .addNbsps(4)
-      .addLink("Set to wrap_content", wrapUrl)
-      .add(", ")
-      .addLink("Set to " + fill, fillUrl)
-      .newline();
-  }
-
-  private void reportMissingSizeAttributes(@NotNull final RenderLogger logger,
-                                           @NotNull RenderContext renderTaskContext,
-                                           @Nullable XmlFile psiFile) {
-    if (logger.isMissingSize()) {
-      HtmlBuilder builder = new HtmlBuilder();
-
-      // Emit hyperlink about missing attributes; the action will operate on all of them
-      builder.addBold("NOTE: One or more layouts are missing the layout_width or layout_height attributes. " +
-                      "These are required in most layouts.").newline();
-      final ResourceResolver resourceResolver = renderTaskContext.getConfiguration().getResourceResolver();
-      if (psiFile == null) {
-        LOG.error("PsiFile is missing in RenderTask used in RenderErrorPanel!");
-        return;
-      }
-
-      // See whether we should offer match_parent instead of fill_parent
-      AndroidModuleInfo moduleInfo = StudioAndroidModuleInfo.getInstance(myModule);
-      final String fill = moduleInfo == null
-                          || moduleInfo.getBuildSdkVersion() == null
-                          || moduleInfo.getBuildSdkVersion().getApiLevel() >= 8
-                          ? VALUE_MATCH_PARENT : VALUE_FILL_PARENT;
-
-      ApplicationManager.getApplication()
-                        .runReadAction(() -> AddMissingAttributesFix.findViewsMissingSizes(psiFile, resourceResolver).stream()
-                                                                    .map(SmartPsiElementPointer::getElement)
-                                                                    .filter(Objects::nonNull)
-                                                                    .filter(XmlTag::isValid)
-                                                                    .forEach(tag -> {
-                                                                      boolean missingWidth =
-                                                                        !AddMissingAttributesFix.definesWidth(tag, resourceResolver);
-                                                                      boolean missingHeight =
-                                                                        !AddMissingAttributesFix.definesHeight(tag, resourceResolver);
-                                                                      assert missingWidth || missingHeight;
-
-                                                                      String id = tag.getAttributeValue(ATTR_ID);
-                                                                      if (id == null || id.isEmpty()) {
-                                                                        id = '<' + tag.getName() + '>';
-                                                                      }
-                                                                      else {
-                                                                        id = '"' + stripIdPrefix(id) + '"';
-                                                                      }
-
-                                                                      if (missingWidth) {
-                                                                        reportMissingSize(builder, fill, tag, id,
-                                                                                          ATTR_LAYOUT_WIDTH);
-                                                                      }
-                                                                      if (missingHeight) {
-                                                                        reportMissingSize(builder, fill, tag, id,
-                                                                                          ATTR_LAYOUT_HEIGHT);
-                                                                      }
-                                                                    }));
-
-      builder.newline()
-        .add("Or: ")
-        .addLink("Automatically add all missing attributes",
-                 myLinkManager.createCommandLink(new AddMissingAttributesFix(psiFile, resourceResolver))).newline()
-        .newline().newline();
-
-      addIssue()
-        .setSeverity(HighlightSeverity.ERROR)
-        .setSummary("One or more layouts are missing the layout_width or layout_height attributes")
-        .setHtmlContent(builder)
-        .build();
-    }
-  }
-
-  private static void addHtmlForIssue164378(@NotNull Throwable throwable,
-                                            Project project,
-                                            HtmlLinkManager linkManager,
-                                            HtmlBuilder builder,
-                                            boolean addShowExceptionLink) {
-    builder.add("Rendering failed with a known bug. ");
-    if (project == null) {
-      // Unlikely, but just in case.
-      builder.add("Please rebuild the project and then clear the cache by clicking the refresh icon above the preview.").newline();
-      return;
-    }
-    builder.addLink("Please try a ", "rebuild", ".", linkManager.createBuildProjectUrl());
-    builder.newline().newline();
-    if (!addShowExceptionLink) {
-      return;
-    }
-    ShowExceptionFix showExceptionFix = new ShowExceptionFix(project, throwable);
-    builder.addLink("Show Exception", linkManager.createRunnableLink(showExceptionFix));
-  }
-
-  @VisibleForTesting
-  public void performClick(@NotNull String url) {
-    myLinkManager.handleUrl(url, myModule, mySourceFile, true, new HtmlLinkManager.RefreshableSurface() {
-      @Override
-      public void handleRefreshRenderUrl() {
-        if (myDesignSurface != null) {
-          RenderUtils.clearCache(myDesignSurface.getConfigurations());
-          myDesignSurface.forceUserRequestedRefresh();
-        }
-      }
-
-      @Override
-      public void requestRender() {
-        if (myDesignSurface != null) {
-          myDesignSurface.forceUserRequestedRefresh();
-        }
-      }
-    });
-  }
-
-  private void reportRelevantCompilationErrors(@NotNull RenderLogger logger) {
-    if (myModule.isDisposed()) {
-      return;
-    }
-
-    Project project = myModule.getProject();
-    WolfTheProblemSolver wolfgang = WolfTheProblemSolver.getInstance(project);
-
-    boolean hasProblemsInModule =
-      ApplicationManager.getApplication().runReadAction((Computable<Boolean>)() -> wolfgang.hasProblemFilesBeneath(myModule));
-    if (!hasProblemsInModule) {
-      return;
-    }
-
-
-    HtmlBuilder builder = new HtmlBuilder();
-    String summary = null;
-    if (logger.seenTagPrefix(TAG_RESOURCES_PREFIX)) {
-      // Do we have errors in the res/ files?
-      // See if it looks like we have aapt problems
-      boolean haveResourceErrors = checkErrorsByFileType(wolfgang, XmlFileType.INSTANCE);
-      if (haveResourceErrors) {
-        summary = "Resource errors";
-        builder.addBold("This project contains resource errors, so aapt did not succeed, " +
-                        "which can cause rendering failures. Fix resource problems first.")
-          .newline().newline();
-      }
-    }
-    else if (myHasRequestedCustomViews) {
-      boolean hasJavaErrors = checkErrorsByFileType(wolfgang, JavaFileType.INSTANCE);
-      if (hasJavaErrors) {
-        summary = "Compilation errors";
-        builder.addBold("This project contains Java compilation errors, " +
-                        "which can cause rendering failures for custom views. " +
-                        "Fix compilation problems first.")
-          .newline().newline();
-      }
-    }
-
-    if (summary == null) {
-      return;
-    }
-    addIssue()
-      .setSeverity(HighlightSeverity.ERROR)
-      .setSummary(summary)
-      .setHtmlContent(builder)
-      .build();
-  }
-
-  private static boolean checkErrorsByFileType(@NotNull WolfTheProblemSolver wolfgang, @NotNull FileType type) {
-    return ApplicationManager.getApplication().runReadAction(
-      (Computable<Boolean>)() -> wolfgang.hasProblemFilesBeneath(virtualFile -> FileTypeRegistry.getInstance().isFileOfType(virtualFile, type)));
-  }
-
-  private boolean reportSandboxError(@NotNull Throwable throwable, boolean newlineBefore, boolean newlineAfter) {
-    if (!(throwable instanceof SecurityException)) {
-      return false;
-    }
-
-    HtmlBuilder builder = new HtmlBuilder();
-    if (newlineBefore) {
-      builder.newline();
-    }
-    addRefreshAction(builder);
-
-    builder.addLink("Turn off custom view rendering sandbox", myLinkManager.createDisableSandboxUrl());
-
-    String lastFailedPath = RenderSecurityManager.getLastFailedPath();
-    if (lastFailedPath != null) {
-      builder.newline().newline()
-        .add("Diagnostic info for Studio bug report:").newline()
-        .add("Failed path: ").add(lastFailedPath).newline();
-      String tempDir = System.getProperty("java.io.tmpdir");
-      builder.add("Normal temp dir: ").add(tempDir).newline();
-      File normalized = new File(tempDir);
-      builder.add("Normalized temp dir: ").add(normalized.getPath()).newline();
-      try {
-        builder.add("Canonical temp dir: ").add(normalized.getCanonicalPath()).newline();
-      }
-      catch (IOException e) {
-        // ignore
-      }
-      builder.add("os.name: ").add(SystemInfo.OS_NAME).newline()
-        .add("os.version: ").add(SystemInfo.OS_VERSION).newline()
-        .add("java.runtime.version: ").add(SystemInfo.JAVA_RUNTIME_VERSION);
-    }
-
-    if (newlineAfter) {
-      builder.newline().newline();
-    }
-
-    reportThrowable(builder, throwable, false);
-
-    addIssue()
-      .setSeverity(HighlightSeverity.ERROR)
-      .setSummary("Rendering sandbox error")
-      .setHtmlContent(builder)
-      .build();
-    return true;
-  }
-
-  /**
-   * Display the problem list encountered during a render.
-   *
-   * @return if the throwable was hidden.
-   */
-  private boolean reportThrowable(@NotNull HtmlBuilder builder,
-                                  @NotNull final Throwable throwable,
-                                  boolean hideIfIrrelevant) {
-    StackTraceElement[] frames = throwable.getStackTrace();
-    int end = -1;
-    boolean haveInterestingFrame = false;
-    for (int i = 0; i < frames.length; i++) {
-      StackTraceElement frame = frames[i];
-      if (isInterestingFrame(frame)) {
-        haveInterestingFrame = true;
-      }
-      String className = frame.getClassName();
-      if (className.equals(RENDER_SESSION_IMPL_FQCN)) {
-        end = i;
-        break;
-      }
-    }
-
-    if (end == -1 || !haveInterestingFrame) {
-      // Not a recognized stack trace range: just skip it
-      if (hideIfIrrelevant) {
-        return true;
-      }
-      else {
-        // List just the top frames
-        for (int i = 0; i < frames.length; i++) {
-          StackTraceElement frame = frames[i];
-          if (!isVisible(frame)) {
-            end = i;
-            if (end == 0) {
-              // Find end instead
-              for (int j = 0; j < frames.length; j++) {
-                frame = frames[j];
-                String className = frame.getClassName();
-                if (className.equals(RENDER_SESSION_IMPL_FQCN)) {
-                  end = j;
-                  break;
-                }
-              }
-            }
-            break;
-          }
-        }
-      }
-    }
-
-    builder.addHtml(StringUtil.replace(throwable.toString(), "\n", "<BR/>")).newline();
-
-    boolean wasHidden = false;
-    int indent = 2;
-    File platformSource = null;
-    boolean platformSourceExists = true;
-    for (int i = 0; i < end; i++) {
-      StackTraceElement frame = frames[i];
-      if (isHiddenFrame(frame)) {
-        wasHidden = true;
-        continue;
-      }
-
-      String className = frame.getClassName();
-      String methodName = frame.getMethodName();
-      builder.addNbsps(indent);
-      builder.add("at ").add(className).add(".").add(methodName);
-      String fileName = frame.getFileName();
-      if (fileName != null && !fileName.isEmpty()) {
-        int lineNumber = frame.getLineNumber();
-        String location = fileName + ':' + lineNumber;
-        if (isInterestingFrame(frame)) {
-          if (wasHidden) {
-            builder.addNbsps(indent).add("    ...").newline();
-            wasHidden = false;
-          }
-          String url = myLinkManager.createOpenStackUrl(className, methodName, fileName, lineNumber);
-          builder.add("(").addLink(location, url).add(")");
-        }
-        else {
-          // Try to link to local documentation
-          String url = null;
-          if (isFramework(frame) && platformSourceExists) { // try to link to documentation, if available
-            if (platformSource == null) {
-              IAndroidTarget target = myRenderContext != null ?
-                                      myRenderContext.getConfiguration().getRealTarget() :
-                                      null;
-              platformSource = target != null ? AndroidSdks.getInstance().findPlatformSources(target) : null;
-              platformSourceExists = platformSource != null;
-            }
-
-            if (platformSourceExists) {
-              File classFile = new File(platformSource, frame.getClassName().replace('.', File.separatorChar) + DOT_JAVA);
-              if (!classFile.exists()) {
-                // Probably an innerclass like foo.bar.Outer.Inner; the above would look for foo/bar/Outer/Inner.java; try
-                // again at foo/bar/
-                File parentFile = classFile.getParentFile();
-                classFile = new File(parentFile.getParentFile(), parentFile.getName() + DOT_JAVA);
-                if (!classFile.exists()) {
-                  classFile = null; // in theory we should keep trying this repeatedly for more deeply nested inner classes
-                }
-              }
-              if (classFile != null) {
-                url = HtmlLinkManager.createFilePositionUrl(classFile, lineNumber, 0);
-              }
-            }
-          }
-          if (url != null) {
-            builder.add("(").addLink(location, url).add(")");
-          }
-          else {
-            builder.add("(").add(location).add(")");
-          }
-        }
-        builder.newline();
-      }
-    }
-
-    builder.addLink("Copy stack to clipboard", myLinkManager.createRunnableLink(() -> {
-      String text = Throwables.getStackTraceAsString(throwable);
-      try {
-        CopyPasteManager.getInstance().setContents(new StringSelection(text));
-        StudioHtmlLinkManager.showNotification("Stack trace copied to clipboard");
-      }
-      catch (Exception ignore) {
-      }
-    }));
-    return false;
-  }
-
-  private void addRefreshAction(@NotNull HtmlBuilder builder) {
-    builder
-      .newline()
-      .addIcon(HtmlBuilderHelper.getTipIconPath())
-      .addLink("Tip: ", "Build & Refresh", " the layout.",
-               myLinkManager.createRefreshRenderUrl()).newlineIfNecessary().newline();
-  }
-
-  /**
-   * Tries to report an "RTL not enabled" error and returns whether this was successful.
-   */
-  private boolean reportRtlNotEnabled(@NotNull RenderLogger logger) {
-    return ApplicationManager.getApplication().runReadAction((Computable<Boolean>)() -> {
-      if (myModule.isDisposed()) {
-        return false;
-      }
-      Project project = myModule.getProject();
-      if (project.isDisposed()) {
-        return false;
-      }
-
-      AndroidFacet facet = AndroidFacet.getInstance(myModule);
-      Manifest manifest = facet != null ? Manifest.getMainManifest(facet) : null;
-      Application application = manifest != null ? manifest.getApplication() : null;
-      if (application == null) {
-        return false;
-      }
-
-      final XmlTag applicationTag = application.getXmlTag();
-      if (applicationTag == null) {
-        return false;
-      }
-
-      HtmlBuilder builder = new HtmlBuilder();
-      builder.add("(")
-        .addLink("Add android:supportsRtl=\"true\" to the manifest", logger.getLinkManager().createRunnableLink(() -> {
-          new SetAttributeFix(applicationTag, AndroidManifest.ATTRIBUTE_SUPPORTS_RTL, ANDROID_URI, VALUE_TRUE).executeCommand();
-
-          if (myDesignSurface != null) {
-            myDesignSurface.forceUserRequestedRefresh();
-          }
-        })).add(")");
-
-      addIssue()
-        .setSeverity(HighlightSeverity.ERROR)
-        .setSummary("RTL support requires android:supportsRtl=\"true\" in the manifest")
-        .setHtmlContent(builder)
-        .build();
-      return true;
-    });
-  }
-
-  /**
-   * Tries to report a resources format error and returns whether this was successful.
-   */
-  private boolean reportTagResourceFormat(@NotNull RenderProblem message) {
-    Object clientData = message.getClientData();
-    if (!(clientData instanceof String[])) {
-      return false;
-    }
-    String[] strings = (String[])clientData;
-    if (strings.length != 2) {
-      return false;
-    }
-
-    RenderContext renderContext = myRenderContext;
-    if (renderContext == null) {
-      return false;
-    }
-    IAndroidTarget target = renderContext.getConfiguration().getRealTarget();
-    if (target == null) {
-      return false;
-    }
-    AndroidPlatform platform = renderContext.getModule().getAndroidPlatform();
-    if (platform == null) {
-      return false;
-    }
-    AndroidTargetData targetData = AndroidTargetData.get(platform.getSdkData(), target);
-    AttributeDefinitions definitionLookup = targetData.getPublicAttrDefs();
-    String attributeName = strings[0];
-    String currentValue = strings[1];
-    AttributeDefinition definition = definitionLookup.getAttrDefByName(attributeName);
-    if (definition == null) {
-      return false;
-    }
-    Set<AttributeFormat> formats = definition.getFormats();
-    if (formats.contains(AttributeFormat.FLAGS) || formats.contains(AttributeFormat.ENUM)) {
-      String[] values = definition.getValues();
-      if (values.length > 0) {
-        HtmlBuilder builder = new HtmlBuilder();
-        addRefreshAction(builder);
-        builder.add("Change ").add(currentValue).add(" to: ");
-        boolean first = true;
-        for (String value : values) {
-          if (first) {
-            first = false;
-          }
-          else {
-            builder.add(", ");
-          }
-          builder.addLink(value, myLinkManager.createReplaceAttributeValueUrl(attributeName, currentValue, value));
-        }
-
-        addIssue()
-          //TODO: Review
-          .setSummary("Incorrect resource value format")
-          .setHtmlContent(builder)
-          .build();
-        return true;
-      }
-    }
-    return false;
-  }
-=======
   int HIGH_PRIORITY = 100;
   @SuppressWarnings("unused") int MEDIUM_PRIORITY = 10;
   @SuppressWarnings("unused") int LOW_PRIORITY = 10;
->>>>>>> 574fcae1
 
   Collection<RenderErrorModel.Issue> reportIssues();
 
-<<<<<<< HEAD
-    if (messages.isEmpty()) {
-      return;
-    }
-
-    Set<String> seenTags = new HashSet<>();
-    for (RenderProblem message : messages) {
-      String tag = message.getTag();
-      if (tag != null && seenTags.contains(tag)) {
-        continue;
-      }
-      seenTags.add(tag);
-
-      if (tag != null) {
-        switch (tag) {
-          case ILayoutLog.TAG_RESOURCES_FORMAT -> {
-            if (reportTagResourceFormat(message)) {
-              continue;
-            }
-          }
-          case ILayoutLog.TAG_RTL_NOT_ENABLED -> {
-            if (reportRtlNotEnabled(logger)) {
-              continue;
-            }
-          }
-          case ILayoutLog.TAG_RTL_NOT_SUPPORTED -> {
-            addIssue()
-              .setSeverity(HighlightSeverity.ERROR)
-              .setSummary("RTL support requires API level >= 17")
-              .setHtmlContent(new HtmlBuilder().addHtml(message.getHtml()))
-              .build();
-            continue;
-          }
-          case ILayoutLog.TAG_THREAD_CREATION -> {
-            Throwable throwable = message.getThrowable();
-            HtmlBuilder builder = new HtmlBuilder();
-            reportThrowable(builder, throwable, false);
-            addIssue()
-              .setSeverity(HighlightSeverity.WARNING)
-              .setSummary(message.getHtml())
-              .setHtmlContent(builder)
-              .build();
-            continue;
-          }
-        }
-      }
-
-      HtmlBuilder builder = new HtmlBuilder();
-      addRefreshAction(builder);
-
-      String html = message.getHtml();
-      Throwable throwable = message.getThrowable();
-
-      String summary = "Render problem";
-      if (throwable != null) {
-        if (!reportSandboxError(throwable, false, true)) {
-          if (ComposeRenderErrorContributor.isHandledByComposeContributor(throwable)) continue; // This is handled as a warning above.
-          if (reportThrowable(builder, throwable, !html.isEmpty() || !message.isDefaultHtml())) {
-            // The error was hidden.
-            if (!html.isEmpty()) {
-              builder.getStringBuilder().append(html);
-              builder.newlineIfNecessary();
-            }
-
-            summary = throwable.getLocalizedMessage() != null ?
-                      throwable.getLocalizedMessage() :
-                      summary;
-          }
-        }
-        else {
-          // This was processed as a Sandbox error
-          continue;
-        }
-      }
-      else {
-        if (html.contains("has been edited more recently")) {
-          summary = "Build out-of-date";
-        }
-
-        builder.getStringBuilder().append(html);
-        builder.newlineIfNecessary();
-      }
-
-      addIssue()
-        .setSeverity(ProblemSeverities.toHighlightSeverity(message.getSeverity()))
-        .setSummary(summary)
-        .setHtmlContent(builder)
-        .build();
-    }
-  }
-
-  private boolean addTypoSuggestions(@NotNull HtmlBuilder builder,
-                                     @NotNull String actual,
-                                     @Nullable Collection<String> views,
-                                     boolean compareWithPackage) {
-    if (views == null || views.isEmpty()) {
-      return false;
-    }
-
-    // Look for typos and try to match with custom views and android views
-    String actualBase = actual.substring(actual.lastIndexOf('.') + 1);
-    String match = compareWithPackage ? actual : actualBase;
-    int maxDistance = actualBase.length() >= 4 ? 2 : 1;
-
-    for (String suggested : views) {
-      String suggestedBase = suggested.substring(suggested.lastIndexOf('.') + 1);
-      String matchWith = compareWithPackage ? suggested : suggestedBase;
-      if (Math.abs(actualBase.length() - suggestedBase.length()) > maxDistance) {
-        // The string lengths differ more than the allowed edit distance;
-        // no point in even attempting to compute the edit distance (requires
-        // O(n*m) storage and O(n*m) speed, where n and m are the string lengths)
-        continue;
-      }
-
-      boolean sameBase = actualBase.equals(suggestedBase);
-      if (!compareWithPackage && sameBase) {
-        // This view is an exact match for one of the known views.
-        // That probably means it's a valid class, but the project needs to be built.
-        continue;
-      }
-
-      if (compareWithPackage) {
-        if (!sameBase) {
-          // If they differ in the base name, handled by separate call with !compareWithPackage
-          continue;
-        }
-        else if (actualBase.equals(actual) && !actualBase.equals(suggested) && isViewPackageNeeded(suggested, -1)) {
-          // Custom view needs to be specified with a fully qualified path
-          builder.addLink(String.format("Change to %1$s", suggested),
-                          myLinkManager.createReplaceTagsUrl(actual, suggested));
-          builder.add(", ");
-          continue;
-        }
-      }
-
-      if (compareWithPackage && Math.abs(match.length() - matchWith.length()) > maxDistance) {
-        continue;
-      }
-
-      if (match.equals(matchWith)) {
-        // Exact match: Likely that we're looking for a valid package, but project has
-        // not yet been built
-        return true;
-      }
-
-      if (editDistance(match, matchWith, maxDistance + 1) <= maxDistance) {
-        // Suggest this class as a typo for the given class
-        String labelClass = (suggestedBase.equals(actual) || actual.indexOf('.') != -1) ? suggested : suggestedBase;
-        builder.addLink(String.format("Change to %1$s", labelClass),
-                        myLinkManager.createReplaceTagsUrl(actual,
-                                                           // Only show full package name if class name
-                                                           // is the same
-                                                           (isViewPackageNeeded(suggested, -1) ? suggested : suggestedBase)));
-        builder.add(", ");
-      }
-    }
-
-    return false;
-  }
-
-  private void reportRenderingFidelityProblems(@NotNull RenderLogger logger) {
-    List<RenderProblem> fidelityWarnings = logger.getFidelityWarnings();
-    if (fidelityWarnings.isEmpty()) {
-      return;
-    }
-
-    HtmlBuilder builder = new HtmlBuilder();
-    builder.add("The graphics preview in the layout editor may not be accurate:").newline();
-    builder.beginList();
-    int count = 0;
-    for (final RenderProblem warning : fidelityWarnings) {
-      builder.listItem();
-      warning.appendHtml(builder.getStringBuilder());
-      final Object clientData = warning.getClientData();
-      if (clientData != null) {
-        builder.addLink(" (Ignore for this session)", myLinkManager.createRunnableLink(() -> {
-          RenderLogger.ignoreFidelityWarning(clientData);
-          if (myDesignSurface != null) {
-            myDesignSurface.forceUserRequestedRefresh();
-          }
-        }));
-      }
-      builder.newline();
-      count++;
-      // Only display the first 3 render fidelity issues
-      if (count == 3) {
-        @SuppressWarnings("ConstantConditions")
-        int remaining = fidelityWarnings.size() - count;
-        if (remaining > 0) {
-          builder.add("(").addHtml(Integer.toString(remaining)).add(" additional render fidelity issues hidden)");
-          break;
-        }
-      }
-    }
-    builder.endList();
-    builder.addLink("Ignore all fidelity warnings for this session", myLinkManager.createRunnableLink(() -> {
-      RenderLogger.ignoreAllFidelityWarnings();
-      if (myDesignSurface != null) {
-        myDesignSurface.forceUserRequestedRefresh();
-      }
-    }));
-    builder.newline();
-
-    addIssue()
-      .setSeverity(HighlightSeverity.WEAK_WARNING)
-      .setSummary("Layout fidelity warning")
-      .setHtmlContent(builder)
-      .build();
-  }
-
-  private void reportMissingClasses(@NotNull RenderLogger logger) {
-    Set<String> missingClasses = logger.getMissingClasses();
-    if (missingClasses.isEmpty()) {
-      return;
-    }
-
-    HtmlBuilder builder = new HtmlBuilder();
-    if (missingClasses.contains("CalendarView")) {
-      builder.add("The ").addBold("CalendarView").add(" widget does not work correctly with this render target. " +
-                                                      "As a workaround, try using the API 15 (Android 4.0.3) render target library by selecting it from the " +
-                                                      "toolbar menu above.");
-      if (missingClasses.size() == 1) {
-        addIssue()
-          .setSeverity(HighlightSeverity.WARNING)
-          .setSummary("CalendarView does not work correctly with this render target")
-          .setHtmlContent(builder)
-          .build();
-        return;
-      }
-    }
-
-    boolean missingResourceClass = logger.isMissingResourceClass() && logger.getResourceClass() != null && logger.hasLoadedClasses();
-
-    builder.add("The following classes could not be found:");
-    builder.beginList();
-
-    Collection<String> customViews = null;
-    Collection<String> androidViewClassNames = null;
-
-    Ref<Collection<String>> viewsRef = new Ref<>(Collections.emptyList());
-    // We yield to write actions here because UI responsiveness takes priority over typo suggestions.
-    ProgressIndicatorUtils.runWithWriteActionPriority(() -> viewsRef.set(getAllViews(myModule)), new EmptyProgressIndicator());
-    Collection<String> views = viewsRef.get();
-    if (!views.isEmpty()) {
-      customViews = Lists.newArrayListWithExpectedSize(Math.max(10, views.size() - 80)); // most will be framework views
-      androidViewClassNames = Lists.newArrayListWithExpectedSize(views.size());
-      for (String fqcn : views) {
-        if (fqcn.startsWith("android.") && !isViewPackageNeeded(fqcn, -1)) {
-          androidViewClassNames.add(fqcn);
-        }
-        else {
-          customViews.add(fqcn);
-        }
-      }
-    }
-
-    if (missingResourceClass) {
-      builder.listItem();
-      builder.add(logger.getResourceClass());
-    }
-
-    boolean foundCustomView = false;
-    for (String className : missingClasses) {
-      builder.listItem();
-      builder.add(className);
-      builder.add(" (");
-
-      foundCustomView |= addTypoSuggestions(builder, className, customViews, false);
-      addTypoSuggestions(builder, className, customViews, true);
-      addTypoSuggestions(builder, className, androidViewClassNames, false);
-
-      if (myLinkManager == null) {
-        return;
-      }
-
-      if (CLASS_CONSTRAINT_LAYOUT.isEquals(className)) {
-        builder.newline().addNbsps(3);
-        Project project = myModule.getProject();
-        boolean useAndroidX = MigrateToAndroidxUtil.isAndroidx(project);
-        GoogleMavenArtifactId artifact = useAndroidX ?
-                                         GoogleMavenArtifactId.ANDROIDX_CONSTRAINT_LAYOUT :
-                                         GoogleMavenArtifactId.CONSTRAINT_LAYOUT;
-        builder.addLink("Add constraint-layout library dependency to the project",
-                        myLinkManager.createAddDependencyUrl(artifact.toString()));
-        builder.add(", ");
-      } else if (CLASS_FLEXBOX_LAYOUT.equals(className)) {
-        builder.newline().addNbsps(3);
-        builder.addLink("Add flexbox layout library dependency to the project",
-                        myLinkManager.createAddDependencyUrl(GoogleMavenArtifactId.FLEXBOX_LAYOUT.toString()));
-        builder.add(", ");
-      } else if (CLASS_COMPOSE_VIEW_ADAPTER.equals(className)) {
-        builder.newline().addNbsps(3);
-        builder.addLink("Add ui-tooling-preview library dependency to the project",
-                        myLinkManager.createAddDebugDependencyUrl(GoogleMavenArtifactId.COMPOSE_TOOLING.toString()));
-        builder.add(", ");
-      }
-
-      builder.addLink("Fix Build Path", myLinkManager.createEditClassPathUrl());
-
-      String fileType = mySourceFile.getFileType() == XmlFileType.INSTANCE
-        ? "XML"
-        : "File";
-      builder.add(", ");
-      builder.addLink("Edit " + fileType, myLinkManager.createShowTagUrl(className));
-
-      // Offer to create the class, but only if it looks like a custom view
-      // TODO: Check to see if it looks like it's the name of a custom view and the
-      // user didn't realize a FQN is required here
-      if (className.indexOf('.') != -1) {
-        builder.add(", ");
-        builder.addLink("Create Class", myLinkManager.createNewClassUrl(className));
-      }
-      builder.add(")");
-    }
-    builder.endList();
-
-    builder
-      .addIcon(HtmlBuilderHelper.getTipIconPath())
-      .addLink("Tip: Try to ", "build", " the module.",
-                    myLinkManager.createBuildModuleUrl())
-      .newline()
-      .addLink("Tip: Try to ", "build", " the project.",
-               myLinkManager.createBuildProjectUrl())
-      .newline()
-      .addIcon(HtmlBuilderHelper.getTipIconPath())
-      .addLink("Tip: ", "Build & Refresh", " the layout.",
-               myLinkManager.createRefreshRenderUrl())
-      .newline();
-    if (foundCustomView) {
-      builder.newline()
-        .add("One or more missing custom views were found in the project, but does not appear to have been compiled yet.");
-    }
-
-    addIssue()
-      .setSeverity(HighlightSeverity.ERROR)
-      .setSummary("Missing classes")
-      .setHtmlContent(builder)
-      .build();
-  }
-
-  private void reportBrokenClasses(@NotNull RenderLogger logger) {
-    Map<String, Throwable> brokenClasses = logger.getBrokenClasses();
-    if (brokenClasses.isEmpty()) {
-      return;
-    }
-
-    HtmlBuilder builder = new HtmlBuilder();
-    final Project project = myModule.getProject();
-
-    for (Throwable throwable : brokenClasses.values()) {
-      if (RenderLogger.isIssue164378(throwable)) {
-        addHtmlForIssue164378(throwable, project, myLinkManager, builder, false);
-        break;
-      }
-    }
-
-    builder.add("The following classes could not be instantiated:");
-
-    boolean listContainsElements = false;
-    Throwable firstThrowable = null;
-    builder.beginList();
-    for (Map.Entry<String, Throwable> entry : brokenClasses.entrySet()) {
-      String className = entry.getKey();
-      Throwable throwable = entry.getValue();
-
-      if (throwable != null && throwable.getMessage() != null && throwable.getMessage().startsWith(APP_COMPAT_REQUIRED_MSG)) {
-        // This is already handled by #reportAppCompatRequired
-        continue;
-      }
-
-      listContainsElements = true;
-      builder.listItem()
-        .add(className)
-        .add(" (")
-        .addLink("Open Class", myLinkManager.createOpenClassUrl(className));
-      if (throwable != null) {
-        builder.add(", ");
-        ShowExceptionFix detailsFix = new ShowExceptionFix(project, throwable);
-        builder.addLink("Show Exception", myLinkManager.createRunnableLink(detailsFix));
-      }
-      builder.add(", ")
-        .addLink("Clear Cache", myLinkManager.createClearCacheUrl())
-        .add(")");
-
-      if (firstThrowable == null && throwable != null) {
-        firstThrowable = throwable;
-      }
-    }
-
-    if (!listContainsElements) {
-      return;
-    }
-
-    builder.endList()
-      .addIcon(HtmlBuilderHelper.getTipIconPath())
-      .addLink("Tip: Use ", "View.isInEditMode()", " in your custom views to skip code or show sample data when shown in the IDE.",
-               "http://developer.android.com/reference/android/view/View.html#isInEditMode()")
-      .newline().newline()
-      .add("If this is an unexpected error you can also try to ")
-      .addLink("", "build the project", ", then ", myLinkManager.createBuildProjectUrl())
-      .addLink("manually ", "refresh the layout", ".", myLinkManager.createRefreshRenderUrl());
-
-    if (firstThrowable != null) {
-      builder.newline().newline()
-        .addHeading("Exception Details", HtmlBuilderHelper.getHeaderFontColor()).newline();
-      reportThrowable(builder, firstThrowable, false);
-      reportSandboxError(firstThrowable, true, false);
-    }
-    builder.newline().newline();
-
-    addIssue()
-      .setSeverity(HighlightSeverity.ERROR, HIGH_PRIORITY)
-      .setSummary("Failed to instantiate one or more classes")
-      .setHtmlContent(builder)
-      .build();
-  }
-
-  private void reportUnknownFragments(@NotNull final RenderLogger logger) {
-    List<String> fragmentNames = logger.getMissingFragments();
-    if (fragmentNames == null || fragmentNames.isEmpty()) {
-      return;
-    }
-
-    final String fragmentTagName;
-    if (MigrateToAndroidxUtil.isAndroidx(myModule.getProject())) {
-      fragmentTagName = FRAGMENT_CONTAINER_VIEW;
-    }
-    else {
-      fragmentTagName = VIEW_FRAGMENT;
-    }
-    final String fragmentTagDisplayName = "<" + fragmentTagName + ">";
-
-    HtmlBuilder builder = new HtmlBuilder();
-    builder.add("A ").addHtml("<code>").add(fragmentTagDisplayName).addHtml("</code>").add(" tag allows a layout file to dynamically include " +
-                                                                                 "different layouts at runtime. ")
-      .add("At layout editing time the specific layout to be used is not known. You can choose which layout you would " +
-           "like previewed while editing the layout.");
-    builder.beginList();
-
-    // TODO: Add link to not warn any more for this session
-
-    for (final String className : fragmentNames) {
-      builder.listItem();
-      boolean isIdentified = className != null && !className.isEmpty();
-      boolean isActivityKnown = isIdentified && !className.startsWith(PREFIX_RESOURCE_REF);
-      if (isIdentified) {
-        builder.add("<").add(fragmentTagName).add(" ").addBold(className).add(" ...>");
-      }
-      else {
-        builder.add(fragmentTagDisplayName);
-      }
-      builder.add(" (");
-
-      if (isActivityKnown) {
-        final Project project = myModule.getProject();
-        ApplicationManager.getApplication().runReadAction(() -> {
-          // TODO: Look up layout references in the given layout, if possible
-          // Find activity class
-          // Look for R references in the layout
-          GlobalSearchScope scope = GlobalSearchScope.allScope(project);
-          PsiClass clz = DumbService.getInstance(project).isDumb() ?
-                         null :
-                         JavaPsiFacade.getInstance(project).findClass(className, scope);
-          String layoutName = mySourceFile.getName();
-          boolean separate = false;
-          if (clz != null) {
-            // TODO: Should instead find all R.layout elements
-            // HACK AHEAD!
-            String matchText = clz.getText();
-            final Pattern LAYOUT_FIELD_PATTERN = Pattern.compile("R\\.layout\\.([a-z0-9_]+)");
-            Matcher matcher = LAYOUT_FIELD_PATTERN.matcher(matchText);
-            Set<String> layouts = new TreeSet<>();
-            int index = 0;
-            while (true) {
-              if (matcher.find(index)) {
-                layouts.add(matcher.group(1));
-                index = matcher.end();
-              }
-              else {
-                break;
-              }
-            }
-            for (String layout : layouts) {
-              if (layout.equals(layoutName)) { // Don't include self
-                continue;
-              }
-              if (separate) {
-                builder.add(", ");
-              }
-              builder.addLink("Use @layout/" + layout, myLinkManager.createAssignLayoutUrl(className, layout));
-              separate = true;
-            }
-          }
-
-          if (separate) {
-            builder.add(", ");
-          }
-          builder.addLink("Pick Layout...", myLinkManager.createPickLayoutUrl(className));
-        });
-      }
-      else {
-        builder.addLink("Choose Fragment Class...", myLinkManager.createAssignFragmentUrl(className));
-      }
-      builder.add(")");
-    }
-    builder.endList()
-      .newline()
-      // TODO: URLs
-      .addLink("Do not warn about " + fragmentTagDisplayName + " tags in this session", myLinkManager.createIgnoreFragmentsUrl())
-      .newline();
-
-    addIssue()
-      .setSeverity(HighlightSeverity.ERROR)
-      .setSummary("Unknown fragments")
-      .setHtmlContent(builder)
-      .build();
-  }
-
-  /**
-   * Support lib classes will fail to instantiate if the preview is not using the right theme.
-   */
-  private void reportAppCompatRequired(@NotNull RenderLogger logger) {
-    Map<String, Throwable> brokenClasses = logger.getBrokenClasses();
-
-    if (brokenClasses.isEmpty()) {
-      return;
-    }
-
-    brokenClasses.values().stream()
-      .filter(Objects::nonNull)
-      .filter(t -> t.getMessage() != null && t.getMessage().startsWith(APP_COMPAT_REQUIRED_MSG))
-      .findAny()
-      .ifPresent(t -> addIssue()
-        .setSeverity(HighlightSeverity.ERROR, HIGH_PRIORITY + 1) // Reported above broken classes
-        .setSummary("Using the design library requires using Theme.AppCompat or a descendant")
-        .setHtmlContent(new HtmlBuilder()
-                          .add("Select ").addItalic("Theme.AppCompat").add(" or a descendant in the theme selector."))
-        .build());
-  }
-
-  public Collection<RenderErrorModel.Issue> reportIssues() {
-    RenderLogger logger = myLogger;
-    RenderContext renderContext = myRenderContext;
-
-    reportMissingStyles(logger);
-    reportAppCompatRequired(logger);
-    if (renderContext != null) {
-      reportRelevantCompilationErrors(logger);
-      reportMissingSizeAttributes(logger,
-                                  renderContext,
-                                  (mySourceFile instanceof XmlFile) ? (XmlFile)mySourceFile : null);
-      reportMissingClasses(logger);
-    }
-    reportBrokenClasses(logger);
-    reportOtherProblems(logger);
-    reportUnknownFragments(logger);
-    reportRenderingFidelityProblems(logger);
-
-    if (!myModule.isDisposed()) {
-      myIssues.addAll(ComposeRenderErrorContributor.reportComposeErrors(logger, myLinkManager, myLinkHandler, myModule.getProject()));
-    }
-
-    return getIssues();
-  }
-
-  protected HtmlLinkManager getLinkManager() {
-    return myLinkManager;
-  }
-
-  protected Collection<RenderErrorModel.Issue> getIssues() {
-    return Collections.unmodifiableCollection(myIssues);
-  }
-
-  public static class Provider {
-    public static final ExtensionPointName<Provider> EP_NAME =
-      new ExtensionPointName<>("com.android.rendering.renderErrorContributor");
-
-    public boolean isApplicable(Project project) {
-      return true;
-    }
-
-    public RenderErrorContributor getContributor(@Nullable EditorDesignSurface surface, @NotNull RenderResult result) {
-      return new RenderErrorContributor(surface, result);
-    }
-=======
   interface Provider {
     ExtensionPointName<Provider> EP_NAME =
       new ExtensionPointName<>("com.android.rendering.renderErrorContributor");
 
     boolean isApplicable(Project project);
     RenderErrorContributor getContributor(@Nullable EditorDesignSurface surface, @NotNull RenderResult result);
->>>>>>> 574fcae1
   }
 }