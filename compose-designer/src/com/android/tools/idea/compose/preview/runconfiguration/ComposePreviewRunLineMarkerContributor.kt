/*
 * Copyright (C) 2019 The Android Open Source Project
 *
 * Licensed under the Apache License, Version 2.0 (the "License");
 * you may not use this file except in compliance with the License.
 * You may obtain a copy of the License at
 *
 *      http://www.apache.org/licenses/LICENSE-2.0
 *
 * Unless required by applicable law or agreed to in writing, software
 * distributed under the License is distributed on an "AS IS" BASIS,
 * WITHOUT WARRANTIES OR CONDITIONS OF ANY KIND, either express or implied.
 * See the License for the specific language governing permissions and
 * limitations under the License.
 */
package com.android.tools.idea.compose.preview.runconfiguration

<<<<<<< HEAD
import com.android.tools.idea.compose.preview.ComposePreviewBundle.message
=======
import com.android.tools.idea.compose.preview.message
>>>>>>> b5f40ffd
import com.android.tools.idea.compose.preview.util.isValidComposePreview
import com.intellij.execution.lineMarker.ExecutorAction
import com.intellij.execution.lineMarker.RunLineMarkerContributor
import com.intellij.psi.PsiElement
import com.intellij.psi.impl.source.tree.LeafPsiElement
import icons.StudioIcons
import org.jetbrains.kotlin.lexer.KtTokens
import org.jetbrains.kotlin.psi.KtNamedFunction

/**
 * A [RunLineMarkerContributor] that displays a "Run" gutter icon next to `@Composable` functions annotated with [PREVIEW_ANNOTATION_FQN].
 * The icon can be used to create new [ComposePreviewRunConfiguration] or run an existing configuration.
 *
 * In order to avoid duplicated gutter icons displayed next to the `@Composable` function, [getInfo] should only return a valid [Info] when
 * receiving the [PsiElement] corresponding to the function identifier.
 */
class ComposePreviewRunLineMarkerContributor : RunLineMarkerContributor() {

  override fun getInfo(element: PsiElement): Info? {
<<<<<<< HEAD
    if (!isComposeRunConfigurationEnabled()) return null

=======
>>>>>>> b5f40ffd
    // Marker should be in a single LeafPsiElement. We choose the identifier and return null for other elements within the function.
    if (element !is LeafPsiElement) return null
    if (element.node.elementType != KtTokens.IDENTIFIER) return null

    (element.parent as? KtNamedFunction)?.takeIf { it.isValidComposePreview() }?.let {
      return Info(StudioIcons.Compose.Toolbar.RUN_ON_DEVICE, ExecutorAction.getActions()) { _ -> message("run.line.marker.text", it.name!!) }
    }
    return null
  }
}<|MERGE_RESOLUTION|>--- conflicted
+++ resolved
@@ -15,11 +15,7 @@
  */
 package com.android.tools.idea.compose.preview.runconfiguration
 
-<<<<<<< HEAD
 import com.android.tools.idea.compose.preview.ComposePreviewBundle.message
-=======
-import com.android.tools.idea.compose.preview.message
->>>>>>> b5f40ffd
 import com.android.tools.idea.compose.preview.util.isValidComposePreview
 import com.intellij.execution.lineMarker.ExecutorAction
 import com.intellij.execution.lineMarker.RunLineMarkerContributor
@@ -39,11 +35,6 @@
 class ComposePreviewRunLineMarkerContributor : RunLineMarkerContributor() {
 
   override fun getInfo(element: PsiElement): Info? {
-<<<<<<< HEAD
-    if (!isComposeRunConfigurationEnabled()) return null
-
-=======
->>>>>>> b5f40ffd
     // Marker should be in a single LeafPsiElement. We choose the identifier and return null for other elements within the function.
     if (element !is LeafPsiElement) return null
     if (element.node.elementType != KtTokens.IDENTIFIER) return null
