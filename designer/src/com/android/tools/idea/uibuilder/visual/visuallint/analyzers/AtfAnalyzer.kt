--- conflicted
+++ resolved
@@ -16,10 +16,6 @@
 package com.android.tools.idea.uibuilder.visual.visuallint.analyzers
 
 import com.android.tools.idea.common.model.NlModel
-<<<<<<< HEAD
-import com.android.tools.idea.flags.StudioFlags
-=======
->>>>>>> 574fcae1
 import com.android.tools.idea.uibuilder.model.viewInfo
 import com.android.tools.idea.uibuilder.visual.colorblindmode.ColorBlindMode
 import com.android.tools.idea.uibuilder.visual.visuallint.VisualLintAnalyzer
@@ -43,12 +39,6 @@
     renderResult: RenderResult,
     model: NlModel
   ): List<VisualLintIssueContent> {
-<<<<<<< HEAD
-    if (!StudioFlags.NELE_ATF_IN_VISUAL_LINT.get()) {
-      return emptyList()
-    }
-=======
->>>>>>> 574fcae1
     val atfAnalyzer = VisualLintAtfAnalysis(model)
     val atfIssues = atfAnalyzer.validateAndUpdateLint(renderResult)
     return atfIssues.map { createVisualLintIssueContent(it) }.toList()
@@ -76,13 +66,6 @@
   }
 }
 
-<<<<<<< HEAD
-class AtfAnalyzerInspection : VisualLintInspection(VisualLintErrorType.ATF, "atfBackground") {
-  companion object {
-    var atfBackground = true
-  }
-}
-=======
 private const val COLOR_BLIND_ISSUE_SUMMARY = "Insufficient color contrast for color blind users"
 
 private val colorBLindModeDescriptionProvider: (VisualLintAtfIssue, Int) -> HtmlBuilder =
@@ -104,5 +87,4 @@
         .append(description)
         .toString()
     HtmlBuilder().addHtml(contentDescription)
-  }
->>>>>>> 574fcae1
+  }