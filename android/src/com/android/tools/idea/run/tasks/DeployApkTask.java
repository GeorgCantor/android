--- conflicted
+++ resolved
@@ -64,12 +64,8 @@
 
   @Override
   public boolean perform(@NotNull IDevice device, @NotNull LaunchStatus launchStatus, @NotNull ConsolePrinter printer) {
-<<<<<<< HEAD
-    ApkInstaller installer = new ApkInstaller(myProject, myLaunchOptions, ServiceManager.getService(InstalledApkCache.class), printer);
-=======
     FullApkInstaller
       installer = new FullApkInstaller(myProject, myLaunchOptions, ServiceManager.getService(InstalledApkCache.class), printer);
->>>>>>> bda17b23
     for (ApkInfo apk : myApks) {
       if (!apk.getFile().exists()) {
         String message = "The APK file " + apk.getFile().getPath() + " does not exist on disk.";
@@ -95,15 +91,9 @@
     }
 
     if (myInstantRunContext == null) {
-<<<<<<< HEAD
-      InstantRunStatsService.get(myProject).notifyDeployType(DeployType.LEGACY, BuildCause.NO_INSTANT_RUN, device);
-    } else {
-      InstantRunStatsService.get(myProject).notifyDeployType(DeployType.FULLAPK, myInstantRunContext.getBuildSelection().why, device);
-=======
       InstantRunStatsService.get(myProject).notifyNonInstantRunDeployType(device);
     } else {
       InstantRunStatsService.get(myProject).notifyDeployType(DeployType.FULLAPK, myInstantRunContext, device);
->>>>>>> bda17b23
     }
     trackInstallation(device);
 
