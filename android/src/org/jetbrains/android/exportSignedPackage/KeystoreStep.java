--- conflicted
+++ resolved
@@ -18,10 +18,7 @@
 import com.intellij.ide.wizard.CommitStepException;
 import com.intellij.openapi.application.Application;
 import com.intellij.openapi.application.ApplicationManager;
-<<<<<<< HEAD
-=======
 import com.intellij.openapi.application.ModalityState;
->>>>>>> cdc83e4e
 import com.intellij.openapi.diagnostic.Logger;
 import com.intellij.openapi.fileChooser.FileChooserDescriptor;
 import com.intellij.openapi.fileChooser.FileChooserDescriptorFactory;
@@ -36,10 +33,6 @@
 import com.intellij.ui.components.JBCheckBox;
 import com.intellij.ui.components.JBLabel;
 import java.awt.Cursor;
-<<<<<<< HEAD
-import java.awt.EventQueue;
-=======
->>>>>>> cdc83e4e
 import java.io.File;
 import java.io.FileInputStream;
 import java.io.IOException;
@@ -127,20 +120,6 @@
       Application application = ApplicationManager.getApplication();
       application.executeOnPooledThread(() -> {
         String keyStorePasswordKey = makePasswordKey(KEY_STORE_PASSWORD_KEY, settings.KEY_STORE_PATH, null);
-<<<<<<< HEAD
-        String password = retrievePassword(KeyStorePasswordRequestor.class, keyStorePasswordKey);
-        if (password != null) {
-          EventQueue.invokeLater(() -> myKeyStorePasswordField.setText(password));
-        }
-      });
-
-      application.executeOnPooledThread(() -> {
-        String keyPasswordKey = makePasswordKey(KEY_PASSWORD_KEY, settings.KEY_STORE_PATH, settings.KEY_ALIAS);
-        String password = retrievePassword(KeyPasswordRequestor.class, keyPasswordKey);
-        if (password != null) {
-          EventQueue.invokeLater(() -> myKeyPasswordField.setText(password));
-        }
-=======
         String keyPasswordKey = makePasswordKey(KEY_PASSWORD_KEY, settings.KEY_STORE_PATH, settings.KEY_ALIAS);
         String keyStorePassword = retrievePassword(KeyStorePasswordRequestor.class, keyStorePasswordKey);
         String keyPassword = retrievePassword(KeyPasswordRequestor.class, keyPasswordKey);
@@ -152,7 +131,6 @@
             myKeyPasswordField.setText(keyPassword);
           }
         }, ModalityState.any());
->>>>>>> cdc83e4e
       });
     }
 
