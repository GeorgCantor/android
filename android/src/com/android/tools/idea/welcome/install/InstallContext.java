/*
 * Copyright (C) 2014 The Android Open Source Project
 *
 * Licensed under the Apache License, Version 2.0 (the "License");
 * you may not use this file except in compliance with the License.
 * You may obtain a copy of the License at
 *
 *      http://www.apache.org/licenses/LICENSE-2.0
 *
 * Unless required by applicable law or agreed to in writing, software
 * distributed under the License is distributed on an "AS IS" BASIS,
 * WITHOUT WARRANTIES OR CONDITIONS OF ANY KIND, either express or implied.
 * See the License for the specific language governing permissions and
 * limitations under the License.
 */
package com.android.tools.idea.welcome.install;

import com.android.tools.idea.welcome.wizard.deprecated.ProgressStep;
import com.intellij.execution.ui.ConsoleViewContentType;
import com.intellij.openapi.util.ThrowableComputable;
import org.jetbrains.annotations.NotNull;

import java.io.File;

/**
 * Keeps installation process state.
 */
public class InstallContext {
  @NotNull private final ProgressStep myProgressStep;

  public InstallContext(@NotNull File tempDirectory, @NotNull ProgressStep progressStep) {
    myProgressStep = progressStep;
  }

  public void checkCanceled() throws InstallationCancelledException {
    if (myProgressStep.isCanceled()) {
      throw new InstallationCancelledException();
    }
  }

  public void print(String message, ConsoleViewContentType contentType) {
<<<<<<< HEAD
    if (contentType == ConsoleViewContentType.ERROR_OUTPUT) {
      System.err.println(message);
    }
    else {
      System.out.println(message);
    }
=======
    myProgressStep.print(message, contentType);
>>>>>>> 9e819fa1
  }

  public <R, E extends Exception> R run(ThrowableComputable<R, E> operation, double progressRatio) throws E {
    Wrapper<R, E> wrapper = new Wrapper<>(operation);
    myProgressStep.run(wrapper, progressRatio);

    return wrapper.getResult();
  }

  private static class Wrapper<R, E extends Exception> implements Runnable {
    private final ThrowableComputable<R, E> myRunnable;
    private volatile R myResult;
    private volatile E myException;

    public Wrapper(ThrowableComputable<R, E> runnable) {
      myRunnable = runnable;
    }

    @Override
    public void run() {
      try {
        myResult = myRunnable.compute();
      }
      catch (RuntimeException e) {
        throw e;
      }
      catch (Exception e) {
        // We know this is not a runtime exception, hence it is the exception from the callable prototype
        //noinspection unchecked
        myException = (E)e;
      }
    }

    private R getResult() throws E {
      if (myException != null) {
        throw myException;
      }
      else {
        return myResult;
      }
    }

  }
}<|MERGE_RESOLUTION|>--- conflicted
+++ resolved
@@ -39,16 +39,7 @@
   }
 
   public void print(String message, ConsoleViewContentType contentType) {
-<<<<<<< HEAD
-    if (contentType == ConsoleViewContentType.ERROR_OUTPUT) {
-      System.err.println(message);
-    }
-    else {
-      System.out.println(message);
-    }
-=======
     myProgressStep.print(message, contentType);
->>>>>>> 9e819fa1
   }
 
   public <R, E extends Exception> R run(ThrowableComputable<R, E> operation, double progressRatio) throws E {
