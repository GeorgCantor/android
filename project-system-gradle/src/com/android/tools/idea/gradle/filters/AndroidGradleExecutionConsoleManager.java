/*
 * Copyright (C) 2019 The Android Open Source Project
 *
 * Licensed under the Apache License, Version 2.0 (the "License");
 * you may not use this file except in compliance with the License.
 * You may obtain a copy of the License at
 *
 *      http://www.apache.org/licenses/LICENSE-2.0
 *
 * Unless required by applicable law or agreed to in writing, software
 * distributed under the License is distributed on an "AS IS" BASIS,
 * WITHOUT WARRANTIES OR CONDITIONS OF ANY KIND, either express or implied.
 * See the License for the specific language governing permissions and
 * limitations under the License.
 */
package com.android.tools.idea.gradle.filters;

import static com.google.wireless.android.sdk.stats.GradleSyncStats.Trigger.TRIGGER_USER_REQUEST_RERUN_WITH_ADDITIONAL_OPTIONS;

<<<<<<< HEAD
import com.android.tools.idea.explainer.IssueExplainer;
import com.android.tools.idea.gradle.actions.ExplainSyncOrBuildOutput;
import com.android.tools.idea.gradle.project.build.output.ExplainBuildErrorFilter;
import com.android.tools.idea.gradle.project.sync.GradleSyncInvoker;
=======
import com.android.tools.idea.gradle.actions.ExplainSyncOrBuildOutput;
import com.android.tools.idea.gradle.project.build.output.ExplainBuildErrorFilter;
import com.android.tools.idea.gradle.project.sync.GradleSyncInvoker;
import com.android.tools.idea.studiobot.StudioBot;
>>>>>>> 0d09370c
import com.intellij.execution.filters.Filter;
import com.intellij.execution.filters.HyperlinkInfo;
import com.intellij.execution.filters.TextConsoleBuilderFactory;
import com.intellij.execution.process.ProcessHandler;
import com.intellij.execution.runners.ExecutionEnvironment;
import com.intellij.execution.ui.ConsoleView;
import com.intellij.execution.ui.ExecutionConsole;
import com.intellij.openapi.actionSystem.AnAction;
import com.intellij.openapi.externalSystem.model.task.ExternalSystemTask;
import com.intellij.openapi.externalSystem.service.internal.ExternalSystemResolveProjectTask;
import com.intellij.openapi.project.Project;
import com.intellij.openapi.util.Key;
import java.util.List;
import org.jetbrains.annotations.NotNull;
import org.jetbrains.annotations.Nullable;
import org.jetbrains.plugins.gradle.execution.GradleExecutionConsoleManager;
import org.jetbrains.plugins.gradle.execution.filters.GradleReRunBuildFilter;
import org.jetbrains.plugins.gradle.util.GradleConstants;

public class AndroidGradleExecutionConsoleManager extends GradleExecutionConsoleManager {
  public static final Key<String[]> EXTRA_GRADLE_COMMAND_LINE_OPTIONS_KEY = Key.create("extra.gradle.command.line.options");

  @Override
  public boolean isApplicableFor(@NotNull ExternalSystemTask task) {
    return GradleConstants.SYSTEM_ID.equals(task.getId().getProjectSystemId()) &&
           task instanceof ExternalSystemResolveProjectTask;
  }

  @Nullable
  @Override
  public ExecutionConsole attachExecutionConsole(@NotNull Project project,
                                                 @NotNull ExternalSystemTask task,
                                                 @Nullable ExecutionEnvironment env,
                                                 @Nullable ProcessHandler processHandler) {
    // Register AndroidReRunSyncFilter for Gradle Sync tasks.
    // The default filter calls refreshProject from ExternalSystemUtil, which corresponds to GradleSyncInvoker in Android Studio.
    if (task instanceof ExternalSystemResolveProjectTask) {
      ConsoleView executionConsole = TextConsoleBuilderFactory.getInstance().createBuilder(project).getConsole();
      executionConsole.attachToProcess(processHandler);
      executionConsole.addMessageFilter(new AndroidReRunSyncFilter(((ExternalSystemResolveProjectTask)task).getExternalProjectPath()));
      return executionConsole;
    }
    return super.attachExecutionConsole(project, task, env, processHandler);
  }

<<<<<<< HEAD
=======
  /** Converts console output items injected by Studio Bot into hyperlinks. */
>>>>>>> 0d09370c
  @Override
  public Filter[] getCustomExecutionFilters(@NotNull Project project,
                                            @NotNull ExternalSystemTask task,
                                            @Nullable ExecutionEnvironment env) {
<<<<<<< HEAD
    // converts explainer console output to hyperlinks
    Filter[] filters = super.getCustomExecutionFilters(project, task, env);
    IssueExplainer explainer = IssueExplainer.get();
    if (!explainer.isAvailable()) {
      return filters;
    }
    String explainerLinkText = explainer.getConsoleLinkText();
    Filter[] customFilters = new Filter[filters.length + 1];
    System.arraycopy(filters, 0, customFilters, 0, filters.length);
    customFilters[filters.length] = new ExplainBuildErrorFilter(explainerLinkText);
=======
    Filter[] filters = super.getCustomExecutionFilters(project, task, env);
    StudioBot studioBot = StudioBot.Companion.getInstance();
    if (studioBot == null || !studioBot.isAvailable()) {
      return filters;
    }
    Filter[] customFilters = new Filter[filters.length + 1];
    System.arraycopy(filters, 0, customFilters, 0, filters.length);
    customFilters[filters.length] = new ExplainBuildErrorFilter();
>>>>>>> 0d09370c
    return customFilters;
  }

  @SuppressWarnings("UnstableApiUsage")
  @Override
  public AnAction[] getCustomContextActions(@NotNull Project project,
                                            @NotNull ExternalSystemTask task,
                                            @Nullable ExecutionEnvironment env) {
<<<<<<< HEAD
    // add sync tree popup menu items for an explainer service
    AnAction[] contextActions = super.getCustomContextActions(project, task, env);
    IssueExplainer explainer = IssueExplainer.get();
    if (!explainer.isAvailable()) {
=======
    // adds a Gemini popup menu item to the sync tree view
    AnAction[] contextActions = super.getCustomContextActions(project, task, env);
    StudioBot studioBot = StudioBot.Companion.getInstance();
    if (!studioBot.isAvailable()) {
>>>>>>> 0d09370c
      return contextActions;
    }
    AnAction[] extendedActions = new AnAction[contextActions.length + 1];
    System.arraycopy(contextActions, 0, extendedActions, 0, contextActions.length);
    extendedActions[contextActions.length] = new ExplainSyncOrBuildOutput();
    return extendedActions;
  }

  static class AndroidReRunSyncFilter extends GradleReRunBuildFilter {
    AndroidReRunSyncFilter(@NotNull String projectPath) {
      super(projectPath);
    }

    @NotNull
    @Override
    protected HyperlinkInfo getHyperLinkInfo(@NotNull List<String> options) {
      // Create a hyperlink that when clicked invoking Gradle Sync with the given command line options.
      return (project) -> {
        project.putUserData(EXTRA_GRADLE_COMMAND_LINE_OPTIONS_KEY, options.toArray(new String[0]));
        GradleSyncInvoker.getInstance()
          .requestProjectSync(project, new GradleSyncInvoker.Request(TRIGGER_USER_REQUEST_RERUN_WITH_ADDITIONAL_OPTIONS), null);
      };
    }
  }
}<|MERGE_RESOLUTION|>--- conflicted
+++ resolved
@@ -17,17 +17,10 @@
 
 import static com.google.wireless.android.sdk.stats.GradleSyncStats.Trigger.TRIGGER_USER_REQUEST_RERUN_WITH_ADDITIONAL_OPTIONS;
 
-<<<<<<< HEAD
-import com.android.tools.idea.explainer.IssueExplainer;
-import com.android.tools.idea.gradle.actions.ExplainSyncOrBuildOutput;
-import com.android.tools.idea.gradle.project.build.output.ExplainBuildErrorFilter;
-import com.android.tools.idea.gradle.project.sync.GradleSyncInvoker;
-=======
 import com.android.tools.idea.gradle.actions.ExplainSyncOrBuildOutput;
 import com.android.tools.idea.gradle.project.build.output.ExplainBuildErrorFilter;
 import com.android.tools.idea.gradle.project.sync.GradleSyncInvoker;
 import com.android.tools.idea.studiobot.StudioBot;
->>>>>>> 0d09370c
 import com.intellij.execution.filters.Filter;
 import com.intellij.execution.filters.HyperlinkInfo;
 import com.intellij.execution.filters.TextConsoleBuilderFactory;
@@ -73,26 +66,11 @@
     return super.attachExecutionConsole(project, task, env, processHandler);
   }
 
-<<<<<<< HEAD
-=======
   /** Converts console output items injected by Studio Bot into hyperlinks. */
->>>>>>> 0d09370c
   @Override
   public Filter[] getCustomExecutionFilters(@NotNull Project project,
                                             @NotNull ExternalSystemTask task,
                                             @Nullable ExecutionEnvironment env) {
-<<<<<<< HEAD
-    // converts explainer console output to hyperlinks
-    Filter[] filters = super.getCustomExecutionFilters(project, task, env);
-    IssueExplainer explainer = IssueExplainer.get();
-    if (!explainer.isAvailable()) {
-      return filters;
-    }
-    String explainerLinkText = explainer.getConsoleLinkText();
-    Filter[] customFilters = new Filter[filters.length + 1];
-    System.arraycopy(filters, 0, customFilters, 0, filters.length);
-    customFilters[filters.length] = new ExplainBuildErrorFilter(explainerLinkText);
-=======
     Filter[] filters = super.getCustomExecutionFilters(project, task, env);
     StudioBot studioBot = StudioBot.Companion.getInstance();
     if (studioBot == null || !studioBot.isAvailable()) {
@@ -101,7 +79,6 @@
     Filter[] customFilters = new Filter[filters.length + 1];
     System.arraycopy(filters, 0, customFilters, 0, filters.length);
     customFilters[filters.length] = new ExplainBuildErrorFilter();
->>>>>>> 0d09370c
     return customFilters;
   }
 
@@ -110,17 +87,10 @@
   public AnAction[] getCustomContextActions(@NotNull Project project,
                                             @NotNull ExternalSystemTask task,
                                             @Nullable ExecutionEnvironment env) {
-<<<<<<< HEAD
-    // add sync tree popup menu items for an explainer service
-    AnAction[] contextActions = super.getCustomContextActions(project, task, env);
-    IssueExplainer explainer = IssueExplainer.get();
-    if (!explainer.isAvailable()) {
-=======
     // adds a Gemini popup menu item to the sync tree view
     AnAction[] contextActions = super.getCustomContextActions(project, task, env);
     StudioBot studioBot = StudioBot.Companion.getInstance();
     if (!studioBot.isAvailable()) {
->>>>>>> 0d09370c
       return contextActions;
     }
     AnAction[] extendedActions = new AnAction[contextActions.length + 1];
