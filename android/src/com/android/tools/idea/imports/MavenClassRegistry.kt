/*
 * Copyright (C) 2018 The Android Open Source Project
 *
 * Licensed under the Apache License, Version 2.0 (the "License");
 * you may not use this file except in compliance with the License.
 * You may obtain a copy of the License at
 *
 *      http://www.apache.org/licenses/LICENSE-2.0
 *
 * Unless required by applicable law or agreed to in writing, software
 * distributed under the License is distributed on an "AS IS" BASIS,
 * WITHOUT WARRANTIES OR CONDITIONS OF ANY KIND, either express or implied.
 * See the License for the specific language governing permissions and
 * limitations under the License.
 */
package com.android.tools.idea.imports

import com.android.tools.idea.imports.MavenClassRegistryBase.LibraryImportData
import com.google.gson.stream.JsonReader
import com.intellij.openapi.diagnostic.logger
import com.intellij.openapi.fileTypes.FileType
<<<<<<< HEAD
import org.jetbrains.kotlin.idea.KotlinFileType
import org.jetbrains.kotlin.name.FqName
=======
>>>>>>> 574fcae1
import java.io.IOException
import java.io.InputStream
import java.io.InputStreamReader
import org.jetbrains.kotlin.idea.KotlinFileType
import org.jetbrains.kotlin.name.FqName

/**
 * Registry contains [lookup] extracted by reading indices from [GMavenIndexRepository].
 *
 * Here, it covers all the latest stable versions of libraries which are explicitly marked as `Yes`
 * to include in go/studio-auto-import-packages.
 */
class MavenClassRegistry(private val indexRepository: GMavenIndexRepository) :
  MavenClassRegistryBase() {
  val lookup: LookupData = generateLookup()

  /**
<<<<<<< HEAD
   * Given an unresolved name, returns the likely collection of [LibraryImportData] objects for the maven.google.com artifacts containing a
   * class or function matching the name.
   *
   * This implementation only returns results of index data from [GMavenIndexRepository].
   *
   * @param name simple or fully-qualified name typed by the user. May correspond to a class name (any files) or a top-level Kotlin function
   * name (Kotlin files only).
   */
  override fun findLibraryData(name: String, useAndroidX: Boolean, completionFileType: FileType?): Collection<LibraryImportData> {
=======
   * Given an unresolved name, returns the likely collection of
   * [MavenClassRegistryBase.LibraryImportData] objects for the maven.google.com artifacts
   * containing a class or function matching the [name] and [receiverType].
   *
   * This implementation only returns results of index data from [GMavenIndexRepository].
   *
   * @param name simple or fully-qualified name typed by the user. May correspond to a class name
   *   (any files) or a top-level Kotlin function name (Kotlin files only).
   * @param receiverType the fully-qualified name of the receiver type, if any, or `null` for no
   *   receiver.
   */
  override fun findLibraryData(
    name: String,
    receiverType: String?,
    useAndroidX: Boolean,
    completionFileType: FileType?
  ): Collection<LibraryImportData> =
    findLibraryDataInternal(name, receiverType, false, useAndroidX, completionFileType)

  /**
   * Given an unresolved name, returns the likely collection of
   * [MavenClassRegistryBase.LibraryImportData] objects for the maven.google.com artifacts
   * containing a class or function matching the [name].
   *
   * This implementation only returns results of index data from [GMavenIndexRepository].
   *
   * @param name simple or fully-qualified name typed by the user. May correspond to a class name
   *   (any files) or a top-level Kotlin function name, including extension functions (Kotlin files
   *   only).
   */
  override fun findLibraryDataAnyReceiver(
    name: String,
    useAndroidX: Boolean,
    completionFileType: FileType?
  ): Collection<LibraryImportData> =
    findLibraryDataInternal(name, null, true, useAndroidX, completionFileType)

  private fun findLibraryDataInternal(
    name: String,
    receiverType: String?,
    anyReceiver: Boolean,
    useAndroidX: Boolean,
    completionFileType: FileType?
  ): Collection<LibraryImportData> {
>>>>>>> 574fcae1
    // We only support projects that set android.useAndroidX=true.
    if (!useAndroidX) return emptyList()

    val shortName = name.substringAfterLast('.', missingDelimiterValue = name)
    val packageName = name.substringBeforeLast('.', missingDelimiterValue = "")
<<<<<<< HEAD

    val foundArtifacts = buildList {
      lookup.classNameMap[shortName]?.let { addAll(it) }

      // Only suggest top-level Kotlin functions when completing in a Kotlin file.
      if (completionFileType == KotlinFileType.INSTANCE) lookup.topLevelFunctionsMap[shortName]?.let { addAll(it) }
=======

    val foundArtifacts = buildList {
      if (anyReceiver || receiverType == null) lookup.classNameMap[shortName]?.let { addAll(it) }
      // Only suggest top-level Kotlin functions when completing in a Kotlin file.
      if (completionFileType == KotlinFileType.INSTANCE) {
        if (anyReceiver) {
          lookup.topLevelFunctionsMapAllReceivers[shortName]?.let { addAll(it) }
        } else {
          val functionSpecifier = FunctionSpecifier(shortName, receiverType?.let(::FqName))
          lookup.topLevelFunctionsMap[functionSpecifier]?.let { addAll(it) }
        }
      }
>>>>>>> 574fcae1
    }

    if (packageName.isEmpty()) return foundArtifacts

    return foundArtifacts.filter { it.importedItemPackageName == packageName }
  }

  override fun findKtxLibrary(artifact: String): String? {
    return lookup.ktxMap[artifact]
  }

  override fun getCoordinates(): Collection<Coordinate> {
    return lookup.coordinateList
  }

  private fun generateLookup(): LookupData {
    val data = indexRepository.loadIndexFromDisk()

    return try {
      data.use { readIndicesFromJsonFile(it) }
    } catch (e: Exception) {
      logger<MavenClassRegistry>().warn("Problem reading GMaven index file: ${e.message}")
      LookupData.EMPTY
    }
  }

  @Throws(IOException::class)
  private fun readIndicesFromJsonFile(inputStream: InputStream): LookupData {
    return JsonReader(InputStreamReader(inputStream)).use { reader ->
      var map: LookupData? = null
      reader.beginObject()
      while (reader.hasNext()) {
        when (reader.nextName()) {
          "Index" -> map = readIndexArray(reader)
          else -> reader.skipValue()
        }
      }

      reader.endObject()
      map ?: LookupData.EMPTY
    }
  }

  @Throws(IOException::class)
  private fun readIndexArray(reader: JsonReader): LookupData {
    val classNames: MutableList<Pair<String, LibraryImportData>> = mutableListOf()
<<<<<<< HEAD
    val topLevelFunctions: MutableList<Pair<String, LibraryImportData>> = mutableListOf()
=======
    val topLevelFunctions: MutableList<Pair<FunctionSpecifier, LibraryImportData>> = mutableListOf()
>>>>>>> 574fcae1
    val ktxMap: MutableMap<String, String> = mutableMapOf()
    val coordinateList: MutableList<Coordinate> = mutableListOf()

    reader.beginArray()
    while (reader.hasNext()) {
      val indexData = readGMavenIndex(reader)

      // Get class names and their associated libraries.
      classNames.addAll(indexData.getClassSimpleNamesWithLibraries())

      // Get top-level function names and their associated libraries.
<<<<<<< HEAD
      topLevelFunctions.addAll(indexData.getTopLevelFunctionSimpleNamesWithLibraries())
=======
      topLevelFunctions.addAll(indexData.getTopLevelFunctionSpecifiersWithLibraries())
>>>>>>> 574fcae1

      // Update "artifact to the associated KTX artifact" map.
      indexData.toKtxMapEntry()?.let { ktxMap[it.targetLibrary] = it.ktxLibrary }

      // Update maven artifact coordinate list.
      coordinateList.add(Coordinate(indexData.groupId, indexData.artifactId, indexData.version))
    }
    reader.endArray()

    val classNameMap = classNames.groupBy({ it.first }, { it.second })
    val topLevelFunctionsMap = topLevelFunctions.groupBy({ it.first }, { it.second })

    return LookupData(classNameMap, topLevelFunctionsMap, ktxMap, coordinateList)
  }

  @Throws(IOException::class)
  private fun readGMavenIndex(reader: JsonReader): GMavenArtifactIndex {
    reader.beginObject()
    var groupId: String? = null
    var artifactId: String? = null
    var version: String? = null
    var ktxTargets: Collection<String>? = null
    var fqcns: Collection<FqName>? = null
<<<<<<< HEAD
    // Top-level functions aren't in the index when empty in order to save bytes. Missing is not consider malformed, so allow empty list.
=======
    // Top-level functions aren't in the index when empty in order to save bytes. Missing is not
    // consider malformed, so allow empty list.
>>>>>>> 574fcae1
    var topLevelFunctions: Collection<KotlinTopLevelFunction> = emptyList()
    while (reader.hasNext()) {
      when (reader.nextName()) {
        INDEX_KEY.GROUP_ID.key -> {
          groupId = reader.nextString()
        }
        INDEX_KEY.ARTIFACT_ID.key -> {
          artifactId = reader.nextString()
        }
        INDEX_KEY.VERSION.key -> {
          version = reader.nextString()
        }
        INDEX_KEY.KTX_TARGETS.key -> {
          ktxTargets = readKtxTargets(reader)
        }
        INDEX_KEY.FQCNS.key -> {
          fqcns = readFqcns(reader)
        }
        INDEX_KEY.TOP_LEVEL_FUNCTIONS.key -> {
          topLevelFunctions = readTopLevelFunctions(reader)
        }
        else -> {
          reader.skipValue()
        }
      }
    }

<<<<<<< HEAD
    val gMavenIndex = GMavenArtifactIndex(
      groupId = groupId ?: throw MalformedIndexException("Group ID is missing($reader)."),
      artifactId = artifactId ?: throw MalformedIndexException("Artifact ID is missing($reader)."),
      version = version ?: throw MalformedIndexException("Version is missing($reader)."),
      ktxTargets = ktxTargets ?: throw MalformedIndexException("Ktx targets are missing($reader)."),
      fqcns = fqcns ?: throw MalformedIndexException("Fully qualified class names are missing($reader)."),
      topLevelFunctions = topLevelFunctions,
    )
=======
    val gMavenIndex =
      GMavenArtifactIndex(
        groupId = groupId ?: throw MalformedIndexException("Group ID is missing($reader)."),
        artifactId = artifactId
            ?: throw MalformedIndexException("Artifact ID is missing($reader)."),
        version = version ?: throw MalformedIndexException("Version is missing($reader)."),
        ktxTargets = ktxTargets
            ?: throw MalformedIndexException("Ktx targets are missing($reader)."),
        fqcns = fqcns
            ?: throw MalformedIndexException("Fully qualified class names are missing($reader)."),
        topLevelFunctions = topLevelFunctions,
      )
>>>>>>> 574fcae1
    reader.endObject()
    return gMavenIndex
  }

  @Throws(IOException::class)
  private fun readFqcns(reader: JsonReader): Collection<FqName> {
    val fqcns = mutableListOf<FqName>()
    reader.beginArray()
    while (reader.hasNext()) {
      fqcns.add(FqName(reader.nextString()))
    }
    reader.endArray()
    return fqcns
  }

  @Throws(IOException::class)
  private fun readTopLevelFunctions(reader: JsonReader): Collection<KotlinTopLevelFunction> {
    return buildList {
      reader.beginArray()
      while (reader.hasNext()) {
        reader.beginObject()
        var fqName: String? = null
<<<<<<< HEAD
        while (reader.hasNext()) {
          when (reader.nextName()) {
            "fqn" -> fqName = reader.nextString()
=======
        var xFqName: String? = null
        var receiverFqName: String? = null
        while (reader.hasNext()) {
          when (reader.nextName()) {
            "fqn" -> fqName = reader.nextString()
            "xfqn" -> xFqName = reader.nextString()
            "rcvr" -> receiverFqName = reader.nextString()
>>>>>>> 574fcae1
            else -> reader.skipValue()
          }
        }
        reader.endObject()

<<<<<<< HEAD
        if (fqName != null) add(KotlinTopLevelFunction.fromJvmQualifiedName(fqName))
=======
        when {
          fqName != null -> add(KotlinTopLevelFunction.fromJvmQualifiedName(fqName))
          xFqName != null && receiverFqName != null ->
            add(KotlinTopLevelFunction.fromJvmQualifiedName(xFqName, receiverFqName))
        }
>>>>>>> 574fcae1
      }
      reader.endArray()
    }
  }

  @Throws(IOException::class)
  private fun readKtxTargets(reader: JsonReader): Collection<String> {
    val decoratedLibraries = mutableListOf<String>()
    reader.beginArray()
    while (reader.hasNext()) {
      decoratedLibraries.add(reader.nextString())
    }
    reader.endArray()
    return decoratedLibraries
  }

  enum class INDEX_KEY(val key: String) {
    GROUP_ID("groupId"),
    ARTIFACT_ID("artifactId"),
    VERSION("version"),
    KTX_TARGETS("ktxTargets"),
    FQCNS("fqcns"),
    TOP_LEVEL_FUNCTIONS("ktlfns"),
  }
}

/** An index of a specific [version] of GMaven Artifact. */
data class GMavenArtifactIndex(
  val groupId: String,
  val artifactId: String,
  val version: String,
  val ktxTargets: Collection<String>,
  val fqcns: Collection<FqName>,
  val topLevelFunctions: Collection<KotlinTopLevelFunction>,
) {

  /** Gets a list of simple class names and their corresponding [LibraryImportData]s. */
  fun getClassSimpleNamesWithLibraries(): List<Pair<String, LibraryImportData>> {
<<<<<<< HEAD
    return fqcns
      .map { fqName ->
        fqName.shortName().asString() to LibraryImportData(
          artifact = "$groupId:$artifactId",
          importedItemFqName = fqName.asString(),
          importedItemPackageName = fqName.parent().asString(),
          version = version
        )
      }
  }

  /** Gets a list of top-level function simple names and their corresponding [LibraryImportData]s. */
  fun getTopLevelFunctionSimpleNamesWithLibraries(): List<Pair<String, LibraryImportData>> {
    return topLevelFunctions
      .map { topLevelFunction ->
        topLevelFunction.simpleName to LibraryImportData(
          artifact = "$groupId:$artifactId",
=======
    return fqcns.map { fqName ->
      fqName.shortName().asString() to
        LibraryImportData(
          artifact = "$groupId:$artifactId",
          importedItemFqName = fqName.asString(),
          importedItemPackageName = fqName.parent().asString(),
          version = version
        )
    }
  }

  /**
   * Gets a list of top-level function simple names and their corresponding [LibraryImportData]s.
   */
  fun getTopLevelFunctionSpecifiersWithLibraries():
    List<Pair<FunctionSpecifier, LibraryImportData>> {
    return topLevelFunctions.map { topLevelFunction ->
      topLevelFunction.toSpecifier() to
        LibraryImportData(
          artifact = "$groupId:$artifactId",
>>>>>>> 574fcae1
          importedItemFqName = topLevelFunction.kotlinFqName.asString(),
          importedItemPackageName = topLevelFunction.packageName,
          version = version
        )
<<<<<<< HEAD
      }
=======
    }
>>>>>>> 574fcae1
  }

  /**
   * Converts to a map entry from the KTX library to its decorated library.
   *
   * E.g. "androidx.activity:activity-ktx -> androidx.activity:activity".
   */
  fun toKtxMapEntry(): KtxMapEntry? {
    if (ktxTargets.isEmpty()) return null

    // It's implicit that there's up to one target artifact that's associated to the given KTX
    // artifact.
    return KtxMapEntry(ktxLibrary = "$groupId:$artifactId", targetLibrary = ktxTargets.first())
  }
}

/** An entry of a map from the KTX library to its decorated library. */
data class KtxMapEntry(val ktxLibrary: String, val targetLibrary: String)

/** A top-level Kotlin function. */
data class KotlinTopLevelFunction(
  /** Unqualified function name. */
  val simpleName: String,
  /** Package name of the function. */
  val packageName: String,
<<<<<<< HEAD
  /**
   * Fully-qualified name of the function in Kotlin. This does not contain the synthetic class (e.g. "FileFacadeKt") that contains the
   * function in the JVM. That makes this name appropriate to use when calling from Kotlin, but not from Java.
   */
  val kotlinFqName: FqName,
) {

  companion object {
    fun fromJvmQualifiedName(fqName: String): KotlinTopLevelFunction {
      require(fqName.contains('.')) {
        "fqName does not have file facade class containing the function: '$fqName'"
      }

      val functionSimpleName = fqName.substringAfterLast('.')
      val classFullName = fqName.substringBeforeLast('.')
      val packageName = classFullName.substringBeforeLast('.', "")
      val packagePrefix = if (packageName.isEmpty()) "" else "$packageName."

      return KotlinTopLevelFunction(
          simpleName = functionSimpleName,
          kotlinFqName = FqName("$packagePrefix$functionSimpleName"),
          packageName = packageName)
    }
  }
}

/**
 * Lookup data extracted from an index file.
 */
data class LookupData(
  /**
   * A map from simple class names to the corresponding [LibraryImportData] objects.
   */
  val classNameMap: Map<String, List<LibraryImportData>>,
  /**
   * A map from simple Kotlin top-level function names to the corresponding [LibraryImportData] objects.
   */
  val topLevelFunctionsMap: Map<String, List<LibraryImportData>>,
=======
>>>>>>> 574fcae1
  /**
   * Fully-qualified name of the function in Kotlin. This does not contain the synthetic class (e.g.
   * "FileFacadeKt") that contains the function in the JVM. That makes this name appropriate to use
   * when calling from Kotlin, but not from Java.
   */
  val kotlinFqName: FqName,
  /** Fully-qualified name of the function's receiver in Kotlin. */
  val receiverFqName: FqName?,
) {

  fun toSpecifier() = FunctionSpecifier(simpleName, receiverFqName)

  companion object {
    fun fromJvmQualifiedName(
      fqName: String,
      receiverFqName: String? = null
    ): KotlinTopLevelFunction {
      require(fqName.contains('.')) {
        "fqName does not have file facade class containing the function: '$fqName'"
      }

      val functionSimpleName = fqName.substringAfterLast('.')
      val classFullName = fqName.substringBeforeLast('.')
      val packageName = classFullName.substringBeforeLast('.', "")
      val packagePrefix = if (packageName.isEmpty()) "" else "$packageName."

      return KotlinTopLevelFunction(
        simpleName = functionSimpleName,
        packageName = packageName,
        kotlinFqName = FqName("$packagePrefix$functionSimpleName"),
        receiverFqName = receiverFqName?.let(::FqName),
      )
    }
  }
}

/** Lookup data extracted from an index file. */
data class LookupData(
  /** A map from simple class names to the corresponding [LibraryImportData] objects. */
  val classNameMap: Map<String, List<LibraryImportData>>,
  /** A map from function specifiers to the corresponding [LibraryImportData] objects. */
  val topLevelFunctionsMap: Map<FunctionSpecifier, List<LibraryImportData>>,
  /** A map from non-KTX libraries to the associated KTX libraries. */
  val ktxMap: Map<String, String>,

  /** A list of Google Maven [MavenClassRegistryBase.Coordinate]. */
  val coordinateList: List<MavenClassRegistryBase.Coordinate>,
) {
  /**
   * A map from simple names (irrespective of receiver) to corresponding [LibraryImportData]
   * objects.
   */
  val topLevelFunctionsMapAllReceivers: Map<String, List<LibraryImportData>> =
    topLevelFunctionsMap.entries.groupBy({ it.key.simpleName }, { it.value }).mapValues {
      it.value.flatten().distinct()
    }

  companion object {
<<<<<<< HEAD
    @JvmStatic
    val EMPTY = LookupData(emptyMap(), emptyMap(), emptyMap(), emptyList())
=======
    @JvmStatic val EMPTY = LookupData(emptyMap(), emptyMap(), emptyMap(), emptyList())
>>>>>>> 574fcae1
  }
}

data class FunctionSpecifier(
  val simpleName: String,
  val receiverFqName: FqName?,
)

/** Exception thrown when parsing malformed GMaven index file. */
private class MalformedIndexException(message: String) : RuntimeException(message)<|MERGE_RESOLUTION|>--- conflicted
+++ resolved
@@ -19,11 +19,6 @@
 import com.google.gson.stream.JsonReader
 import com.intellij.openapi.diagnostic.logger
 import com.intellij.openapi.fileTypes.FileType
-<<<<<<< HEAD
-import org.jetbrains.kotlin.idea.KotlinFileType
-import org.jetbrains.kotlin.name.FqName
-=======
->>>>>>> 574fcae1
 import java.io.IOException
 import java.io.InputStream
 import java.io.InputStreamReader
@@ -41,17 +36,6 @@
   val lookup: LookupData = generateLookup()
 
   /**
-<<<<<<< HEAD
-   * Given an unresolved name, returns the likely collection of [LibraryImportData] objects for the maven.google.com artifacts containing a
-   * class or function matching the name.
-   *
-   * This implementation only returns results of index data from [GMavenIndexRepository].
-   *
-   * @param name simple or fully-qualified name typed by the user. May correspond to a class name (any files) or a top-level Kotlin function
-   * name (Kotlin files only).
-   */
-  override fun findLibraryData(name: String, useAndroidX: Boolean, completionFileType: FileType?): Collection<LibraryImportData> {
-=======
    * Given an unresolved name, returns the likely collection of
    * [MavenClassRegistryBase.LibraryImportData] objects for the maven.google.com artifacts
    * containing a class or function matching the [name] and [receiverType].
@@ -96,20 +80,11 @@
     useAndroidX: Boolean,
     completionFileType: FileType?
   ): Collection<LibraryImportData> {
->>>>>>> 574fcae1
     // We only support projects that set android.useAndroidX=true.
     if (!useAndroidX) return emptyList()
 
     val shortName = name.substringAfterLast('.', missingDelimiterValue = name)
     val packageName = name.substringBeforeLast('.', missingDelimiterValue = "")
-<<<<<<< HEAD
-
-    val foundArtifacts = buildList {
-      lookup.classNameMap[shortName]?.let { addAll(it) }
-
-      // Only suggest top-level Kotlin functions when completing in a Kotlin file.
-      if (completionFileType == KotlinFileType.INSTANCE) lookup.topLevelFunctionsMap[shortName]?.let { addAll(it) }
-=======
 
     val foundArtifacts = buildList {
       if (anyReceiver || receiverType == null) lookup.classNameMap[shortName]?.let { addAll(it) }
@@ -122,7 +97,6 @@
           lookup.topLevelFunctionsMap[functionSpecifier]?.let { addAll(it) }
         }
       }
->>>>>>> 574fcae1
     }
 
     if (packageName.isEmpty()) return foundArtifacts
@@ -169,11 +143,7 @@
   @Throws(IOException::class)
   private fun readIndexArray(reader: JsonReader): LookupData {
     val classNames: MutableList<Pair<String, LibraryImportData>> = mutableListOf()
-<<<<<<< HEAD
-    val topLevelFunctions: MutableList<Pair<String, LibraryImportData>> = mutableListOf()
-=======
     val topLevelFunctions: MutableList<Pair<FunctionSpecifier, LibraryImportData>> = mutableListOf()
->>>>>>> 574fcae1
     val ktxMap: MutableMap<String, String> = mutableMapOf()
     val coordinateList: MutableList<Coordinate> = mutableListOf()
 
@@ -185,11 +155,7 @@
       classNames.addAll(indexData.getClassSimpleNamesWithLibraries())
 
       // Get top-level function names and their associated libraries.
-<<<<<<< HEAD
-      topLevelFunctions.addAll(indexData.getTopLevelFunctionSimpleNamesWithLibraries())
-=======
       topLevelFunctions.addAll(indexData.getTopLevelFunctionSpecifiersWithLibraries())
->>>>>>> 574fcae1
 
       // Update "artifact to the associated KTX artifact" map.
       indexData.toKtxMapEntry()?.let { ktxMap[it.targetLibrary] = it.ktxLibrary }
@@ -213,12 +179,8 @@
     var version: String? = null
     var ktxTargets: Collection<String>? = null
     var fqcns: Collection<FqName>? = null
-<<<<<<< HEAD
-    // Top-level functions aren't in the index when empty in order to save bytes. Missing is not consider malformed, so allow empty list.
-=======
     // Top-level functions aren't in the index when empty in order to save bytes. Missing is not
     // consider malformed, so allow empty list.
->>>>>>> 574fcae1
     var topLevelFunctions: Collection<KotlinTopLevelFunction> = emptyList()
     while (reader.hasNext()) {
       when (reader.nextName()) {
@@ -246,16 +208,6 @@
       }
     }
 
-<<<<<<< HEAD
-    val gMavenIndex = GMavenArtifactIndex(
-      groupId = groupId ?: throw MalformedIndexException("Group ID is missing($reader)."),
-      artifactId = artifactId ?: throw MalformedIndexException("Artifact ID is missing($reader)."),
-      version = version ?: throw MalformedIndexException("Version is missing($reader)."),
-      ktxTargets = ktxTargets ?: throw MalformedIndexException("Ktx targets are missing($reader)."),
-      fqcns = fqcns ?: throw MalformedIndexException("Fully qualified class names are missing($reader)."),
-      topLevelFunctions = topLevelFunctions,
-    )
-=======
     val gMavenIndex =
       GMavenArtifactIndex(
         groupId = groupId ?: throw MalformedIndexException("Group ID is missing($reader)."),
@@ -268,7 +220,6 @@
             ?: throw MalformedIndexException("Fully qualified class names are missing($reader)."),
         topLevelFunctions = topLevelFunctions,
       )
->>>>>>> 574fcae1
     reader.endObject()
     return gMavenIndex
   }
@@ -291,11 +242,6 @@
       while (reader.hasNext()) {
         reader.beginObject()
         var fqName: String? = null
-<<<<<<< HEAD
-        while (reader.hasNext()) {
-          when (reader.nextName()) {
-            "fqn" -> fqName = reader.nextString()
-=======
         var xFqName: String? = null
         var receiverFqName: String? = null
         while (reader.hasNext()) {
@@ -303,21 +249,16 @@
             "fqn" -> fqName = reader.nextString()
             "xfqn" -> xFqName = reader.nextString()
             "rcvr" -> receiverFqName = reader.nextString()
->>>>>>> 574fcae1
             else -> reader.skipValue()
           }
         }
         reader.endObject()
 
-<<<<<<< HEAD
-        if (fqName != null) add(KotlinTopLevelFunction.fromJvmQualifiedName(fqName))
-=======
         when {
           fqName != null -> add(KotlinTopLevelFunction.fromJvmQualifiedName(fqName))
           xFqName != null && receiverFqName != null ->
             add(KotlinTopLevelFunction.fromJvmQualifiedName(xFqName, receiverFqName))
         }
->>>>>>> 574fcae1
       }
       reader.endArray()
     }
@@ -356,25 +297,6 @@
 
   /** Gets a list of simple class names and their corresponding [LibraryImportData]s. */
   fun getClassSimpleNamesWithLibraries(): List<Pair<String, LibraryImportData>> {
-<<<<<<< HEAD
-    return fqcns
-      .map { fqName ->
-        fqName.shortName().asString() to LibraryImportData(
-          artifact = "$groupId:$artifactId",
-          importedItemFqName = fqName.asString(),
-          importedItemPackageName = fqName.parent().asString(),
-          version = version
-        )
-      }
-  }
-
-  /** Gets a list of top-level function simple names and their corresponding [LibraryImportData]s. */
-  fun getTopLevelFunctionSimpleNamesWithLibraries(): List<Pair<String, LibraryImportData>> {
-    return topLevelFunctions
-      .map { topLevelFunction ->
-        topLevelFunction.simpleName to LibraryImportData(
-          artifact = "$groupId:$artifactId",
-=======
     return fqcns.map { fqName ->
       fqName.shortName().asString() to
         LibraryImportData(
@@ -395,16 +317,11 @@
       topLevelFunction.toSpecifier() to
         LibraryImportData(
           artifact = "$groupId:$artifactId",
->>>>>>> 574fcae1
           importedItemFqName = topLevelFunction.kotlinFqName.asString(),
           importedItemPackageName = topLevelFunction.packageName,
           version = version
         )
-<<<<<<< HEAD
-      }
-=======
-    }
->>>>>>> 574fcae1
+    }
   }
 
   /**
@@ -430,47 +347,6 @@
   val simpleName: String,
   /** Package name of the function. */
   val packageName: String,
-<<<<<<< HEAD
-  /**
-   * Fully-qualified name of the function in Kotlin. This does not contain the synthetic class (e.g. "FileFacadeKt") that contains the
-   * function in the JVM. That makes this name appropriate to use when calling from Kotlin, but not from Java.
-   */
-  val kotlinFqName: FqName,
-) {
-
-  companion object {
-    fun fromJvmQualifiedName(fqName: String): KotlinTopLevelFunction {
-      require(fqName.contains('.')) {
-        "fqName does not have file facade class containing the function: '$fqName'"
-      }
-
-      val functionSimpleName = fqName.substringAfterLast('.')
-      val classFullName = fqName.substringBeforeLast('.')
-      val packageName = classFullName.substringBeforeLast('.', "")
-      val packagePrefix = if (packageName.isEmpty()) "" else "$packageName."
-
-      return KotlinTopLevelFunction(
-          simpleName = functionSimpleName,
-          kotlinFqName = FqName("$packagePrefix$functionSimpleName"),
-          packageName = packageName)
-    }
-  }
-}
-
-/**
- * Lookup data extracted from an index file.
- */
-data class LookupData(
-  /**
-   * A map from simple class names to the corresponding [LibraryImportData] objects.
-   */
-  val classNameMap: Map<String, List<LibraryImportData>>,
-  /**
-   * A map from simple Kotlin top-level function names to the corresponding [LibraryImportData] objects.
-   */
-  val topLevelFunctionsMap: Map<String, List<LibraryImportData>>,
-=======
->>>>>>> 574fcae1
   /**
    * Fully-qualified name of the function in Kotlin. This does not contain the synthetic class (e.g.
    * "FileFacadeKt") that contains the function in the JVM. That makes this name appropriate to use
@@ -529,12 +405,7 @@
     }
 
   companion object {
-<<<<<<< HEAD
-    @JvmStatic
-    val EMPTY = LookupData(emptyMap(), emptyMap(), emptyMap(), emptyList())
-=======
     @JvmStatic val EMPTY = LookupData(emptyMap(), emptyMap(), emptyMap(), emptyList())
->>>>>>> 574fcae1
   }
 }
 
