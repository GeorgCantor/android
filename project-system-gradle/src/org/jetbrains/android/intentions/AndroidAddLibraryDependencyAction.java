/*
 * Copyright (C) 2021 The Android Open Source Project
 *
 * Licensed under the Apache License, Version 2.0 (the "License");
 * you may not use this file except in compliance with the License.
 * You may obtain a copy of the License at
 *
 *      http://www.apache.org/licenses/LICENSE-2.0
 *
 * Unless required by applicable law or agreed to in writing, software
 * distributed under the License is distributed on an "AS IS" BASIS,
 * WITHOUT WARRANTIES OR CONDITIONS OF ANY KIND, either express or implied.
 * See the License for the specific language governing permissions and
 * limitations under the License.
 */

package org.jetbrains.android.intentions;

import static com.android.SdkConstants.EXT_GRADLE;
import static com.android.SdkConstants.EXT_GRADLE_KTS;

import com.android.ide.common.gradle.Component;
import com.android.ide.common.gradle.Dependency;
<<<<<<< HEAD
import com.android.ide.common.repository.GoogleMavenArtifactId;
import com.android.ide.common.repository.GradleCoordinate;
import com.android.tools.idea.gradle.dependencies.DependenciesHelper;
=======
import com.android.ide.common.repository.GradleCoordinate;
import com.android.ide.common.repository.GoogleMavenArtifactId;
import com.android.tools.idea.gradle.dependencies.DependenciesHelper;
import com.android.tools.idea.gradle.dependencies.ExactDependencyMatcher;
>>>>>>> 574fcae1
import com.android.tools.idea.gradle.dsl.api.GradleBuildModel;
import com.android.tools.idea.gradle.dsl.api.ProjectBuildModel;
import com.android.tools.idea.gradle.dsl.api.dependencies.ArtifactDependencyModel;
import com.android.tools.idea.gradle.dsl.api.dependencies.ArtifactDependencySpec;
import com.android.tools.idea.gradle.dsl.api.dependencies.CommonConfigurationNames;
import com.android.tools.idea.gradle.repositories.RepositoryUrlManager;
import com.google.common.collect.ImmutableCollection;
import com.google.common.collect.ImmutableList;
import com.intellij.codeInsight.intention.AbstractIntentionAction;
import com.intellij.codeInsight.intention.HighPriorityAction;
import com.intellij.openapi.command.WriteCommandAction;
import com.intellij.openapi.editor.Editor;
import com.intellij.openapi.module.Module;
<<<<<<< HEAD
=======
import com.intellij.openapi.progress.ProgressIndicator;
>>>>>>> 574fcae1
import com.intellij.openapi.progress.ProgressManager;
import com.intellij.openapi.project.Project;
import com.intellij.openapi.roots.ProjectFileIndex;
import com.intellij.openapi.roots.ProjectRootManager;
import com.intellij.openapi.ui.popup.JBPopup;
import com.intellij.openapi.ui.popup.PopupChooserBuilder;
import com.intellij.psi.PsiFile;
import com.intellij.ui.components.JBList;
import com.intellij.util.IncorrectOperationException;
import java.util.HashSet;
import javax.swing.JList;
import org.jetbrains.android.facet.AndroidFacet;
import org.jetbrains.android.util.AndroidBundle;
import org.jetbrains.annotations.NotNull;
import org.jetbrains.annotations.Nullable;
import org.jetbrains.kotlin.psi.KtFile;
import org.jetbrains.plugins.groovy.lang.psi.GroovyFile;

/**
 * Intention for gradle build files that allows adding library dependencies
 */
public class AndroidAddLibraryDependencyAction extends AbstractIntentionAction implements HighPriorityAction {

  @Override
  @NotNull
  public String getText() {
    return AndroidBundle.message("add.dependency.intention.text");
  }

  @NotNull
  @Override
  public String getFamilyName() {
    return getText();
  }

  @Nullable
  private static Module getModule(@NotNull Project project, @NotNull PsiFile file) {
    ProjectFileIndex index = ProjectRootManager.getInstance(project).getFileIndex();
    return index.getModuleForFile(file.getVirtualFile());
  }

  /**
   * Finds all the "extras repository" dependencies that haven't been already added to the project.
   */
  @NotNull
  private static ImmutableCollection<String> findAllDependencies(@NotNull GradleBuildModel buildModel) {
    HashSet<String> existingDependencies = new HashSet<>();
    for (ArtifactDependencyModel dependency : buildModel.dependencies().artifacts()) {
      ProgressManager.checkCanceled();
      existingDependencies.add(dependency.group() + ":" + dependency.name());
    }

    ImmutableList.Builder<String> dependenciesBuilder = ImmutableList.builder();
    RepositoryUrlManager repositoryUrlManager = RepositoryUrlManager.get();
    for (GoogleMavenArtifactId id : GoogleMavenArtifactId.values()) {
      ProgressManager.checkCanceled();
      // Dependency for any version available
      Dependency dependency = id.getDependency("+");

      // Get from the library coordinate only the group and artifactId to check if we have already added it
      if (!existingDependencies.contains(id.toString())) {
        Component resolvedComponent = repositoryUrlManager.resolveDependency(dependency, buildModel.getProject(), null);
        if (resolvedComponent != null) {
          String identifier = resolvedComponent.toIdentifier();
          if (identifier != null) {
            dependenciesBuilder.add(identifier);
          }
        }
      }
    }

    return dependenciesBuilder.build();
  }

  @Override
  public boolean isAvailable(@NotNull Project project, Editor editor, PsiFile file) {
    if ((file instanceof GroovyFile || file instanceof KtFile) &&
        (file.getName().endsWith(EXT_GRADLE) || file.getName().endsWith(EXT_GRADLE_KTS))) {
      return AndroidFacet.getInstance(file) != null;
    }
    return false;
  }

  /**
   * Adds the given dependency to the project.
   *
   * @param project
   * @param buildModel
   * @param coordinateString
   */
  private static void addDependency(final @NotNull Project project,
                                    final @NotNull ProjectBuildModel projectModel,
                                    final @NotNull GradleBuildModel buildModel,
                                    @NotNull String coordinateString) {
    GradleCoordinate coordinate = GradleCoordinate.parseCoordinateString(coordinateString);
    if (coordinate == null || coordinate.getArtifactId() == null) {
      return;
    }
    final ArtifactDependencySpec newDependency =
      ArtifactDependencySpec.create(coordinate.getArtifactId(), coordinate.getGroupId(), coordinate.getRevision());

    WriteCommandAction.runWriteCommandAction(project, () -> {
      DependenciesHelper helper = new DependenciesHelper(projectModel);
<<<<<<< HEAD
      helper.addDependency(CommonConfigurationNames.IMPLEMENTATION, newDependency.compactNotation(), buildModel);
=======
      String compactNotation = newDependency.compactNotation();
      helper.addDependency(CommonConfigurationNames.IMPLEMENTATION, compactNotation, buildModel);
>>>>>>> 574fcae1
      projectModel.applyChanges();
    });
  }

  @Override
  public void invoke(@NotNull final Project project, Editor editor, PsiFile file) throws IncorrectOperationException {
    Module module = getModule(project, file);
    final ProjectBuildModel projectModel = ProjectBuildModel.get(project);
    final GradleBuildModel buildModel = projectModel.getModuleBuildModel(module);
    if (buildModel == null) {
      return;
    }

    ImmutableCollection<String> dependencies = ProgressManager
      .getInstance()
      .runProcessWithProgressSynchronously(
        () -> findAllDependencies(buildModel),
        "Finding Dependencies",
        true,
        project
      );

    if (dependencies.isEmpty()) {
      return;
    }

    final JList list = new JBList(dependencies);
    JBPopup popup = new PopupChooserBuilder(list).setItemChosenCallback(new Runnable() {
      @Override
      public void run() {
        for (Object selectedValue : list.getSelectedValues()) {
          if (selectedValue == null) {
            return;
          }
          addDependency(project, projectModel, buildModel, (String)selectedValue);
        }
      }
    }).createPopup();
    popup.showInBestPositionFor(editor);
  }
}<|MERGE_RESOLUTION|>--- conflicted
+++ resolved
@@ -21,16 +21,9 @@
 
 import com.android.ide.common.gradle.Component;
 import com.android.ide.common.gradle.Dependency;
-<<<<<<< HEAD
 import com.android.ide.common.repository.GoogleMavenArtifactId;
 import com.android.ide.common.repository.GradleCoordinate;
 import com.android.tools.idea.gradle.dependencies.DependenciesHelper;
-=======
-import com.android.ide.common.repository.GradleCoordinate;
-import com.android.ide.common.repository.GoogleMavenArtifactId;
-import com.android.tools.idea.gradle.dependencies.DependenciesHelper;
-import com.android.tools.idea.gradle.dependencies.ExactDependencyMatcher;
->>>>>>> 574fcae1
 import com.android.tools.idea.gradle.dsl.api.GradleBuildModel;
 import com.android.tools.idea.gradle.dsl.api.ProjectBuildModel;
 import com.android.tools.idea.gradle.dsl.api.dependencies.ArtifactDependencyModel;
@@ -39,15 +32,12 @@
 import com.android.tools.idea.gradle.repositories.RepositoryUrlManager;
 import com.google.common.collect.ImmutableCollection;
 import com.google.common.collect.ImmutableList;
+import com.google.common.collect.Sets;
 import com.intellij.codeInsight.intention.AbstractIntentionAction;
 import com.intellij.codeInsight.intention.HighPriorityAction;
 import com.intellij.openapi.command.WriteCommandAction;
 import com.intellij.openapi.editor.Editor;
 import com.intellij.openapi.module.Module;
-<<<<<<< HEAD
-=======
-import com.intellij.openapi.progress.ProgressIndicator;
->>>>>>> 574fcae1
 import com.intellij.openapi.progress.ProgressManager;
 import com.intellij.openapi.project.Project;
 import com.intellij.openapi.roots.ProjectFileIndex;
@@ -94,7 +84,7 @@
    */
   @NotNull
   private static ImmutableCollection<String> findAllDependencies(@NotNull GradleBuildModel buildModel) {
-    HashSet<String> existingDependencies = new HashSet<>();
+    HashSet<String> existingDependencies = Sets.newHashSet();
     for (ArtifactDependencyModel dependency : buildModel.dependencies().artifacts()) {
       ProgressManager.checkCanceled();
       existingDependencies.add(dependency.group() + ":" + dependency.name());
@@ -151,12 +141,8 @@
 
     WriteCommandAction.runWriteCommandAction(project, () -> {
       DependenciesHelper helper = new DependenciesHelper(projectModel);
-<<<<<<< HEAD
-      helper.addDependency(CommonConfigurationNames.IMPLEMENTATION, newDependency.compactNotation(), buildModel);
-=======
       String compactNotation = newDependency.compactNotation();
       helper.addDependency(CommonConfigurationNames.IMPLEMENTATION, compactNotation, buildModel);
->>>>>>> 574fcae1
       projectModel.applyChanges();
     });
   }
@@ -184,15 +170,12 @@
     }
 
     final JList list = new JBList(dependencies);
-    JBPopup popup = new PopupChooserBuilder(list).setItemChosenCallback(new Runnable() {
-      @Override
-      public void run() {
-        for (Object selectedValue : list.getSelectedValues()) {
-          if (selectedValue == null) {
-            return;
-          }
-          addDependency(project, projectModel, buildModel, (String)selectedValue);
+    JBPopup popup = new PopupChooserBuilder(list).setItemChosenCallback(() -> {
+      for (Object selectedValue : list.getSelectedValues()) {
+        if (selectedValue == null) {
+          return;
         }
+        addDependency(project, projectModel, buildModel, (String)selectedValue);
       }
     }).createPopup();
     popup.showInBestPositionFor(editor);
