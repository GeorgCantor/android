--- conflicted
+++ resolved
@@ -50,11 +50,8 @@
   @NotNull private final String myNativeLibraryName;
   @NotNull private final String myNativeLibraryType;
   @NotNull private final Collection<String> mySourceFileExtensions;
-<<<<<<< HEAD
-=======
 
   @Nullable private VirtualFile libraryDirectory;
->>>>>>> 02229574
 
   public NativeAndroidLibraryNode(@NotNull Project project,
                                   @NotNull String nativeLibraryName,
