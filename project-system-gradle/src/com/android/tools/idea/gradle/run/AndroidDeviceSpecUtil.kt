--- conflicted
+++ resolved
@@ -117,11 +117,7 @@
     log.info("Creating spec for multiple devices")
   }
 
-<<<<<<< HEAD
-  val deviceSerials = devices.map { it.serial }
-=======
   val deviceSerials = devices.mapNotNull { if (it.isRunning) it.launchedDevice.get().serialNumber else null }
->>>>>>> 0d09370c
   val allDevicesSupportSdkRuntime =  devices.all { it.supportsSdkRuntime }
   if (allDevicesSupportSdkRuntime) {
     log.info("Creating spec for privacy sandbox enabled device.")
@@ -232,22 +228,6 @@
   }
 }
 
-<<<<<<< HEAD
-fun IDevice.createSpec(): AndroidDeviceSpec {
-  return AndroidDeviceSpecImpl(
-    version,
-    version,
-    Density.create(density),
-    abis,
-    supportsSdkRuntimeProvider =  {
-      services().containsKey("sdk_sandbox") && version.isGreaterOrEqualThan(34)
-    },
-    languagesProvider = { getLanguages(Duration.ofSeconds(DEVICE_SPEC_TIMEOUT_SECONDS)).sorted() }
-  )
-}
-
-=======
->>>>>>> 0d09370c
 private val log: Logger
   get() = Logger.getInstance(AndroidDeviceSpec::class.java)
 
