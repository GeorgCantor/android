--- conflicted
+++ resolved
@@ -16,16 +16,9 @@
 package com.android.tools.idea.uibuilder.handlers.ui;
 
 import com.android.ide.common.rendering.api.SessionParams;
-import com.android.ide.common.repository.GradleCoordinate;
 import com.android.resources.ResourceFolderType;
 import com.android.resources.ResourceType;
 import com.android.tools.adtui.ImageUtils;
-<<<<<<< HEAD
-import com.android.tools.idea.gradle.dependencies.GradleDependencyManager;
-import com.android.tools.idea.rendering.*;
-import com.android.tools.idea.uibuilder.api.ViewEditor;
-import com.google.common.util.concurrent.Futures;
-=======
 import com.android.tools.idea.common.model.NlModel;
 import com.android.tools.idea.projectsystem.GoogleMavenArtifactId;
 import com.android.tools.idea.projectsystem.ProjectSystemSyncManager.SyncReason;
@@ -38,7 +31,6 @@
 import com.google.common.util.concurrent.Futures;
 import com.google.common.util.concurrent.ListenableFuture;
 import com.intellij.icons.AllIcons;
->>>>>>> abbea60e
 import com.intellij.ide.highlighter.XmlFileType;
 import com.intellij.openapi.Disposable;
 import com.intellij.openapi.application.Application;
@@ -47,10 +39,7 @@
 import com.intellij.openapi.application.RuntimeInterruptedException;
 import com.intellij.openapi.command.WriteCommandAction;
 import com.intellij.openapi.diagnostic.Logger;
-<<<<<<< HEAD
-=======
 import com.intellij.openapi.module.Module;
->>>>>>> abbea60e
 import com.intellij.openapi.project.DumbService;
 import com.intellij.openapi.project.Project;
 import com.intellij.openapi.util.Disposer;
@@ -71,14 +60,7 @@
 import java.awt.*;
 import java.awt.event.*;
 import java.awt.image.BufferedImage;
-<<<<<<< HEAD
-import java.util.Collections;
-import java.util.EnumSet;
-import java.util.HashMap;
-import java.util.Map;
-=======
 import java.util.*;
->>>>>>> abbea60e
 import java.util.concurrent.Future;
 
 import static com.android.SdkConstants.*;
@@ -310,19 +292,11 @@
     });
   }
 
-<<<<<<< HEAD
-  public boolean open(@NotNull final XmlFile file) {
-    Project project = file.getProject();
-    GradleDependencyManager manager = GradleDependencyManager.getInstance(project);
-    boolean syncNeeded = !manager.dependsOn(myEditor.getModel().getModule(), DESIGN_LIB_ARTIFACT);
-    if (syncNeeded && !addDesignLibrary(manager)) {
-=======
   public boolean open() {
     NlModel model = myEditor.getModel();
     Project project = model.getProject();
     boolean hasDesignLib = DependencyManagementUtil.dependsOn(model.getModule(), GoogleMavenArtifactId.DESIGN);
     if (!hasDesignLib && !addDesignLibrary()) {
->>>>>>> abbea60e
       return false;
     }
 
@@ -336,20 +310,13 @@
     setLocation(screen.x + (screen.width - size.width) / 2, screen.y + (screen.height - size.height) / 2);
     updateControls();
     myButtonOK.requestFocus();
-<<<<<<< HEAD
-    if (!syncNeeded) {
-=======
     if (hasDesignLib) {
->>>>>>> abbea60e
       generatePreviews();
     }
 
     setVisible(true);
     if (myWasAccepted) {
-<<<<<<< HEAD
-=======
       XmlFile file = model.getFile();
->>>>>>> abbea60e
       WriteCommandAction action = new WriteCommandAction(project, "Configure App Bar", file) {
         @Override
         protected void run(@NotNull Result result) throws Throwable {
@@ -361,16 +328,6 @@
     return myWasAccepted;
   }
 
-<<<<<<< HEAD
-  private boolean addDesignLibrary(@NotNull GradleDependencyManager manager) {
-    myLoadingPanel.startLoading();
-    GradleCoordinate coordinate = GradleCoordinate.parseCoordinateString(DESIGN_LIB_ARTIFACT + ":+");
-    return manager.ensureLibraryIsIncluded(myEditor.getModel().getModule(), Collections.singletonList(coordinate), () -> {
-      if (isVisible()) {
-        ApplicationManager.getApplication().invokeLater(this::generatePreviews);
-      }
-    });
-=======
   private boolean addDesignLibrary() {
     myLoadingPanel.startLoading();
 
@@ -419,7 +376,6 @@
     myCollapsedLabel.setVisible(false);
     myExpandedLabel.setVisible(false);
     myLoadingPanel.stopLoading();
->>>>>>> abbea60e
   }
 
   private void onOK() {
