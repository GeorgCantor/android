load("//tools/base/bazel:bazel.bzl", "iml_module")

iml_module(
    name = "perfd-host",
    srcs = ["src/main/java"],
    iml_files = ["perfd-host.iml"],
    tags = ["managed"],
    test_resources = ["testData"],
<<<<<<< HEAD
=======
    # do not sort: must match IML order
    test_runtime_deps = [
        "//tools/idea/xml/xml-structure-view-impl",
        "//tools/idea/spellchecker",
        "//tools/idea/images",
    ],
>>>>>>> abbea60e
    test_srcs = ["testSrc"],
    visibility = ["//visibility:public"],
    # do not sort: must match IML order
    runtime_deps = [
        "//tools/idea/RegExpSupport",
        "//tools/idea/xml/xml-analysis-impl",
        "//tools/idea/platform/xdebugger-impl",
        "//tools/idea/platform/lvcs-impl",
        "//tools/idea/platform/credential-store",
        "//tools/idea/platform/configuration-store-impl",
        "//tools/idea/platform/built-in-server",
        "//tools/idea/platform/tasks-platform-impl",
        "//tools/idea/json",
        "//tools/idea/xml/relaxng",
        "//tools/idea/xml/dom-impl",
    ],
    # do not sort: must match IML order
    deps = [
        "//tools/base/annotations:studio.android-annotations[module]",
        "//tools/idea/.idea/libraries:Trove4j",
        "//tools/idea/platform/platform-api[module]",
<<<<<<< HEAD
        "//tools/idea:platform-impl_and_others[module]",
=======
        "//tools/idea/platform/platform-impl[module]",
>>>>>>> abbea60e
        "//tools/idea/.idea/libraries:JUnit4[test]",
        "//tools/base/common:studio.common[module]",
        "//tools/idea/.idea/libraries:truth[test]",
        "//tools/base/testutils:studio.testutils[module, test]",
        "//tools/adt/idea/adt-ui-model[module]",
        "//tools/idea/platform/annotations/common:annotations-common[module]",
        "//tools/idea/.idea/libraries:studio-profiler-grpc-1.0-jarjar",
        "//tools/idea/.idea/libraries:jcip",
        "//tools/idea/.idea/libraries:mockito[test]",
        "//tools/idea/.idea/libraries:sqlite",
        "//tools/analytics-library/protos:analytics-protos[module]",
        "//tools/analytics-library/tracker:analytics-tracker[module]",
    ],
)<|MERGE_RESOLUTION|>--- conflicted
+++ resolved
@@ -6,15 +6,12 @@
     iml_files = ["perfd-host.iml"],
     tags = ["managed"],
     test_resources = ["testData"],
-<<<<<<< HEAD
-=======
     # do not sort: must match IML order
     test_runtime_deps = [
         "//tools/idea/xml/xml-structure-view-impl",
         "//tools/idea/spellchecker",
         "//tools/idea/images",
     ],
->>>>>>> abbea60e
     test_srcs = ["testSrc"],
     visibility = ["//visibility:public"],
     # do not sort: must match IML order
@@ -36,11 +33,7 @@
         "//tools/base/annotations:studio.android-annotations[module]",
         "//tools/idea/.idea/libraries:Trove4j",
         "//tools/idea/platform/platform-api[module]",
-<<<<<<< HEAD
-        "//tools/idea:platform-impl_and_others[module]",
-=======
         "//tools/idea/platform/platform-impl[module]",
->>>>>>> abbea60e
         "//tools/idea/.idea/libraries:JUnit4[test]",
         "//tools/base/common:studio.common[module]",
         "//tools/idea/.idea/libraries:truth[test]",
