/*
 * Copyright (C) 2021 The Android Open Source Project
 *
 * Licensed under the Apache License, Version 2.0 (the "License");
 * you may not use this file except in compliance with the License.
 * You may obtain a copy of the License at
 *
 *      http://www.apache.org/licenses/LICENSE-2.0
 *
 * Unless required by applicable law or agreed to in writing, software
 * distributed under the License is distributed on an "AS IS" BASIS,
 * WITHOUT WARRANTIES OR CONDITIONS OF ANY KIND, either express or implied.
 * See the License for the specific language governing permissions and
 * limitations under the License.
 */
package com.android.tools.componenttree.treetable

import com.android.SdkConstants
import com.android.testutils.MockitoCleanerRule
import com.android.testutils.MockitoKt.any
import com.android.testutils.MockitoKt.mock
import com.android.testutils.MockitoKt.whenever
import com.android.tools.adtui.swing.IconLoaderRule
import com.android.tools.adtui.swing.laf.HeadlessTableUI
import com.android.tools.adtui.swing.laf.HeadlessTreeUI
import com.android.tools.componenttree.api.ComponentTreeBuildResult
import com.android.tools.componenttree.api.ComponentTreeBuilder
import com.android.tools.componenttree.api.IconColumn
import com.android.tools.componenttree.util.Item
import com.android.tools.componenttree.util.ItemNodeType
import com.google.common.truth.Truth.assertThat
import com.intellij.ide.dnd.DnDAction
import com.intellij.ide.dnd.DnDEvent
import com.intellij.ide.dnd.DnDNativeTarget
import com.intellij.testFramework.ApplicationRule
import com.intellij.testFramework.EdtRule
import com.intellij.testFramework.RunsInEdt
import com.intellij.testFramework.runInEdtAndWait
import com.intellij.ui.ColorUtil
import com.intellij.util.ui.UIUtil
import com.intellij.util.ui.tree.TreeUtil
import icons.StudioIcons
import java.awt.Graphics
import java.awt.Graphics2D
import java.awt.Point
import java.awt.Rectangle
import java.awt.RenderingHints
import javax.swing.Icon
import javax.swing.JComponent
import javax.swing.JScrollPane
import org.junit.Before
import org.junit.ClassRule
import org.junit.Rule
import org.junit.Test
import org.junit.rules.RuleChain
import org.mockito.Mockito.eq
import org.mockito.Mockito.inOrder
import org.mockito.Mockito.never
import org.mockito.Mockito.spy
import org.mockito.Mockito.times
import org.mockito.Mockito.verify
import org.mockito.Mockito.verifyNoInteractions

@RunsInEdt
class TreeTableDropTargetHandlerTest {

  companion object {
    @JvmField @ClassRule val rule = ApplicationRule()
  }

  @get:Rule
  val chain = RuleChain.outerRule(MockitoCleanerRule()).around(IconLoaderRule()).around(EdtRule())!!

  private val item1 = Item(SdkConstants.FQCN_LINEAR_LAYOUT)
  private val item2 = Item(SdkConstants.FQCN_GRID_LAYOUT)
  private val item3 = Item(SdkConstants.FQCN_BUTTON)
  private val item4 = Item(SdkConstants.FQCN_TABLE_LAYOUT)
  private val item5 = Item(SdkConstants.FQCN_RELATIVE_LAYOUT)
  private val item6 = Item(SdkConstants.FQCN_CHECK_BOX)
  private val item7 = Item(SdkConstants.FQCN_TEXT_VIEW)

  private val badgeItem =
    object : IconColumn("Badge") {
      override fun getIcon(item: Any): Icon =
        when (item) {
          item1 -> StudioIcons.Common.ERROR
          item2 -> StudioIcons.Common.FILTER
          else -> StudioIcons.Common.CLOSE
        }
<<<<<<< HEAD

      override fun getTooltipText(item: Any): String = ""
      override fun performAction(item: Any, component: JComponent, bounds: Rectangle) {}
      override fun showPopup(item: Any, component: JComponent, x: Int, y: Int) {}
    }

=======

      override fun getTooltipText(item: Any): String = ""

      override fun performAction(item: Any, component: JComponent, bounds: Rectangle) {}

      override fun showPopup(item: Any, component: JComponent, x: Int, y: Int) {}
    }

>>>>>>> 574fcae1
  // row 0: item1  (layout)
  // row 1:   item2  (layout)
  // row 2:     item3
  // row 3:     item4  (layout)
  // row 4:     item5  (layout)
  // row 5:       item6
  // row 6:       item7

  @Before
  fun before() {
    item1.add(item2)
    item2.add(item3, item4, item5)
    item5.add(item6, item7)
    item4.canInsert = true
  }

  @Test
  fun testDragEnter() {
    val table = createTreeTable()
    val handler = TreeTableDropTargetHandler(table, false, mutableListOf())
    val event1 = createDnDEvent(Point(10, table.rowHeight - 2))
    handler.update(event1)
    checkPaint(table, handler, 0, 1)
    verify(table).repaint()
    verify(event1).isDropPossible = true

    // Move the cursor slightly and verify the same markings in the tree:
    val event2 = createDnDEvent(Point(11, table.rowHeight - 3))
    handler.update(event2)
    checkPaint(table, handler, 0, 1)
    verify(table).repaint()
    verify(event2).isDropPossible = true
  }

  @Test
  fun testDragExitResetsInsertionRow() {
    val table = createTreeTable()
    val handler = TreeTableDropTargetHandler(table, false, mutableListOf())
    val event = createDnDEvent(Point(10, table.rowHeight - 2))
    handler.update(event)
    checkPaint(table, handler, 0, 1)
    verify(table).repaint()
    handler.reset()
    checkNoPaint(handler)
    verify(table, times(2)).repaint()
  }

  @Test
  fun testDragOverBadgeResetsInsertionRow() {
    val table = createTreeTable()
    val handler = TreeTableDropTargetHandler(table, false, mutableListOf())
    val event1 = createDnDEvent(Point(10, table.rowHeight - 2))
    handler.update(event1)
    checkPaint(table, handler, 0, 1)
    verify(table).repaint()
    verify(event1).isDropPossible = true

    val rect = table.getCellRect(0, 1, true)
    val event2 = createDnDEvent(Point(rect.x + rect.width / 2, table.rowHeight - 2))
    handler.update(event2)
    checkNoPaint(handler)
    verify(table, times(2)).repaint()
    verify(event2).isDropPossible = false
  }

  @Test
  fun testDragOverBottomOfItem6() {
    val table = createTreeTable()
    val rowHeight = table.rowHeight
    val handler = TreeTableDropTargetHandler(table, false, mutableListOf())
    val event = createDnDEvent(Point(10, 6 * rowHeight - 3))
    handler.update(event)
    checkPaint(table, handler, 4, 6)
    verify(table).repaint()
    verify(event).isDropPossible = true
  }

  @Test
  fun testReceiverDependOnDepth() {
    val table = createTreeTable()
    val depth2 = table.computeLeftOffset(2)
    val depth3 = table.computeLeftOffset(3)
    val depth4 = table.computeLeftOffset(4)
    val rowHeight = table.rowHeight
    val handler = TreeTableDropTargetHandler(table, false, mutableListOf())
    val event1 = createDnDEvent(Point(depth4 + 3, 7 * rowHeight - 3))
    handler.update(event1)
    checkPaint(table, handler, 4, 7)
    verify(table).repaint()
    verify(event1).isDropPossible = true

    // Moving the mouse to the left will cause a receiver higher in the hierarchy to be selected as
    // the receiver
    val event2 = createDnDEvent(Point(depth3 + 3, 7 * rowHeight - 3))
    handler.update(event2)
    checkPaint(table, handler, 1, 7)
    verify(table, times(2)).repaint()
    verify(event2).isDropPossible = true

    // Moving the mouse more to the left will cause a receiver even higher in the hierarchy to be
    // selected as the receiver
    val event3 = createDnDEvent(Point(depth2 + 3, 7 * rowHeight - 3))
    handler.update(event3)
    checkPaint(table, handler, 0, 7)
    verify(table, times(3)).repaint()
    verify(event3).isDropPossible = true
  }

  @Test
  fun testNoPossibleReceivers() {
    item1.canInsert = false
    item2.canInsert = false
    item4.canInsert = false
    item5.canInsert = false
    val table = createTreeTable()
    val depth4 = table.computeLeftOffset(4)
    val rowHeight = table.rowHeight
    val handler = TreeTableDropTargetHandler(table, false, mutableListOf())
    val event = createDnDEvent(Point(depth4 + 3, 6 * rowHeight - 3))
    handler.update(event)
    checkNoPaint(handler)
    verify(table, never()).repaint()
    verify(event).isDropPossible = false
  }

  @Test
  fun testDragItemToEnd() {
    val table = createTreeTable()
    val depth4 = table.computeLeftOffset(4)
    val rowHeight = table.rowHeight
    val draggedItems = mutableListOf<Any>(item2)
    val handler =
      TreeTableDropTargetHandler(table, false, draggedItems) // We are dragging item2 to the end
    val event = createDnDEvent(Point(depth4 + 3, 7 * rowHeight - 3))

    // Even though the drag location specify item3,
    // the dragged item2 should not be accepted in item3 or item2, but can be accepted in item1.
    handler.update(event)
    checkPaint(table, handler, 0, 7)
    verify(table).repaint()
    verify(event).isDropPossible = true
  }

  @Test
  fun testCannotDragItemIntoItself() {
    val table = createTreeTable()
    val rowHeight = table.rowHeight
    val draggedItems = mutableListOf<Any>(item2)
    val handler =
      TreeTableDropTargetHandler(table, false, draggedItems) // We are dragging item2 into itself.
    val event = createDnDEvent(Point(5, 2 * rowHeight - 3))

    // Attempt to drag item2 into itself before the first existing child item3.
    // The dragged item2 should not be accepted anywhere.
    handler.update(event)
    checkNoPaint(handler)
    verify(table, never()).repaint()
    verify(event).isDropPossible = false

    // Check that an attempted drop clears the draggedItems such that the TransferHandler doesn't
    // delete the item during exportDone.
    handler.tryDrop(event)
    checkNoPaint(handler)
    verify(table, never()).repaint()
    verify(event, times(2)).isDropPossible = false
    assertThat(draggedItems).isEmpty()
  }

  @Test
  fun testPaint() {
    val table = createTreeTable()
    table.setSize(400, 800)
    val depth4 = table.computeLeftOffset(4)
    val rowHeight = table.rowHeight
    val handler = TreeTableDropTargetHandler(table, false, mutableListOf())
    val event = createDnDEvent(Point(depth4 + 3, 6 * rowHeight - 3))
    handler.update(event)
    verify(event).isDropPossible = true
  }

  @Test
  fun testDropOnMove() {
    val draggedItems = tryNormalDrop(DnDAction.MOVE, deleteOriginOfInternalMove = false)

    // The draggedItems should be reset such that the transferHandler doesn't delete them
    assertThat(draggedItems).isEmpty()
  }

  @Test
  fun testDropOnMoveWithDeleteOriginOfInternalMove() {
    val draggedItems = tryNormalDrop(DnDAction.MOVE, deleteOriginOfInternalMove = true)

    // The draggedItems should not be changed, since the transfer handler should delete the moved
    // items
    assertThat(draggedItems).hasSize(2)
  }

  @Test
  fun testDropOnCopy() {
    val draggedItems = tryNormalDrop(DnDAction.COPY)

    // The draggedItems should not be changed, since the transfer handler will not delete on a copy
    assertThat(draggedItems).hasSize(2)
  }

  private fun tryNormalDrop(
    action: DnDAction,
    deleteOriginOfInternalMove: Boolean = false
  ): List<Any> {
    val table = createTreeTable()
    val depth4 = table.computeLeftOffset(4)
    val rowHeight = table.rowHeight
    val draggedItems = mutableListOf<Any>(item4, item7)
    val handler = TreeTableDropTargetHandler(table, deleteOriginOfInternalMove, draggedItems)
    val event = createDnDEvent(Point(depth4 + 3, 7 * rowHeight - 3), action)
    handler.update(event)
    checkPaint(table, handler, 4, 7)
    verify(event).isDropPossible = true

    // Move item3 & item6 to the end of item4
    handler.tryDrop(event)

    checkNoPaint(handler)
    verify(table, times(2)).repaint()
    assertThat(item5.insertions).hasSize(1)
    checkInsertion(item5.insertions[0], null, action, listOf(item4, item7))

    return draggedItems
  }

  @Test
  fun testDropButNotAccepted() {
    item4.acceptInsert = false
    val table = createTreeTable()
    val depth4 = table.computeLeftOffset(4)
    val rowHeight = table.rowHeight
    val handler = TreeTableDropTargetHandler(table, false, mutableListOf())
    val event = createDnDEvent(Point(depth4 + 3, 7 * rowHeight - 3))
    handler.update(event)
    checkPaint(table, handler, 4, 7)
    verify(table).repaint()
    verify(event).isDropPossible = true

    handler.tryDrop(event)
    checkNoPaint(handler)
    verify(table, times(2)).repaint()
  }

  @Test
  fun testMoveItemJustBeforeItselfToAdjacentLayout() {
    val table = createTreeTable()
    val depth4 = table.computeLeftOffset(4)
    val rowHeight = table.rowHeight
    val draggedItems = mutableListOf<Any>(item5)
    val handler =
      TreeTableDropTargetHandler(
        table,
        false,
        draggedItems
      ) // We are dragging item5 to just before itself
    val event = createDnDEvent(Point(depth4 + 3, 4 * rowHeight + 2))
    handler.update(event)
    checkPaint(table, handler, 3, 4)
    verify(table).repaint()
    verify(event).isDropPossible = true

    handler.tryDrop(event)
    // Verify the moved item (item5) was moved into item4
    assertThat(item4.insertions).hasSize(1)
    checkInsertion(item4.insertions[0], null, DnDAction.MOVE, listOf(item5))
    assertThat(draggedItems).isEmpty()
  }

  @Test
  fun testCannotMoveItemJustBeforeItselfToParentLayout() {
    val table = createTreeTable()
    val depth4 = table.computeLeftOffset(3)
    val rowHeight = table.rowHeight
    val draggedItems = mutableListOf<Any>(item5)
    val handler =
      TreeTableDropTargetHandler(
        table,
        false,
        draggedItems
      ) // We are dragging item5 to just before itself
    val event = createDnDEvent(Point(depth4 + 3, 4 * rowHeight + 2))
    handler.update(event)
    checkNoPaint(handler)
    verify(table, never()).repaint()
    verify(event).isDropPossible = false
  }

  @Test
  fun testCopyItemJustBeforeItselfToParentLayout() {
    val table = createTreeTable()
    val depth4 = table.computeLeftOffset(3)
    val rowHeight = table.rowHeight
    val draggedItems = mutableListOf<Any>(item5)
    val handler =
      TreeTableDropTargetHandler(
        table,
        false,
        draggedItems
      ) // We are dragging item5 to just before itself
    val event = createDnDEvent(Point(depth4 + 3, 4 * rowHeight + 2), action = DnDAction.COPY)
    handler.update(event)
    checkPaint(table, handler, 1, 4)
    verify(table).repaint()
    verify(event).isDropPossible = true

    handler.tryDrop(event)
    // Verify that (item5) was copied into item2
    assertThat(item2.insertions).hasSize(1)
    checkInsertion(item2.insertions[0], item5, DnDAction.COPY, listOf(item5))
  }

  private fun checkNoPaint(handler: TreeTableDropTargetHandler) {
    val g: Graphics = mock()
    handler.paintDropTargetPosition(g)
    verifyNoInteractions(g)
  }

  private fun checkPaint(
    table: TreeTableImpl,
    handler: TreeTableDropTargetHandler,
    expectedReceiverRow: Int,
    expectedInsertionRow: Int
  ) {
    val g: Graphics = mock()
    val g2: Graphics2D = mock()
    whenever(g.create()).thenReturn(g2)
    handler.paintDropTargetPosition(g)
    val rb = table.tree.getRowBounds(expectedReceiverRow)
    val ib = table.tree.getRowBounds(maxOf(0, expectedInsertionRow - 1))
    inOrder(g2).apply {
      verify(g2).color = eq(ColorUtil.brighter(UIUtil.getTreeSelectionBackground(true), 10))
      verify(g2)
        .setRenderingHint(
          eq(RenderingHints.KEY_ANTIALIASING),
          eq(RenderingHints.VALUE_ANTIALIAS_ON)
        )
      verify(g2).drawRect(maxOf(0, rb.x - 2), rb.y, rb.width + 2, rb.height)
      verify(g2).drawLine(rb.x + 6, ib.y + ib.height, ib.x + ib.width, ib.y + ib.height)
      verify(g2).drawPolygon(any())
      verify(g2).fillPolygon(any())
      verify(g2).stroke = any()
      verify(g2).drawLine(rb.x + 7, rb.y + rb.height, rb.x + 7, ib.y + ib.height)
      verify(g2).dispose()
      verifyNoMoreInteractions()
    }
  }

  private fun checkInsertion(
    insertion: Item.Insertion,
    before: Any?,
    action: DnDAction,
    dragged: List<Any>
  ) {
    assertThat(insertion.before).isSameAs(before)
    assertThat(insertion.isMove).isEqualTo(action == DnDAction.MOVE)
    assertThat(insertion.draggedFromTree).containsExactlyElementsIn(dragged).inOrder()
  }

  private fun createTreeTable(): TreeTableImpl {
    val result = createTreeWithScrollPane()
    val table = (result.component as JScrollPane).viewport.view as TreeTableImpl
    result.model.treeRoot = item1

    table.setUI(HeadlessTableUI())
    table.tree.setUI(HeadlessTreeUI())
    TreeUtil.expandAll(table.tree)
    table.setSize(400, 800)
    table.doLayout()
    runInEdtAndWait { UIUtil.dispatchAllInvocationEvents() }
    return spy(table)
  }

  private fun createTreeWithScrollPane(): ComponentTreeBuildResult {
    return ComponentTreeBuilder()
      .withNodeType(ItemNodeType())
      .withBadgeSupport(badgeItem)
      .withoutTreeSearch()
      .withInvokeLaterOption { it.run() }
      .withDnD()
      .build()
  }

  private fun createDnDEvent(location: Point, action: DnDAction = DnDAction.MOVE): DnDEvent {
    val attachedObject: DnDNativeTarget.EventInfo = mock()
    whenever(attachedObject.transferable).thenReturn(mock())
    val event: DnDEvent = mock()
    whenever(event.action).thenReturn(action)
    whenever(event.point).thenReturn(location)
    whenever(event.attachedObject).thenReturn(attachedObject)
    return event
  }
}<|MERGE_RESOLUTION|>--- conflicted
+++ resolved
@@ -40,14 +40,6 @@
 import com.intellij.util.ui.UIUtil
 import com.intellij.util.ui.tree.TreeUtil
 import icons.StudioIcons
-import java.awt.Graphics
-import java.awt.Graphics2D
-import java.awt.Point
-import java.awt.Rectangle
-import java.awt.RenderingHints
-import javax.swing.Icon
-import javax.swing.JComponent
-import javax.swing.JScrollPane
 import org.junit.Before
 import org.junit.ClassRule
 import org.junit.Rule
@@ -60,6 +52,14 @@
 import org.mockito.Mockito.times
 import org.mockito.Mockito.verify
 import org.mockito.Mockito.verifyNoInteractions
+import java.awt.Graphics
+import java.awt.Graphics2D
+import java.awt.Point
+import java.awt.Rectangle
+import java.awt.RenderingHints
+import javax.swing.Icon
+import javax.swing.JComponent
+import javax.swing.JScrollPane
 
 @RunsInEdt
 class TreeTableDropTargetHandlerTest {
@@ -87,23 +87,14 @@
           item2 -> StudioIcons.Common.FILTER
           else -> StudioIcons.Common.CLOSE
         }
-<<<<<<< HEAD
 
       override fun getTooltipText(item: Any): String = ""
+
       override fun performAction(item: Any, component: JComponent, bounds: Rectangle) {}
+
       override fun showPopup(item: Any, component: JComponent, x: Int, y: Int) {}
     }
 
-=======
-
-      override fun getTooltipText(item: Any): String = ""
-
-      override fun performAction(item: Any, component: JComponent, bounds: Rectangle) {}
-
-      override fun showPopup(item: Any, component: JComponent, x: Int, y: Int) {}
-    }
-
->>>>>>> 574fcae1
   // row 0: item1  (layout)
   // row 1:   item2  (layout)
   // row 2:     item3
