--- conflicted
+++ resolved
@@ -84,10 +84,6 @@
     keepNewAfterFlyAway,
     allowEditing,
     valueEditable,
-<<<<<<< HEAD
-    hasCustomCursor
-=======
     hasCustomCursor,
->>>>>>> 0d09370c
   )
 }