/*
 * Copyright (C) 2016 The Android Open Source Project
 *
 * Licensed under the Apache License, Version 2.0 (the "License");
 * you may not use this file except in compliance with the License.
 * You may obtain a copy of the License at
 *
 *      http://www.apache.org/licenses/LICENSE-2.0
 *
 * Unless required by applicable law or agreed to in writing, software
 * distributed under the License is distributed on an "AS IS" BASIS,
 * WITHOUT WARRANTIES OR CONDITIONS OF ANY KIND, either express or implied.
 * See the License for the specific language governing permissions and
 * limitations under the License.
 */
package com.android.tools.idea.uibuilder.handlers

import com.android.SdkConstants
import com.android.tools.idea.common.model.Coordinates
import com.android.tools.idea.common.model.NlAttributesHolder
import com.android.tools.idea.common.model.NlComponent
import com.android.tools.idea.common.scene.Placeholder
import com.android.tools.idea.common.scene.Region
import com.android.tools.idea.common.scene.SceneComponent
import com.android.tools.idea.common.scene.SnappingInfo
import com.android.tools.idea.uibuilder.handlers.frame.FrameLayoutHandler
import java.awt.Point

/** Handler for the <layout> tag */
class LayoutHandler : FrameLayoutHandler() {
<<<<<<< HEAD
  override fun createDragHandler(
    editor: ViewEditor,
    layout: SceneComponent,
    components: List<NlComponent>,
    type: DragType
  ): DragHandler {
    return FrameDragHandler(editor, this, layout, components, type)
  }
=======
>>>>>>> 574fcae1

  override fun getTitle(tagName: String): String {
    return "<layout>"
  }

  override fun getTitle(component: NlComponent): String {
    return "<layout>"
  }

  override fun getPlaceholders(component: SceneComponent, draggedComponents: List<SceneComponent>) =
    listOf(LayoutPlaceholder(component))
}

class LayoutPlaceholder(host: SceneComponent) : Placeholder(host) {

  override val region: Region = run {
    val sceneView = host.scene.sceneManager.sceneView
    val size = sceneView.scaledContentSize
    val width = Coordinates.getAndroidDimensionDip(sceneView, size.width)
    val height = Coordinates.getAndroidDimensionDip(sceneView, size.height)
    Region(0, 0, width, height)
  }

  override fun snap(info: SnappingInfo, retPoint: Point): Boolean {
    // Only allow to add component when there is no root View. Having only <data> tag is acceptable
    // since it is not a View.
    if (!(host.nlComponent.children.any { it.tagName != SdkConstants.TAG_DATA })) {
      if (region.contains(info.centerX, info.centerY)) {
        retPoint.x = info.left
        retPoint.y = info.top
        return true
      }
    }
    return false
  }

  override fun updateAttribute(sceneComponent: SceneComponent, attributes: NlAttributesHolder) =
    Unit
}<|MERGE_RESOLUTION|>--- conflicted
+++ resolved
@@ -28,17 +28,6 @@
 
 /** Handler for the <layout> tag */
 class LayoutHandler : FrameLayoutHandler() {
-<<<<<<< HEAD
-  override fun createDragHandler(
-    editor: ViewEditor,
-    layout: SceneComponent,
-    components: List<NlComponent>,
-    type: DragType
-  ): DragHandler {
-    return FrameDragHandler(editor, this, layout, components, type)
-  }
-=======
->>>>>>> 574fcae1
 
   override fun getTitle(tagName: String): String {
     return "<layout>"
