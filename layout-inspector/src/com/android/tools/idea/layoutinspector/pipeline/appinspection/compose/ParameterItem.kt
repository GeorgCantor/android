/*
 * Copyright (C) 2021 The Android Open Source Project
 *
 * Licensed under the Apache License, Version 2.0 (the "License");
 * you may not use this file except in compliance with the License.
 * You may obtain a copy of the License at
 *
 *      http://www.apache.org/licenses/LICENSE-2.0
 *
 * Unless required by applicable law or agreed to in writing, software
 * distributed under the License is distributed on an "AS IS" BASIS,
 * WITHOUT WARRANTIES OR CONDITIONS OF ANY KIND, either express or implied.
 * See the License for the specific language governing permissions and
 * limitations under the License.
 */
package com.android.tools.idea.layoutinspector.pipeline.appinspection.compose

import com.android.tools.idea.layoutinspector.properties.InspectorPropertyItem
import com.android.tools.idea.layoutinspector.properties.PropertySection
import com.android.tools.idea.layoutinspector.properties.PropertyType
import com.android.tools.idea.layoutinspector.properties.ViewNodeAndResourceLookup
import com.android.tools.property.ptable.PTableGroupItem
import com.android.tools.property.ptable.PTableGroupModification
import layoutinspector.compose.inspection.LayoutInspectorComposeProtocol
import org.jetbrains.annotations.VisibleForTesting

/**
 * Return the namespace used for the specified [section].
 *
 * Where the View inspector make use real namespaces, the strings used for the namespace qualifier
 * for Compose does not mean anything. It is only used to avoid name clashes in the PropertyTable.
 */
@VisibleForTesting
fun parameterNamespaceOf(section: PropertySection) =
  when (section) {
    PropertySection.PARAMETERS -> "parameter"
    PropertySection.MERGED -> "merged"
    PropertySection.UNMERGED -> "unmerged"
    PropertySection.DIMENSION -> "internal"
    PropertySection.RECOMPOSITIONS -> "internal"
    else -> ""
  }

/** A compose parameter for display in the attributes panel. */
open class ParameterItem(
  name: String,
  type: PropertyType,
  value: String?,
  section: PropertySection,
  viewId: Long,
  lookup: ViewNodeAndResourceLookup,
  val rootId: Long,
<<<<<<< HEAD
  var index: Int
=======
  var index: Int,
>>>>>>> 0d09370c
) :
  InspectorPropertyItem(
    parameterNamespaceOf(section),
    name,
    type,
    value,
    section,
    null,
    viewId,
<<<<<<< HEAD
    lookup
=======
    lookup,
>>>>>>> 0d09370c
  ) {

  open fun clone(): ParameterItem =
    ParameterItem(name, type, value, section, viewId, lookup, rootId, index)
}

/** A composite parameter. */
class ParameterGroupItem(
  name: String,
  type: PropertyType,
  value: String?,
  section: PropertySection,
  viewId: Long,
  lookup: ViewNodeAndResourceLookup,
  rootId: Long,
  index: Int,
  var reference: ParameterReference?,
  override var children: MutableList<ParameterItem>,
) : ParameterItem(name, type, value, section, viewId, lookup, rootId, index), PTableGroupItem {

  override fun clone(): ParameterGroupItem =
    ParameterGroupItem(
        name,
        type,
        value,
        section,
        viewId,
        lookup,
        rootId,
        index,
        reference,
<<<<<<< HEAD
        mutableListOf()
=======
        mutableListOf(),
>>>>>>> 0d09370c
      )
      .apply { addClonedChildrenFrom(this@ParameterGroupItem.children) }

  private fun addClonedChildrenFrom(items: List<ParameterItem>) {
    items.mapTo(children) { it.clone() }
    if (items.lastOrNull() is ShowMoreElementsItem) {
      children[children.size - 1] = ShowMoreElementsItem(this)
    }
  }

  /** Return the last index into children that is not a ShowMoreElementsItem */
  val lastRealChildElementIndex: Int
    get() = children.lastIndex - (if (children.lastOrNull() is ShowMoreElementsItem) 1 else 0)

  /**
   * Return the index from the composite value on the device of the last child in children that is
   * not a ShowMoreElementsItem
   *
   * This value may be identical to [lastRealChildElementIndex] unless some of the sibling values
   * were skipped in the agent.
   */
  val lastRealChildReferenceIndex: Int
    get() = children.getOrNull(lastRealChildElementIndex)?.index ?: -1

  /**
   * Return the index of the children list where [ParameterItem.index] is the same as
   * [referenceIndex]
   *
   * The [referenceIndex] value will usually come from one of [ParameterReference.indices].
   */
  fun elementIndexOf(referenceIndex: Int): Int {
    val element = children.getOrNull(referenceIndex)
    if (element?.index == referenceIndex) {
      return referenceIndex
    }
    return children.binarySearch { it.index - referenceIndex }
  }

  override fun expandWhenPossible(expandNow: (restructured: Boolean) -> Unit) {
    if (reference == null || children.isNotEmpty()) {
      expandNow(false)
      return
    }
    lookup.resolve(rootId, reference!!, 0, MAX_INITIAL_ITERABLE_SIZE) { other, _ ->
      if (other != null) {
        applyReplacement(other)
        expandNow(true)
      }
    }
  }

  fun applyReplacement(replacement: ParameterGroupItem): PTableGroupModification? {
    reference = replacement.reference
    if (children.isEmpty()) {
      addClonedChildrenFrom(replacement.children)
      return PTableGroupModification(children.toList())
    }
    val showMoreItem = children.lastOrNull() as? ShowMoreElementsItem ?: return null
    children.removeAt(children.lastIndex)
    val lastReferenceIndex = lastRealChildReferenceIndex
    val elementIndex = replacement.children.indexOfFirst { it.index > lastReferenceIndex }
    if (elementIndex < 0) {
      return null
    }
    val sizeBeforeAdding = children.size
    addClonedChildrenFrom(
      replacement.children.subList(elementIndex, replacement.lastRealChildElementIndex + 1)
    )
    val added = children.subList(sizeBeforeAdding, children.size).toList()
    if (reference != null) {
      children.add(showMoreItem)
      showMoreItem.index = lastRealChildReferenceIndex + 1
    }
    val removed = if (reference == null) listOf(showMoreItem) else listOf()

    return PTableGroupModification(added, removed)
  }
}

/** A reference to another composite parameter. */
class ParameterReference(
  val nodeId: Long,
  val anchorHash: Int,
  val kind: ParameterKind,
  val parameterIndex: Int,
  val indices: IntArray,
)

/** The parameter kind a [ParameterReference] points to. */
enum class ParameterKind {
  Unknown,
  Normal,
  MergedSemantics,
  UnmergedSemantics;

  fun convert(): LayoutInspectorComposeProtocol.ParameterReference.Kind =
    when (this) {
      Normal -> LayoutInspectorComposeProtocol.ParameterReference.Kind.NORMAL
      MergedSemantics -> LayoutInspectorComposeProtocol.ParameterReference.Kind.MERGED_SEMANTICS
      UnmergedSemantics -> LayoutInspectorComposeProtocol.ParameterReference.Kind.UNMERGED_SEMANTICS
      else -> LayoutInspectorComposeProtocol.ParameterReference.Kind.UNSPECIFIED
    }
}<|MERGE_RESOLUTION|>--- conflicted
+++ resolved
@@ -50,11 +50,7 @@
   viewId: Long,
   lookup: ViewNodeAndResourceLookup,
   val rootId: Long,
-<<<<<<< HEAD
-  var index: Int
-=======
   var index: Int,
->>>>>>> 0d09370c
 ) :
   InspectorPropertyItem(
     parameterNamespaceOf(section),
@@ -64,11 +60,7 @@
     section,
     null,
     viewId,
-<<<<<<< HEAD
-    lookup
-=======
     lookup,
->>>>>>> 0d09370c
   ) {
 
   open fun clone(): ParameterItem =
@@ -100,11 +92,7 @@
         rootId,
         index,
         reference,
-<<<<<<< HEAD
-        mutableListOf()
-=======
         mutableListOf(),
->>>>>>> 0d09370c
       )
       .apply { addClonedChildrenFrom(this@ParameterGroupItem.children) }
 
