--- conflicted
+++ resolved
@@ -50,11 +50,7 @@
     return usages.toTypedArray()
   }
 
-<<<<<<< HEAD
-  private fun minimumBuildToolsVersion(agpVersion: GradleVersion): GradleVersion = when {
-=======
   private fun minimumBuildToolsVersion(agpVersion: AgpVersion): Version = when {
->>>>>>> de127946
     // When upgrading to versions earlier than 7.0.0-alpha01, don't remove buildToolsVersion.  (Make that happen by returning a
     // version that will be earlier than the user's specified buildToolsVersion.
     // TODO(xof): extend this table both to the future and the past, or replace it with a more automated mechanism.
