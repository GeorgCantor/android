/*
 * Copyright (C) 2021 The Android Open Source Project
 *
 * Licensed under the Apache License, Version 2.0 (the "License");
 * you may not use this file except in compliance with the License.
 * You may obtain a copy of the License at
 *
 *      http://www.apache.org/licenses/LICENSE-2.0
 *
 * Unless required by applicable law or agreed to in writing, software
 * distributed under the License is distributed on an "AS IS" BASIS,
 * WITHOUT WARRANTIES OR CONDITIONS OF ANY KIND, either express or implied.
 * See the License for the specific language governing permissions and
 * limitations under the License.
 */
package com.android.tools.idea

import com.android.testutils.MockitoKt.any
import com.android.testutils.MockitoKt.whenever
import com.android.tools.adtui.ZoomController
import com.android.tools.adtui.actions.ZoomType
import com.android.tools.idea.common.SyncNlModel
import com.android.tools.idea.common.TestPannable
import com.android.tools.idea.common.fixtures.ModelBuilder.TestActionManager
import com.android.tools.idea.common.model.DefaultSelectionModel
import com.android.tools.idea.common.model.SelectionModel
import com.android.tools.idea.common.scene.SceneManager
import com.android.tools.idea.common.surface.DesignSurface
import com.android.tools.idea.common.surface.DesignSurfaceListener
import com.android.tools.idea.common.surface.GuiInputHandler
import com.android.tools.idea.common.surface.InteractionHandler
import com.android.tools.idea.common.surface.TestInteractable
import com.android.tools.idea.uibuilder.analytics.NlAnalyticsManager
import com.android.tools.idea.uibuilder.editor.NlActionManager
import com.android.tools.idea.uibuilder.surface.NlDesignSurface
import com.android.tools.idea.uibuilder.surface.NlScreenViewProvider
import com.android.tools.idea.uibuilder.surface.defaultActionHandlerProvider
import com.google.common.collect.ImmutableList
import com.intellij.openapi.Disposable
import com.intellij.openapi.project.Project
import com.intellij.openapi.util.Disposer
import org.mockito.Mockito
import java.awt.Dimension
import java.util.concurrent.CompletableFuture
import java.util.function.Function
import javax.swing.JLayeredPane
import javax.swing.JPanel

object DesignSurfaceTestUtil {

  @JvmStatic
  fun createMockSurface(
    disposableParent: Disposable,
    surfaceClass: Class<out DesignSurface<out SceneManager>>,
    interactionHandlerCreator: (DesignSurface<out SceneManager>) -> InteractionHandler,
  ): DesignSurface<out SceneManager> {
    val surface = Mockito.mock(surfaceClass)
    Disposer.register(disposableParent, surface)
    val listeners: MutableList<DesignSurfaceListener> = ArrayList()
<<<<<<< HEAD
    whenever(surface.dataSnapshot(Mockito.any())).thenCallRealMethod()
    whenever(surface.layeredPane).thenReturn(JPanel())
=======
    whenever(surface.getData(ArgumentMatchers.any())).thenCallRealMethod()
    whenever(surface.layeredPane).thenReturn(JLayeredPane())
>>>>>>> 50c60fc5
    val selectionModel: SelectionModel = DefaultSelectionModel()
    whenever(surface.selectionModel).thenReturn(selectionModel)
    whenever(surface.size).thenReturn(Dimension(1000, 1000))
    whenever(surface.zoomController).thenReturn(createZoomControllerFake(returnScale = 0.5))
    whenever(surface.selectionAsTransferable).thenCallRealMethod()
    val pannable = TestPannable()
    whenever(surface.pannable).thenReturn(pannable)
    val interactable = TestInteractable(pannable, JPanel(), surface)
    whenever(surface.guiInputHandler)
      .thenReturn(GuiInputHandler(surface, interactable, interactionHandlerCreator(surface)))
    if (surface is NlDesignSurface) {
      whenever(surface.analyticsManager).thenReturn(NlAnalyticsManager(surface))
      whenever(surface.actionManager).thenReturn(NlActionManager(surface))
    } else {
      whenever(surface.actionManager)
        .thenReturn(TestActionManager(surface as DesignSurface<SceneManager>))
    }
<<<<<<< HEAD
    Mockito.doAnswer { listeners.add(it.getArgument(0)) }
      .whenever(surface)
      .addListener(Mockito.any(DesignSurfaceListener::class.java))

    Mockito.doAnswer { listeners.remove(it.getArgument<Any>(0) as DesignSurfaceListener) }
      .whenever(surface)
      .removeListener(Mockito.any(DesignSurfaceListener::class.java))
=======
    Mockito.doAnswer { listeners.add(it.getArgument(0)) }.whenever(surface).addListener(any())

    Mockito.doAnswer { listeners.remove(it.getArgument<Any>(0) as DesignSurfaceListener) }
      .whenever(surface)
      .removeListener(any())
>>>>>>> 50c60fc5

    selectionModel.addListener { _, selection ->
      listeners.forEach { listener -> listener.componentSelectionChanged(surface, selection) }
    }
    return surface
  }

  /**
   * FIXME(b/194482298): Refactor and remove this function. We don't need to give [SyncNlModel] when
   * creating [DesignSurface].
   */
  @JvmStatic
  fun createMockSurfaceWithModel(
    disposableParent: Disposable,
    project: Project,
    sceneManagerFactory: (DesignSurface<out SceneManager>, SyncNlModel) -> SceneManager,
    surfaceClass: Class<out DesignSurface<out SceneManager>>,
    interactionHandlerCreator: (DesignSurface<out SceneManager>) -> InteractionHandler,
    model: SyncNlModel,
  ): DesignSurface<out SceneManager> {
    val surface = createMockSurface(disposableParent, surfaceClass, interactionHandlerCreator)

    whenever(surface.model).thenReturn(model)
    whenever(surface.models).thenReturn(ImmutableList.of(model))
    whenever(surface.setModel(any())).thenReturn(CompletableFuture.completedFuture(null))
    whenever(surface.addModelWithoutRender(any()))
      .thenReturn(CompletableFuture.completedFuture(null))
    whenever(surface.addAndRenderModel(any())).thenReturn(CompletableFuture.completedFuture(null))
    whenever(surface.configurations).thenReturn(ImmutableList.of(model.configuration))

    // TODO: NlDesignSurface should not be referenced from here.
    // TODO: Do we need a special version of ModelBuilder for Nele?
    if (surface is NlDesignSurface) {
      whenever(surface.screenViewProvider).thenReturn(NlScreenViewProvider.BLUEPRINT)
      whenever(surface.getActionHandlerProvider())
        .thenReturn(Function { defaultActionHandlerProvider(it) })
    }

    val sceneManager = sceneManagerFactory(surface, model)
    whenever(surface.sceneManager).thenReturn(sceneManager)
    whenever(surface.sceneManagers).thenReturn(ImmutableList.of(sceneManager))
    whenever(surface.getSceneViewAtOrPrimary(Mockito.anyInt(), Mockito.anyInt()))
      .thenCallRealMethod()
    whenever(surface.focusedSceneView).thenReturn(sceneManager.sceneView)
    val scene = sceneManager.scene
    sceneManager.update()
    whenever(surface.scene).thenReturn(scene)
    whenever(surface.project).thenReturn(project)
    whenever(surface.layoutType).thenCallRealMethod()
    val zoomController = createZoomControllerFake(returnScale = 0.5)
    whenever(surface.zoomController).thenReturn(zoomController)
    return surface
  }

  @JvmStatic
  @JvmOverloads
  fun createZoomControllerFake(
    returnScale: Double = 1.0,
    onZoom: ((ZoomType) -> Unit)? = null,
  ): ZoomController =
    object : ZoomController {
      override val scale: Double
        get() = returnScale

      override val screenScalingFactor: Double
        get() = 1.0

      override var storeId: String? = null

      override val minScale: Double
        get() = 0.1

      override val maxScale: Double
        get() = 10.0

      override val maxZoomToFitLevel: Double
        get() = 1.0

      override fun setScale(scale: Double, x: Int, y: Int) = true

      override fun zoomToFit(): Boolean = true

      override fun getFitScale(): Double = 1.0

      override fun zoom(type: ZoomType): Boolean {
        onZoom?.invoke(type)
        return true
      }

      override fun canZoomIn(): Boolean = true

      override fun canZoomOut(): Boolean = true

      override fun canZoomToFit(): Boolean = true

      override fun canZoomToActual(): Boolean = true
    }
}<|MERGE_RESOLUTION|>--- conflicted
+++ resolved
@@ -39,6 +39,7 @@
 import com.intellij.openapi.Disposable
 import com.intellij.openapi.project.Project
 import com.intellij.openapi.util.Disposer
+import org.mockito.ArgumentMatchers
 import org.mockito.Mockito
 import java.awt.Dimension
 import java.util.concurrent.CompletableFuture
@@ -57,13 +58,8 @@
     val surface = Mockito.mock(surfaceClass)
     Disposer.register(disposableParent, surface)
     val listeners: MutableList<DesignSurfaceListener> = ArrayList()
-<<<<<<< HEAD
-    whenever(surface.dataSnapshot(Mockito.any())).thenCallRealMethod()
-    whenever(surface.layeredPane).thenReturn(JPanel())
-=======
     whenever(surface.getData(ArgumentMatchers.any())).thenCallRealMethod()
     whenever(surface.layeredPane).thenReturn(JLayeredPane())
->>>>>>> 50c60fc5
     val selectionModel: SelectionModel = DefaultSelectionModel()
     whenever(surface.selectionModel).thenReturn(selectionModel)
     whenever(surface.size).thenReturn(Dimension(1000, 1000))
@@ -81,21 +77,11 @@
       whenever(surface.actionManager)
         .thenReturn(TestActionManager(surface as DesignSurface<SceneManager>))
     }
-<<<<<<< HEAD
-    Mockito.doAnswer { listeners.add(it.getArgument(0)) }
-      .whenever(surface)
-      .addListener(Mockito.any(DesignSurfaceListener::class.java))
-
-    Mockito.doAnswer { listeners.remove(it.getArgument<Any>(0) as DesignSurfaceListener) }
-      .whenever(surface)
-      .removeListener(Mockito.any(DesignSurfaceListener::class.java))
-=======
     Mockito.doAnswer { listeners.add(it.getArgument(0)) }.whenever(surface).addListener(any())
 
     Mockito.doAnswer { listeners.remove(it.getArgument<Any>(0) as DesignSurfaceListener) }
       .whenever(surface)
       .removeListener(any())
->>>>>>> 50c60fc5
 
     selectionModel.addListener { _, selection ->
       listeners.forEach { listener -> listener.componentSelectionChanged(surface, selection) }
