--- conflicted
+++ resolved
@@ -18,10 +18,6 @@
 import com.android.builder.model.level2.Library;
 import com.android.ide.common.repository.GradleCoordinate;
 import com.android.ide.common.repository.GradleVersion;
-<<<<<<< HEAD
-import com.android.tools.idea.gradle.project.model.AndroidModuleModel;
-=======
->>>>>>> b13afab4
 import com.android.tools.idea.gradle.dsl.model.dependencies.ArtifactDependencyModel;
 import com.android.tools.idea.gradle.dsl.model.dependencies.DependencyModel;
 import com.android.tools.idea.gradle.dsl.model.dependencies.ModuleDependencyModel;
@@ -69,12 +65,7 @@
     if (resolvedArtifact == null) {
       return;
     }
-<<<<<<< HEAD
-    AndroidModuleModel gradleModel = artifact.getGradleModel();
-    Dependencies dependencies = GradleUtil.getDependencies(resolvedArtifact, gradleModel.getModelVersion());
-=======
     IdeDependencies dependencies = resolvedArtifact.getLevel2Dependencies();
->>>>>>> b13afab4
 
     for (Library androidLibrary : dependencies.getAndroidLibraries()) {
       addLibrary(androidLibrary, artifact);
@@ -178,32 +169,7 @@
                                          @NotNull PsArtifactDependencySpec resolvedSpec,
                                          @NotNull PsAndroidArtifact artifact,
                                          @Nullable ArtifactDependencyModel parsedModel) {
-<<<<<<< HEAD
-    if (library instanceof AndroidLibrary) {
-      AndroidLibrary androidLibrary = (AndroidLibrary)library;
-      return addAndroidLibrary(androidLibrary, resolvedSpec, artifact, parsedModel);
-    }
-    else if (library instanceof JavaLibrary) {
-      JavaLibrary javaLibrary = (JavaLibrary)library;
-      return addJavaLibrary(javaLibrary, resolvedSpec, artifact, parsedModel);
-    }
-    return null;
-  }
-
-  @NotNull
-  private PsAndroidDependency addAndroidLibrary(@NotNull AndroidLibrary androidLibrary,
-                                                @NotNull PsArtifactDependencySpec resolvedSpec,
-                                                @NotNull PsAndroidArtifact artifact,
-                                                @Nullable ArtifactDependencyModel parsedModel) {
-    PsAndroidDependency dependency = getOrCreateDependency(resolvedSpec, androidLibrary, artifact, parsedModel);
-
-    for (Library library : androidLibrary.getLibraryDependencies()) {
-      addTransitive(library, artifact, dependency);
-    }
-
-=======
     PsAndroidDependency dependency = getOrCreateDependency(resolvedSpec, library, artifact, parsedModel);
->>>>>>> b13afab4
     updateDependency(dependency, artifact, parsedModel);
     return null;
   }
@@ -254,17 +220,7 @@
       dependency = new PsLibraryAndroidDependency(myParent, resolvedSpec, artifact, library, parsedModel);
       myLibraryDependenciesBySpec.put(compactNotation, dependency);
 
-<<<<<<< HEAD
-      File libraryPath = null;
-      if (library instanceof AndroidLibrary) {
-        libraryPath = ((AndroidLibrary)library).getBundle();
-      }
-      else if (library instanceof JavaLibrary) {
-        libraryPath = ((JavaLibrary)library).getJarFile();
-      }
-=======
       File libraryPath = library.getArtifact();
->>>>>>> b13afab4
       List<PsArtifactDependencySpec> pomDependencies = Collections.emptyList();
       if (libraryPath != null) {
         pomDependencies = findDependenciesInPomFile(libraryPath);
