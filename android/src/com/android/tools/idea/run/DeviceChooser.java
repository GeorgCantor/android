/*
 * Copyright 2000-2010 JetBrains s.r.o.
 *
 * Licensed under the Apache License, Version 2.0 (the "License");
 * you may not use this file except in compliance with the License.
 * You may obtain a copy of the License at
 *
 * http://www.apache.org/licenses/LICENSE-2.0
 *
 * Unless required by applicable law or agreed to in writing, software
 * distributed under the License is distributed on an "AS IS" BASIS,
 * WITHOUT WARRANTIES OR CONDITIONS OF ANY KIND, either express or implied.
 * See the License for the specific language governing permissions and
 * limitations under the License.
 */

package com.android.tools.idea.run;

import static com.intellij.openapi.util.text.StringUtil.capitalize;

import com.android.ddmlib.AndroidDebugBridge;
import com.android.ddmlib.IDevice;
import com.android.sdklib.AndroidVersion;
import com.android.sdklib.IAndroidTarget;
import com.android.tools.idea.avdmanager.AvdManagerUtils;
import com.android.tools.idea.ddms.DeviceNameProperties;
import com.android.tools.idea.ddms.DeviceNamePropertiesFetcher;
import com.android.tools.idea.ddms.DeviceRenderer;
import com.android.tools.idea.gradle.project.model.AndroidModuleModel;
import com.android.tools.idea.model.AndroidModuleInfo;
import com.android.tools.idea.run.util.LaunchUtils;
import com.google.common.base.Predicate;
import com.google.common.util.concurrent.FutureCallback;
import com.intellij.openapi.Disposable;
import com.intellij.openapi.diagnostic.Logger;
import com.intellij.openapi.ide.CopyPasteManager;
import com.intellij.openapi.ui.JBPopupMenu;
import com.intellij.openapi.ui.ValidationInfo;
import com.intellij.openapi.util.text.StringUtil;
import com.intellij.ui.ColoredTableCellRenderer;
import com.intellij.ui.DoubleClickListener;
import com.intellij.ui.ScrollPaneFactory;
import com.intellij.ui.SimpleTextAttributes;
import com.intellij.ui.table.JBTable;
import com.intellij.util.Alarm;
import com.intellij.util.ArrayUtil;
import com.intellij.util.ThreeState;
import com.intellij.util.containers.ContainerUtil;
<<<<<<< HEAD
import java.util.HashSet;
=======
>>>>>>> c50c8b87
import com.intellij.util.ui.JBUI;
import com.intellij.util.ui.UIUtil;
import com.intellij.util.ui.update.MergingUpdateQueue;
import com.intellij.util.ui.update.Update;
import gnu.trove.TIntArrayList;
import java.awt.*;
import java.awt.datatransfer.StringSelection;
import java.awt.event.ActionEvent;
import java.awt.event.KeyAdapter;
import java.awt.event.KeyEvent;
import java.awt.event.MouseAdapter;
import java.awt.event.MouseEvent;
import java.util.ArrayList;
import java.util.Arrays;
import java.util.Collections;
import java.util.Comparator;
import java.util.EnumSet;
import java.util.HashSet;
import java.util.List;
import java.util.Set;
import java.util.concurrent.atomic.AtomicBoolean;
import javax.swing.*;
import javax.swing.event.ListSelectionEvent;
import javax.swing.event.ListSelectionListener;
import javax.swing.table.AbstractTableModel;
import org.jetbrains.android.facet.AndroidFacet;
import org.jetbrains.annotations.NotNull;
import org.jetbrains.annotations.Nullable;

public class DeviceChooser implements Disposable, AndroidDebugBridge.IDebugBridgeChangeListener, AndroidDebugBridge.IDeviceChangeListener {
  private final static int UPDATE_DELAY_MILLIS = 250;
  private static final String[] COLUMN_TITLES = new String[]{"Device", "State", "Compatible", "Serial Number"};
  private static final int DEVICE_NAME_COLUMN_INDEX = 0;
  private static final int DEVICE_STATE_COLUMN_INDEX = 1;
  private static final int COMPATIBILITY_COLUMN_INDEX = 2;
  private static final int SERIAL_COLUMN_INDEX = 3;

  public static final IDevice[] EMPTY_DEVICE_ARRAY = new IDevice[0];

  private final List<DeviceChooserListener> myListeners = ContainerUtil.createLockFreeCopyOnWriteList();
  private final MergingUpdateQueue myUpdateQueue;

  private volatile boolean myProcessSelectionFlag = true;

  private final JComponent myPanel;
  private final JBTable myDeviceTable;

  private final Predicate<IDevice> myFilter;
  private final AndroidVersion myMinSdkVersion;
  private final IAndroidTarget myProjectTarget;
  private final EnumSet<IDevice.HardwareFeature> myRequiredHardwareFeatures;
  private final Set<String> mySupportedAbis;

  private int[] mySelectedRows;
  private final AtomicBoolean myDevicesDetected = new AtomicBoolean();

  public DeviceChooser(boolean multipleSelection,
                       @NotNull final Action okAction,
                       @NotNull AndroidFacet facet,
                       @NotNull IAndroidTarget projectTarget,
                       @Nullable Predicate<IDevice> filter) {
    myFilter = filter;
    myMinSdkVersion = AndroidModuleInfo.getInstance(facet).getRuntimeMinSdkVersionSynchronously();
    myProjectTarget = projectTarget;
<<<<<<< HEAD
    mySupportedAbis = facet.getModel() instanceof AndroidModuleModel ?
                      ((AndroidModuleModel)facet.getModel()).getSelectedVariant().getMainArtifact().getAbiFilters() :
=======
    AndroidModuleModel androidModuleModel = AndroidModuleModel.get(facet);
    mySupportedAbis = androidModuleModel != null ?
                      androidModuleModel.getSelectedVariant().getMainArtifact().getAbiFilters() :
>>>>>>> c50c8b87
                      null;

    // Currently, we only look at whether the device supports the watch feature.
    // We may not want to search the device for every possible feature, but only a small subset of important
    // features, starting with hardware type watch.
    if (LaunchUtils.isWatchFeatureRequired(facet)) {
      myRequiredHardwareFeatures = EnumSet.of(IDevice.HardwareFeature.WATCH);
    }
    else {
      myRequiredHardwareFeatures = EnumSet.noneOf(IDevice.HardwareFeature.class);
    }

    myDeviceTable = new JBTable();
    myPanel = ScrollPaneFactory.createScrollPane(myDeviceTable);
    myPanel.setPreferredSize(JBUI.size(550, 220));

    myDeviceTable.setModel(new MyDeviceTableModel(EMPTY_DEVICE_ARRAY));
    myDeviceTable
      .setSelectionMode(multipleSelection ? ListSelectionModel.MULTIPLE_INTERVAL_SELECTION : ListSelectionModel.SINGLE_SELECTION);
    myDeviceTable.getSelectionModel().addListSelectionListener(new ListSelectionListener() {
      @Override
      public void valueChanged(ListSelectionEvent e) {
        if (myProcessSelectionFlag) {
          fireSelectedDevicesChanged();
        }
      }
    });
    new DoubleClickListener() {
      @Override
      protected boolean onDoubleClick(@NotNull MouseEvent e) {
        if (myDeviceTable.isEnabled() && okAction.isEnabled()) {
          okAction.actionPerformed(null);
          return true;
        }
        return false;
      }
    }.installOn(myDeviceTable);

    myDeviceTable.setDefaultRenderer(LaunchCompatibility.class, new LaunchCompatibilityRenderer());
    myDeviceTable.setDefaultRenderer(IDevice.class, new DeviceRenderer.DeviceNameRenderer(
      AvdManagerUtils.getAvdManagerSilently(facet),
      new DeviceNamePropertiesFetcher(new FutureCallback<DeviceNameProperties>() {
        @Override
        public void onSuccess(@Nullable DeviceNameProperties result) {
          updateTable();
        }

        @Override
        public void onFailure(@NotNull Throwable t) {
          Logger.getInstance(DeviceChooser.class).warn("Error retrieving device name properties", t);
        }
      }, this)));
    myDeviceTable.addKeyListener(new KeyAdapter() {
      @Override
      public void keyPressed(KeyEvent e) {
        if (e.getKeyCode() == KeyEvent.VK_ENTER && okAction.isEnabled()) {
          okAction.actionPerformed(null);
        }
      }
    });
    myDeviceTable.addMouseListener(new MouseAdapter() {
      @Override
      public void mouseReleased(MouseEvent e) {
        if (e.getButton() == MouseEvent.BUTTON3) {
          int i = myDeviceTable.rowAtPoint(e.getPoint());
          if (i >= 0) {
            Object serial = myDeviceTable.getValueAt(i, SERIAL_COLUMN_INDEX);
            final String serialString = serial.toString();
            // Add a menu to copy the serial key.
            JBPopupMenu popupMenu = new JBPopupMenu();
            Action action = new AbstractAction("Copy Serial Number") {
              @Override
              public void actionPerformed(ActionEvent e) {
                CopyPasteManager.getInstance().setContents(new StringSelection(serialString));
              }
            };
            popupMenu.add(action);
            popupMenu.show(e.getComponent(), e.getX(), e.getY());
          }
        }
        super.mouseReleased(e);
      }
    });
    setColumnWidth(myDeviceTable, DEVICE_NAME_COLUMN_INDEX, "Samsung Galaxy Nexus Android 4.1 (API 17)");
    setColumnWidth(myDeviceTable, DEVICE_STATE_COLUMN_INDEX, "offline");
    setColumnWidth(myDeviceTable, COMPATIBILITY_COLUMN_INDEX, "Compatible");
    setColumnWidth(myDeviceTable, SERIAL_COLUMN_INDEX, "123456");

    // Do not recreate columns on every model update - this should help maintain the column sizes set above
    myDeviceTable.setAutoCreateColumnsFromModel(false);

    // Allow sorting by columns (in lexicographic order)
    myDeviceTable.setAutoCreateRowSorter(true);

    // the device change notifications from adb can sometimes be noisy (esp. when a device is [dis]connected)
    // we use this merging queue to collapse multiple updates to one
    myUpdateQueue = new MergingUpdateQueue("android.device.chooser", UPDATE_DELAY_MILLIS, true, null, this, null,
                                           Alarm.ThreadToUse.POOLED_THREAD);

    AndroidDebugBridge.addDebugBridgeChangeListener(this);
    AndroidDebugBridge.addDeviceChangeListener(this);
  }

  private static void setColumnWidth(JBTable deviceTable, int columnIndex, String sampleText) {
    int width = getWidth(deviceTable, sampleText);
    deviceTable.getColumnModel().getColumn(columnIndex).setPreferredWidth(width);
  }

  private static int getWidth(JBTable deviceTable, String sampleText) {
    FontMetrics metrics = deviceTable.getFontMetrics(deviceTable.getFont());
    return metrics.stringWidth(sampleText);
  }

  public void init(@Nullable String[] selectedSerials) {
    updateTable();
    if (selectedSerials != null) {
      resetSelection(selectedSerials);
    }
  }

  private void resetSelection(@NotNull String[] selectedSerials) {
    MyDeviceTableModel model = (MyDeviceTableModel)myDeviceTable.getModel();
    Set<String> selectedSerialsSet = new HashSet<>();
    Collections.addAll(selectedSerialsSet, selectedSerials);
    IDevice[] myDevices = model.myDevices;
    ListSelectionModel selectionModel = myDeviceTable.getSelectionModel();
    boolean cleared = false;

    for (int i = 0, n = myDevices.length; i < n; i++) {
      String serialNumber = myDevices[i].getSerialNumber();
      if (selectedSerialsSet.contains(serialNumber)) {
        if (!cleared) {
          selectionModel.clearSelection();
          cleared = true;
        }
        selectionModel.addSelectionInterval(i, i);
      }
    }
  }

  private void updateTable() {
    final IDevice[] devices = getFilteredDevices();
    if (devices.length > 1) {
      // sort by API level
      Arrays.sort(devices, new Comparator<IDevice>() {
        @Override
        public int compare(IDevice device1, IDevice device2) {
          int apiLevel1 = safeGetApiLevel(device1);
          int apiLevel2 = safeGetApiLevel(device2);
          return apiLevel2 - apiLevel1;
        }

        private int safeGetApiLevel(IDevice device) {
          try {
            String s = device.getProperty(IDevice.PROP_BUILD_API_LEVEL);
            return StringUtil.isNotEmpty(s) ? Integer.parseInt(s) : 0;
          }
          catch (Exception e) {
            return 0;
          }
        }
      });
    }

    UIUtil.invokeLaterIfNeeded(() -> {
      myDevicesDetected.set(devices.length > 0);
      refreshTable(devices);
    });
  }

  private void refreshTable(IDevice[] devices) {
    final IDevice[] selectedDevices = getSelectedDevices(false);
    final TIntArrayList selectedRows = new TIntArrayList();
    for (int i = 0; i < devices.length; i++) {
      if (ArrayUtil.indexOf(selectedDevices, devices[i]) >= 0) {
        selectedRows.add(i);
      }
    }

    myProcessSelectionFlag = false;
    myDeviceTable.setModel(new MyDeviceTableModel(devices));
    if (selectedRows.isEmpty() && devices.length > 0) {
      myDeviceTable.getSelectionModel().setSelectionInterval(0, 0);
    }
    for (int selectedRow : selectedRows.toNativeArray()) {
      if (selectedRow < devices.length) {
        myDeviceTable.getSelectionModel().addSelectionInterval(selectedRow, selectedRow);
      }
    }
    fireSelectedDevicesChanged();
    myProcessSelectionFlag = true;
  }

  public boolean hasDevices() {
    return myDevicesDetected.get();
  }

  public JComponent getPreferredFocusComponent() {
    return myDeviceTable;
  }

  @Nullable
  public JComponent getPanel() {
    return myPanel;
  }

  @Nullable
  public ValidationInfo doValidate() {
    if (!myDeviceTable.isEnabled()) {
      return null;
    }

    int[] rows = mySelectedRows != null ? mySelectedRows : myDeviceTable.getSelectedRows();
    boolean hasIncompatible = false;
    boolean hasCompatible = false;
    for (int row : rows) {
      if (!isRowCompatible(row)) {
        hasIncompatible = true;
      }
      else {
        hasCompatible = true;
      }
    }
    if (!hasIncompatible) {
      return null;
    }
    String message;
    if (hasCompatible) {
      message = "At least one of the selected devices is incompatible. Will only install on compatible devices.";
    }
    else {
      String devicesAre = rows.length > 1 ? "devices are" : "device is";
      message = "The selected " + devicesAre + " incompatible.";
    }
    return new ValidationInfo(message);
  }

  @NotNull
  public IDevice[] getSelectedDevices() {
    return getSelectedDevices(true);
  }

  @NotNull
  private IDevice[] getSelectedDevices(boolean onlyCompatible) {
    int[] rows = mySelectedRows != null ? mySelectedRows : myDeviceTable.getSelectedRows();
    List<IDevice> result = new ArrayList<>();
    for (int row : rows) {
      if (row >= 0) {
        if (onlyCompatible && !isRowCompatible(row)) {
          continue;
        }
        Object serial = myDeviceTable.getValueAt(row, SERIAL_COLUMN_INDEX);
        IDevice[] devices = getFilteredDevices();
        for (IDevice device : devices) {
          if (device.getSerialNumber().equals(serial.toString())) {
            result.add(device);
            break;
          }
        }
      }
    }
    return result.toArray(new IDevice[0]);
  }

  @NotNull
  private IDevice[] getFilteredDevices() {
    AndroidDebugBridge bridge = AndroidDebugBridge.getBridge();
    if (bridge == null || !bridge.isConnected()) {
      return EMPTY_DEVICE_ARRAY;
    }

    final List<IDevice> filteredDevices = new ArrayList<>();
    for (IDevice device : bridge.getDevices()) {
      if (myFilter == null || myFilter.apply(device)) {
        filteredDevices.add(device);
      }
    }

    return filteredDevices.toArray(new IDevice[0]);
  }

  private boolean isRowCompatible(int row) {
    // Use the value already computed in the table to avoid having to compute it again.
    Object compatibility = myDeviceTable.getValueAt(row, COMPATIBILITY_COLUMN_INDEX);
    return compatibility instanceof LaunchCompatibility && ((LaunchCompatibility)compatibility).isCompatible() != ThreeState.NO;
  }

  public void finish() {
    mySelectedRows = myDeviceTable.getSelectedRows();
  }

  @Override
  public void dispose() {
    AndroidDebugBridge.removeDebugBridgeChangeListener(this);
    AndroidDebugBridge.removeDeviceChangeListener(this);
  }

  public void setEnabled(boolean enabled) {
    myDeviceTable.setEnabled(enabled);
  }

  @NotNull
  private static String getDeviceState(@NotNull IDevice device) {
    IDevice.DeviceState state = device.getState();
    return state != null ? capitalize(StringUtil.toLowerCase(state.name())) : "";
  }

  private void fireSelectedDevicesChanged() {
    for (DeviceChooserListener listener : myListeners) {
      listener.selectedDevicesChanged();
    }
  }

  public void addListener(@NotNull DeviceChooserListener listener) {
    myListeners.add(listener);
  }

  @Override
  public void bridgeChanged(AndroidDebugBridge bridge) {
    postUpdate();
  }

  @Override
  public void deviceConnected(@NotNull IDevice device) {
    postUpdate();
  }

  @Override
  public void deviceDisconnected(@NotNull IDevice device) {
    postUpdate();
  }

  @Override
  public void deviceChanged(@NotNull IDevice device, int changeMask) {
    postUpdate();
  }

  private void postUpdate() {
    myUpdateQueue.queue(new Update("updateTable") {
      @Override
      public void run() {
        updateTable();
      }

      @Override
      public boolean canEat(Update update) {
        return true;
      }
    });
  }

  private class MyDeviceTableModel extends AbstractTableModel {
    private final IDevice[] myDevices;

    public MyDeviceTableModel(IDevice[] devices) {
      myDevices = devices;
    }

    @Override
    public String getColumnName(int column) {
      return COLUMN_TITLES[column];
    }

    @Override
    public int getRowCount() {
      return myDevices.length;
    }

    @Override
    public int getColumnCount() {
      return COLUMN_TITLES.length;
    }

    @Override
    @Nullable
    public Object getValueAt(int rowIndex, int columnIndex) {
      if (rowIndex >= myDevices.length) {
        return null;
      }
      IDevice device = myDevices[rowIndex];
      switch (columnIndex) {
        case DEVICE_NAME_COLUMN_INDEX:
          return device;
        case SERIAL_COLUMN_INDEX:
          return device.getSerialNumber();
        case DEVICE_STATE_COLUMN_INDEX:
          return getDeviceState(device);
        case COMPATIBILITY_COLUMN_INDEX:
          // This value is also used in the method isRowCompatible(). Update that if there's a change here.
          AndroidDevice connectedDevice = new ConnectedAndroidDevice(device, null);
          return connectedDevice.canRun(myMinSdkVersion, myProjectTarget, myRequiredHardwareFeatures, mySupportedAbis);
      }
      return null;
    }

    @Override
    public Class<?> getColumnClass(int columnIndex) {
      if (columnIndex == COMPATIBILITY_COLUMN_INDEX) {
        return LaunchCompatibility.class;
      }
      else if (columnIndex == DEVICE_NAME_COLUMN_INDEX) {
        return IDevice.class;
      }
      else {
        return String.class;
      }
    }
  }

  private static class LaunchCompatibilityRenderer extends ColoredTableCellRenderer {
    @Override
    protected void customizeCellRenderer(JTable table, Object value, boolean selected, boolean hasFocus, int row, int column) {
      if (!(value instanceof LaunchCompatibility)) {
        return;
      }

      LaunchCompatibility compatibility = (LaunchCompatibility)value;
      ThreeState compatible = compatibility.isCompatible();
      if (compatible == ThreeState.YES) {
        append("Yes");
      }
      else {
        if (compatible == ThreeState.NO) {
          append("No", SimpleTextAttributes.ERROR_ATTRIBUTES);
        }
        else {
          append("Maybe");
        }
        String reason = compatibility.getReason();
        if (reason != null) {
          append(", ");
          append(reason);
        }
      }
    }
  }
}<|MERGE_RESOLUTION|>--- conflicted
+++ resolved
@@ -46,10 +46,6 @@
 import com.intellij.util.ArrayUtil;
 import com.intellij.util.ThreeState;
 import com.intellij.util.containers.ContainerUtil;
-<<<<<<< HEAD
-import java.util.HashSet;
-=======
->>>>>>> c50c8b87
 import com.intellij.util.ui.JBUI;
 import com.intellij.util.ui.UIUtil;
 import com.intellij.util.ui.update.MergingUpdateQueue;
@@ -114,14 +110,9 @@
     myFilter = filter;
     myMinSdkVersion = AndroidModuleInfo.getInstance(facet).getRuntimeMinSdkVersionSynchronously();
     myProjectTarget = projectTarget;
-<<<<<<< HEAD
-    mySupportedAbis = facet.getModel() instanceof AndroidModuleModel ?
-                      ((AndroidModuleModel)facet.getModel()).getSelectedVariant().getMainArtifact().getAbiFilters() :
-=======
     AndroidModuleModel androidModuleModel = AndroidModuleModel.get(facet);
     mySupportedAbis = androidModuleModel != null ?
                       androidModuleModel.getSelectedVariant().getMainArtifact().getAbiFilters() :
->>>>>>> c50c8b87
                       null;
 
     // Currently, we only look at whether the device supports the watch feature.
