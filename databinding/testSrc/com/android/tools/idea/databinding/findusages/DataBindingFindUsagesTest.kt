--- conflicted
+++ resolved
@@ -59,11 +59,7 @@
         <application />
       </manifest>
     """
-<<<<<<< HEAD
-        .trimIndent()
-=======
         .trimIndent(),
->>>>>>> 0d09370c
     )
 
     LayoutBindingModuleCache.getInstance(facet).dataBindingMode = DataBindingMode.ANDROIDX
@@ -91,11 +87,7 @@
         </LinearLayout>
       </layout>
     """
-<<<<<<< HEAD
-        .trimIndent()
-=======
         .trimIndent(),
->>>>>>> 0d09370c
     )
 
     val classFile =
@@ -121,11 +113,7 @@
           }
       }
     """
-<<<<<<< HEAD
-          .trimIndent()
-=======
           .trimIndent(),
->>>>>>> 0d09370c
       )
 
     fixture.configureFromExistingVirtualFile(classFile.virtualFile)
@@ -192,11 +180,7 @@
         </LinearLayout>
       </layout>
     """
-<<<<<<< HEAD
-          .trimIndent()
-=======
           .trimIndent(),
->>>>>>> 0d09370c
       )
 
     fixture.addFileToProject(
@@ -220,11 +204,7 @@
           }
       }
     """
-<<<<<<< HEAD
-        .trimIndent()
-=======
         .trimIndent(),
->>>>>>> 0d09370c
     )
 
     fixture.configureFromExistingVirtualFile(layoutFile.virtualFile)
@@ -273,11 +253,7 @@
         </LinearLayout>
       </layout>
     """
-<<<<<<< HEAD
-          .trimIndent()
-=======
           .trimIndent(),
->>>>>>> 0d09370c
       )
 
     val layoutFile2 =
@@ -297,11 +273,7 @@
         </LinearLayout>
       </layout>
     """
-<<<<<<< HEAD
-          .trimIndent()
-=======
           .trimIndent(),
->>>>>>> 0d09370c
       )
 
     fixture.addFileToProject(
@@ -325,11 +297,7 @@
           }
       }
     """
-<<<<<<< HEAD
-        .trimIndent()
-=======
         .trimIndent(),
->>>>>>> 0d09370c
     )
 
     // Find usages for layout 1 should have three; both xml files (because they both reference the
