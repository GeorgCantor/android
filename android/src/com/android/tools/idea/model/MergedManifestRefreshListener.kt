/*
 * Copyright (C) 2019 The Android Open Source Project
 *
 * Licensed under the Apache License, Version 2.0 (the "License");
 * you may not use this file except in compliance with the License.
 * You may obtain a copy of the License at
 *
 *      http://www.apache.org/licenses/LICENSE-2.0
 *
 * Unless required by applicable law or agreed to in writing, software
 * distributed under the License is distributed on an "AS IS" BASIS,
 * WITHOUT WARRANTIES OR CONDITIONS OF ANY KIND, either express or implied.
 * See the License for the specific language governing permissions and
 * limitations under the License.
 */
package com.android.tools.idea.model

import com.android.SdkConstants
import com.android.ide.common.util.PathString
import com.android.resources.ResourceFolderType
import com.android.tools.idea.projectsystem.ProjectSystemSyncManager.SyncResult
import com.android.tools.idea.projectsystem.ProjectSystemSyncManager.SyncResultListener
import com.android.tools.idea.projectsystem.SourceProviderManager
import com.android.tools.idea.projectsystem.getModuleSystem
import com.android.tools.idea.projectsystem.isManifestFile
import com.android.tools.idea.util.LazyFileListenerSubscriber
import com.android.tools.idea.util.PoliteAndroidVirtualFileListener
import com.android.tools.idea.util.listenUntilNextSync
import com.intellij.openapi.Disposable
import com.intellij.openapi.components.Service
import com.intellij.openapi.module.Module
import com.intellij.openapi.project.Project
<<<<<<< HEAD
import com.intellij.openapi.startup.ProjectActivity
=======
import com.intellij.openapi.startup.ProjectPostStartupActivity
>>>>>>> de127946
import com.intellij.openapi.startup.StartupActivity
import com.intellij.openapi.vfs.VirtualFile
import com.intellij.openapi.vfs.VirtualFileManager
import com.intellij.util.concurrency.AppExecutorUtil
import com.intellij.util.containers.TreeTraversal
import org.jetbrains.android.facet.AndroidFacet
import org.jetbrains.annotations.VisibleForTesting


/**
 * A project-wide listener that determines which modules' merged manifests are affected by VFS
 * changes and tells the corresponding [MergedManifestManager]s to recompute them in the background
 * accordingly. [MergedManifestRefreshListener] registers itself to start actively listening for
 * VFS changes after the first project sync of the session.
 *
 * This listener is necessary to ensure that the merged manifest is reasonably up to date for
 * callers who are forced to acquire it synchronously (and therefore must use whatever [MergedManifestManager]
 * has cached for performance reasons).
 */
class MergedManifestRefreshListener(project: Project) : PoliteAndroidVirtualFileListener(project) {

  // If a directory was deleted, we won't get a separate event for each descendant, so we
  // must let directories pass through this fail-fast filter in case they contain relevant files.
  override fun isPossiblyRelevant(file: VirtualFile) = file.isDirectory || file.extension == "xml"

  /**
   * Determines if a file contributes to the merged manifest of the module to which it belongs.
   * This means the file is either:
   *
   *  1. An AndroidManifest.xml belonging to one of the module's source providers.
   *  2. A navigation XML file belonging to one of the module's resource directories.
   *  3. One of the module's navigation resource folders which contains a navigation file.
   *  4. One of the module's resource directories which contains a navigation file.
   *
   *  @see [MergedManifestContributors]
   */
  override fun isRelevant(file: VirtualFile, facet: AndroidFacet): Boolean {
    if (file.name == SdkConstants.FN_ANDROID_MANIFEST_XML) return facet.isManifestFile(file)

    fun VirtualFile.couldBeNavigationFolder(): Boolean {
      return isDirectory && parent != null && ResourceFolderType.getFolderType(name) == ResourceFolderType.NAVIGATION
    }

    val couldBeNavigationFile = !file.isDirectory && file.parent?.couldBeNavigationFolder() == true
    if (!file.isDirectory && !couldBeNavigationFile) return false

    val couldBeRelevantNavigationFolder = file.couldBeNavigationFolder() && file.children.isNotEmpty()
    return SourceProviderManager.getInstance(facet).sources.resDirectories
      .any { resDir ->
        resDir == file && resDir.children.any { it.couldBeNavigationFolder() && it.children.isNotEmpty() }
        || couldBeRelevantNavigationFolder && resDir == file.parent
        || couldBeNavigationFile && resDir == file.parent.parent
      }
  }

  override fun fileChanged(path: PathString, facet: AndroidFacet) {
    refreshAffectedMergedManifests(facet)
  }

  private fun refreshAffectedMergedManifests(facet: AndroidFacet) {
    // While a freshness check for a single manifest should be fast enough to run on any thread, we want to run this off the EDT
    // because determining the dependents of a module and then checking the freshness of each of their merged manifests can take
    // some time (depending on the size of the project). The thread pool doesn't necessarily need to be limited to a single thread,
    // but we do want to avoid spinning off an unbounded number of them since relevant events can be very frequent and the freshness
    // checks aren't throttled. If necessary, the MergedManifestManagers will perform the actual re-computation on background threads
    // from another pool.
    FRESHNESS_EXECUTOR.submit {
      // If the merged manifest of this module is stale, then so are the merged manifests
      // of every module that depends on this one. Merged manifest computation and caching
      // is recursive, so we can save ourselves redundant freshness checks by getting the
      // merged manifests for just the top-level dependents. However, there might be a
      // loop in dependency graph, and no valid top-level dependents are found. So for
      // simplicity, the merged manifest of the given module itself is to be refreshed.
      var hasTopLevelDependents = false
      facet.module.getTopLevelResourceDependents().forEach {
        hasTopLevelDependents = true
        MergedManifestManager.getMergedManifest(it)
      }

      if (!hasTopLevelDependents) MergedManifestManager.getMergedManifest(facet.module)
    }
  }

  /**
   * [StartupActivity.DumbAware] responsible for ensuring that a [Project] has a [MergedManifestRefreshListener]
   * subscribed to listen for VFS changes once the initial project sync has completed.
   */
<<<<<<< HEAD
  private class SubscriptionStartupActivity : ProjectActivity {
    override suspend fun execute(project: Project) {
=======
  private class SubscriptionStartupActivity : ProjectPostStartupActivity {
    override suspend fun execute(project: Project) {
      val subscriber = object : LazyFileListenerSubscriber<MergedManifestRefreshListener>(MergedManifestRefreshListener(project), project) {
        override fun subscribe() {
          VirtualFileManager.getInstance().addVirtualFileListener(listener, parent)
        }
      }
>>>>>>> de127946
      project.listenUntilNextSync(listener = object : SyncResultListener {
        override fun syncEnded(result: SyncResult) = project.getService(Subscriber::class.java).ensureSubscribed()
      })
    }
  }

  @Service
  private class Subscriber(project: Project) : Disposable,
                                               LazyFileListenerSubscriber<MergedManifestRefreshListener>(MergedManifestRefreshListener(project)) {
    override fun subscribe() {
      VirtualFileManager.getInstance().addVirtualFileListener(listener, this)
    }

    override fun dispose() {
    }
  }
}

private val FRESHNESS_EXECUTOR = AppExecutorUtil.createBoundedApplicationPoolExecutor("Merged Manifest Freshness Check Pool", 1)

/**
 * Returns an iterator over the top-level modules that transitively depend on this module for
 * resources, possibly including this module itself (i.e. if nothing depends on this module for
 * resources then the iterator will yield only this module).
 *
 * Please note, if there's a loop detected while DFS traversing, empty iterable is returned.
 */
@VisibleForTesting
fun Module.getTopLevelResourceDependents(): Iterable<Module> {
  return TreeTraversal.LEAVES_DFS
    .unique()
    .traversal<Module> {
      it.getModuleSystem().getDirectResourceModuleDependents()
    }
    .`fun`(this)
    .filter {
      // Since we skip already visited nodes during traversal by `unique`, we collect those modules that are not
      // really top-level (i.e. it has dependents.). Thus an extra filtering is needed here.
      it.getModuleSystem().getDirectResourceModuleDependents().isEmpty()
    }
}<|MERGE_RESOLUTION|>--- conflicted
+++ resolved
@@ -30,11 +30,7 @@
 import com.intellij.openapi.components.Service
 import com.intellij.openapi.module.Module
 import com.intellij.openapi.project.Project
-<<<<<<< HEAD
 import com.intellij.openapi.startup.ProjectActivity
-=======
-import com.intellij.openapi.startup.ProjectPostStartupActivity
->>>>>>> de127946
 import com.intellij.openapi.startup.StartupActivity
 import com.intellij.openapi.vfs.VirtualFile
 import com.intellij.openapi.vfs.VirtualFileManager
@@ -122,18 +118,8 @@
    * [StartupActivity.DumbAware] responsible for ensuring that a [Project] has a [MergedManifestRefreshListener]
    * subscribed to listen for VFS changes once the initial project sync has completed.
    */
-<<<<<<< HEAD
   private class SubscriptionStartupActivity : ProjectActivity {
     override suspend fun execute(project: Project) {
-=======
-  private class SubscriptionStartupActivity : ProjectPostStartupActivity {
-    override suspend fun execute(project: Project) {
-      val subscriber = object : LazyFileListenerSubscriber<MergedManifestRefreshListener>(MergedManifestRefreshListener(project), project) {
-        override fun subscribe() {
-          VirtualFileManager.getInstance().addVirtualFileListener(listener, parent)
-        }
-      }
->>>>>>> de127946
       project.listenUntilNextSync(listener = object : SyncResultListener {
         override fun syncEnded(result: SyncResult) = project.getService(Subscriber::class.java).ensureSubscribed()
       })
