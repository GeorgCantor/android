--- conflicted
+++ resolved
@@ -14,34 +14,33 @@
  * limitations under the License.
  */
 package com.android.tools.idea.gradle.project.sync
+
 import com.android.SdkConstants
 import com.android.Version
 import com.android.ide.common.repository.AgpVersion
 import com.android.tools.idea.gradle.project.upgrade.AndroidGradlePluginCompatibility
 import com.android.tools.idea.gradle.project.upgrade.computeAndroidGradlePluginCompatibility
+
 internal val LATEST_KNOWN_ANDROID_GRADLE_PLUGIN_VERSION = AgpVersion.parse(Version.ANDROID_GRADLE_PLUGIN_VERSION)
 internal val MINIMUM_SUPPORTED_AGP_VERSION = AgpVersion.parse(SdkConstants.GRADLE_PLUGIN_MINIMUM_VERSION)
-<<<<<<< HEAD
-internal val MODEL_CONSUMER_VERSION = ModelConsumerVersion(64, 0, "Android Studio Giraffe")
-=======
 
 internal val MODEL_CONSUMER_VERSION = ModelConsumerVersion(66, 1, "Android Studio Iguana")
 
 
->>>>>>> 574fcae1
 internal fun checkAgpVersionCompatibility(minimumModelConsumerVersion: ModelConsumerVersion?, agpVersion: AgpVersion, syncOptions: SyncActionOptions) {
   /**
    * For AGPs that support minimumModelConsumerVersion, use that to determine the maximum supported,
    * otherwise fall back to [computeAndroidGradlePluginCompatibility]
    */
   if (minimumModelConsumerVersion != null && syncOptions.flags.studioFlagSupportFutureAgpVersions) {
-    return when {
+     return when {
       // TODO(b/272491108): Include the human readable minimum model consumer version (i.e the version of Studio to update to) in this error message
       agpVersion < MINIMUM_SUPPORTED_AGP_VERSION -> throw AgpVersionTooOld(agpVersion)
       (minimumModelConsumerVersion > MODEL_CONSUMER_VERSION) -> throw AgpVersionTooNew(agpVersion)
       else -> Unit // Compatible
     }
   }
+
   return when (computeAndroidGradlePluginCompatibility(agpVersion, LATEST_KNOWN_ANDROID_GRADLE_PLUGIN_VERSION)) {
     // We want to report to the user that they are using an AGP version that is below the minimum supported version for Android Studio,
     // and this is regardless of whether we want to trigger the upgrade assistant or not. Sync should always fail here.
