/*
 * Copyright (C) 2014 The Android Open Source Project
 *
 * Licensed under the Apache License, Version 2.0 (the "License");
 * you may not use this file except in compliance with the License.
 * You may obtain a copy of the License at
 *
 *      http://www.apache.org/licenses/LICENSE-2.0
 *
 * Unless required by applicable law or agreed to in writing, software
 * distributed under the License is distributed on an "AS IS" BASIS,
 * WITHOUT WARRANTIES OR CONDITIONS OF ANY KIND, either express or implied.
 * See the License for the specific language governing permissions and
 * limitations under the License.
 */
package com.android.tools.idea.ddms;

import com.android.ddmlib.IDevice;
import com.android.sdklib.internal.avd.AvdInfo;
import com.android.sdklib.internal.avd.AvdManager;
import com.google.common.collect.Sets;
import com.intellij.openapi.extensions.ExtensionPointName;
import com.intellij.ui.ColoredListCellRenderer;
import com.intellij.ui.ColoredTableCellRenderer;
import com.intellij.ui.ColoredTextContainer;
import com.intellij.ui.SimpleTextAttributes;
import icons.AndroidIcons;
import org.jetbrains.android.util.AndroidBundle;
import org.jetbrains.annotations.NotNull;
import org.jetbrains.annotations.Nullable;

import javax.swing.*;
import java.util.List;
import java.util.Set;

import static com.android.sdklib.internal.avd.AvdManager.AVD_INI_DISPLAY_NAME;

public class DeviceRenderer {

  // Prevent instantiation
  private DeviceRenderer() {
  }

<<<<<<< HEAD
  public static void renderDeviceName(@NotNull IDevice d, @NotNull ColoredTextContainer component, boolean showSerialNumber) {
    renderDeviceName(d, component, showSerialNumber, null);
  }

  public static void renderDeviceName(@NotNull IDevice d,
=======
  public static void renderDeviceName(@NotNull IDevice d,
                                      @NotNull DeviceNameProperties deviceProperties,
                                      @NotNull ColoredTextContainer component,
                                      boolean showSerialNumber) {
    renderDeviceName(d, deviceProperties, component, showSerialNumber, null);
  }

  public static void renderDeviceName(@NotNull IDevice d,
                                      @NotNull DeviceNameProperties deviceNameProperties,
>>>>>>> abbea60e
                                      @NotNull ColoredTextContainer component,
                                      boolean showSerialNumber,
                                      @Nullable AvdManager avdManager) {
    component.setIcon(d.isEmulator() ? AndroidIcons.Ddms.Emulator2 : AndroidIcons.Ddms.RealDevice);

    String name;
    if (d.isEmulator()) {
      name = getEmulatorDeviceName(d, avdManager);
    }
    else {
<<<<<<< HEAD
      name = getDeviceName(d);
=======
      name = getDeviceName(deviceNameProperties);
>>>>>>> abbea60e
    }

    component.append(name, SimpleTextAttributes.REGULAR_ATTRIBUTES);
    IDevice.DeviceState deviceState = d.getState();
    if (deviceState != IDevice.DeviceState.ONLINE) {
      String state = String.format("%1$s [%2$s] ", d.getSerialNumber(), d.getState());
      component.append(state, SimpleTextAttributes.GRAYED_BOLD_ATTRIBUTES);
    }
    else if (showSerialNumber) {
      String state = String.format("%1$s ", d.getSerialNumber());
      component.append(state, SimpleTextAttributes.GRAYED_BOLD_ATTRIBUTES);
    }

    if (deviceState != IDevice.DeviceState.DISCONNECTED && deviceState != IDevice.DeviceState.OFFLINE) {
      component.append(DevicePropertyUtil.getBuild(deviceNameProperties.getBuildVersion(), deviceNameProperties.getApiLevel()),
                       SimpleTextAttributes.GRAY_ATTRIBUTES);
    }
  }

  @NotNull
  private static String getEmulatorDeviceName(@NotNull IDevice d, @Nullable AvdManager avdManager) {
    String avdName = d.getAvdName();
    if (avdManager != null) {
      AvdInfo info = avdManager.getAvd(avdName, true);
      if (info != null) {
        avdName = info.getProperties().get(AVD_INI_DISPLAY_NAME);
      }
    }
    if (avdName == null) {
      avdName = "unknown";
    }
    return String.format("%1$s %2$s ", AndroidBundle.message("android.emulator"), avdName);
  }
<<<<<<< HEAD

  @NotNull
  private static String getDeviceName(@NotNull IDevice d) {
    return String.format("%1$s %2$s ", DevicePropertyUtil.getManufacturer(d, ""), DevicePropertyUtil.getModel(d, ""));
  }

  public static boolean shouldShowSerialNumbers(@NotNull List<IDevice> devices) {
    Set<String> myNames = Sets.newHashSet();
    for (IDevice currentDevice : devices) {
      if (currentDevice.isEmulator()) {
        continue;
      }

      String currentName = getDeviceName(currentDevice);
      if (myNames.contains(currentName)) {
        return true;
      }
      myNames.add(currentName);
    }
    return false;
  }

  public static class DeviceComboBoxRenderer extends ColoredListCellRenderer {
=======
>>>>>>> abbea60e

  @NotNull
  private static String getDeviceName(@NotNull DeviceNameProperties deviceNameProperties) {
    return String.format("%1$s %2$s ", DevicePropertyUtil.getManufacturer(deviceNameProperties.getManufacturer(), false, ""),
                         DevicePropertyUtil.getModel(deviceNameProperties.getModel(), ""));
  }

  @NotNull
  private static String getDeviceName(@NotNull IDevice d) {
    return String.format("%1$s %2$s ", DevicePropertyUtil.getManufacturer(d, ""), DevicePropertyUtil.getModel(d, ""));
  }

  public static boolean shouldShowSerialNumbers(@NotNull List<IDevice> devices) {
    Set<String> myNames = Sets.newHashSet();
    for (IDevice currentDevice : devices) {
      if (currentDevice.isEmulator()) {
        continue;
      }

      String currentName = getDeviceName(currentDevice);
      if (myNames.contains(currentName)) {
        return true;
      }
      myNames.add(currentName);
    }
    return false;
  }

  static final class DeviceComboBoxRenderer extends ColoredListCellRenderer<IDevice> {
    @NotNull
    private String myEmptyText;
    private boolean myShowSerial;
<<<<<<< HEAD

    public DeviceComboBoxRenderer(@NotNull String emptyText, boolean showSerial) {
      myEmptyText = emptyText;
      myShowSerial = showSerial;
=======
    private DeviceNamePropertiesProvider myDeviceNamePropertiesProvider;

    public DeviceComboBoxRenderer(@NotNull String emptyText,
                                  boolean showSerial,
                                  @NotNull DeviceNamePropertiesProvider deviceNamePropertiesProvider) {
      myEmptyText = emptyText;
      myShowSerial = showSerial;
      myDeviceNamePropertiesProvider = deviceNamePropertiesProvider;
>>>>>>> abbea60e
    }

    public void setShowSerial(boolean showSerial) {
      myShowSerial = showSerial;
    }

    @Override
<<<<<<< HEAD
    protected void customizeCellRenderer(@NotNull JList list, Object value, int index, boolean selected, boolean hasFocus) {
      if (value instanceof String) {
        append((String)value, SimpleTextAttributes.ERROR_ATTRIBUTES);
      }
      else if (value instanceof IDevice) {
        renderDeviceName((IDevice)value, this, myShowSerial);
      }
      else if (value == null) {
=======
    protected void customizeCellRenderer(@NotNull JList<? extends IDevice> list,
                                         IDevice value,
                                         int index,
                                         boolean selected,
                                         boolean focused) {
      if (value == null) {
>>>>>>> abbea60e
        append(myEmptyText, SimpleTextAttributes.ERROR_ATTRIBUTES);
        return;
      }

      renderDeviceName(value, myDeviceNamePropertiesProvider.get(value), this, myShowSerial);
    }
  }

  public static class DeviceNameRenderer extends ColoredTableCellRenderer {
    private static final ExtensionPointName<DeviceNameRendererEx> EP_NAME = ExtensionPointName.create("com.android.run.deviceNameRenderer");
    private final DeviceNameRendererEx[] myRenderers = EP_NAME.getExtensions();
    private final AvdManager myAvdManager;
    private final DeviceNamePropertiesProvider myDeviceNamePropertiesProvider;

    public DeviceNameRenderer(@Nullable AvdManager avdManager, @NotNull DeviceNamePropertiesProvider deviceNamePropertiesProvider) {
      myAvdManager = avdManager;
      myDeviceNamePropertiesProvider = deviceNamePropertiesProvider;
    }

    @Override
    protected void customizeCellRenderer(JTable table, Object value, boolean selected, boolean hasFocus, int row, int column) {
      if (!(value instanceof IDevice)) {
        return;
      }

      IDevice device = (IDevice)value;
      for (DeviceNameRendererEx renderer : myRenderers) {
        if (renderer.isApplicable(device)) {
          renderer.render(device, this);
          return;
        }
      }
<<<<<<< HEAD

      renderDeviceName(device, this, false, myAvdManager);
=======
      renderDeviceName(device, myDeviceNamePropertiesProvider.get(device), this, false, myAvdManager);
>>>>>>> abbea60e
    }
  }
}<|MERGE_RESOLUTION|>--- conflicted
+++ resolved
@@ -41,13 +41,6 @@
   private DeviceRenderer() {
   }
 
-<<<<<<< HEAD
-  public static void renderDeviceName(@NotNull IDevice d, @NotNull ColoredTextContainer component, boolean showSerialNumber) {
-    renderDeviceName(d, component, showSerialNumber, null);
-  }
-
-  public static void renderDeviceName(@NotNull IDevice d,
-=======
   public static void renderDeviceName(@NotNull IDevice d,
                                       @NotNull DeviceNameProperties deviceProperties,
                                       @NotNull ColoredTextContainer component,
@@ -57,7 +50,6 @@
 
   public static void renderDeviceName(@NotNull IDevice d,
                                       @NotNull DeviceNameProperties deviceNameProperties,
->>>>>>> abbea60e
                                       @NotNull ColoredTextContainer component,
                                       boolean showSerialNumber,
                                       @Nullable AvdManager avdManager) {
@@ -68,11 +60,7 @@
       name = getEmulatorDeviceName(d, avdManager);
     }
     else {
-<<<<<<< HEAD
-      name = getDeviceName(d);
-=======
       name = getDeviceName(deviceNameProperties);
->>>>>>> abbea60e
     }
 
     component.append(name, SimpleTextAttributes.REGULAR_ATTRIBUTES);
@@ -106,32 +94,6 @@
     }
     return String.format("%1$s %2$s ", AndroidBundle.message("android.emulator"), avdName);
   }
-<<<<<<< HEAD
-
-  @NotNull
-  private static String getDeviceName(@NotNull IDevice d) {
-    return String.format("%1$s %2$s ", DevicePropertyUtil.getManufacturer(d, ""), DevicePropertyUtil.getModel(d, ""));
-  }
-
-  public static boolean shouldShowSerialNumbers(@NotNull List<IDevice> devices) {
-    Set<String> myNames = Sets.newHashSet();
-    for (IDevice currentDevice : devices) {
-      if (currentDevice.isEmulator()) {
-        continue;
-      }
-
-      String currentName = getDeviceName(currentDevice);
-      if (myNames.contains(currentName)) {
-        return true;
-      }
-      myNames.add(currentName);
-    }
-    return false;
-  }
-
-  public static class DeviceComboBoxRenderer extends ColoredListCellRenderer {
-=======
->>>>>>> abbea60e
 
   @NotNull
   private static String getDeviceName(@NotNull DeviceNameProperties deviceNameProperties) {
@@ -160,16 +122,10 @@
     return false;
   }
 
-  static final class DeviceComboBoxRenderer extends ColoredListCellRenderer<IDevice> {
+  public static class DeviceComboBoxRenderer extends ColoredListCellRenderer<IDevice> {
     @NotNull
     private String myEmptyText;
     private boolean myShowSerial;
-<<<<<<< HEAD
-
-    public DeviceComboBoxRenderer(@NotNull String emptyText, boolean showSerial) {
-      myEmptyText = emptyText;
-      myShowSerial = showSerial;
-=======
     private DeviceNamePropertiesProvider myDeviceNamePropertiesProvider;
 
     public DeviceComboBoxRenderer(@NotNull String emptyText,
@@ -178,7 +134,6 @@
       myEmptyText = emptyText;
       myShowSerial = showSerial;
       myDeviceNamePropertiesProvider = deviceNamePropertiesProvider;
->>>>>>> abbea60e
     }
 
     public void setShowSerial(boolean showSerial) {
@@ -186,23 +141,12 @@
     }
 
     @Override
-<<<<<<< HEAD
-    protected void customizeCellRenderer(@NotNull JList list, Object value, int index, boolean selected, boolean hasFocus) {
-      if (value instanceof String) {
-        append((String)value, SimpleTextAttributes.ERROR_ATTRIBUTES);
-      }
-      else if (value instanceof IDevice) {
-        renderDeviceName((IDevice)value, this, myShowSerial);
-      }
-      else if (value == null) {
-=======
     protected void customizeCellRenderer(@NotNull JList<? extends IDevice> list,
                                          IDevice value,
                                          int index,
                                          boolean selected,
                                          boolean focused) {
       if (value == null) {
->>>>>>> abbea60e
         append(myEmptyText, SimpleTextAttributes.ERROR_ATTRIBUTES);
         return;
       }
@@ -235,12 +179,7 @@
           return;
         }
       }
-<<<<<<< HEAD
-
-      renderDeviceName(device, this, false, myAvdManager);
-=======
       renderDeviceName(device, myDeviceNamePropertiesProvider.get(device), this, false, myAvdManager);
->>>>>>> abbea60e
     }
   }
 }