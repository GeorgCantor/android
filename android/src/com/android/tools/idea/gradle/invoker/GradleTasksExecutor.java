--- conflicted
+++ resolved
@@ -309,37 +309,7 @@
         GradleInitScripts initScripts = GradleInitScripts.getInstance();
         initScripts.addLocalMavenRepoInitScriptCommandLineArgTo(commandLineArgs);
 
-<<<<<<< HEAD
         attemptToUseEmbeddedGradle(project);
-=======
-          myContext.storeCancellationInfoFor(id, cancellationTokenSource);
-          launcher.forTasks(toStringArray(myContext.getGradleTasks()));
-          launcher.withCancellationToken(cancellationTokenSource.token());
-
-          GradleOutputForwarder.Listener outputListener = null;
-          if (myContext.getTaskNotificationListener() != null) {
-            outputListener = new GradleOutputForwarder.Listener() {
-              @Override
-              public void onOutput(@NotNull ConsoleViewContentType contentType, @NotNull byte[] data, int offset, int length) {
-                if (myContext.isActive(id)) {
-                  myContext.getTaskNotificationListener().onTaskOutput(id, new String(data, offset, length), contentType != ERROR_OUTPUT);
-                }
-              }
-            };
-          }
-          output.attachTo(launcher, outputListener);
-
-          if (myContext.getTaskNotificationListener() != null) {
-            launcher.addProgressListener(new ProgressListener() {
-              @Override
-              public void statusChanged(ProgressEvent event) {
-                if (myContext.isActive(id)) {
-                  myContext.getTaskNotificationListener().onStatusChange(GradleProgressEventConverter.convert(id, event));
-                }
-              }
-            });
-          }
->>>>>>> cf17ce69
 
         if (System.getProperty(ENABLE_EXPERIMENTAL_PROFILING) != null) {
           initScripts.addProfilerClasspathInitScriptCommandLineArgTo(commandLineArgs);
@@ -386,14 +356,16 @@
         }
         output.attachTo(launcher, outputListener);
 
-        launcher.addProgressListener((ProgressListener)event -> {
-          if (myContext.isActive(id)) {
-            ExternalSystemTaskNotificationListener listener = myContext.getTaskNotificationListener();
-            if (listener != null) {
-              listener.onStatusChange(GradleProgressEventConverter.convert(id, event));
+        if (myContext.getTaskNotificationListener() != null) {
+          launcher.addProgressListener((ProgressListener)event -> {
+            if (myContext.isActive(id)) {
+              ExternalSystemTaskNotificationListener listener = myContext.getTaskNotificationListener();
+              if (listener != null) {
+                listener.onStatusChange(GradleProgressEventConverter.convert(id, event));
+              }
             }
-          }
-        });
+          });
+        }
 
         launcher.run();
       }
