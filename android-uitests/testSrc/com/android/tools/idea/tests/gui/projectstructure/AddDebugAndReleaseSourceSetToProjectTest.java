--- conflicted
+++ resolved
@@ -44,17 +44,7 @@
 
   @Rule
   public final GuiTestRule guiTest = new GuiTestRule().withTimeout(15, TimeUnit.MINUTES);
-<<<<<<< HEAD
-
-  private final String EMPTY_ACTIVITY_TEMPLATE = "Empty Views Activity";
-  private final String DEBUG_IMPORT_CLASS_NAME = "com.google.myapplication.DebugTest.BuildVariantDebugClass";
-  private final String DEBUG_IMPORT_CLASS_STRING_USAGE = "BuildVariantDebugClass testingClassDebug = new BuildVariantDebugClass();";
-  private final String RELEASE_IMPORT_CLASS_NAME = "com.google.myapplication.ReleaseTest.BuildVariantReleaseClass";
-  private final String RELEASE_IMPORT_CLASS_STRING_USAGE = "BuildVariantReleaseClass testClassRelease = new BuildVariantReleaseClass();";
-  private String FILE_CONTENTS_BEFORE_CHANGES;
-=======
   private IdeFrameFixture ideFrame;
->>>>>>> 0d09370c
 
   @Before
   public void setUp() throws Exception {
@@ -130,31 +120,15 @@
 
     getAndroidPane();
 
-<<<<<<< HEAD
-    FILE_CONTENTS_BEFORE_CHANGES = editor.open("/app/src/main/java/com/google/myapplication/MainActivity.java")
-        .getCurrentFileContents();
-
-    ideFrame.find(guiTest.robot()).requestFocusIfLost();
-=======
     String FILE_CONTENTS_BEFORE_CHANGES = editor.open("/app/src/main/java/com/google/myapplication/MainActivity.java")
         .getCurrentFileContents();
 
->>>>>>> 0d09370c
     editor.moveBetween("super.onCreate(savedInstanceState);", "")
       .enterText("\n" + DEBUG_IMPORT_CLASS_STRING_USAGE);
     guiTest.waitForAllBackgroundTasksToBeCompleted();
     editor.moveBetween("BuildVariantDebugC", "lass")
         .waitUntilErrorAnalysisFinishes();
-<<<<<<< HEAD
-
-    guiTest.robot().pressAndReleaseKey(KeyEvent.VK_ENTER, KeyEvent.ALT_MASK);
-    guiTest.waitForBackgroundTasks();
-    guiTest.robot().waitForIdle();
-    guiTest.robot().pressAndReleaseKey(KeyEvent.VK_ENTER);
-    guiTest.waitForAllBackgroundTasksToBeCompleted();
-=======
     invokeAltEnter();
->>>>>>> 0d09370c
 
     assertThat(editor.getCurrentFileContents()).contains("import " + DEBUG_IMPORT_CLASS_NAME + ";");
 
@@ -165,10 +139,6 @@
       .replaceFileContents(FILE_CONTENTS_BEFORE_CHANGES);
 
     // Release source set test (Steps 8-15)
-<<<<<<< HEAD
-    ideFrame.find(guiTest.robot()).requestFocusIfLost();
-=======
->>>>>>> 0d09370c
     ideFrame.getBuildVariantsWindow()
       .selectVariantForModule("My_Application.app", "release");
     guiTest.waitForAllBackgroundTasksToBeCompleted();
@@ -200,16 +170,7 @@
     guiTest.waitForAllBackgroundTasksToBeCompleted();
     editor.moveBetween("BuildVariantReleaseC", "lass")
         .waitUntilErrorAnalysisFinishes();
-<<<<<<< HEAD
-
-    guiTest.robot().pressAndReleaseKey(KeyEvent.VK_ENTER, KeyEvent.ALT_MASK);
-    guiTest.waitForBackgroundTasks();
-    guiTest.robot().waitForIdle();
-    guiTest.robot().pressAndReleaseKey(KeyEvent.VK_ENTER);
-    guiTest.waitForAllBackgroundTasksToBeCompleted();
-=======
     invokeAltEnter();
->>>>>>> 0d09370c
 
     assertThat(editor.getCurrentFileContents()).contains("import " + RELEASE_IMPORT_CLASS_NAME + ";");
 
