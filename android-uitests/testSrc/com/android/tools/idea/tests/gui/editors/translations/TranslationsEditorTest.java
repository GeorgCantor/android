--- conflicted
+++ resolved
@@ -26,12 +26,6 @@
 import com.android.tools.idea.tests.gui.framework.fixture.translations.FixedColumnTableFixture;
 import com.android.tools.idea.tests.gui.framework.fixture.translations.TranslationsEditorFixture;
 import com.android.tools.idea.tests.gui.framework.fixture.translations.TranslationsEditorFixture.SimpleColoredComponent;
-<<<<<<< HEAD
-import com.android.tools.idea.tests.util.GuiTestFileUtils;
-import com.android.tools.idea.tests.util.WizardUtils;
-import com.intellij.notification.Notification;
-import com.intellij.openapi.components.ServiceManager;
-=======
 import com.intellij.notification.Notification;
 import com.intellij.openapi.application.Result;
 import com.intellij.openapi.application.WriteAction;
@@ -39,7 +33,6 @@
 import com.intellij.openapi.editor.Document;
 import com.intellij.openapi.fileEditor.FileDocumentManager;
 import com.intellij.openapi.vfs.LocalFileSystem;
->>>>>>> 9e819fa1
 import com.intellij.openapi.vfs.VirtualFile;
 import com.intellij.ui.JBColor;
 import com.intellij.ui.SimpleTextAttributes;
@@ -90,11 +83,7 @@
   private TranslationsEditorFixture myTranslationsEditor;
 
   private void importSimpleApplication() throws IOException {
-<<<<<<< HEAD
-    myGuiTest.importSimpleApplication();
-=======
     myGuiTest.importSimpleLocalApplication();
->>>>>>> 9e819fa1
     openTranslationsEditor(FileSystems.getDefault().getPath("app", "src", "main", "res", "values", "strings.xml"));
   }
 
@@ -170,15 +159,8 @@
     IdeFrameFixture frame = myGuiTest.ideFrame();
 
     VirtualFile debugValuesEn = frame.findFileByRelativePath("app/src/debug/res/values-en", false);
-<<<<<<< HEAD
-    assert debugValuesEn != null;
 
     VirtualFile mainValuesEn = frame.findFileByRelativePath("app/src/main/res/values-en", false);
-    assert mainValuesEn != null;
-=======
-
-    VirtualFile mainValuesEn = frame.findFileByRelativePath("app/src/main/res/values-en", false);
->>>>>>> 9e819fa1
 
     myTranslationsEditor.getTable().tableHeader().showPopupMenuAt(ENGLISH_COLUMN).menuItem("removeLocaleMenuItem").click();
 
@@ -212,7 +194,6 @@
 
     myTranslationsEditor.clickFilterLocalesComboBoxItem("Show Hebrew (iw)");
     assertEquals(Collections.singletonList("Hebrew (iw)"), myTranslationsEditor.locales());
-<<<<<<< HEAD
   }
 
   @Test
@@ -229,24 +210,6 @@
   }
 
   @Test
-=======
-  }
-
-  @Test
-  public void filterByText() throws IOException {
-    importSimpleApplication();
-    myTranslationsEditor.clickFilterKeysComboBoxItem("Filter by Text");
-
-    DialogBuilderFixture dialog = DialogBuilderFixture.find(myGuiTest.robot());
-    new JTextComponentFixture(myGuiTest.robot(), myGuiTest.robot().finder().findByType(dialog.target(), JTextField.class))
-      .enterText("world");
-    dialog.clickOk();
-
-    assertEquals(Collections.singletonList("hello_world"), myTranslationsEditor.keys());
-  }
-
-  @Test
->>>>>>> 9e819fa1
   public void setModel() throws IOException {
     importSimpleApplication();
 
@@ -415,22 +378,6 @@
 
   @Test
   public void invalidDefaultValueXml() throws IOException {
-<<<<<<< HEAD
-    WizardUtils.createNewProject(myGuiTest, "Empty Activity");
-    Path stringsXml = FileSystems.getDefault().getPath("app", "src", "main", "res", "values", "strings.xml");
-
-    GuiTestFileUtils.writeAndReloadDocument(
-      myGuiTest.getProjectPath().toPath().resolve(stringsXml),
-
-      "<resources>\n" +
-      "    <string name=\"oslo_bysykkel_terms_url\">https://oslobysykkel.no/_app/options/terms?locale=%1$s&product_id=%2$s</string>\n" +
-      "</resources>\n");
-
-    openTranslationsEditor(stringsXml);
-
-    SimpleColoredComponent component = myTranslationsEditor.getCellRenderer(1, 1);
-    assert component != null;
-=======
     myGuiTest.importSimpleLocalApplication();
     Path stringsXml = FileSystems.getDefault().getPath("app", "src", "main", "res", "values", "strings.xml");
 
@@ -443,7 +390,6 @@
     openTranslationsEditor(stringsXml);
 
     SimpleColoredComponent component = myTranslationsEditor.getCellRenderer(4, 1);
->>>>>>> 9e819fa1
 
     assertEquals("https://oslobysykkel.no/_app/options/terms?locale=%1$s&product_id=%2$s", component.myValue);
     assertEquals(SimpleTextAttributes.STYLE_WAVED, component.myAttributes.getStyle());
@@ -453,22 +399,6 @@
 
   @Test
   public void invalidTranslationXml() throws IOException {
-<<<<<<< HEAD
-    WizardUtils.createNewProject(myGuiTest, "Empty Activity");
-    Path stringsXml = FileSystems.getDefault().getPath("app", "src", "main", "res", "values-en", "strings.xml");
-
-    GuiTestFileUtils.writeAndReloadDocument(
-      myGuiTest.getProjectPath().toPath().resolve(stringsXml),
-
-      "<resources>\n" +
-      "    <string name=\"oslo_bysykkel_terms_url\">https://oslobysykkel.no/_app/options/terms?locale=%1$s&product_id=%2$s</string>\n" +
-      "</resources>\n");
-
-    openTranslationsEditor(stringsXml);
-
-    SimpleColoredComponent component = myTranslationsEditor.getCellRenderer(0, 1);
-    assert component != null;
-=======
     myGuiTest.importSimpleLocalApplication();
     Path stringsXml = FileSystems.getDefault().getPath("app", "src", "main", "res", "values-en", "strings.xml");
 
@@ -481,7 +411,6 @@
     openTranslationsEditor(stringsXml);
 
     SimpleColoredComponent component = myTranslationsEditor.getCellRenderer(5, 3);
->>>>>>> 9e819fa1
 
     assertEquals("https://oslobysykkel.no/_app/options/terms?locale=%1$s&product_id=%2$s", component.myValue);
     assertEquals(SimpleTextAttributes.STYLE_WAVED, component.myAttributes.getStyle());
@@ -489,8 +418,6 @@
     assertEquals("Invalid XML", component.myTooltipText);
   }
 
-<<<<<<< HEAD
-=======
   @SuppressWarnings("NewClassNamingConvention")
   private static final class WriteAndSaveDocumentAction extends WriteAction<Void> {
     private final VirtualFile myFile;
@@ -512,7 +439,6 @@
     }
   }
 
->>>>>>> 9e819fa1
   @Test
   public void selectedCellIsntLostAfterEnteringValue() throws IOException {
     importSimpleApplication();
@@ -531,7 +457,6 @@
     JTableFixture table = myTranslationsEditor.getTable();
     TableCell actionSettingsDefaultValue = TableCell.row(2).column(DEFAULT_VALUE_COLUMN);
     table.selectCell(actionSettingsDefaultValue);
-<<<<<<< HEAD
 
     JTextComponentFixture field = myTranslationsEditor.getDefaultValueTextField();
     field.selectAll();
@@ -559,35 +484,6 @@
   }
 
   @Test
-=======
-
-    JTextComponentFixture field = myTranslationsEditor.getDefaultValueTextField();
-    field.selectAll();
-    field.enterText("action_settings");
-
-    TableCell appNameDefaultValue = TableCell.row(0).column(DEFAULT_VALUE_COLUMN);
-    table.selectCell(appNameDefaultValue);
-
-    myTranslationsEditor.waitUntilTableValueAtEquals(actionSettingsDefaultValue, "action_settings");
-    assertEquals("Simple Application", table.valueAt(appNameDefaultValue));
-  }
-
-  @Test
-  public void enteringTextInTranslationTextFieldUpdatesTableCell() throws IOException {
-    importSimpleApplication();
-
-    TableCell cancelEnglishTranslation = TableCell.row(3).column(ENGLISH_COLUMN);
-    myTranslationsEditor.getTable().selectCell(cancelEnglishTranslation);
-
-    JTextComponentFixture field = myTranslationsEditor.getTranslationTextField();
-    field.selectAll();
-    field.enterText("cancel_en");
-
-    myTranslationsEditor.waitUntilTableValueAtEquals(cancelEnglishTranslation, "cancel_en");
-  }
-
-  @Test
->>>>>>> 9e819fa1
   public void translationTextFieldFontCanDisplayPastedHebrew() throws IOException {
     importSimpleApplication();
 
