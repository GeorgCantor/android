--- conflicted
+++ resolved
@@ -12,13 +12,7 @@
  * instead of the default [IdeStarter].
  *
  * This implementation starts a [GuiTestThread], strips the "guitest" and port arguments, and then delegates to the default
-<<<<<<< HEAD
  * [IdeStarter] implementation.
- *
- * @author Sergey Karashevich
-=======
- * [IdeaApplication.IdeStarter] implementation.
->>>>>>> 640ce73c
  */
 class GuiTestStarter : IdeStarter() {
   companion object {
