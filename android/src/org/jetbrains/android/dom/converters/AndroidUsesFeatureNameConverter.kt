--- conflicted
+++ resolved
@@ -129,17 +129,9 @@
     }
   }
 
-<<<<<<< HEAD
   override fun fromString(s: String?, context: ConvertContext) = s
 
   override fun toString(t: String?, context: ConvertContext) = t
 
   override fun getVariants(context: ConvertContext) = usesFeature
-=======
-  override fun fromString(s: String?, context: ConvertContext?) = s
-
-  override fun toString(t: String?, context: ConvertContext?) = t
-
-  override fun getVariants(context: ConvertContext?) = usesFeature
->>>>>>> 0d09370c
 }