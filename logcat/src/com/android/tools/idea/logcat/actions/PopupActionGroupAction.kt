/*
 * Copyright (C) 2022 The Android Open Source Project
 *
 * Licensed under the Apache License, Version 2.0 (the "License");
 * you may not use this file except in compliance with the License.
 * You may obtain a copy of the License at
 *
 *      http://www.apache.org/licenses/LICENSE-2.0
 *
 * Unless required by applicable law or agreed to in writing, software
 * distributed under the License is distributed on an "AS IS" BASIS,
 * WITHOUT WARRANTIES OR CONDITIONS OF ANY KIND, either express or implied.
 * See the License for the specific language governing permissions and
 * limitations under the License.
 */
package com.android.tools.idea.logcat.actions

import com.intellij.openapi.actionSystem.AnAction
import com.intellij.openapi.actionSystem.AnActionEvent
import com.intellij.openapi.actionSystem.DefaultActionGroup
import com.intellij.openapi.project.DumbAwareAction
import com.intellij.openapi.ui.popup.JBPopupFactory
import com.intellij.openapi.util.NlsActions.ActionDescription
import com.intellij.openapi.util.NlsActions.ActionText
import javax.swing.Icon

/** An action that opens a popup with more actions */
internal abstract class PopupActionGroupAction(
  text: @ActionText String?,
  description: @ActionDescription String?,
  icon: Icon,
) : DumbAwareAction(text, description, icon) {
  override fun actionPerformed(e: AnActionEvent) {
    JBPopupFactory.getInstance()
<<<<<<< HEAD
      .createActionGroupPopup(null, DefaultActionGroup(getPopupActions()), e.dataContext, null, true)
=======
      .createActionGroupPopup(
        null,
        DefaultActionGroup(getPopupActions()),
        e.dataContext,
        null,
        true
      )
>>>>>>> 574fcae1
      .showUnderneathOf(e.inputEvent!!.component)
  }

  abstract fun getPopupActions(): List<AnAction>
}<|MERGE_RESOLUTION|>--- conflicted
+++ resolved
@@ -32,9 +32,6 @@
 ) : DumbAwareAction(text, description, icon) {
   override fun actionPerformed(e: AnActionEvent) {
     JBPopupFactory.getInstance()
-<<<<<<< HEAD
-      .createActionGroupPopup(null, DefaultActionGroup(getPopupActions()), e.dataContext, null, true)
-=======
       .createActionGroupPopup(
         null,
         DefaultActionGroup(getPopupActions()),
@@ -42,7 +39,6 @@
         null,
         true
       )
->>>>>>> 574fcae1
       .showUnderneathOf(e.inputEvent!!.component)
   }
 
