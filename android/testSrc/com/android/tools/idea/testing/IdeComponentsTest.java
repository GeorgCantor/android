--- conflicted
+++ resolved
@@ -16,7 +16,7 @@
 package com.android.tools.idea.testing;
 
 import com.android.tools.idea.gradle.project.sync.SdkSync;
-import com.intellij.testFramework.LightPlatformTestCase;
+import com.intellij.testFramework.IdeaTestCase;
 import org.jetbrains.plugins.gradle.settings.GradleSettings;
 
 import static org.mockito.Mockito.mock;
@@ -24,19 +24,11 @@
 /**
  * Tests for {@link IdeComponents}.
  */
-<<<<<<< HEAD
-public class IdeComponentsTest extends LightPlatformTestCase {
-  public void testReplaceApplicationService() {
-    SdkSync originalSdkSync = SdkSync.getInstance();
-    IdeComponents ideComponents = new IdeComponents(getProject());
-    try {
-=======
 public class IdeComponentsTest extends IdeaTestCase {
 
   public void testReplaceApplicationService() {
     SdkSync originalSdkSync = SdkSync.getInstance();
     try (TempDisposable scope = new TempDisposable()){
->>>>>>> 2cd46877
       SdkSync mockSdkSync = mock(SdkSync.class);
       new IdeComponents(myProject, scope).replaceApplicationService(SdkSync.class, mockSdkSync);
       assertSame(mockSdkSync, SdkSync.getInstance());
