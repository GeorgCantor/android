/*
 * Copyright (C) 2019 The Android Open Source Project
 *
 * Licensed under the Apache License, Version 2.0 (the "License");
 * you may not use this file except in compliance with the License.
 * You may obtain a copy of the License at
 *
 *      http://www.apache.org/licenses/LICENSE-2.0
 *
 * Unless required by applicable law or agreed to in writing, software
 * distributed under the License is distributed on an "AS IS" BASIS,
 * WITHOUT WARRANTIES OR CONDITIONS OF ANY KIND, either express or implied.
 * See the License for the specific language governing permissions and
 * limitations under the License.
 */
package com.android.build.attribution

import com.android.SdkConstants
import com.android.build.attribution.analytics.BuildAttributionAnalyticsManager
import com.android.build.attribution.analyzers.BuildAnalyzersWrapper
import com.android.build.attribution.analyzers.BuildEventsAnalyzersProxy
import com.android.build.attribution.analyzers.CHECK_JETIFIER_TASK_NAME
import com.android.build.attribution.analyzers.DownloadsAnalyzer
import com.android.build.attribution.data.BuildInvocationType
import com.android.build.attribution.data.BuildRequestHolder
import com.android.build.attribution.data.PluginContainer
import com.android.build.attribution.data.StudioProvidedInfo
import com.android.build.attribution.data.TaskContainer
import com.android.build.attribution.ui.BuildAttributionUiManager
import com.android.build.attribution.ui.analytics.BuildAttributionUiAnalytics
import com.android.build.attribution.ui.controllers.ConfigurationCacheTestBuildFlowRunner
import com.android.build.attribution.ui.invokeLaterIfNotDisposed
import com.android.build.output.DownloadInfoDataModel
import com.android.build.output.DownloadsInfoPresentableBuildEvent
import com.android.buildanalyzer.common.AndroidGradlePluginAttributionData
import com.android.ide.common.repository.AgpVersion
import com.android.tools.idea.flags.StudioFlags
import com.android.tools.idea.gradle.project.build.attribution.BasicBuildAttributionInfo
import com.android.tools.idea.gradle.project.build.attribution.BuildAttributionManager
import com.android.tools.idea.gradle.project.build.attribution.getAgpAttributionFileDir
import com.android.tools.idea.gradle.project.build.invoker.GradleBuildInvoker
import com.android.tools.idea.gradle.util.GradleVersions
import com.android.utils.FileUtils
import com.google.common.annotations.VisibleForTesting
import com.intellij.build.BuildViewManager
import com.intellij.openapi.application.ApplicationManager
import com.intellij.openapi.diagnostic.Logger
import com.intellij.openapi.externalSystem.model.task.ExternalSystemTaskId
import com.intellij.openapi.project.Project
import com.intellij.openapi.util.CheckedDisposable
import com.intellij.openapi.util.Disposer
import org.gradle.tooling.events.ProgressEvent
import java.io.File
import java.util.UUID

class BuildAttributionManagerImpl(
  val project: Project
) : BuildAttributionManager {
  private val log: Logger get() = Logger.getInstance("Build Analyzer")

  /** Class to group all data relevant to single build and avoid complex mutable state in the manager itself. */
  private class BuildAnalysisContext(
    val currentBuildRequest: GradleBuildInvoker.Request
  ) {
    val buildSessionId = UUID.randomUUID().toString()
    val currentBuildDisposable: CheckedDisposable = Disposer.newCheckedDisposable("BuildAnalyzer disposable for ${currentBuildRequest.taskId}")
    var eventsProcessingFailedFlag: Boolean = false
    val currentBuildInvocationType: BuildInvocationType = detectBuildType(currentBuildRequest)

    val taskContainer = TaskContainer()
    val pluginContainer = PluginContainer()
    val analyzersProxy = BuildEventsAnalyzersProxy(taskContainer, pluginContainer,
                                                   BuildAnalyzerStorageManager.getInstance(currentBuildRequest.project))
    val analyzersWrapper = BuildAnalyzersWrapper(analyzersProxy.buildAnalyzers, taskContainer, pluginContainer)

    val attributionFileDir = getAgpAttributionFileDir(currentBuildRequest.data)
    val buildRequestHolder = BuildRequestHolder(currentBuildRequest)
    val analyticsManager = BuildAttributionAnalyticsManager(buildSessionId, currentBuildRequest.project)

<<<<<<< HEAD

    private fun detectBuildType(request: GradleBuildInvoker.Request): BuildInvocationType = when {
      ConfigurationCacheTestBuildFlowRunner.getInstance(request.project).isTestConfigurationCacheBuild(request) -> BuildInvocationType.CONFIGURATION_CACHE_TRIAL
      request.gradleTasks.contains(CHECK_JETIFIER_TASK_NAME) -> BuildInvocationType.CHECK_JETIFIER
      else -> BuildInvocationType.REGULAR_BUILD
    }
  }

=======

    private fun detectBuildType(request: GradleBuildInvoker.Request): BuildInvocationType = when {
      ConfigurationCacheTestBuildFlowRunner.getInstance(request.project).isTestConfigurationCacheBuild(request) -> BuildInvocationType.CONFIGURATION_CACHE_TRIAL
      request.gradleTasks.contains(CHECK_JETIFIER_TASK_NAME) -> BuildInvocationType.CHECK_JETIFIER
      else -> BuildInvocationType.REGULAR_BUILD
    }
  }

>>>>>>> 0d09370c
  private lateinit var currentBuildAnalysisContext: BuildAnalysisContext
  // Leave these fields temporarily to not break tests
  @get:VisibleForTesting
  val analyzersProxy: BuildEventsAnalyzersProxy get() = currentBuildAnalysisContext.analyzersProxy
  @get:VisibleForTesting
  val currentBuildRequest: GradleBuildInvoker.Request get() = currentBuildAnalysisContext.currentBuildRequest

  override fun onBuildStart(request: GradleBuildInvoker.Request) {
    currentBuildAnalysisContext = BuildAnalysisContext(request)

    ApplicationManager.getApplication().getService(KnownGradlePluginsService::class.java).asyncRefresh()
<<<<<<< HEAD
    currentBuildAnalysisContext.analyzersProxy.buildAnalyzers.filterIsInstance<DownloadsAnalyzer>().singleOrNull()?.let {
      if (!StudioFlags.isBuildOutputShowsDownloadInfo()) return
=======
    if (!StudioFlags.BUILD_OUTPUT_DOWNLOADS_INFORMATION.get()) return
    currentBuildAnalysisContext.analyzersProxy.buildAnalyzers.filterIsInstance<DownloadsAnalyzer>().singleOrNull()?.let {
>>>>>>> 0d09370c
      val downloadsInfoDataModel = DownloadInfoDataModel(currentBuildAnalysisContext.currentBuildDisposable)
      it.eventsProcessor.downloadsInfoDataModel = downloadsInfoDataModel
      project.setUpDownloadsInfoNodeOnBuildOutput(request.taskId, currentBuildAnalysisContext.currentBuildDisposable, downloadsInfoDataModel)
    }
  }

  override fun onBuildSuccess(request: GradleBuildInvoker.Request): BasicBuildAttributionInfo {
    val buildFinishedProcessedTimestamp = System.currentTimeMillis()
    var agpVersion: AgpVersion? = null

    currentBuildAnalysisContext.run {
      analyticsManager.use { analyticsManager ->
        analyticsManager.runLoggingPerformanceStats(
          toolingApiLatencyMs = buildFinishedProcessedTimestamp - analyzersProxy.criticalPathAnalyzer.result.buildFinishedTimestamp,
          numberOfGeneratedPartialResults = getNumberOfPartialResultsGenerated(attributionFileDir)
        ) {
          try {
            val attributionData = AndroidGradlePluginAttributionData.load(attributionFileDir)
            agpVersion = attributionData?.buildInfo?.agpVersion?.let { AgpVersion.tryParse(it) }
            val pluginsData = ApplicationManager.getApplication().getService(KnownGradlePluginsService::class.java).gradlePluginsData
            val studioProvidedInfo = StudioProvidedInfo.fromProject(project, buildRequestHolder, currentBuildInvocationType)
            // If there was an error in events processing already there is no need to continue.
            if (!eventsProcessingFailedFlag) {
              analyzersWrapper.onBuildSuccess(attributionData, pluginsData, analyzersProxy, studioProvidedInfo)
              val analysisResults = BuildAnalyzerStorageManager.getInstance(project)
                .storeNewBuildResults(analyzersProxy, buildSessionId, BuildRequestHolder(currentBuildRequest))
              analyticsManager.logAnalyzersData(analysisResults.get())
              analyticsManager.logBuildSuccess(currentBuildInvocationType)
            }
            else {
              analyticsManager.logAnalysisFailure(currentBuildInvocationType)
              BuildAnalyzerStorageManager.getInstance(project).recordNewFailure(buildSessionId, FailureResult.Type.ANALYSIS_FAILURE)
            }
          }
          catch (t: Throwable) {
            log.error("Error during post-build analysis", t)
            analyticsManager.logAnalysisFailure(currentBuildInvocationType)
            BuildAnalyzerStorageManager.getInstance(project).recordNewFailure(buildSessionId, FailureResult.Type.ANALYSIS_FAILURE)
          }
          finally {
            cleanup(attributionFileDir)
          }
        }
      }
    }

    return BasicBuildAttributionInfo(agpVersion)
  }

  override fun onBuildFailure(request: GradleBuildInvoker.Request) {
    currentBuildAnalysisContext.run {
      cleanup(getAgpAttributionFileDir(request.data))
      project.invokeLaterIfNotDisposed {
        val buildSessionId = UUID.randomUUID().toString()
        BuildAttributionAnalyticsManager(buildSessionId, project).use { analyticsManager ->
          analyticsManager.logBuildFailure(currentBuildInvocationType)
          analyzersWrapper.onBuildFailure()
          BuildAnalyzerStorageManager.getInstance(project).recordNewFailure(buildSessionId, FailureResult.Type.BUILD_FAILURE)
        }
      }
    }
  }

  private fun BuildAnalysisContext.cleanup(attributionFileDir: File) {
    try {
      // There is a valid codepath that would result in this being already disposed and set tu null.
      // GradleTasksExecutorImpl.TaskImpl.reportAgpVersionMismatch throws exception redirecting to build failure path
      // AND it is called AFTER onBuildSuccess of build analyzer was already called resulting in cleanup happening twice.
      currentBuildDisposable.let { Disposer.dispose(it) }
    } catch (t: Throwable) {
      log.error("Error disposing build disposable", t)
    }
    try {
      FileUtils.deleteRecursivelyIfExists(FileUtils.join(attributionFileDir, SdkConstants.FD_BUILD_ATTRIBUTION))
    } catch (t: Throwable) {
      log.error("Error during build attribution files cleanup", t)
    }
  }

  override fun statusChanged(event: ProgressEvent?) {
    currentBuildAnalysisContext.run {
      if (eventsProcessingFailedFlag) return
      try {
        if (event == null) return

        analyzersWrapper.receiveEvent(event)
      }
      catch (t: Throwable) {
        eventsProcessingFailedFlag = true
        log.error("Error during build events processing", t)
      }
    }
  }

  override fun openResultsTab() = BuildAttributionUiManager.getInstance(project)
    .openTab(BuildAttributionUiAnalytics.TabOpenEventSource.BUILD_OUTPUT_LINK)

  override fun shouldShowBuildOutputLink(): Boolean = !(
    ConfigurationCacheTestBuildFlowRunner.getInstance(project).runningFirstConfigurationCacheBuild
    || currentBuildAnalysisContext.eventsProcessingFailedFlag
                                                       )

  private fun getNumberOfPartialResultsGenerated(attributionFileDir: File): Int? {
    return try {
      AndroidGradlePluginAttributionData.getPartialResultsDir(attributionFileDir).takeIf {
        it.exists()
      }?.listFiles()?.size
    } catch (e: Exception) {
      null
    }
  }

  private fun Project.setUpDownloadsInfoNodeOnBuildOutput(id: ExternalSystemTaskId,
                                                          buildDisposable: CheckedDisposable,
                                                          downloadsInfoDataModel: DownloadInfoDataModel) {
    val gradleVersion = GradleVersions.getInstance().getGradleVersion(this)
    val rootDownloadEvent = DownloadsInfoPresentableBuildEvent(id, buildDisposable, System.currentTimeMillis(), gradleVersion, downloadsInfoDataModel)
    val viewManager = getService(BuildViewManager::class.java)
    viewManager.onEvent(id, rootDownloadEvent)
  }
}<|MERGE_RESOLUTION|>--- conflicted
+++ resolved
@@ -77,7 +77,6 @@
     val buildRequestHolder = BuildRequestHolder(currentBuildRequest)
     val analyticsManager = BuildAttributionAnalyticsManager(buildSessionId, currentBuildRequest.project)
 
-<<<<<<< HEAD
 
     private fun detectBuildType(request: GradleBuildInvoker.Request): BuildInvocationType = when {
       ConfigurationCacheTestBuildFlowRunner.getInstance(request.project).isTestConfigurationCacheBuild(request) -> BuildInvocationType.CONFIGURATION_CACHE_TRIAL
@@ -86,16 +85,6 @@
     }
   }
 
-=======
-
-    private fun detectBuildType(request: GradleBuildInvoker.Request): BuildInvocationType = when {
-      ConfigurationCacheTestBuildFlowRunner.getInstance(request.project).isTestConfigurationCacheBuild(request) -> BuildInvocationType.CONFIGURATION_CACHE_TRIAL
-      request.gradleTasks.contains(CHECK_JETIFIER_TASK_NAME) -> BuildInvocationType.CHECK_JETIFIER
-      else -> BuildInvocationType.REGULAR_BUILD
-    }
-  }
-
->>>>>>> 0d09370c
   private lateinit var currentBuildAnalysisContext: BuildAnalysisContext
   // Leave these fields temporarily to not break tests
   @get:VisibleForTesting
@@ -107,13 +96,8 @@
     currentBuildAnalysisContext = BuildAnalysisContext(request)
 
     ApplicationManager.getApplication().getService(KnownGradlePluginsService::class.java).asyncRefresh()
-<<<<<<< HEAD
-    currentBuildAnalysisContext.analyzersProxy.buildAnalyzers.filterIsInstance<DownloadsAnalyzer>().singleOrNull()?.let {
-      if (!StudioFlags.isBuildOutputShowsDownloadInfo()) return
-=======
     if (!StudioFlags.BUILD_OUTPUT_DOWNLOADS_INFORMATION.get()) return
     currentBuildAnalysisContext.analyzersProxy.buildAnalyzers.filterIsInstance<DownloadsAnalyzer>().singleOrNull()?.let {
->>>>>>> 0d09370c
       val downloadsInfoDataModel = DownloadInfoDataModel(currentBuildAnalysisContext.currentBuildDisposable)
       it.eventsProcessor.downloadsInfoDataModel = downloadsInfoDataModel
       project.setUpDownloadsInfoNodeOnBuildOutput(request.taskId, currentBuildAnalysisContext.currentBuildDisposable, downloadsInfoDataModel)
