/*
 * Copyright (C) 2019 The Android Open Source Project
 *
 * Licensed under the Apache License, Version 2.0 (the "License");
 * you may not use this file except in compliance with the License.
 * You may obtain a copy of the License at
 *
 *      http://www.apache.org/licenses/LICENSE-2.0
 *
 * Unless required by applicable law or agreed to in writing, software
 * distributed under the License is distributed on an "AS IS" BASIS,
 * WITHOUT WARRANTIES OR CONDITIONS OF ANY KIND, either express or implied.
 * See the License for the specific language governing permissions and
 * limitations under the License.
 */
package com.android.tools.idea.uibuilder.handlers.constraint.targets

import com.android.AndroidXConstants
import com.android.SdkConstants
import com.android.tools.idea.common.fixtures.ModelBuilder
import com.android.tools.idea.common.scene.target.AnchorTarget
import com.android.tools.idea.uibuilder.scene.SceneTest

class BaseLineToggleViewActionTest : SceneTest() {

  fun testToggleBaselineAnchor() {
    val textView = myScene.getSceneComponent("textView")!!
    val topAnchor =
      textView.targets
        .filterIsInstance<ConstraintAnchorTarget>()
        .filter { it.type == AnchorTarget.Type.TOP }[0]
    val bottomAnchor =
      textView.targets
        .filterIsInstance<ConstraintAnchorTarget>()
        .filter { it.type == AnchorTarget.Type.BOTTOM }[0]
    val baselineAnchor =
      textView.targets
        .filterIsInstance<ConstraintAnchorTarget>()
        .filter { it.type == AnchorTarget.Type.BASELINE }[0]
    myInteraction.select(textView, true)

    assertTrue(topAnchor.isEnabled)
    assertTrue(bottomAnchor.isEnabled)
    assertFalse(baselineAnchor.isEnabled)

    myInteraction.performViewAction("textView") { it is BaseLineToggleViewAction }

    assertFalse(topAnchor.isEnabled)
    assertFalse(bottomAnchor.isEnabled)
    assertTrue(baselineAnchor.isEnabled)
  }

  override fun createModel(): ModelBuilder {
    return model(
      "constraint.xml",
      component(AndroidXConstants.CONSTRAINT_LAYOUT.newName())
        .withBounds(0, 0, 1000, 1000)
        .id("@id/constraint")
        .matchParentWidth()
        .matchParentHeight()
        .children(
          component(SdkConstants.TEXT_VIEW)
            .withBounds(0, 0, 200, 200)
            .id("@id/textView")
            .width("100dp")
            .height("100dp")
<<<<<<< HEAD
        )
=======
        ),
>>>>>>> 0d09370c
    )
  }
}<|MERGE_RESOLUTION|>--- conflicted
+++ resolved
@@ -64,11 +64,7 @@
             .id("@id/textView")
             .width("100dp")
             .height("100dp")
-<<<<<<< HEAD
-        )
-=======
         ),
->>>>>>> 0d09370c
     )
   }
 }