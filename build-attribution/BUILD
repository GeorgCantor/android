load("//tools/adt/idea/adt-testutils:old-agp-test.bzl", "generate_old_agp_tests_from_list")
load("//tools/adt/idea/old-agp-tests:agp_versions.bzl", "AGP_7_1", "AGP_DATA", "GRADLE_7_5", "GRADLE_DISTRIBUTIONS")
load("//tools/base/bazel:bazel.bzl", "iml_module")
load("//tools/base/bazel:jvm_import.bzl", "jvm_import")
load("//tools/base/bazel:maven.bzl", "maven_repository")

# managed by go/iml_to_build
iml_module(
    name = "intellij.android.build-attribution",
    # do not sort: must match IML order
    srcs = [
        "resources",
        "src",
    ],
    iml_files = ["intellij.android.build-attribution.iml"],
    lint_baseline = "lint_baseline.xml",
    visibility = ["//visibility:public"],
    # do not sort: must match IML order
    deps = [
        "@intellij//:intellij-sdk",
        "@intellij//:com.intellij.java",
        "@intellij//:com.intellij.gradle",
        "//tools/adt/idea/.idea/libraries:studio-analytics-proto",
        "//tools/adt/idea/android:intellij.android.core[module]",
        "//tools/base/sdk-common:studio.android.sdktools.sdk-common[module]",
        "//tools/base/build-analyzer/common:studio.android.build-analyzer.common[module]",
        "//tools/adt/idea/artwork:intellij.android.artwork[module]",
        "//tools/analytics-library/tracker:analytics-tracker[module]",
        "//tools/adt/idea/android-common:intellij.android.common[module]",
        "//tools/base/flags:studio.android.sdktools.flags[module]",
        "//tools/adt/idea/adt-ui:intellij.android.adt.ui[module]",
        "@intellij//:org.jetbrains.kotlin",
        "//tools/adt/idea/gradle-dsl:intellij.android.gradle.dsl[module]",
        "//tools/adt/idea/project-system-gradle:intellij.android.projectSystem.gradle[module]",
<<<<<<< HEAD
        "//prebuilts/studio/intellij-sdk:studio-sdk-plugin-properties",
=======
        "@intellij//:com.intellij.properties",
>>>>>>> 0d09370c
        "//tools/adt/idea/.idea/libraries:studio-proto",
        "//tools/adt/idea/build-attribution:build-analysis-results-proto",
        "//tools/adt/idea/analytics[module]",
    ],
)

# managed by go/iml_to_build
iml_module(
    name = "intellij.android.build-attribution.tests",
    iml_files = ["intellij.android.build-attribution.tests.iml"],
    split_test_targets = {
        "analyzers": {
            "shard_count": 2,
            "test_filter": "com.android.build.attribution.analyzers",
            "data": [
                "//tools/base/build-system/integration-test:kotlin_gradle_plugin_latest_prebuilts",
                "//tools/base/build-system:android_gradle_plugin.zip",
                "//tools/base/build-system:android_gradle_plugin_runtime_dependencies",
            ],
            "tags": [
                "no_test_mac",  # b/113099009
                "no_test_windows",  # b/135665870
            ],
        },
        "other": {
            "data": [
                "//tools/base/build-system/integration-test:kotlin_gradle_plugin_latest_prebuilts",
                "//tools/base/build-system:android_gradle_plugin.zip",
                "//tools/base/build-system:android_gradle_plugin_runtime_dependencies",
            ],
        },
    },
    test_class = "com.android.build.attribution.AndroidBuildAttributionTestSuite",
    test_data = [
        ":test_deps",
        "//prebuilts/studio/jdk/jdk17:jdk17_runtime_files",
        "//prebuilts/studio/sdk:build-tools/latest",
        "//prebuilts/studio/sdk:platforms/latest",
        "//tools/adt/idea/android/testData",
        "//tools/adt/idea/build-attribution/testData",
        "//tools/base/build-system:gradle-distrib",
    ],
    test_srcs = ["testSrc"],
    test_timeout = "long",
    visibility = ["//visibility:public"],
    # do not sort: must match IML order
    deps = [
        "@intellij//:intellij-sdk",
        "@intellij//:com.intellij.java",
        "@intellij//:com.intellij.gradle",
        "//tools/adt/idea/.idea/libraries:truth[test]",
        "//tools/adt/idea/.idea/libraries:mockito[test]",
        "//tools/adt/idea/.idea/libraries:studio-analytics-proto",
        "//tools/adt/idea/android-test-framework:intellij.android.testFramework[module, test]",
        "//tools/adt/idea/artwork:intellij.android.artwork[module]",
        "//tools/adt/idea/android-common:intellij.android.common[module, test]",
        "//tools/base/common:studio.android.sdktools.common[module, test]",
        "//tools/base/build-analyzer/common:studio.android.build-analyzer.common[module, test]",
        "//tools/base/flags:studio.android.sdktools.flags[module, test]",
        "//tools/base/testutils:studio.android.sdktools.testutils[module, test]",
        "//tools/adt/idea/android:intellij.android.core[module, test]",
        "//tools/adt/idea/project-system-gradle:intellij.android.projectSystem.gradle[module, test]",
        "//tools/adt/idea/project-system-gradle-sync:intellij.android.projectSystem.gradle.sync[module, test]",
        "//tools/adt/idea/project-system-gradle-upgrade:intellij.android.projectSystem.gradle.upgrade[module, test]",
        "//tools/adt/idea/build-attribution:intellij.android.build-attribution[module, test]",
        "//tools/adt/idea/adt-testutils:intellij.android.adt.testutils[module, test]",
        "//tools/analytics-library/testing:android.sdktools.analytics-testing[module, test]",
        "//tools/analytics-library/tracker:analytics-tracker[module, test]",
        "//tools/adt/idea/adt-ui:intellij.android.adt.ui[module, test]",
        "@intellij//:org.jetbrains.kotlin",
        "@intellij//:com.intellij.properties",
        "//tools/adt/idea/gradle-dsl:intellij.android.gradle.dsl.testutils[module, test]",
        "//tools/adt/idea/gradle-dsl:intellij.android.gradle.dsl[module, test]",
        "//tools/adt/idea/.idea/libraries:studio-proto",
        "//tools/adt/idea/build-attribution:build-analysis-results-proto",
    ],
)

generate_old_agp_tests_from_list(
    name = "ConfigurationCachingCompatibilityAnalyzerTest",
<<<<<<< HEAD
    ignore_locations = [
        "com.android.build.attribution.analyzers.ConfigurationCachingCompatibilityAnalyzerTest#testOldKotlinDetectedAppliedInPluginDsl",
    ],
=======
>>>>>>> 0d09370c
    iml_module = ":intellij.android.build-attribution.tests",
    tests_list = [
        dict(
            timeout = "long",
            agp_version = AGP_7_1,
            data = [
<<<<<<< HEAD
                "//prebuilts/studio/jdk/jdk11",
=======
                "//prebuilts/studio/jdk/jdk17:jdk17_runtime_files",
>>>>>>> 0d09370c
                "//prebuilts/studio/sdk:build-tools/34.0.0",
                "//prebuilts/studio/sdk:platforms/latest",
                "//tools/adt/idea/android/testData",
                "//tools/adt/idea/build-attribution/testData",
            ] + AGP_DATA[AGP_7_1] + GRADLE_DISTRIBUTIONS[GRADLE_7_5],
            gradle_version = GRADLE_7_5,
            ignore_other_tests = True,
            maven_deps = [
                "//tools/base/build-system/previous-versions:7.1.0",
                "//tools/base/build-system/previous-versions:kgp1.3.72",
                ":test_deps",
            ],
            tags = [
                "block-network",
                "no_test_mac",
                "no_test_windows",
            ],
            test_class = "com.android.build.attribution.AndroidBuildAttributionOldAgpTestSuite",
        ),
    ],
)

maven_repository(
    name = "test_deps",
    # keep sorted: for buildifier
    artifacts = [
        "@maven//:androidx.collection.collection_1.0.0",
        "@maven//:com.android.support.appcompat-v7_28.0.0",
        "@maven//:com.android.support.constraint.constraint-layout_1.0.2",
        "@maven//:com.android.support.test.espresso.espresso-core_3.0.2",
        "@maven//:com.google.auto.value.auto-value-annotations_1.6.2",
        "@maven//:com.google.auto.value.auto-value_1.6.2",
        "@maven//:com.google.code.gson.gson_2.8.5",
        "@maven//:com.google.errorprone.error_prone_annotations_2.3.2",
        "@maven//:com.google.guava.guava_19.0",
        "@maven//:com.google.jimfs.jimfs_1.1",
        "@maven//:com.sun.activation.javax.activation_1.2.0",
        "@maven//:commons-lang.commons-lang_2.4",
        "@maven//:de.undercouch.gradle-download-task_4.0.2",
        "@maven//:org.codehaus.mojo.animal-sniffer-annotations_1.17",
        "@maven//:org.jetbrains.kotlin.kotlin-reflect_1.4.32",
        "@maven//:org.jetbrains.kotlin.kotlin-stdlib-jdk7_1.4.32",
        "@maven//:org.jetbrains.kotlin.kotlin-stdlib-jdk8_1.5.0",
        "@maven//:org.jetbrains.kotlinx.kotlinx-coroutines-core_1.4.1",
        "@maven//:org.jetbrains.markdown_0.2.1",
        "@maven//:xmlpull.xmlpull_1.1.3.1",
    ],
)

# managed by go/iml_to_build
jvm_import(
    name = "build-analysis-results-proto",
    jars = ["//tools/adt/idea/build-attribution/proto:build-analysis-results-proto.jar"],
    visibility = ["//visibility:public"],
)<|MERGE_RESOLUTION|>--- conflicted
+++ resolved
@@ -32,11 +32,7 @@
         "@intellij//:org.jetbrains.kotlin",
         "//tools/adt/idea/gradle-dsl:intellij.android.gradle.dsl[module]",
         "//tools/adt/idea/project-system-gradle:intellij.android.projectSystem.gradle[module]",
-<<<<<<< HEAD
-        "//prebuilts/studio/intellij-sdk:studio-sdk-plugin-properties",
-=======
         "@intellij//:com.intellij.properties",
->>>>>>> 0d09370c
         "//tools/adt/idea/.idea/libraries:studio-proto",
         "//tools/adt/idea/build-attribution:build-analysis-results-proto",
         "//tools/adt/idea/analytics[module]",
@@ -117,23 +113,13 @@
 
 generate_old_agp_tests_from_list(
     name = "ConfigurationCachingCompatibilityAnalyzerTest",
-<<<<<<< HEAD
-    ignore_locations = [
-        "com.android.build.attribution.analyzers.ConfigurationCachingCompatibilityAnalyzerTest#testOldKotlinDetectedAppliedInPluginDsl",
-    ],
-=======
->>>>>>> 0d09370c
     iml_module = ":intellij.android.build-attribution.tests",
     tests_list = [
         dict(
             timeout = "long",
             agp_version = AGP_7_1,
             data = [
-<<<<<<< HEAD
-                "//prebuilts/studio/jdk/jdk11",
-=======
                 "//prebuilts/studio/jdk/jdk17:jdk17_runtime_files",
->>>>>>> 0d09370c
                 "//prebuilts/studio/sdk:build-tools/34.0.0",
                 "//prebuilts/studio/sdk:platforms/latest",
                 "//tools/adt/idea/android/testData",
