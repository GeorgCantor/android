--- conflicted
+++ resolved
@@ -98,23 +98,12 @@
     KeyboardFocusManager.getCurrentKeyboardFocusManager().addPropertyChangeListener(this::scrollIntoView);
   }
 
-<<<<<<< HEAD
   @Override
   public void removeNotify() {
     super.removeNotify();
     KeyboardFocusManager.getCurrentKeyboardFocusManager().removePropertyChangeListener(this::scrollIntoView);
   }
 
-  public void activatePropertySheet() {
-    setAllPropertiesPanelVisible(true);
-  }
-
-  public void activateInspector() {
-    setAllPropertiesPanelVisible(false);
-  }
-
-=======
->>>>>>> 1a54000c
   public void setItems(@NotNull List<NlComponent> components,
                        @NotNull Table<String, String, NlPropertyItem> properties,
                        @NotNull NlPropertiesManager propertiesManager) {
