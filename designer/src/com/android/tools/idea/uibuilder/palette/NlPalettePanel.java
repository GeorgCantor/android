--- conflicted
+++ resolved
@@ -102,119 +102,7 @@
   @NotNull
   @Override
   public JComponent getFocusedComponent() {
-<<<<<<< HEAD
-    return myPaletteTree;
-  }
-
-  public enum Mode {
-    ICON_AND_TEXT("Show Icon and Text"),
-    PREVIEW("Show Preview");
-
-    private final String myMenuText;
-
-    Mode(String menuText) {
-      myMenuText = menuText;
-    }
-
-    @NotNull
-    public String getMenuText() {
-      return myMenuText;
-    }
-  }
-
-  public void setDesignSurface(@Nullable DesignSurface designSurface) {
-    myStructureTree.setDesignSurface(designSurface);
-    Module prevModule = null;
-    if (myDesignSurface != null) {
-      Configuration configuration = myDesignSurface.getConfiguration();
-      if (configuration != null) {
-        prevModule = configuration.getModule();
-        configuration.removeListener(this);
-      }
-    }
-    Module newModule = null;
-    myDesignSurface = designSurface != null && designSurface.getLayoutType().isSupportedByDesigner() ? designSurface : null;
-    if (myDesignSurface != null) {
-      Configuration configuration = myDesignSurface.getConfiguration();
-      if (configuration != null) {
-        newModule = configuration.getModule();
-        configuration.addListener(this);
-      }
-      updateConfiguration();
-      initItems();
-      checkForNewMissingDependencies();
-    }
-    if (prevModule != newModule) {
-      if (prevModule != null) {
-        AndroidFacet facet = AndroidFacet.getInstance(prevModule);
-        if (facet != null) {
-          ResourceNotificationManager manager = ResourceNotificationManager.getInstance(prevModule.getProject());
-          manager.removeListener(this, facet, null, null);
-        }
-      }
-      if (newModule != null) {
-        AndroidFacet facet = AndroidFacet.getInstance(newModule);
-        if (facet != null) {
-          ResourceNotificationManager manager = ResourceNotificationManager.getInstance(newModule.getProject());
-          manager.addListener(this, facet, null, null);
-        }
-        myIconFactory.dropCache();
-      }
-    }
-  }
-
-  private void updateColorsAfterColorThemeChange(boolean doUpdate) {
-    LafManager manager = LafManager.getInstance();
-    if (doUpdate) {
-      manager.addLafManagerListener(this);
-    }
-    else {
-      manager.removeLafManagerListener(this);
-    }
-  }
-
-  private void setColors() {
-    Color background;
-    Color foreground;
-    Configuration configuration = null;
-    if (myDesignSurface != null) {
-      configuration = myDesignSurface.getConfiguration();
-    }
-    ResourceResolver resolver = null;
-    if (configuration != null) {
-      resolver = configuration.getResourceResolver();
-    }
-    if (resolver == null || myMode != Mode.PREVIEW) {
-      foreground = UIUtil.getTreeForeground();
-      background = UIUtil.getTreeBackground();
-    }
-    else {
-      ResourceValue windowBackground = resolver.findItemInTheme("colorBackground", true);
-      background = ResourceHelper.resolveColor(resolver, windowBackground, configuration.getModule().getProject());
-      if (background == null) {
-        background = UIUtil.getTreeBackground();
-      }
-      ResourceValue textForeground = resolver.findItemInTheme("colorForeground", true);
-      foreground = ResourceHelper.resolveColor(resolver, textForeground, configuration.getModule().getProject());
-      if (foreground == null) {
-        foreground = UIUtil.getTreeForeground();
-      }
-
-      // Ensure the colors can be differentiated:
-      if (Math.abs(ImageUtils.getBrightness(background.getRGB()) - ImageUtils.getBrightness(foreground.getRGB())) < 64) {
-        if (ImageUtils.getBrightness(background.getRGB()) < 128) {
-          foreground = JBColor.WHITE;
-        }
-        else {
-          foreground = JBColor.BLACK;
-        }
-      }
-    }
-    myPaletteTree.setBackground(background);
-    myPaletteTree.setForeground(foreground);
-=======
     return myPalettePanel;
->>>>>>> bda17b23
   }
 
   @Override
@@ -249,40 +137,9 @@
     myCloseAutoHideCallback = runnable;
   }
 
-<<<<<<< HEAD
-  private void enableClickToLoadMissingDependency() {
-    myPaletteTree.addMouseListener(new MouseAdapter() {
-      @Override
-      public void mousePressed(MouseEvent event) {
-        Palette.BaseItem object = getItemForPath(myPaletteTree.getPathForLocation(event.getX(), event.getY()));
-        if (needsLibraryLoad(object)) {
-          Palette.Item item = (Palette.Item)object;
-          String coordinate = item.getGradleCoordinate();
-          assert coordinate != null;
-          Module module = getModule();
-          assert module != null;
-          GradleDependencyManager manager = GradleDependencyManager.getInstance(module.getProject());
-          manager.ensureLibraryIsIncluded(module, toGradleCoordinates(Collections.singletonList(coordinate)), null);
-        }
-      }
-    });
-    ApplicationManager.getApplication().getMessageBus().connect(myDisposable).subscribe(ProjectEx.ProjectSaved.TOPIC, project -> {
-      Module module = getModule();
-      if (project == null || project.isDisposed() || myDesignSurface == null || !myDesignSurface.getLayoutType().isSupportedByDesigner()) {
-        // Do not check for new dependencies if this project is being closed...
-        return;
-      }
-      if (module != null && module.getProject().equals(project)) {
-        if (checkForNewMissingDependencies()) {
-          repaint();
-        }
-      }
-    });
-=======
   @Override
   public boolean supportsFiltering() {
     return true;
->>>>>>> bda17b23
   }
 
   @Override
