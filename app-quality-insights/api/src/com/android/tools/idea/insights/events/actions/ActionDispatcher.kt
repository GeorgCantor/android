--- conflicted
+++ resolved
@@ -15,10 +15,6 @@
  */
 package com.android.tools.idea.insights.events.actions
 
-<<<<<<< HEAD
-import com.android.tools.idea.insights.AppInsightsIssue
-=======
->>>>>>> 574fcae1
 import com.android.tools.idea.insights.AppInsightsState
 import com.android.tools.idea.insights.CancellableTimeoutException
 import com.android.tools.idea.insights.Connection
@@ -180,22 +176,7 @@
     return scope
       .launch {
         val fetchedNotes = appInsightsClient.listNotes(connection, action.id, state.mode)
-<<<<<<< HEAD
-        val result =
-          fetchedNotes.map { notes -> queue.applyPendingNoteRequests(notes, action.id) }
-            as LoadingState.Done
-        eventEmitter(
-          NotesFetched(
-            action.id,
-            result,
-            state.mode == ConnectionMode.ONLINE &&
-              state.permission == Permission.FULL &&
-              queue.size > 0
-          )
-        )
-=======
         eventEmitter(NotesFetched(action.id, fetchedNotes))
->>>>>>> 574fcae1
       }
       .toToken(action)
   }
