--- conflicted
+++ resolved
@@ -21,11 +21,11 @@
 import com.android.tools.idea.logcat.message.LogcatHeaderParser.LogcatFormat.EPOCH_FORMAT
 import com.android.tools.idea.logcat.message.LogcatHeaderParser.LogcatFormat.STANDARD_FORMAT
 import com.google.common.truth.Truth.assertThat
+import org.junit.Test
 import java.time.Instant
 import java.time.ZoneId
 import java.time.ZonedDateTime
 import java.util.concurrent.TimeUnit
-import org.junit.Test
 
 /** Tests for [LogcatHeaderParser] */
 internal class LogcatHeaderParserTest {
@@ -44,11 +44,7 @@
           "pid-5755",
           "pid-5755",
           "Tag",
-<<<<<<< HEAD
-          Instant.ofEpochSecond(1517266949, TimeUnit.MILLISECONDS.toNanos(472))
-=======
-          Instant.ofEpochSecond(1517266949, TimeUnit.MILLISECONDS.toNanos(472)),
->>>>>>> 0d09370c
+          Instant.ofEpochSecond(1517266949, TimeUnit.MILLISECONDS.toNanos(472)),
         )
       )
   }
@@ -59,11 +55,7 @@
       logcatHeaderParser(
         STANDARD_FORMAT,
         defaultYear = 2022,
-<<<<<<< HEAD
-        defaultZoneId = ZoneId.of("Asia/Yerevan")
-=======
         defaultZoneId = ZoneId.of("Asia/Yerevan"),
->>>>>>> 0d09370c
       )
 
     assertThat(logCatHeaderParser.parseHeader("[ 05-26 14:58:23.972 5755:601 I/Tag ]", "device"))
@@ -84,15 +76,9 @@
               58,
               23,
               TimeUnit.MILLISECONDS.toNanos(972).toInt(),
-<<<<<<< HEAD
-              ZoneId.of("Asia/Yerevan")
-            )
-          )
-=======
               ZoneId.of("Asia/Yerevan"),
             )
           ),
->>>>>>> 0d09370c
         )
       )
   }
@@ -104,26 +90,18 @@
     assertThat(
         logCatHeaderParser.parseHeader(
           "[     1517266949.472     5755:601     I/Tag     ]",
-<<<<<<< HEAD
-          "device"
-=======
           "device",
->>>>>>> 0d09370c
-        )
-      )
-      .isEqualTo(
-        LogcatHeader(
-          INFO,
-          5755,
-          601,
-          "pid-5755",
-          "pid-5755",
-          "Tag",
-<<<<<<< HEAD
-          Instant.ofEpochSecond(1517266949, TimeUnit.MILLISECONDS.toNanos(472))
-=======
-          Instant.ofEpochSecond(1517266949, TimeUnit.MILLISECONDS.toNanos(472)),
->>>>>>> 0d09370c
+        )
+      )
+      .isEqualTo(
+        LogcatHeader(
+          INFO,
+          5755,
+          601,
+          "pid-5755",
+          "pid-5755",
+          "Tag",
+          Instant.ofEpochSecond(1517266949, TimeUnit.MILLISECONDS.toNanos(472)),
         )
       )
   }
@@ -141,11 +119,7 @@
           "pid-5755",
           "pid-5755",
           "Tag",
-<<<<<<< HEAD
-          Instant.ofEpochSecond(1517266949, TimeUnit.MILLISECONDS.toNanos(472))
-=======
-          Instant.ofEpochSecond(1517266949, TimeUnit.MILLISECONDS.toNanos(472)),
->>>>>>> 0d09370c
+          Instant.ofEpochSecond(1517266949, TimeUnit.MILLISECONDS.toNanos(472)),
         )
       )
   }
@@ -163,11 +137,7 @@
           "kernel",
           "kernel",
           "Tag",
-<<<<<<< HEAD
-          Instant.ofEpochSecond(1517266949, TimeUnit.MILLISECONDS.toNanos(472))
-=======
-          Instant.ofEpochSecond(1517266949, TimeUnit.MILLISECONDS.toNanos(472)),
->>>>>>> 0d09370c
+          Instant.ofEpochSecond(1517266949, TimeUnit.MILLISECONDS.toNanos(472)),
         )
       )
   }
@@ -186,11 +156,7 @@
           "application-id",
           "process-name",
           "Tag",
-<<<<<<< HEAD
-          Instant.ofEpochSecond(1517266949, TimeUnit.MILLISECONDS.toNanos(472))
-=======
-          Instant.ofEpochSecond(1517266949, TimeUnit.MILLISECONDS.toNanos(472)),
->>>>>>> 0d09370c
+          Instant.ofEpochSecond(1517266949, TimeUnit.MILLISECONDS.toNanos(472)),
         )
       )
   }
@@ -202,11 +168,7 @@
     assertThat(
         logCatHeaderParser.parseHeader(
           "[ 1517266949.472 1234567890123456789012345678901234567890:601 I/Tag ]",
-<<<<<<< HEAD
-          "device"
-=======
           "device",
->>>>>>> 0d09370c
         )
       )
       .isEqualTo(
@@ -217,11 +179,7 @@
           "pid--1",
           "pid--1",
           "Tag",
-<<<<<<< HEAD
-          Instant.ofEpochSecond(1517266949, TimeUnit.MILLISECONDS.toNanos(472))
-=======
-          Instant.ofEpochSecond(1517266949, TimeUnit.MILLISECONDS.toNanos(472)),
->>>>>>> 0d09370c
+          Instant.ofEpochSecond(1517266949, TimeUnit.MILLISECONDS.toNanos(472)),
         )
       )
   }
@@ -233,26 +191,18 @@
     assertThat(
         logCatHeaderParser.parseHeader(
           "[ 1234567890123456789012345678901234567890.472 5755:601 I/Tag ]",
-<<<<<<< HEAD
-          "device"
-=======
           "device",
->>>>>>> 0d09370c
-        )
-      )
-      .isEqualTo(
-        LogcatHeader(
-          INFO,
-          5755,
-          601,
-          "pid-5755",
-          "pid-5755",
-          "Tag",
-<<<<<<< HEAD
-          Instant.ofEpochSecond(0, TimeUnit.MILLISECONDS.toNanos(472))
-=======
+        )
+      )
+      .isEqualTo(
+        LogcatHeader(
+          INFO,
+          5755,
+          601,
+          "pid-5755",
+          "pid-5755",
+          "Tag",
           Instant.ofEpochSecond(0, TimeUnit.MILLISECONDS.toNanos(472)),
->>>>>>> 0d09370c
         )
       )
   }
