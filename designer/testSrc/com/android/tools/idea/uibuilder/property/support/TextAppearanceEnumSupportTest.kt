/*
 * Copyright (C) 2018 The Android Open Source Project
 *
 * Licensed under the Apache License, Version 2.0 (the "License");
 * you may not use this file except in compliance with the License.
 * You may obtain a copy of the License at
 *
 *      http://www.apache.org/licenses/LICENSE-2.0
 *
 * Unless required by applicable law or agreed to in writing, software
 * distributed under the License is distributed on an "AS IS" BASIS,
 * WITHOUT WARRANTIES OR CONDITIONS OF ANY KIND, either express or implied.
 * See the License for the specific language governing permissions and
 * limitations under the License.
 */
package com.android.tools.idea.uibuilder.property.support

import com.android.SdkConstants.ANDROID_URI
import com.android.SdkConstants.APPCOMPAT_LIB_ARTIFACT_ID
import com.android.SdkConstants.ATTR_TEXT_APPEARANCE
import com.android.SdkConstants.TEXT_VIEW
import com.android.tools.idea.testing.AndroidProjectRule
import com.android.tools.idea.testing.Dependencies
import com.android.tools.idea.uibuilder.property.NlPropertyItem
import com.android.tools.idea.uibuilder.property.NlPropertyType
import com.android.tools.idea.uibuilder.property.testutils.EnumValueUtil
import com.android.tools.idea.uibuilder.property.testutils.SupportTestUtil
import com.google.common.truth.Truth
import com.intellij.openapi.command.WriteCommandAction
import com.intellij.testFramework.EdtRule
import com.intellij.testFramework.RunsInEdt
import org.junit.Before
import org.junit.Rule
import org.junit.Test
import org.junit.rules.RuleChain

private const val PROJECT_TEXT_APPEARANCES =
  """
<resources>
    <style name="MyTextStyle" parent="android:TextAppearance"/>
    <style name="TextAppearance.Blue" parent="MyTextStyle"/>
</resources>"""

@RunsInEdt
class TextAppearanceEnumSupportTest {
  private val projectRule = AndroidProjectRule.withSdk()

  @get:Rule val chain = RuleChain.outerRule(projectRule).around(EdtRule())!!

  @Before
  fun setUp() {
    projectRule.fixture.addFileToProject("res/values/project_styles.xml", PROJECT_TEXT_APPEARANCES)
  }

  @Test
  fun testTextViewTextAppearanceWithAppCompat() {
    // setup
    Dependencies.add(projectRule.fixture, APPCOMPAT_LIB_ARTIFACT_ID)
    val util = SupportTestUtil(projectRule, TEXT_VIEW)
    val property = util.makeProperty(ANDROID_URI, ATTR_TEXT_APPEARANCE, NlPropertyType.STYLE)

    // test
    val support = TextAppearanceEnumSupport(property)
    val values = support.values
    val expectedProjectValues = listOf("@style/TextAppearance.Blue", "@style/MyTextStyle")
    val expectedProjectDisplayValues = listOf("Blue", "MyTextStyle")
    val expectedAppCompatValues =
      listOf(
        "@style/TextAppearance.AppCompat.Body1",
        "@style/TextAppearance.AppCompat.Body2",
        "@style/TextAppearance.AppCompat.Display1",
        "@style/TextAppearance.AppCompat.Display2",
        "@style/TextAppearance.AppCompat.Display3",
        "@style/TextAppearance.AppCompat.Display4",
        "@style/TextAppearance.AppCompat.Large",
        "@style/TextAppearance.AppCompat.Medium",
<<<<<<< HEAD
        "@style/TextAppearance.AppCompat.Small"
=======
        "@style/TextAppearance.AppCompat.Small",
>>>>>>> 0d09370c
      )
    val expectedAppCompatDisplayValues =
      listOf(
        "Body1",
        "Body2",
        "Display1",
        "Display2",
        "Display3",
        "Display4",
        "Large",
        "Medium",
<<<<<<< HEAD
        "Small"
=======
        "Small",
>>>>>>> 0d09370c
      )
    var index = 0
    index =
      EnumValueUtil.checkSection(
        values,
        index,
        PROJECT_HEADER,
        3,
        expectedProjectValues,
<<<<<<< HEAD
        expectedProjectDisplayValues
=======
        expectedProjectDisplayValues,
>>>>>>> 0d09370c
      )
    index =
      EnumValueUtil.checkSection(
        values,
        index,
        APPCOMPAT_HEADER,
        10,
        expectedAppCompatValues,
<<<<<<< HEAD
        expectedAppCompatDisplayValues
=======
        expectedAppCompatDisplayValues,
>>>>>>> 0d09370c
      )
    Truth.assertThat(index).isEqualTo(-1)
  }

  @Test
  fun testTextViewTextAppearanceWithoutAppCompat() {
    // setup
    val util = SupportTestUtil(projectRule, TEXT_VIEW)
    val property = util.makeProperty(ANDROID_URI, ATTR_TEXT_APPEARANCE, NlPropertyType.STYLE)

    // test
    val support = TextAppearanceEnumSupport(property)
    val values = support.values
    val expectedProjectValues = listOf("@style/TextAppearance.Blue", "@style/MyTextStyle")
    val expectedProjectDisplayValues = listOf("Blue", "MyTextStyle")
    val expectedAndroidValues =
      listOf(
        "@android:style/TextAppearance.Material.Body1",
        "@android:style/TextAppearance.Material.Body2",
        "@android:style/TextAppearance.Material.Display1",
        "@android:style/TextAppearance.Material.Display2",
        "@android:style/TextAppearance.Material.Display3",
        "@android:style/TextAppearance.Material.Display4",
        "@android:style/TextAppearance.Material.Large",
        "@android:style/TextAppearance.Material.Medium",
<<<<<<< HEAD
        "@android:style/TextAppearance.Material.Small"
=======
        "@android:style/TextAppearance.Material.Small",
>>>>>>> 0d09370c
      )
    val expectedAndroidDisplayValues =
      listOf(
        "Body1",
        "Body2",
        "Display1",
        "Display2",
        "Display3",
        "Display4",
        "Large",
        "Medium",
<<<<<<< HEAD
        "Small"
=======
        "Small",
>>>>>>> 0d09370c
      )
    var index = 0
    index =
      EnumValueUtil.checkSection(
        values,
        index,
        PROJECT_HEADER,
        3,
        expectedProjectValues,
<<<<<<< HEAD
        expectedProjectDisplayValues
=======
        expectedProjectDisplayValues,
>>>>>>> 0d09370c
      )
    index =
      EnumValueUtil.checkSection(
        values,
        index,
        ANDROID_HEADER,
        10,
        expectedAndroidValues,
<<<<<<< HEAD
        expectedAndroidDisplayValues
=======
        expectedAndroidDisplayValues,
>>>>>>> 0d09370c
      )
    Truth.assertThat(index).isEqualTo(-1)
  }

  @Test
  fun testTextViewTextAppearanceWithInvalidXmlTag() {
    // setup
    val util = SupportTestUtil(projectRule, TEXT_VIEW)
    val property = util.makeProperty(ANDROID_URI, ATTR_TEXT_APPEARANCE, NlPropertyType.STYLE)
    deleteXmlTag(property)

    // test
    val support = TextAppearanceEnumSupport(property)
    val values = support.values
    val expectedProjectValues = listOf("@style/TextAppearance.Blue", "@style/MyTextStyle")
    val expectedProjectDisplayValues = listOf("Blue", "MyTextStyle")
    val expectedAndroidValues =
      listOf(
        "@android:style/TextAppearance.Material.Body1",
        "@android:style/TextAppearance.Material.Body2",
        "@android:style/TextAppearance.Material.Display1",
        "@android:style/TextAppearance.Material.Display2",
        "@android:style/TextAppearance.Material.Display3",
        "@android:style/TextAppearance.Material.Display4",
        "@android:style/TextAppearance.Material.Large",
        "@android:style/TextAppearance.Material.Medium",
<<<<<<< HEAD
        "@android:style/TextAppearance.Material.Small"
=======
        "@android:style/TextAppearance.Material.Small",
>>>>>>> 0d09370c
      )
    val expectedAndroidDisplayValues =
      listOf(
        "Body1",
        "Body2",
        "Display1",
        "Display2",
        "Display3",
        "Display4",
        "Large",
        "Medium",
<<<<<<< HEAD
        "Small"
=======
        "Small",
>>>>>>> 0d09370c
      )
    var index = 0
    index =
      EnumValueUtil.checkSection(
        values,
        index,
        PROJECT_HEADER,
        3,
        expectedProjectValues,
<<<<<<< HEAD
        expectedProjectDisplayValues
=======
        expectedProjectDisplayValues,
>>>>>>> 0d09370c
      )
    index =
      EnumValueUtil.checkSection(
        values,
        index,
        ANDROID_HEADER,
        10,
        expectedAndroidValues,
<<<<<<< HEAD
        expectedAndroidDisplayValues
=======
        expectedAndroidDisplayValues,
>>>>>>> 0d09370c
      )
    Truth.assertThat(index).isEqualTo(-1)
  }

  private fun deleteXmlTag(property: NlPropertyItem) {
    val tag = property.components.first().backend.tag!!
    WriteCommandAction.writeCommandAction(projectRule.project).run<Throwable> { tag.delete() }
  }
}<|MERGE_RESOLUTION|>--- conflicted
+++ resolved
@@ -74,11 +74,7 @@
         "@style/TextAppearance.AppCompat.Display4",
         "@style/TextAppearance.AppCompat.Large",
         "@style/TextAppearance.AppCompat.Medium",
-<<<<<<< HEAD
-        "@style/TextAppearance.AppCompat.Small"
-=======
         "@style/TextAppearance.AppCompat.Small",
->>>>>>> 0d09370c
       )
     val expectedAppCompatDisplayValues =
       listOf(
@@ -90,11 +86,7 @@
         "Display4",
         "Large",
         "Medium",
-<<<<<<< HEAD
-        "Small"
-=======
         "Small",
->>>>>>> 0d09370c
       )
     var index = 0
     index =
@@ -104,11 +96,7 @@
         PROJECT_HEADER,
         3,
         expectedProjectValues,
-<<<<<<< HEAD
-        expectedProjectDisplayValues
-=======
         expectedProjectDisplayValues,
->>>>>>> 0d09370c
       )
     index =
       EnumValueUtil.checkSection(
@@ -117,11 +105,7 @@
         APPCOMPAT_HEADER,
         10,
         expectedAppCompatValues,
-<<<<<<< HEAD
-        expectedAppCompatDisplayValues
-=======
         expectedAppCompatDisplayValues,
->>>>>>> 0d09370c
       )
     Truth.assertThat(index).isEqualTo(-1)
   }
@@ -147,11 +131,7 @@
         "@android:style/TextAppearance.Material.Display4",
         "@android:style/TextAppearance.Material.Large",
         "@android:style/TextAppearance.Material.Medium",
-<<<<<<< HEAD
-        "@android:style/TextAppearance.Material.Small"
-=======
         "@android:style/TextAppearance.Material.Small",
->>>>>>> 0d09370c
       )
     val expectedAndroidDisplayValues =
       listOf(
@@ -163,11 +143,7 @@
         "Display4",
         "Large",
         "Medium",
-<<<<<<< HEAD
-        "Small"
-=======
         "Small",
->>>>>>> 0d09370c
       )
     var index = 0
     index =
@@ -177,11 +153,7 @@
         PROJECT_HEADER,
         3,
         expectedProjectValues,
-<<<<<<< HEAD
-        expectedProjectDisplayValues
-=======
         expectedProjectDisplayValues,
->>>>>>> 0d09370c
       )
     index =
       EnumValueUtil.checkSection(
@@ -190,11 +162,7 @@
         ANDROID_HEADER,
         10,
         expectedAndroidValues,
-<<<<<<< HEAD
-        expectedAndroidDisplayValues
-=======
         expectedAndroidDisplayValues,
->>>>>>> 0d09370c
       )
     Truth.assertThat(index).isEqualTo(-1)
   }
@@ -221,11 +189,7 @@
         "@android:style/TextAppearance.Material.Display4",
         "@android:style/TextAppearance.Material.Large",
         "@android:style/TextAppearance.Material.Medium",
-<<<<<<< HEAD
-        "@android:style/TextAppearance.Material.Small"
-=======
         "@android:style/TextAppearance.Material.Small",
->>>>>>> 0d09370c
       )
     val expectedAndroidDisplayValues =
       listOf(
@@ -237,11 +201,7 @@
         "Display4",
         "Large",
         "Medium",
-<<<<<<< HEAD
-        "Small"
-=======
         "Small",
->>>>>>> 0d09370c
       )
     var index = 0
     index =
@@ -251,11 +211,7 @@
         PROJECT_HEADER,
         3,
         expectedProjectValues,
-<<<<<<< HEAD
-        expectedProjectDisplayValues
-=======
         expectedProjectDisplayValues,
->>>>>>> 0d09370c
       )
     index =
       EnumValueUtil.checkSection(
@@ -264,11 +220,7 @@
         ANDROID_HEADER,
         10,
         expectedAndroidValues,
-<<<<<<< HEAD
-        expectedAndroidDisplayValues
-=======
         expectedAndroidDisplayValues,
->>>>>>> 0d09370c
       )
     Truth.assertThat(index).isEqualTo(-1)
   }
