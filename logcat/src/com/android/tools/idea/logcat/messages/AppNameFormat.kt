/*
 * Copyright (C) 2021 The Android Open Source Project
 *
 * Licensed under the Apache License, Version 2.0 (the "License");
 * you may not use this file except in compliance with the License.
 * You may obtain a copy of the License at
 *
 *      http://www.apache.org/licenses/LICENSE-2.0
 *
 * Unless required by applicable law or agreed to in writing, software
 * distributed under the License is distributed on an "AS IS" BASIS,
 * WITHOUT WARRANTIES OR CONDITIONS OF ANY KIND, either express or implied.
 * See the License for the specific language governing permissions and
 * limitations under the License.
 */
package com.android.tools.idea.logcat.messages

import com.intellij.openapi.util.text.StringUtil

private const val DEFAULT_LENGTH = 35
private const val MIN_LENGTH = 10
private const val PREFIX_LEN = 6

internal typealias AppNameFormat = NameFormat

internal typealias ProcessNameFormat = NameFormat

/** Provides formatting for the app name. */
internal data class NameFormat(
  val maxLength: Int = DEFAULT_LENGTH,
  val hideDuplicates: Boolean = false,
<<<<<<< HEAD
  val enabled: Boolean = true
=======
  val enabled: Boolean = true,
>>>>>>> 0d09370c
) {
  init {
    assert(maxLength >= MIN_LENGTH)
  }

  fun format(appName: String, pid: Int, previousPid: Int?): String {
    if (!enabled) {
      return ""
    }
    if (hideDuplicates && pid == previousPid) {
      return "".padEnd(maxLength + 1)
    }
    if (appName.length > maxLength) {
      return StringUtil.shortenTextWithEllipsis(appName, maxLength, maxLength - PREFIX_LEN) + " "
    }
    return appName.padEnd(maxLength + 1)
  }

  fun width() = if (enabled) maxLength + 1 else 0
}<|MERGE_RESOLUTION|>--- conflicted
+++ resolved
@@ -29,11 +29,7 @@
 internal data class NameFormat(
   val maxLength: Int = DEFAULT_LENGTH,
   val hideDuplicates: Boolean = false,
-<<<<<<< HEAD
-  val enabled: Boolean = true
-=======
   val enabled: Boolean = true,
->>>>>>> 0d09370c
 ) {
   init {
     assert(maxLength >= MIN_LENGTH)
