--- conflicted
+++ resolved
@@ -39,10 +39,7 @@
 import com.intellij.icons.AllIcons;
 import com.intellij.ui.ColoredTreeCellRenderer;
 import com.intellij.ui.IconManager;
-<<<<<<< HEAD
-=======
 import com.intellij.ui.PlatformIcons;
->>>>>>> de127946
 import com.intellij.ui.SimpleTextAttributes;
 import com.intellij.util.ui.tree.TreeModelAdapter;
 import java.awt.CardLayout;
@@ -395,11 +392,7 @@
           append(classOrNamespace, attributes);
         }
         else {
-<<<<<<< HEAD
-          setIcon(IconManager.getInstance().getPlatformIcon(com.intellij.ui.PlatformIcons.Method));
-=======
           setIcon(IconManager.getInstance().getPlatformIcon(PlatformIcons.Method));
->>>>>>> de127946
           if (model instanceof SystemTraceNodeModel) {
             // System Trace events are not real methods so don't append "()".
             append(model.getName());
