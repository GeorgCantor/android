/*
 * Copyright 2000-2010 JetBrains s.r.o.
 *
 * Licensed under the Apache License, Version 2.0 (the "License");
 * you may not use this file except in compliance with the License.
 * You may obtain a copy of the License at
 *
 * http://www.apache.org/licenses/LICENSE-2.0
 *
 * Unless required by applicable law or agreed to in writing, software
 * distributed under the License is distributed on an "AS IS" BASIS,
 * WITHOUT WARRANTIES OR CONDITIONS OF ANY KIND, either express or implied.
 * See the License for the specific language governing permissions and
 * limitations under the License.
 */

package com.android.tools.idea.run.testing;

import com.android.builder.model.AndroidArtifact;
import com.android.builder.model.Variant;
import com.android.ddmlib.IDevice;
import com.android.ddmlib.testrunner.RemoteAndroidTestRunner;
import com.android.tools.idea.gradle.AndroidGradleModel;
import com.android.tools.idea.run.*;
import com.android.tools.idea.run.editor.AndroidRunConfigurationEditor;
import com.android.tools.idea.run.editor.TestRunParameters;
import com.android.tools.idea.run.tasks.LaunchTask;
import com.android.tools.idea.run.util.LaunchStatus;
import com.google.common.base.Predicate;
import com.google.common.collect.ImmutableList;
import com.google.common.collect.Lists;
import com.intellij.codeInsight.AnnotationUtil;
import com.intellij.execution.*;
import com.intellij.execution.configurations.*;
import com.intellij.execution.junit.JUnitUtil;
import com.intellij.execution.process.ProcessHandler;
import com.intellij.execution.testframework.sm.SMTestRunnerConnectionUtil;
import com.intellij.execution.ui.ConsoleView;
import com.intellij.openapi.Disposable;
import com.intellij.openapi.application.ApplicationManager;
import com.intellij.openapi.diagnostic.Logger;
import com.intellij.openapi.module.Module;
import com.intellij.openapi.options.SettingsEditor;
import com.intellij.openapi.project.Project;
import com.intellij.openapi.roots.ModuleRootManager;
import com.intellij.openapi.ui.Messages;
import com.intellij.openapi.util.Comparing;
import com.intellij.openapi.util.Computable;
import com.intellij.openapi.util.Disposer;
import com.intellij.openapi.util.Pair;
import com.intellij.openapi.util.text.StringUtil;
import com.intellij.psi.*;
import com.intellij.refactoring.listeners.RefactoringElementAdapter;
import com.intellij.refactoring.listeners.RefactoringElementListener;
import org.jetbrains.android.dom.manifest.Instrumentation;
import org.jetbrains.android.dom.manifest.Manifest;
import org.jetbrains.android.facet.AndroidFacet;
import org.jetbrains.android.facet.AndroidFacetConfiguration;
import org.jetbrains.android.util.AndroidBundle;
import org.jetbrains.annotations.NotNull;
import org.jetbrains.annotations.Nullable;

import java.util.List;

/**
 * User: Eugene.Kudelevsky
 * Date: Aug 27, 2009
 * Time: 2:23:56 PM
 */
public class AndroidTestRunConfiguration extends AndroidRunConfigurationBase implements RefactoringListenerProvider {
  private static final Logger LOG = Logger.getInstance(AndroidTestRunConfiguration.class);

  public static final int TEST_ALL_IN_MODULE = 0;
  public static final int TEST_ALL_IN_PACKAGE = 1;
  public static final int TEST_CLASS = 2;
  public static final int TEST_METHOD = 3;

  public int TESTING_TYPE = TEST_ALL_IN_MODULE;
  public String INSTRUMENTATION_RUNNER_CLASS = "";

  public String METHOD_NAME = "";
  public String CLASS_NAME = "";
  public String PACKAGE_NAME = "";
  public String EXTRA_OPTIONS = "";

  public AndroidTestRunConfiguration(final Project project, final ConfigurationFactory factory) {
    super(project, factory, true);
  }

  @Override
  protected Pair<Boolean, String> supportsRunningLibraryProjects(@NotNull AndroidFacet facet) {
    if (!facet.requiresAndroidModel()) {
      // Non Gradle projects always require an application
      return Pair.create(Boolean.FALSE, AndroidBundle.message("android.cannot.run.library.project.error"));
    }

    // TODO: Resolve direct AndroidGradleModel dep (b/22596984)
    AndroidGradleModel androidModel = AndroidGradleModel.get(facet);
    if (androidModel == null) {
      return Pair.create(Boolean.FALSE, AndroidBundle.message("android.cannot.run.library.project.error"));
    }

    // Gradle only supports testing against a single build type (which could be anything, but is "debug" build type by default)
    // Currently, the only information the model exports that we can use to detect whether the current build type
    // is testable is by looking at the test task name and checking whether it is null.
    AndroidArtifact testArtifact = androidModel.getAndroidTestArtifactInSelectedVariant();
    String testTask = testArtifact != null ? testArtifact.getAssembleTaskName() : null;
    return new Pair<Boolean, String>(testTask != null, AndroidBundle.message("android.cannot.run.library.project.in.this.buildtype"));
  }

  @Override
  public boolean isGeneratedName() {
    final String name = getName();

    if ((TESTING_TYPE == TEST_CLASS || TESTING_TYPE == TEST_METHOD) &&
        (CLASS_NAME == null || CLASS_NAME.length() == 0)) {
      return JavaExecutionUtil.isNewName(name);
    }
    if (TESTING_TYPE == TEST_METHOD &&
        (METHOD_NAME == null || METHOD_NAME.length() == 0)) {
      return JavaExecutionUtil.isNewName(name);
    }
    return Comparing.equal(name, suggestedName());
  }

  @Override
  public String suggestedName() {
    if (TESTING_TYPE == TEST_ALL_IN_PACKAGE) {
      return ExecutionBundle.message("test.in.scope.presentable.text", PACKAGE_NAME);
    }
    else if (TESTING_TYPE == TEST_CLASS) {
      return ProgramRunnerUtil.shortenName(JavaExecutionUtil.getShortClassName(CLASS_NAME), 0);
    }
    else if (TESTING_TYPE == TEST_METHOD) {
      return ProgramRunnerUtil.shortenName(METHOD_NAME, 2) + "()";
    }
    return ExecutionBundle.message("all.tests.scope.presentable.text");
  }

  @NotNull
  @Override
  public List<ValidationError> checkConfiguration(@NotNull AndroidFacet facet) {
    List<ValidationError> errors = Lists.newArrayList();

    Module module = facet.getModule();
    JavaPsiFacade facade = JavaPsiFacade.getInstance(module.getProject());
    switch (TESTING_TYPE) {
      case TEST_ALL_IN_PACKAGE:
        final PsiPackage testPackage = facade.findPackage(PACKAGE_NAME);
        if (testPackage == null) {
          errors.add(ValidationError.warning(ExecutionBundle.message("package.does.not.exist.error.message", PACKAGE_NAME)));
        }
        break;
      case TEST_CLASS:
        PsiClass testClass = null;
        try {
          testClass =
            getConfigurationModule().checkModuleAndClassName(CLASS_NAME, ExecutionBundle.message("no.test.class.specified.error.text"));
        }
        catch (RuntimeConfigurationException e) {
          errors.add(ValidationError.fromException(e));
        }
        if (testClass != null && !JUnitUtil.isTestClass(testClass)) {
          errors.add(ValidationError.warning(ExecutionBundle.message("class.isnt.test.class.error.message", CLASS_NAME)));
        }
        break;
      case TEST_METHOD:
        errors.addAll(checkTestMethod());
        break;
    }
    if (INSTRUMENTATION_RUNNER_CLASS.length() > 0) {
      if (facade.findClass(INSTRUMENTATION_RUNNER_CLASS, module.getModuleWithDependenciesAndLibrariesScope(true)) == null) {
        errors.add(ValidationError.fatal(AndroidBundle.message("instrumentation.runner.class.not.specified.error")));
      }
    }

    final AndroidFacetConfiguration configuration = facet.getConfiguration();
    if (!facet.requiresAndroidModel() && !configuration.getState().PACK_TEST_CODE) {
      final int count = getTestSourceRootCount(module);
      if (count > 0) {
        final String shortMessage = "Test code not included into APK";
        final String fixMessage = "Code and resources under test source " + (count > 1 ? "roots" : "root") +
                                  " aren't included into debug APK.\nWould you like to include them and recompile " +
                                  module.getName() + " module?" + "\n(You may change this option in Android facet settings later)";
        Runnable quickFix = new Runnable() {
          @Override
          public void run() {
            final int result =
              Messages.showYesNoCancelDialog(getProject(), fixMessage, shortMessage, Messages.getQuestionIcon());
            if (result == Messages.YES) {
              configuration.getState().PACK_TEST_CODE = true;
            }
          }
        };
        errors.add(ValidationError.fatal(shortMessage, quickFix));
      }
    }

    return errors;
  }

  @Override
  @NotNull
  protected ApkProvider getApkProvider(@NotNull AndroidFacet facet) {
    // TODO: Resolve direct AndroidGradleModel dep (b/22596984)
    if (facet.getAndroidModel() != null && facet.getAndroidModel() instanceof AndroidGradleModel) {
      return new GradleApkProvider(facet, true);
    }
    return new NonGradleApkProvider(facet, null);
  }

  private static int getTestSourceRootCount(@NotNull Module module) {
    final ModuleRootManager manager = ModuleRootManager.getInstance(module);
    return manager.getSourceRoots(true).length - manager.getSourceRoots(false).length;
  }

  private List<ValidationError> checkTestMethod() {
    JavaRunConfigurationModule configurationModule = getConfigurationModule();
    final PsiClass testClass;
    try {
        testClass = configurationModule.checkModuleAndClassName(CLASS_NAME, ExecutionBundle.message("no.test.class.specified.error.text"));
    }
    catch (RuntimeConfigurationException e) {
      // We can't proceed without a test class.
      return ImmutableList.of(ValidationError.fromException(e));
    }
    List<ValidationError> errors = Lists.newArrayList();
    if (!JUnitUtil.isTestClass(testClass)) {
      errors.add(ValidationError.warning(ExecutionBundle.message("class.isnt.test.class.error.message", CLASS_NAME)));
    }
    if (METHOD_NAME == null || METHOD_NAME.trim().length() == 0) {
      errors.add(ValidationError.fatal(ExecutionBundle.message("method.name.not.specified.error.message")));
    }
    final JUnitUtil.TestMethodFilter filter = new JUnitUtil.TestMethodFilter(testClass);
    boolean found = false;
    boolean testAnnotated = false;
    for (final PsiMethod method : testClass.findMethodsByName(METHOD_NAME, true)) {
      if (filter.value(method)) found = true;
      if (JUnitUtil.isTestAnnotated(method)) testAnnotated = true;
    }
    if (!found) {
      errors.add(ValidationError.warning(ExecutionBundle.message("test.method.doesnt.exist.error.message", METHOD_NAME)));
    }

    if (!AnnotationUtil.isAnnotated(testClass, JUnitUtil.RUN_WITH, true) && !testAnnotated) {
      try {
        final PsiClass testCaseClass = JUnitUtil.getTestCaseClass(configurationModule.getModule());
        if (!testClass.isInheritor(testCaseClass, true)) {
          errors.add(ValidationError.fatal(ExecutionBundle.message("class.isnt.inheritor.of.testcase.error.message", CLASS_NAME)));
        }
      }
      catch (JUnitUtil.NoJUnitException e) {
        errors.add(ValidationError.warning(ExecutionBundle.message(AndroidBundle.message("cannot.find.testcase.error"))));
      }
    }
    return errors;
  }

  @NotNull
  @Override
  public SettingsEditor<? extends RunConfiguration> getConfigurationEditor() {
    Project project = getProject();
    AndroidRunConfigurationEditor<AndroidTestRunConfiguration> editor =
      new AndroidRunConfigurationEditor<AndroidTestRunConfiguration>(project, new Predicate<AndroidFacet>() {
        @Override
        public boolean apply(@Nullable AndroidFacet facet) {
          return facet != null && supportsRunningLibraryProjects(facet).getFirst();
        }
      }, this);
    editor.setConfigurationSpecificEditor(new TestRunParameters(project, editor.getModuleSelector()));
    return editor;
  }

  @NotNull
  @Override
<<<<<<< HEAD
  protected ConsoleView attachConsole(AndroidRunningState state, Executor executor) throws ExecutionException {
    AndroidTestConsoleProperties properties = new AndroidTestConsoleProperties(this, executor);
    ConsoleView consoleView = SMTestRunnerConnectionUtil.createAndAttachConsole("Android", state.getProcessHandler(), properties);
    Disposer.register(state.getFacet().getModule().getProject(), consoleView);
    return consoleView;
=======
  protected ConsoleProvider getConsoleProvider() {
    return new ConsoleProvider() {

      @NotNull
      @Override
      public ConsoleView createAndAttach(@NotNull Disposable parent,
                                         @NotNull ProcessHandler handler,
                                         @NotNull Executor executor) throws ExecutionException {
        AndroidTestConsoleProperties properties = new AndroidTestConsoleProperties(AndroidTestRunConfiguration.this, executor);
        ConsoleView consoleView = SMTestRunnerConnectionUtil.createAndAttachConsole("Android", handler, properties);
        Disposer.register(parent, consoleView);
        return consoleView;
      }
    };
>>>>>>> 4130c6eb
  }

  @Override
  protected boolean supportMultipleDevices() {
    return false;
  }

  @Nullable
  @Override
  protected LaunchTask getApplicationLaunchTask(@NotNull ApkProvider apkProvider,
                                                @NotNull AndroidFacet facet,
                                                boolean waitForDebugger,
                                                @NotNull LaunchStatus launchStatus) {
    String runner = StringUtil.isEmpty(INSTRUMENTATION_RUNNER_CLASS) ? findInstrumentationRunner(facet) : INSTRUMENTATION_RUNNER_CLASS;
    String testPackage;
    try {
      testPackage = apkProvider.getTestPackageName();
      if (testPackage == null) {
        launchStatus.terminateLaunch("Unable to determine test package name");
        return null;
      }
    }
    catch (ApkProvisionException e) {
      launchStatus.terminateLaunch("Unable to determine test package name");
      return null;
    }

    return new MyApplicationLaunchTask(runner, testPackage, waitForDebugger);
  }

  @Nullable
  public static String findInstrumentationRunner(@NotNull AndroidFacet facet) {
    String runner = getRunnerFromManifest(facet);

    // TODO: Resolve direct AndroidGradleModel dep (b/22596984)
    AndroidGradleModel androidModel = AndroidGradleModel.get(facet);
    if (runner == null && androidModel != null) {
      Variant selectedVariant = androidModel.getSelectedVariant();
      String testRunner = selectedVariant.getMergedFlavor().getTestInstrumentationRunner();
      if (testRunner != null) {
        runner = testRunner;
      }
    }

    return runner;
  }

  @Nullable
  private static String getRunnerFromManifest(@NotNull final AndroidFacet facet) {
    if (!ApplicationManager.getApplication().isReadAccessAllowed()) {
      return ApplicationManager.getApplication().runReadAction(new Computable<String>() {
        @Override
        public String compute() {
          return getRunnerFromManifest(facet);
        }
      });
    }

    Manifest manifest = facet.getManifest();
    if (manifest != null) {
      for (Instrumentation instrumentation : manifest.getInstrumentations()) {
        if (instrumentation != null) {
          PsiClass instrumentationClass = instrumentation.getInstrumentationClass().getValue();
          if (instrumentationClass != null) {
            return instrumentationClass.getQualifiedName();
          }
        }
      }
    }
    return null;
  }

  /**
   * Returns a refactoring listener that listens to changes in either the package, class or method names
   * depending on the current {@link #TESTING_TYPE}.
   */
  @Nullable
  @Override
  public RefactoringElementListener getRefactoringElementListener(PsiElement element) {
    if (element instanceof PsiPackage) {
      String pkgName = ((PsiPackage)element).getQualifiedName();
      if (TESTING_TYPE == TEST_ALL_IN_PACKAGE && !StringUtil.equals(pkgName, PACKAGE_NAME)) {
        // testing package, but the refactored package does not match our package
        return null;
      } else if (TESTING_TYPE != TEST_ALL_IN_PACKAGE && !StringUtil.equals(pkgName, StringUtil.getPackageName(CLASS_NAME))) {
        // testing a class or a method, but the refactored package doesn't match our containing package
        return null;
      }

      return new RefactoringElementAdapter() {
        @Override
        protected void elementRenamedOrMoved(@NotNull PsiElement newElement) {
          if (newElement instanceof PsiPackage) {
            String newPkgName = ((PsiPackage)newElement).getQualifiedName();
            if (TESTING_TYPE == TEST_ALL_IN_PACKAGE) {
              PACKAGE_NAME = newPkgName;
            } else {
              CLASS_NAME = CLASS_NAME.replace(StringUtil.getPackageName(CLASS_NAME), newPkgName);
            }
          }
        }

        @Override
        public void undoElementMovedOrRenamed(@NotNull PsiElement newElement, @NotNull String oldQualifiedName) {
          if (newElement instanceof PsiPackage) {
            if (TESTING_TYPE == TEST_ALL_IN_PACKAGE) {
              PACKAGE_NAME = oldQualifiedName;
            } else {
              CLASS_NAME = CLASS_NAME.replace(StringUtil.getPackageName(CLASS_NAME), oldQualifiedName);
            }
          }
        }
      };
    } else if ((TESTING_TYPE == TEST_CLASS || TESTING_TYPE == TEST_METHOD) && element instanceof PsiClass) {
      if (!StringUtil.equals(JavaExecutionUtil.getRuntimeQualifiedName((PsiClass)element), CLASS_NAME)) {
        return null;
      }

      return new RefactoringElementAdapter() {
        @Override
        protected void elementRenamedOrMoved(@NotNull PsiElement newElement) {
          if (newElement instanceof PsiClass) {
            CLASS_NAME = JavaExecutionUtil.getRuntimeQualifiedName((PsiClass)newElement);
          }
        }

        @Override
        public void undoElementMovedOrRenamed(@NotNull PsiElement newElement, @NotNull String oldQualifiedName) {
          if (newElement instanceof PsiClass) {
            CLASS_NAME = oldQualifiedName;
          }
        }
      };
    } else if (TESTING_TYPE == TEST_METHOD && element instanceof PsiMethod) {
      PsiMethod psiMethod = (PsiMethod)element;
      if (!StringUtil.equals(psiMethod.getName(), METHOD_NAME)) {
        return null;
      }

      PsiClass psiClass = psiMethod.getContainingClass();
      if (psiClass == null) {
        return null;
      }

      String fqName = psiClass.getQualifiedName();
      if (fqName != null && !StringUtil.equals(fqName, CLASS_NAME)) {
        return null;
      }

      return new RefactoringElementAdapter() {
        @Override
        protected void elementRenamedOrMoved(@NotNull PsiElement newElement) {
          if (newElement instanceof PsiMethod) {
            METHOD_NAME = ((PsiMethod)newElement).getName();
          }
        }

        @Override
        public void undoElementMovedOrRenamed(@NotNull PsiElement newElement, @NotNull String oldQualifiedName) {
          if (newElement instanceof PsiMethod) {
            METHOD_NAME = oldQualifiedName;
          }
        }
      };
    }
    return null;
  }

  private class MyApplicationLaunchTask implements LaunchTask {
    @Nullable private final String myInstrumentationTestRunner;
    @NotNull private final String myTestApplicationId;
    private final boolean myWaitForDebugger;

    public MyApplicationLaunchTask(@Nullable String runner, @NotNull String testPackage, boolean waitForDebugger) {
      myInstrumentationTestRunner = runner;
      myWaitForDebugger = waitForDebugger;
      myTestApplicationId = testPackage;
    }

    @NotNull
    @Override
    public String getDescription() {
      return "Launching instrumentation runner";
    }

    @Override
    public int getDuration() {
      return 2;
    }

    @Override
    public boolean perform(@NotNull IDevice device, @NotNull final LaunchStatus launchStatus, @NotNull final ConsolePrinter printer) {
      printer.stdout("Running tests\n");

      final RemoteAndroidTestRunner runner = new RemoteAndroidTestRunner(myTestApplicationId, myInstrumentationTestRunner, device);
      switch (TESTING_TYPE) {
        case TEST_ALL_IN_PACKAGE:
          runner.setTestPackageName(PACKAGE_NAME);
          break;
        case TEST_CLASS:
          runner.setClassName(CLASS_NAME);
          break;
        case TEST_METHOD:
          runner.setMethodName(CLASS_NAME, METHOD_NAME);
          break;
      }
      runner.setDebug(myWaitForDebugger);
      runner.setRunOptions(EXTRA_OPTIONS);

      printer.stdout("$ adb shell " + runner.getAmInstrumentCommand());

      // run in a separate thread as this will block until the tests complete
      ApplicationManager.getApplication().executeOnPooledThread(new Runnable() {
        @Override
        public void run() {
          try {
            runner.run(new AndroidTestListener(launchStatus, printer));
          }
          catch (Exception e) {
            LOG.info(e);
            printer.stderr("Error: Unexpected exception while running tests: " + e);
          }
        }
      });

      return true;
    }
  }
}<|MERGE_RESOLUTION|>--- conflicted
+++ resolved
@@ -273,13 +273,6 @@
 
   @NotNull
   @Override
-<<<<<<< HEAD
-  protected ConsoleView attachConsole(AndroidRunningState state, Executor executor) throws ExecutionException {
-    AndroidTestConsoleProperties properties = new AndroidTestConsoleProperties(this, executor);
-    ConsoleView consoleView = SMTestRunnerConnectionUtil.createAndAttachConsole("Android", state.getProcessHandler(), properties);
-    Disposer.register(state.getFacet().getModule().getProject(), consoleView);
-    return consoleView;
-=======
   protected ConsoleProvider getConsoleProvider() {
     return new ConsoleProvider() {
 
@@ -294,7 +287,6 @@
         return consoleView;
       }
     };
->>>>>>> 4130c6eb
   }
 
   @Override
