/*
 * Copyright (C) 2019 The Android Open Source Project
 *
 * Licensed under the Apache License, Version 2.0 (the "License");
 * you may not use this file except in compliance with the License.
 * You may obtain a copy of the License at
 *
 *      http://www.apache.org/licenses/LICENSE-2.0
 *
 * Unless required by applicable law or agreed to in writing, software
 * distributed under the License is distributed on an "AS IS" BASIS,
 * WITHOUT WARRANTIES OR CONDITIONS OF ANY KIND, either express or implied.
 * See the License for the specific language governing permissions and
 * limitations under the License.
 */
package com.android.tools.idea.layoutinspector.tree

import com.android.SdkConstants
import com.android.SdkConstants.FQCN_RELATIVE_LAYOUT
import com.android.SdkConstants.FQCN_TEXT_VIEW
import com.android.ide.common.rendering.api.ResourceNamespace
import com.android.ide.common.rendering.api.ResourceReference
import com.android.resources.Density
import com.android.resources.ResourceType
import com.android.testutils.MockitoKt.mock
import com.android.testutils.MockitoKt.whenever
import com.android.testutils.TestUtils
import com.android.testutils.waitForCondition
import com.android.tools.adtui.swing.FakeKeyboardFocusManager
import com.android.tools.adtui.swing.FakeUi
import com.android.tools.adtui.swing.laf.HeadlessTableUI
import com.android.tools.adtui.swing.laf.HeadlessTreeUI
import com.android.tools.adtui.workbench.PropertiesComponentMock
import com.android.tools.adtui.workbench.ToolWindowCallback
import com.android.tools.componenttree.treetable.TreeTableModelImplAdapter
import com.android.tools.idea.appinspection.test.DEFAULT_TEST_INSPECTION_STREAM
import com.android.tools.idea.concurrency.AndroidCoroutineScope
import com.android.tools.idea.layoutinspector.LayoutInspector
import com.android.tools.idea.layoutinspector.LayoutInspectorRule
import com.android.tools.idea.layoutinspector.MODERN_DEVICE
import com.android.tools.idea.layoutinspector.compose
import com.android.tools.idea.layoutinspector.createProcess
import com.android.tools.idea.layoutinspector.model.COMPOSE1
import com.android.tools.idea.layoutinspector.model.COMPOSE2
import com.android.tools.idea.layoutinspector.model.COMPOSE3
import com.android.tools.idea.layoutinspector.model.ComposeViewNode
import com.android.tools.idea.layoutinspector.model.FLAG_HAS_MERGED_SEMANTICS
import com.android.tools.idea.layoutinspector.model.FLAG_HAS_UNMERGED_SEMANTICS
import com.android.tools.idea.layoutinspector.model.InspectorModel
import com.android.tools.idea.layoutinspector.model.ROOT
import com.android.tools.idea.layoutinspector.model.SelectionOrigin
import com.android.tools.idea.layoutinspector.model.VIEW1
import com.android.tools.idea.layoutinspector.model.VIEW2
import com.android.tools.idea.layoutinspector.model.VIEW3
import com.android.tools.idea.layoutinspector.model.VIEW4
import com.android.tools.idea.layoutinspector.model.ViewNode
import com.android.tools.idea.layoutinspector.model.WINDOW_MANAGER_FLAG_DIM_BEHIND
import com.android.tools.idea.layoutinspector.pipeline.DisconnectedClient
import com.android.tools.idea.layoutinspector.pipeline.InspectorClientLauncher
import com.android.tools.idea.layoutinspector.pipeline.InspectorClientSettings
import com.android.tools.idea.layoutinspector.pipeline.appinspection.AppInspectionInspectorRule
import com.android.tools.idea.layoutinspector.pipeline.appinspection.dsl.ComposableNode
import com.android.tools.idea.layoutinspector.pipeline.appinspection.dsl.ComposableRoot
import com.android.tools.idea.layoutinspector.pipeline.appinspection.dsl.ComposableString
import com.android.tools.idea.layoutinspector.pipeline.appinspection.dsl.Root
import com.android.tools.idea.layoutinspector.pipeline.appinspection.dsl.ViewNode
import com.android.tools.idea.layoutinspector.pipeline.appinspection.dsl.ViewResource
import com.android.tools.idea.layoutinspector.pipeline.appinspection.dsl.ViewString
import com.android.tools.idea.layoutinspector.pipeline.appinspection.inspectors.sendEvent
import com.android.tools.idea.layoutinspector.util.DECOR_VIEW
import com.android.tools.idea.layoutinspector.util.FakeTreeSettings
import com.android.tools.idea.layoutinspector.util.ReportingCountDownLatch
import com.android.tools.idea.layoutinspector.view.inspection.LayoutInspectorViewProtocol
import com.android.tools.idea.layoutinspector.window
import com.android.tools.idea.testing.AndroidProjectRule
import com.android.tools.idea.testing.runDispatching
import com.android.tools.idea.testing.ui.FileOpenCaptureRule
import com.google.common.truth.Truth.assertThat
import com.google.common.util.concurrent.MoreExecutors
import com.google.wireless.android.sdk.stats.DynamicLayoutInspectorSession
import com.intellij.ide.util.PropertiesComponent
import com.intellij.openapi.keymap.impl.IdeKeyEventDispatcher
import com.intellij.openapi.util.Disposer
import com.intellij.openapi.util.SystemInfo
import com.intellij.testFramework.EdtRule
import com.intellij.testFramework.RunsInEdt
import com.intellij.testFramework.runInEdtAndGet
import com.intellij.testFramework.runInEdtAndWait
import com.intellij.util.ui.UIUtil
import com.intellij.util.ui.tree.TreeUtil
import java.awt.Dimension
import java.awt.event.KeyEvent
import java.util.concurrent.TimeUnit
import javax.swing.JPanel
import javax.swing.JTable
import javax.swing.event.TreeModelEvent
import javax.swing.tree.TreeModel
import layoutinspector.compose.inspection.LayoutInspectorComposeProtocol
import layoutinspector.compose.inspection.LayoutInspectorComposeProtocol.UpdateSettingsCommand
import org.junit.Before
import org.junit.Rule
import org.junit.Test
import org.junit.rules.RuleChain
import org.mockito.Mockito.verify

private const val SYSTEM_PKG = -1
private const val USER_PKG = 123
private const val TIMEOUT = 20L
private val TIMEOUT_UNIT = TimeUnit.SECONDS

private val PROCESS =
  MODERN_DEVICE.createProcess(streamId = DEFAULT_TEST_INSPECTION_STREAM.streamId)

class LayoutInspectorTreePanelTest {
  private val projectRule = AndroidProjectRule.withSdk()
  private val appInspectorRule = AppInspectionInspectorRule(projectRule)
  private val inspectorRule =
    LayoutInspectorRule(listOf(appInspectorRule.createInspectorClientProvider()), projectRule) {
      it.name == PROCESS.name
    }
  private val fileOpenCaptureRule = FileOpenCaptureRule(projectRule)
  private var lastUpdateSettingsCommand: UpdateSettingsCommand? = null
  private var updateSettingsCommands = 0
  private var updateSettingsLatch: ReportingCountDownLatch? = null

  @get:Rule
  val ruleChain =
    RuleChain.outerRule(projectRule)
      .around(appInspectorRule)
      .around(inspectorRule)
      .around(fileOpenCaptureRule)
      .around(EdtRule())!!

  @Before
  fun setUp() {
    projectRule.replaceService(PropertiesComponent::class.java, PropertiesComponentMock())

    projectRule.fixture.testDataPath =
      TestUtils.resolveWorkspacePath("tools/adt/idea/layout-inspector/testData/resource").toString()
    projectRule.fixture.copyFileToProject(SdkConstants.FN_ANDROID_MANIFEST_XML)
    projectRule.fixture.copyFileToProject("res/layout/demo.xml")

    inspectorRule.inspector.treeSettings.showRecompositions = true

    appInspectorRule.viewInspector.interceptWhen({ it.hasStartFetchCommand() }) {
      appInspectorRule.viewInspector.connection.sendEvent { rootsEventBuilder.apply { addIds(1L) } }

      appInspectorRule.viewInspector.connection.sendEvent {
        layoutEventBuilder.apply {
          ViewString(1, "com.android.internal.policy")
          ViewString(2, "DecorView")
          ViewString(3, "demo")
          ViewString(4, "layout")
          ViewString(5, "android.widget")
          ViewString(6, "RelativeLayout")
          ViewString(7, "TextView")
          ViewString(8, "id")
          ViewString(9, "title")
          ViewString(10, "android")
          ViewString(11, "AppTheme")
          ViewString(12, "http://schemas.android.com/apk/res/myapp")
          ViewString(13, "style")
          ViewString(14, "Hello World!")

          Root {
            id = ROOT
            packageName = 1
            className = 2
            ViewNode {
              id = VIEW1
              packageName = 5
              className = 6
              layoutResource = ViewResource(4, 12, 3)
              ViewNode {
                id = VIEW2
                packageName = 5
                className = 7
                resource = ViewResource(8, 10, 9)
                layoutResource = ViewResource(4, 12, 3)
              }
              ViewNode {
                id = VIEW3
                packageName = 5
                className = 6
                layoutResource = ViewResource(4, 12, 3)
                ViewNode {
                  id = VIEW4
                  packageName = 5
                  className = 7
                  layoutResource = ViewResource(4, 12, 3)
                  textValue = 14
                }
              }
            }
          }

          appContextBuilder.apply { theme = ViewResource(13, 12, 11) }
          configurationBuilder.apply {
            density = Density.DEFAULT_DENSITY
            fontScale = 1.0f
          }
        }
      }

      LayoutInspectorViewProtocol.Response.newBuilder()
        .setStartFetchResponse(LayoutInspectorViewProtocol.StartFetchResponse.getDefaultInstance())
        .build()
    }

    appInspectorRule.composeInspector.interceptWhen({ it.hasGetComposablesCommand() }) {
      LayoutInspectorComposeProtocol.Response.newBuilder()
        .apply {
          getComposablesResponseBuilder.apply {
            ComposableString(1, "com.example")
            ComposableString(2, "File1.kt")
            ComposableString(3, "Button")
            ComposableString(4, "Text")
            ComposableString(5, "Column")

            ComposableRoot {
              viewId = VIEW4
<<<<<<< HEAD
              ComposableNode {
                id = COMPOSE3
                packageHash = 1
                filename = 2
                name = 5
                flags = LayoutInspectorComposeProtocol.ComposableNode.Flags.INLINED_VALUE
              }
              ComposableNode {
                id = COMPOSE1
                packageHash = 1
                filename = 2
=======
              ComposableNode {
                id = COMPOSE3
                packageHash = 1
                filename = 2
                name = 5
                flags = LayoutInspectorComposeProtocol.ComposableNode.Flags.INLINED_VALUE
              }
              ComposableNode {
                id = COMPOSE1
                packageHash = 1
                filename = 2
>>>>>>> 574fcae1
                name = 3
                recomposeCount = 7
                recomposeSkips = 14
                ComposableNode {
                  id = COMPOSE2
                  packageHash = 1
                  filename = 2
                  name = 4
                  recomposeCount = 9
                  recomposeSkips = 33
                }
              }
            }
          }
        }
        .build()
    }

    appInspectorRule.composeInspector.interceptWhen({ it.hasUpdateSettingsCommand() }) { command ->
      lastUpdateSettingsCommand = command.updateSettingsCommand
      updateSettingsCommands++
      updateSettingsLatch?.countDown()
      LayoutInspectorComposeProtocol.Response.newBuilder()
        .apply {
          updateSettingsResponse =
            LayoutInspectorComposeProtocol.UpdateSettingsResponse.getDefaultInstance()
        }
        .build()
    }

    updateSettingsLatch = ReportingCountDownLatch(1)
    inspectorRule.attachDevice(MODERN_DEVICE)
    inspectorRule.processNotifier.fireConnected(PROCESS)
    inspectorRule.processes.selectedProcess = PROCESS
    waitForCondition(TIMEOUT, TIMEOUT_UNIT) { inspectorRule.inspectorModel.windows.isNotEmpty() }
    updateSettingsLatch?.await(TIMEOUT, TIMEOUT_UNIT)
    updateSettingsLatch = null
  }

  @Test
  fun testGotoDeclaration() {
    runInEdtAndWait {
      val disposable = projectRule.fixture.testRootDisposable
      val tree = LayoutInspectorTreePanel(disposable)
      val model = inspectorRule.inspectorModel
      val inspector = inspectorRule.inspector
      setToolContext(tree, inspector)

      model.setSelection(model["title"], SelectionOrigin.INTERNAL)

      val focusManager = FakeKeyboardFocusManager(disposable)
      focusManager.focusOwner = tree.componentTreeBuildResult.component

      val dispatcher = IdeKeyEventDispatcher(null)
      val modifier = if (SystemInfo.isMac) KeyEvent.META_DOWN_MASK else KeyEvent.CTRL_DOWN_MASK
      dispatcher.dispatchKeyEvent(
        KeyEvent(tree.component, KeyEvent.KEY_PRESSED, 0, modifier, KeyEvent.VK_B, 'B')
      )
    }

    fileOpenCaptureRule.checkEditor("demo.xml", 9, "<TextView")
  }

  @RunsInEdt
  @Test
  fun testGotoDeclarationByDoubleClick() {
    val panel = LayoutInspectorTreePanel(projectRule.fixture.testRootDisposable)
    val inspector = inspectorRule.inspector
    setToolContext(panel, inspector)
    UIUtil.dispatchAllInvocationEvents()

    val focusComponent = panel.focusComponent
    val tree = panel.tree
    (focusComponent as? JTable)?.setUI(HeadlessTableUI())
    tree.setUI(HeadlessTreeUI())
    focusComponent.setBounds(0, 0, 500, 1000)
    TreeUtil.expandAll(tree)
    val bounds = tree.getRowBounds(1)
    val ui = FakeUi(focusComponent)
    ui.mouse.doubleClick(bounds.x + bounds.width / 2, bounds.y + bounds.height / 2)

    runDispatching { GotoDeclarationAction.lastAction?.join() }

    fileOpenCaptureRule.checkEditor("demo.xml", 9, "<TextView")

    val data = DynamicLayoutInspectorSession.newBuilder()
    inspector.currentClient.stats.save(data)
    assertThat(data.gotoDeclaration.doubleClicks).isEqualTo(1)
  }

  @RunsInEdt
  @Test
  fun testMultiWindowWithVisibleSystemNodes() {
    val demo = ResourceReference(ResourceNamespace.RES_AUTO, ResourceType.LAYOUT, "demo")
    val panel = LayoutInspectorTreePanel(projectRule.fixture.testRootDisposable)
    val model = inspectorRule.inspectorModel
    val inspector = inspectorRule.inspector
    inspector.treeSettings.hideSystemNodes = false
    setToolContext(panel, inspector)
    val tree = panel.tree
    UIUtil.dispatchAllInvocationEvents()
    assertThat(tree.rowCount).isEqualTo(2)
    assertThat(tree.getPathForRow(0).lastPathComponent).isEqualTo(model[ROOT]!!.treeNode)
    assertThat(tree.getPathForRow(1).lastPathComponent).isEqualTo(model[VIEW1]!!.treeNode)
    assertThat(model[ROOT]!!.qualifiedName).isEqualTo(DECOR_VIEW)
    assertThat(model[VIEW1]!!.qualifiedName).isEqualTo(FQCN_RELATIVE_LAYOUT)

    model.update(window(ROOT, ROOT) { view(VIEW4) { view(VIEW1, layout = demo) } }, listOf(ROOT), 0)
    UIUtil.dispatchAllInvocationEvents()
    TreeUtil.promiseExpandAll(tree).blockingGet(1, TimeUnit.SECONDS)
    assertThat(tree.rowCount).isEqualTo(3)
    assertThat(tree.getPathForRow(0).lastPathComponent).isEqualTo(model[ROOT]!!.treeNode)
    assertThat(tree.getPathForRow(1).lastPathComponent).isEqualTo(model[VIEW4]!!.treeNode)
    assertThat(tree.getPathForRow(2).lastPathComponent).isEqualTo(model[VIEW1]!!.treeNode)

    model.update(window(VIEW2, VIEW2) { view(VIEW3) }, listOf(ROOT, VIEW2), 0)
    UIUtil.dispatchAllInvocationEvents()
    TreeUtil.promiseExpandAll(tree).blockingGet(1, TimeUnit.SECONDS)
    assertThat(tree.rowCount).isEqualTo(5)
    assertThat(tree.getPathForRow(0).lastPathComponent).isEqualTo(model[ROOT]!!.treeNode)
    assertThat(tree.getPathForRow(1).lastPathComponent).isEqualTo(model[VIEW4]!!.treeNode)
    assertThat(tree.getPathForRow(2).lastPathComponent).isEqualTo(model[VIEW1]!!.treeNode)
    assertThat(tree.getPathForRow(3).lastPathComponent).isEqualTo(model[VIEW2]!!.treeNode)
    assertThat(tree.getPathForRow(4).lastPathComponent).isEqualTo(model[VIEW3]!!.treeNode)

    model.update(
      window(VIEW2, VIEW2, layoutFlags = WINDOW_MANAGER_FLAG_DIM_BEHIND) { view(VIEW3) },
      listOf(ROOT, VIEW2),
      0
    )
    UIUtil.dispatchAllInvocationEvents()
    // Still 5: the dimmer is drawn but isn't in the tree
    assertThat(tree.rowCount).isEqualTo(5)
  }

  @RunsInEdt
  @Test
  fun testMultiWindowWithHiddenSystemNodes() {
    val android = ResourceReference(ResourceNamespace.ANDROID, ResourceType.LAYOUT, "simple_screen")
    val demo = ResourceReference(ResourceNamespace.RES_AUTO, ResourceType.LAYOUT, "demo")
    val panel = LayoutInspectorTreePanel(projectRule.fixture.testRootDisposable)
    val model = inspectorRule.inspectorModel
    val inspector = inspectorRule.inspector
    inspector.treeSettings.hideSystemNodes = true
    setToolContext(panel, inspector)
    val tree = panel.tree
    UIUtil.dispatchAllInvocationEvents()
    assertThat(tree.rowCount).isEqualTo(3)
    assertThat(tree.getPathForRow(0).lastPathComponent).isEqualTo(model[VIEW1]!!.treeNode)
    assertThat(tree.getPathForRow(1).lastPathComponent).isEqualTo(model[VIEW2]!!.treeNode)
    assertThat(tree.getPathForRow(2).lastPathComponent).isEqualTo(model[VIEW3]!!.treeNode)
    assertThat(model[VIEW1]!!.qualifiedName).isEqualTo(FQCN_RELATIVE_LAYOUT)
    assertThat(model[VIEW2]!!.qualifiedName).isEqualTo(FQCN_TEXT_VIEW)
    assertThat(model[VIEW3]!!.qualifiedName).isEqualTo(FQCN_RELATIVE_LAYOUT)

    // ROOT & VIEW4 are system views (no layout, android layout)
    model.update(
      window(ROOT, ROOT) { view(VIEW4, layout = android) { view(VIEW1, layout = demo) } },
      listOf(ROOT),
      0
    )
    UIUtil.dispatchAllInvocationEvents()
    TreeUtil.promiseExpandAll(tree).blockingGet(1, TimeUnit.SECONDS)
    assertThat(tree.rowCount).isEqualTo(1)
    assertThat(tree.getPathForRow(0).lastPathComponent).isEqualTo(model[VIEW1]!!.treeNode)

    model.update(window(VIEW2, VIEW2) { view(VIEW3, layout = demo) }, listOf(ROOT, VIEW2), 0)
    UIUtil.dispatchAllInvocationEvents()
    TreeUtil.promiseExpandAll(tree).blockingGet(1, TimeUnit.SECONDS)
    assertThat(tree.rowCount).isEqualTo(2)
    assertThat(tree.getPathForRow(0).lastPathComponent).isEqualTo(model[VIEW1]!!.treeNode)
    assertThat(tree.getPathForRow(1).lastPathComponent).isEqualTo(model[VIEW3]!!.treeNode)

    model.update(
      window(VIEW2, VIEW2, layoutFlags = WINDOW_MANAGER_FLAG_DIM_BEHIND) {
        view(VIEW3, layout = demo)
      },
      listOf(ROOT, VIEW2),
      0
    )
    UIUtil.dispatchAllInvocationEvents()
    // Still 2: the dimmer is drawn but isn't in the tree
    assertThat(tree.rowCount).isEqualTo(2)
  }

  @RunsInEdt
  @Test
  fun testSelectFromComponentTree() {
    val panel = LayoutInspectorTreePanel(projectRule.fixture.testRootDisposable)
    val model = inspectorRule.inspectorModel
    val inspector = inspectorRule.inspector
    inspector.treeSettings.hideSystemNodes = false
    setToolContext(panel, inspector)
    UIUtil.dispatchAllInvocationEvents()
    TreeUtil.promiseExpandAll(panel.tree).blockingGet(10, TimeUnit.SECONDS)

    var selectedView: ViewNode? = null
    var selectionOrigin = SelectionOrigin.INTERNAL
    model.addSelectionListener { _, newSelection, origin ->
      selectedView = newSelection
      selectionOrigin = origin
    }

    val table = panel.focusComponent as? JTable
    if (table != null) {
      table.addRowSelectionInterval(2, 2)
    } else {
      panel.tree.setSelectionRow(2)
    }
    assertThat(selectionOrigin).isEqualTo(SelectionOrigin.COMPONENT_TREE)
    assertThat(selectedView?.drawId).isEqualTo(VIEW2)
    assertThat(selectedView?.qualifiedName).isEqualTo(FQCN_TEXT_VIEW)
  }

  @RunsInEdt
  @Test
  fun testFiltering() {
    val tree = LayoutInspectorTreePanel(projectRule.fixture.testRootDisposable)
    val inspector = inspectorRule.inspector
    val model = inspectorRule.inspectorModel
    inspector.treeSettings.hideSystemNodes = false
    setToolContext(tree, inspector)
    UIUtil.dispatchAllInvocationEvents()

    // The component tree is now collapsed with the top element: DecorView
    // Demo has 5 views: DecorView(ROOT), RelativeLayout(VIEW1), TextView(VIEW2),
    // RelativeLayout(VIEW3), TextView(VIEW4).
    // We should be able to find views even if they are currently collapsed:
    tree.setFilter("View")
    UIUtil.dispatchAllInvocationEvents()
    var selection = tree.tree.lastSelectedPathComponent as? TreeViewNode
    assertThat(tree.tree.selectionRows?.asList()).containsExactly(0)
    assertThat(selection?.view?.qualifiedName).isEqualTo(DECOR_VIEW)
    assertThat(selection?.view?.viewId?.name).isNull()
    assertThat(selection?.view?.drawId).isEqualTo(ROOT)
    assertThat(model.selection).isSameAs(selection?.view)

    // Remove the current selection and
    // Simulate a down arrow keyboard event in the search field: the first match should be found
    // again (DecorView)
    model.setSelection(null, SelectionOrigin.COMPONENT_TREE)
    val searchField = JPanel()
    searchField.addKeyListener(tree.filterKeyListener)
    val ui = FakeUi(searchField)
    ui.keyboard.setFocus(searchField)
    ui.keyboard.pressAndRelease(KeyEvent.VK_DOWN)
    selection = tree.tree.lastSelectedPathComponent as? TreeViewNode
    assertThat(tree.tree.selectionRows?.asList()).containsExactly(0)
    assertThat(selection?.view?.qualifiedName).isEqualTo(DECOR_VIEW)
    assertThat(selection?.view?.viewId?.name).isNull()
    assertThat(selection?.view?.drawId).isEqualTo(ROOT)
    assertThat(model.selection).isSameAs(selection?.view)

    // Simulate a down arrow keyboard event in the search field: the next match should be found
    // (TextView(VIEW2))
    ui.keyboard.pressAndRelease(KeyEvent.VK_DOWN)
    selection = tree.tree.lastSelectedPathComponent as? TreeViewNode
    assertThat(tree.tree.selectionRows?.asList()).containsExactly(2)
    assertThat(selection?.view?.qualifiedName).isEqualTo(FQCN_TEXT_VIEW)
    assertThat(selection?.view?.viewId?.name).isEqualTo("title")
    assertThat(selection?.view?.drawId).isEqualTo(VIEW2)
    assertThat(model.selection).isSameAs(selection?.view)

    // Simulate another down arrow keyboard event in the search field: the next match should be
    // found (TextView(VIEW4))
    ui.keyboard.pressAndRelease(KeyEvent.VK_DOWN)
    selection = tree.tree.lastSelectedPathComponent as? TreeViewNode
    assertThat(tree.tree.selectionRows?.asList()).containsExactly(4)
    assertThat(selection?.view?.qualifiedName).isEqualTo(FQCN_TEXT_VIEW)
    assertThat(selection?.view?.viewId?.name).isNull()
    assertThat(selection?.view?.drawId).isEqualTo(VIEW4)
    assertThat(model.selection).isSameAs(selection?.view)

    // Simulate another down arrow keyboard event in the search field: the next match should be
    // found (back to DecorView)
    ui.keyboard.pressAndRelease(KeyEvent.VK_DOWN)
    selection = tree.tree.lastSelectedPathComponent as? TreeViewNode
    assertThat(tree.tree.selectionRows?.asList()).containsExactly(0)
    assertThat(selection?.view?.qualifiedName).isEqualTo(DECOR_VIEW)
    assertThat(selection?.view?.viewId?.name).isNull()
    assertThat(selection?.view?.drawId).isEqualTo(ROOT)
    assertThat(model.selection).isSameAs(selection?.view)

    // Now hide TextView(VIEW2)
    model.hideSubtree(model[VIEW2]!!)

    // Simulate another down arrow keyboard event in the search field: the next match should be
    // found (TextView(VIEW4))
    // Because TextView(VIEW2) is skipped when hidden
    ui.keyboard.pressAndRelease(KeyEvent.VK_DOWN)
    selection = tree.tree.lastSelectedPathComponent as? TreeViewNode
    assertThat(tree.tree.selectionRows?.asList()).containsExactly(4)
    assertThat(selection?.view?.qualifiedName).isEqualTo(FQCN_TEXT_VIEW)
    assertThat(selection?.view?.viewId?.name).isNull()
    assertThat(selection?.view?.drawId).isEqualTo(VIEW4)
    assertThat(model.selection).isSameAs(selection?.view)

    // Simulate another down arrow keyboard event in the search field: the next match should be
    // found (back to DecorView)
    ui.keyboard.pressAndRelease(KeyEvent.VK_DOWN)
    selection = tree.tree.lastSelectedPathComponent as? TreeViewNode
    assertThat(tree.tree.selectionRows?.asList()).containsExactly(0)
    assertThat(selection?.view?.qualifiedName).isEqualTo(DECOR_VIEW)
    assertThat(selection?.view?.viewId?.name).isNull()
    assertThat(selection?.view?.drawId).isEqualTo(ROOT)
    assertThat(model.selection).isSameAs(selection?.view)

    // Simulate an up arrow keyboard event in the search field: the previous match should be found
    // (TextView(VIEW4))
    ui.keyboard.pressAndRelease(KeyEvent.VK_UP)
    selection = tree.tree.lastSelectedPathComponent as? TreeViewNode
    assertThat(tree.tree.selectionRows?.asList()).containsExactly(4)
    assertThat(selection?.view?.qualifiedName).isEqualTo(FQCN_TEXT_VIEW)
    assertThat(selection?.view?.viewId?.name).isNull()
    assertThat(selection?.view?.drawId).isEqualTo(VIEW4)
    assertThat(model.selection).isSameAs(selection?.view)

    // Simulate another up arrow keyboard event in the search field: the next match should be found
    // (back to DecorView)
    // (skipping TextView(VIEW2))
    ui.keyboard.pressAndRelease(KeyEvent.VK_UP)
    selection = tree.tree.lastSelectedPathComponent as? TreeViewNode
    assertThat(tree.tree.selectionRows?.asList()).containsExactly(0)
    assertThat(selection?.view?.qualifiedName).isEqualTo(DECOR_VIEW)
    assertThat(selection?.view?.viewId?.name).isNull()
    assertThat(selection?.view?.drawId).isEqualTo(ROOT)
    assertThat(model.selection).isSameAs(selection?.view)

    // Remove the current selection and
    // Simulate an up arrow keyboard event in the search field: the first match should be found
    // again (DecorView)
    model.setSelection(null, SelectionOrigin.COMPONENT_TREE)
    ui.keyboard.pressAndRelease(KeyEvent.VK_UP)
    selection = tree.tree.lastSelectedPathComponent as? TreeViewNode
    assertThat(tree.tree.selectionRows?.asList()).containsExactly(4)
    assertThat(selection?.view?.qualifiedName).isEqualTo(FQCN_TEXT_VIEW)
    assertThat(selection?.view?.viewId?.name).isNull()
    assertThat(selection?.view?.drawId).isEqualTo(VIEW4)
    assertThat(model.selection).isSameAs(selection?.view)

    // Accepting a matched value, should close the search field
    val callbacks: ToolWindowCallback = mock()
    tree.registerCallbacks(callbacks)
    ui.keyboard.pressAndRelease(KeyEvent.VK_ENTER)
    UIUtil.dispatchAllInvocationEvents()
    verify(callbacks).stopFiltering()

    // Reset the filter and press up. This key should be forwarded to the table.
    // Make sure the source is specified as the table or the BasicTableUI will cause a class cast
    // exception: b/291976682.
    tree.setFilter("")
    ui.keyboard.pressAndRelease(KeyEvent.VK_UP)
  }

  @RunsInEdt
  @Test
  fun navigationAfterUpdateUI() {
    val tree = LayoutInspectorTreePanel(projectRule.fixture.testRootDisposable)
    val jTree = tree.tree
    val inspector = inspectorRule.inspector
    inspector.treeSettings.hideSystemNodes = false
    setToolContext(tree, inspector)
    UIUtil.dispatchAllInvocationEvents()
    TreeUtil.promiseExpandAll(jTree).blockingGet(5, TimeUnit.SECONDS)
    jTree.addSelectionRow(0)
    assertThat(jTree.rowCount).isEqualTo(8)
    assertThat(jTree.leadSelectionRow).isEqualTo(0)

    val ui = FakeUi(jTree)
    ui.keyboard.setFocus(jTree)
    ui.keyboard.pressAndRelease(KeyEvent.VK_DOWN)
    assertThat(jTree.leadSelectionRow).isEqualTo(1)

    // Imitate a theme change which requires a new UI, and setup of action maps:
    jTree.updateUI()
    ui.keyboard.pressAndRelease(KeyEvent.VK_DOWN)
    assertThat(jTree.leadSelectionRow).isEqualTo(2)
  }

  @RunsInEdt
  @Test
  fun keyTypedStartsFiltering() {
    val panel = LayoutInspectorTreePanel(projectRule.fixture.testRootDisposable)
    val inspector = inspectorRule.inspector
    inspector.treeSettings.hideSystemNodes = false
    setToolContext(panel, inspector)
    UIUtil.dispatchAllInvocationEvents()

    val callbacks: ToolWindowCallback = mock()
    panel.registerCallbacks(callbacks)
    val ui = FakeUi(panel.focusComponent)
    ui.keyboard.setFocus(panel.focusComponent)
    ui.keyboard.type('T'.code)
    verify(callbacks).startFiltering("T")
  }

  @RunsInEdt
  @Test
  fun testTreeNavigationWithUpDownKeys() {
    val tree = LayoutInspectorTreePanel(projectRule.fixture.testRootDisposable)
    val inspector = inspectorRule.inspector
    inspector.treeSettings.hideSystemNodes = false
    setToolContext(tree, inspector)
    UIUtil.dispatchAllInvocationEvents()

    TreeUtil.promiseExpand(tree.tree, 2).blockingGet(1, TimeUnit.SECONDS)
    assertThat(tree.tree.rowCount).isEqualTo(2)
    tree.tree.addSelectionRow(0)
    assertThat(tree.tree.selectionRows!!.asList()).containsExactly(0)
    val ui = FakeUi(tree.tree)
    ui.keyboard.setFocus(tree.tree)
    ui.keyboard.pressAndRelease(KeyEvent.VK_DOWN)
    assertThat(tree.tree.selectionRows!!.asList()).containsExactly(1)
    ui.keyboard.pressAndRelease(KeyEvent.VK_DOWN)
    assertThat(tree.tree.selectionRows!!.asList()).containsExactly(1)
    ui.keyboard.pressAndRelease(KeyEvent.VK_UP)
    assertThat(tree.tree.selectionRows!!.asList()).containsExactly(0)
    ui.keyboard.pressAndRelease(KeyEvent.VK_UP)
    assertThat(tree.tree.selectionRows!!.asList()).containsExactly(0)
  }

  @RunsInEdt
  @Test
  fun testSystemNodeWithMultipleChildren() {
    val mockLauncher = mock<InspectorClientLauncher>()
    whenever(mockLauncher.activeClient).thenAnswer { DisconnectedClient }
    val model = InspectorModel(projectRule.project)
    val coroutineScope = AndroidCoroutineScope(projectRule.testRootDisposable)
    val clientSettings = InspectorClientSettings(projectRule.project)
    val inspector =
      LayoutInspector(
        coroutineScope,
        mock(),
        mock(),
        null,
        clientSettings,
        mockLauncher,
        model,
        mock(),
        FakeTreeSettings(),
        MoreExecutors.directExecutor()
      )
    val treePanel = LayoutInspectorTreePanel(projectRule.fixture.testRootDisposable)
    inspector.treeSettings.hideSystemNodes = true
    inspector.treeSettings.composeAsCallstack = true
    setToolContext(treePanel, inspector)
    val window =
      window(ROOT, ROOT) {
        compose(2, "App", composePackageHash = USER_PKG) {
          compose(3, "Nested", composePackageHash = USER_PKG) {
            compose(4, "Column", composePackageHash = USER_PKG) {
              compose(5, "Layout", composePackageHash = SYSTEM_PKG) {
                compose(6, "Layout", composePackageHash = SYSTEM_PKG) {
                  compose(7, "Layout", composePackageHash = SYSTEM_PKG) {
                    compose(8, "Layout", composePackageHash = SYSTEM_PKG) {
                      compose(9, "Text", composePackageHash = USER_PKG)
                      compose(10, "Box", composePackageHash = USER_PKG)
                      compose(11, "Button", composePackageHash = USER_PKG)
                    }
                  }
                }
              }
            }
          }
        }
      }
    model.update(window, listOf(ROOT), 1)

    // Verify that "Layout" is omitted from the component tree, and that "Column" has 3 children:
    val root = treePanel.tree.model?.root as TreeViewNode
    val expected =
      compose(2, "App", composePackageHash = USER_PKG) {
        compose(3, "Nested", composePackageHash = USER_PKG)
        compose(4, "Column", composePackageHash = USER_PKG) {
          compose(9, "Text", composePackageHash = USER_PKG)
          compose(10, "Box", composePackageHash = USER_PKG)
          compose(11, "Button", composePackageHash = USER_PKG)
        }
      }
    assertTreeStructure(root.children.single(), expected.build())
  }

  @RunsInEdt
  @Test
  fun testSystemNodeInMiddleOfCallStack() {
    val mockLauncher = mock<InspectorClientLauncher>()
    whenever(mockLauncher.activeClient).thenAnswer { DisconnectedClient }
    val model = InspectorModel(projectRule.project)
    val coroutineScope = AndroidCoroutineScope(projectRule.testRootDisposable)
    val clientSettings = InspectorClientSettings(projectRule.project)
    val inspector =
      LayoutInspector(
        coroutineScope,
        mock(),
        mock(),
        null,
        clientSettings,
        mockLauncher,
        model,
        mock(),
        FakeTreeSettings(),
        MoreExecutors.directExecutor()
      )
    val treePanel = LayoutInspectorTreePanel(projectRule.fixture.testRootDisposable)
    inspector.treeSettings.hideSystemNodes = true
    inspector.treeSettings.composeAsCallstack = true
    setToolContext(treePanel, inspector)
    val window =
      window(ROOT, ROOT) {
        compose(2, "App", composePackageHash = USER_PKG) {
          compose(3, "Nested", composePackageHash = USER_PKG) {
            compose(4, "Layout", composePackageHash = SYSTEM_PKG) {
              compose(5, "Layout", composePackageHash = SYSTEM_PKG) {
                compose(6, "Nested", composePackageHash = USER_PKG) {
                  compose(7, "Column", composePackageHash = USER_PKG) {
                    compose(8, "Text", composePackageHash = USER_PKG)
                    compose(9, "Box", composePackageHash = USER_PKG)
                    compose(10, "Button", composePackageHash = USER_PKG)
                  }
                }
              }
            }
          }
        }
      }
    model.update(window, listOf(ROOT), 1)

    // Verify that "Layout" is omitted from the component tree, and that "Column" has 3 children:
    val root = treePanel.tree.model?.root as TreeViewNode
    val expected =
      compose(2, "App", composePackageHash = USER_PKG) {
        compose(3, "Nested", composePackageHash = USER_PKG)
        compose(6, "Nested", composePackageHash = USER_PKG)
        compose(7, "Column", composePackageHash = USER_PKG) {
          compose(8, "Text", composePackageHash = USER_PKG)
          compose(9, "Box", composePackageHash = USER_PKG)
          compose(10, "Button", composePackageHash = USER_PKG)
        }
      }
    assertTreeStructure(root.children.single(), expected.build())
  }

  @RunsInEdt
  @Test
  fun testSemanticTrees() {
    val mockLauncher = mock<InspectorClientLauncher>()
    whenever(mockLauncher.activeClient).thenAnswer { DisconnectedClient }
    val model = InspectorModel(projectRule.project)
    val coroutineScope = AndroidCoroutineScope(projectRule.testRootDisposable)
    val clientSettings = InspectorClientSettings(projectRule.project)
    val inspector =
      LayoutInspector(
        coroutineScope,
        mock(),
        mock(),
        null,
        clientSettings,
        mockLauncher,
        model,
        mock(),
        FakeTreeSettings(),
        MoreExecutors.directExecutor()
      )
    val treePanel = LayoutInspectorTreePanel(projectRule.fixture.testRootDisposable)
    val tree = treePanel.tree
    inspector.treeSettings.hideSystemNodes = false
    setToolContext(treePanel, inspector)
    val window =
      window(ROOT, ROOT) {
        compose(2, "App") {
          compose(3, "MaterialTheme")
          compose(
            4,
            "Text",
            composeFlags = FLAG_HAS_MERGED_SEMANTICS or FLAG_HAS_UNMERGED_SEMANTICS
          )
          compose(5, "Column", composeFlags = FLAG_HAS_MERGED_SEMANTICS) {
            compose(6, "Row") {
              compose(7, "Layout") {
                compose(8, "Text", composeFlags = FLAG_HAS_UNMERGED_SEMANTICS)
                compose(9, "Box")
                compose(10, "Button", composeFlags = FLAG_HAS_UNMERGED_SEMANTICS)
              }
            }
          }
        }
      }

    model.update(window, listOf(ROOT), 1)
    UIUtil.dispatchAllInvocationEvents()

    // Turn on highlightSemantics
    inspector.treeSettings.highlightSemantics = true
    treePanel.updateSemanticsFiltering()

    // Test de-emphasis
    val viewType = treePanel.nodeViewType
    assertThat(viewType.isDeEmphasized(model[2]!!.treeNode)).isTrue()
    assertThat(viewType.isDeEmphasized(model[3]!!.treeNode)).isTrue()
    assertThat(viewType.isDeEmphasized(model[4]!!.treeNode)).isFalse()
    assertThat(viewType.isDeEmphasized(model[5]!!.treeNode)).isFalse()
    assertThat(viewType.isDeEmphasized(model[6]!!.treeNode)).isTrue()
    assertThat(viewType.isDeEmphasized(model[7]!!.treeNode)).isTrue()
    assertThat(viewType.isDeEmphasized(model[8]!!.treeNode)).isFalse()
    assertThat(viewType.isDeEmphasized(model[9]!!.treeNode)).isTrue()
    assertThat(viewType.isDeEmphasized(model[10]!!.treeNode)).isFalse()

    // The first node with semantics should have been selected
    var selection = tree.lastSelectedPathComponent as? TreeViewNode
    assertThat(selection?.view?.qualifiedName).isEqualTo("Text")
    assertThat(selection?.view?.drawId).isEqualTo(4)
    assertThat(model.selection).isSameAs(selection?.view)

    // Simulate a down arrow keyboard event in the tree: the next node with semantic information
    // should be selected
    val ui = FakeUi(treePanel.focusComponent)
    ui.keyboard.setFocus(treePanel.focusComponent)
    ui.keyboard.pressAndRelease(KeyEvent.VK_DOWN)
    selection = tree.lastSelectedPathComponent as? TreeViewNode
    assertThat(selection?.view?.qualifiedName).isEqualTo("Column")
    assertThat(selection?.view?.drawId).isEqualTo(5)
    assertThat(model.selection).isSameAs(selection?.view)

    // Simulate another down arrow keyboard event in the tree: expect to skip Row and Layout since
    // these don't have semantic information
    ui.keyboard.pressAndRelease(KeyEvent.VK_DOWN)
    selection = tree.lastSelectedPathComponent as? TreeViewNode
    assertThat(selection?.view?.qualifiedName).isEqualTo("Text")
    assertThat(selection?.view?.drawId).isEqualTo(8)
    assertThat(model.selection).isSameAs(selection?.view)

    // Simulate another down arrow keyboard event in the tree: expect to skip Box since it doesn't
    // have semantic information
    ui.keyboard.pressAndRelease(KeyEvent.VK_DOWN)
    selection = tree.lastSelectedPathComponent as? TreeViewNode
    assertThat(selection?.view?.qualifiedName).isEqualTo("Button")
    assertThat(selection?.view?.drawId).isEqualTo(10)
    assertThat(model.selection).isSameAs(selection?.view)

    // Simulate another down arrow keyboard event in the tree: wrap and find the first node with
    // semantics
    ui.keyboard.pressAndRelease(KeyEvent.VK_DOWN)
    selection = tree.lastSelectedPathComponent as? TreeViewNode
    assertThat(selection?.view?.qualifiedName).isEqualTo("Text")
    assertThat(selection?.view?.drawId).isEqualTo(4)
    assertThat(model.selection).isSameAs(selection?.view)

    // Simulate an up arrow keyboard event in the tree: wrap and find the last node with semantics
    ui.keyboard.pressAndRelease(KeyEvent.VK_UP)
    selection = tree.lastSelectedPathComponent as? TreeViewNode
    assertThat(selection?.view?.qualifiedName).isEqualTo("Button")
    assertThat(selection?.view?.drawId).isEqualTo(10)
    assertThat(model.selection).isSameAs(selection?.view)
  }

  @Test
  fun testNonStructuralModelChanges() {
    val tree = runInEdtAndGet { LayoutInspectorTreePanel(projectRule.fixture.testRootDisposable) }
    val inspector = inspectorRule.inspector
    tree.setToolContext(inspector)
    runInEdtAndWait { UIUtil.dispatchAllInvocationEvents() }
    assertThat((tree.focusComponent as JTable).columnModel.getColumn(1).maxWidth).isGreaterThan(0)
    val treeModel = tree.componentTreeModel as TreeModel
    var columnDataChangeCount = 0
    var treeChangeCount = 0
    treeModel.addTreeModelListener(
      object : TreeTableModelImplAdapter() {
        override fun columnDataChanged() {
          columnDataChangeCount++
        }

        override fun treeChanged(event: TreeModelEvent) {
          treeChangeCount++
        }
      }
    )
    val model = inspector.inspectorModel
    model.windows.values.forEach { window ->
      model.modificationListeners.forEach { it.onModification(window, window, false) }
    }
    assertThat(columnDataChangeCount).isEqualTo(1)
    assertThat(treeChangeCount).isEqualTo(0)
  }

  @RunsInEdt
  @Test
  fun testRecompositionColumnVisibility() {
    val tree = LayoutInspectorTreePanel(projectRule.fixture.testRootDisposable)
    val inspector = inspectorRule.inspector
    inspector.treeSettings.showRecompositions = true
    tree.setToolContext(inspector)
    val columnModel = (tree.focusComponent as JTable).columnModel
    assertThat(columnModel.getColumn(1).maxWidth).isGreaterThan(0)
    assertThat(columnModel.getColumn(2).maxWidth).isGreaterThan(0)

    inspector.treeSettings.showRecompositions = false
    tree.updateRecompositionColumnVisibility()
    UIUtil.dispatchAllInvocationEvents()
    assertThat(columnModel.getColumn(1).maxWidth).isEqualTo(0)
    assertThat(columnModel.getColumn(2).maxWidth).isEqualTo(0)

    inspector.treeSettings.showRecompositions = true
    tree.updateRecompositionColumnVisibility()
    UIUtil.dispatchAllInvocationEvents()
    assertThat(columnModel.getColumn(1).maxWidth).isGreaterThan(0)
    assertThat(columnModel.getColumn(2).maxWidth).isGreaterThan(0)

    // The recomposition columns should be hidden when disconnected:
    inspectorRule.launcher.disconnectActiveClient(10, TimeUnit.SECONDS)
    tree.updateRecompositionColumnVisibility()
    UIUtil.dispatchAllInvocationEvents()
    assertThat(columnModel.getColumn(1).maxWidth).isEqualTo(0)
    assertThat(columnModel.getColumn(2).maxWidth).isEqualTo(0)
  }

  @Test
  fun testResetRecompositionCounts() {
    val tree = runInEdtAndGet { LayoutInspectorTreePanel(projectRule.fixture.testRootDisposable) }
    val inspector = inspectorRule.inspector
    val model = inspector.inspectorModel
    val compose1 = model[COMPOSE1] as ComposeViewNode
    val compose2 = model[COMPOSE2] as ComposeViewNode
    var selectionUpdate = 0
<<<<<<< HEAD
    model.selectionListeners.add { _, _, _ -> selectionUpdate++ }
=======
    model.addSelectionListener { _, _, _ -> selectionUpdate++ }
>>>>>>> 574fcae1

    assertThat(compose1.recompositions.count).isEqualTo(7)
    assertThat(compose1.recompositions.skips).isEqualTo(14)
    assertThat(compose2.recompositions.count).isEqualTo(9)
    assertThat(compose2.recompositions.skips).isEqualTo(33)

    setToolContext(tree, inspector)
    UIUtil.pump()
    val table = tree.focusComponent as JTable
    val component = tree.component

    // connect to a process to add the tree to the UI.
    inspectorRule.launchSynchronously = false
    inspectorRule.startLaunch(2)
    inspectorRule.processes.selectedProcess =
      MODERN_DEVICE.createProcess(streamId = DEFAULT_TEST_INSPECTION_STREAM.streamId)
    inspectorRule.awaitLaunch()

    waitForCondition(1, TimeUnit.SECONDS) {
      (component as RootPanel).uiState == RootPanel.UiState.SHOW_TREE
    }

    component.size = Dimension(800, 1000)
    val ui = FakeUi(component, createFakeWindow = true)
    val treeColumnWidth = table.columnModel.getColumn(0).width
    val treeModel = tree.componentTreeModel as TreeModel
    updateSettingsLatch = ReportingCountDownLatch(1)
    var columnDataChanged = false
    treeModel.addTreeModelListener(
      object : TreeTableModelImplAdapter() {
        override fun columnDataChanged() {
          columnDataChanged = true
        }
      }
    )

    // Click on the reset recomposition counts button in the table header:
    ui.mouse.click(treeColumnWidth - 8, 8)

    // Wait for a Tree column data changed event:
    waitForCondition(TIMEOUT, TIMEOUT_UNIT) { columnDataChanged }
    // Wait for the update settings event
    updateSettingsLatch?.await(TIMEOUT, TIMEOUT_UNIT)

    assertThat(compose1.recompositions.count).isEqualTo(0)
    assertThat(compose1.recompositions.skips).isEqualTo(0)
    assertThat(compose2.recompositions.count).isEqualTo(0)
    assertThat(compose2.recompositions.skips).isEqualTo(0)
    assertThat(selectionUpdate).isEqualTo(1)
    assertThat(updateSettingsCommands).isEqualTo(3)
    assertThat(lastUpdateSettingsCommand?.includeRecomposeCounts).isTrue()

    val data = DynamicLayoutInspectorSession.newBuilder()
    inspector.currentClient.stats.save(data)
    assertThat(data.compose.recompositionResetClicks).isEqualTo(1)
  }

  @Test
  fun testRecompositionCountsAreLogged() {
    val panel = runInEdtAndGet { LayoutInspectorTreePanel(projectRule.fixture.testRootDisposable) }
    val inspector = inspectorRule.inspector
    setToolContext(panel, inspector)

    val data = DynamicLayoutInspectorSession.newBuilder()
    inspector.currentClient.stats.save(data)
    assertThat(data.compose.maxRecompositionCount).isEqualTo(9)
    assertThat(data.compose.maxRecompositionSkips).isEqualTo(33)
  }

  @Test
  fun testTextValueOfNodeType() {
    val panel = runInEdtAndGet { LayoutInspectorTreePanel(projectRule.fixture.testRootDisposable) }
    val inspector = inspectorRule.inspector
    val model = inspectorRule.inspectorModel
    setToolContext(panel, inspector)
    val nodeType = panel.nodeType
    assertThat(nodeType.textValueOf(model[VIEW1]!!.treeNode)).isNull()
    assertThat(nodeType.textValueOf(model[VIEW4]!!.treeNode)).isEqualTo("\"Hello World!\"")
    assertThat(nodeType.textValueOf(model[COMPOSE1]!!.treeNode)).isNull()
    assertThat(nodeType.textValueOf(model[COMPOSE3]!!.treeNode)).isEqualTo("(inline)")
  }

  @Test
  fun testListenersAreClearedOnDispose() {
    val disposable = Disposer.newDisposable(projectRule.fixture.testRootDisposable)
    val panel = runInEdtAndGet { LayoutInspectorTreePanel(disposable) }

    setToolContext(panel, inspectorRule.inspector)

<<<<<<< HEAD
    assertThat(inspectorRule.inspector.inspectorModel.selectionListeners).hasSize(1)

    var connectionListenersCount1 = 0
    inspectorRule.inspector.inspectorModel.connectionListeners.forEach {
      connectionListenersCount1 += 1
    }
    assertThat(connectionListenersCount1).isEqualTo(2)

    var modificationListenerCount1 = 0
    inspectorRule.inspector.inspectorModel.modificationListeners.forEach {
      modificationListenerCount1++
    }
    assertThat(modificationListenerCount1).isEqualTo(4)

    Disposer.dispose(disposable)

    assertThat(inspectorRule.inspector.inspectorModel.selectionListeners).hasSize(0)

    var connectionListenersCount2 = 0
    inspectorRule.inspector.inspectorModel.connectionListeners.forEach {
      connectionListenersCount2 += 1
    }
    assertThat(connectionListenersCount2).isEqualTo(0)

    var modificationListenerCount2 = 0
    inspectorRule.inspector.inspectorModel.modificationListeners.forEach {
      modificationListenerCount2++
    }
    assertThat(modificationListenerCount2).isEqualTo(2)
=======
    assertThat(inspectorRule.inspector.inspectorModel.selectionListeners.size()).isEqualTo(1)
    assertThat(inspectorRule.inspector.inspectorModel.connectionListeners.size()).isEqualTo(2)
    assertThat(inspectorRule.inspector.inspectorModel.modificationListeners.size()).isEqualTo(4)

    Disposer.dispose(disposable)

    assertThat(inspectorRule.inspector.inspectorModel.selectionListeners.size()).isEqualTo(0)
    assertThat(inspectorRule.inspector.inspectorModel.connectionListeners.size()).isEqualTo(0)
    assertThat(inspectorRule.inspector.inspectorModel.modificationListeners.size()).isEqualTo(2)
>>>>>>> 574fcae1
  }

  private fun setToolContext(tree: LayoutInspectorTreePanel, inspector: LayoutInspector) {
    tree.setToolContext(inspector)
    // Normally the tree would have received structural changes when the mode was loaded.
    // Mimic that here:
    val model = inspector.inspectorModel
    model.windows.values.forEach { window ->
      model.modificationListeners.forEach { it.onModification(window, window, true) }
    }
  }

  private fun assertTreeStructure(node: TreeViewNode, expected: ViewNode) {
    val current = node.view
    assertThat(current.drawId).isEqualTo(expected.drawId)
    assertThat(current.qualifiedName).isEqualTo(expected.qualifiedName)
    ViewNode.readAccess {
      assertThat(node.children.size).isEqualTo(expected.children.size)
      for (index in node.children.indices) {
        assertTreeStructure(node.children[index], expected.children[index])
      }
    }
  }
}<|MERGE_RESOLUTION|>--- conflicted
+++ resolved
@@ -24,7 +24,7 @@
 import com.android.resources.ResourceType
 import com.android.testutils.MockitoKt.mock
 import com.android.testutils.MockitoKt.whenever
-import com.android.testutils.TestUtils
+import com.android.test.testutils.TestUtils
 import com.android.testutils.waitForCondition
 import com.android.tools.adtui.swing.FakeKeyboardFocusManager
 import com.android.tools.adtui.swing.FakeUi
@@ -88,6 +88,13 @@
 import com.intellij.testFramework.runInEdtAndWait
 import com.intellij.util.ui.UIUtil
 import com.intellij.util.ui.tree.TreeUtil
+import layoutinspector.compose.inspection.LayoutInspectorComposeProtocol
+import layoutinspector.compose.inspection.LayoutInspectorComposeProtocol.UpdateSettingsCommand
+import org.junit.Before
+import org.junit.Rule
+import org.junit.Test
+import org.junit.rules.RuleChain
+import org.mockito.Mockito.verify
 import java.awt.Dimension
 import java.awt.event.KeyEvent
 import java.util.concurrent.TimeUnit
@@ -95,13 +102,6 @@
 import javax.swing.JTable
 import javax.swing.event.TreeModelEvent
 import javax.swing.tree.TreeModel
-import layoutinspector.compose.inspection.LayoutInspectorComposeProtocol
-import layoutinspector.compose.inspection.LayoutInspectorComposeProtocol.UpdateSettingsCommand
-import org.junit.Before
-import org.junit.Rule
-import org.junit.Test
-import org.junit.rules.RuleChain
-import org.mockito.Mockito.verify
 
 private const val SYSTEM_PKG = -1
 private const val USER_PKG = 123
@@ -219,7 +219,6 @@
 
             ComposableRoot {
               viewId = VIEW4
-<<<<<<< HEAD
               ComposableNode {
                 id = COMPOSE3
                 packageHash = 1
@@ -231,19 +230,6 @@
                 id = COMPOSE1
                 packageHash = 1
                 filename = 2
-=======
-              ComposableNode {
-                id = COMPOSE3
-                packageHash = 1
-                filename = 2
-                name = 5
-                flags = LayoutInspectorComposeProtocol.ComposableNode.Flags.INLINED_VALUE
-              }
-              ComposableNode {
-                id = COMPOSE1
-                packageHash = 1
-                filename = 2
->>>>>>> 574fcae1
                 name = 3
                 recomposeCount = 7
                 recomposeSkips = 14
@@ -967,11 +953,7 @@
     val compose1 = model[COMPOSE1] as ComposeViewNode
     val compose2 = model[COMPOSE2] as ComposeViewNode
     var selectionUpdate = 0
-<<<<<<< HEAD
-    model.selectionListeners.add { _, _, _ -> selectionUpdate++ }
-=======
     model.addSelectionListener { _, _, _ -> selectionUpdate++ }
->>>>>>> 574fcae1
 
     assertThat(compose1.recompositions.count).isEqualTo(7)
     assertThat(compose1.recompositions.skips).isEqualTo(14)
@@ -1061,37 +1043,6 @@
 
     setToolContext(panel, inspectorRule.inspector)
 
-<<<<<<< HEAD
-    assertThat(inspectorRule.inspector.inspectorModel.selectionListeners).hasSize(1)
-
-    var connectionListenersCount1 = 0
-    inspectorRule.inspector.inspectorModel.connectionListeners.forEach {
-      connectionListenersCount1 += 1
-    }
-    assertThat(connectionListenersCount1).isEqualTo(2)
-
-    var modificationListenerCount1 = 0
-    inspectorRule.inspector.inspectorModel.modificationListeners.forEach {
-      modificationListenerCount1++
-    }
-    assertThat(modificationListenerCount1).isEqualTo(4)
-
-    Disposer.dispose(disposable)
-
-    assertThat(inspectorRule.inspector.inspectorModel.selectionListeners).hasSize(0)
-
-    var connectionListenersCount2 = 0
-    inspectorRule.inspector.inspectorModel.connectionListeners.forEach {
-      connectionListenersCount2 += 1
-    }
-    assertThat(connectionListenersCount2).isEqualTo(0)
-
-    var modificationListenerCount2 = 0
-    inspectorRule.inspector.inspectorModel.modificationListeners.forEach {
-      modificationListenerCount2++
-    }
-    assertThat(modificationListenerCount2).isEqualTo(2)
-=======
     assertThat(inspectorRule.inspector.inspectorModel.selectionListeners.size()).isEqualTo(1)
     assertThat(inspectorRule.inspector.inspectorModel.connectionListeners.size()).isEqualTo(2)
     assertThat(inspectorRule.inspector.inspectorModel.modificationListeners.size()).isEqualTo(4)
@@ -1101,7 +1052,6 @@
     assertThat(inspectorRule.inspector.inspectorModel.selectionListeners.size()).isEqualTo(0)
     assertThat(inspectorRule.inspector.inspectorModel.connectionListeners.size()).isEqualTo(0)
     assertThat(inspectorRule.inspector.inspectorModel.modificationListeners.size()).isEqualTo(2)
->>>>>>> 574fcae1
   }
 
   private fun setToolContext(tree: LayoutInspectorTreePanel, inspector: LayoutInspector) {
