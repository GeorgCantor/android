--- conflicted
+++ resolved
@@ -46,10 +46,7 @@
 import java.awt.event.ActionEvent;
 import java.awt.event.ActionListener;
 import java.util.ArrayList;
-<<<<<<< HEAD
-=======
 import java.util.Comparator;
->>>>>>> 2d94ae1a
 import java.util.List;
 import java.util.Map;
 
@@ -142,9 +139,6 @@
       }
       else if (qualifier instanceof UiModeQualifier) {
         myEditors.put(name, new MyUiModeEditor());
-      }
-      else if (qualifier instanceof LocaleQualifier) {
-        myEditors.put(name, new MyLocaleEditor());
       }
       else if (qualifier instanceof LocaleQualifier) {
         myEditors.put(name, new MyLocaleEditor());
@@ -208,30 +202,6 @@
           myAvailableQualifiersConfig.removeQualifier(selectedQualifier);
           myChosenQualifiersConfig.addQualifier(selectedQualifier);
 
-<<<<<<< HEAD
-          if (selectedQualifier instanceof LocaleQualifier) {
-            // Have to remove language and regions; they are incompatible
-            LanguageQualifier language = myChosenQualifiersConfig.getLanguageQualifier();
-            if (language != null) {
-              myAvailableQualifiersConfig.addQualifier(language);
-              myChosenQualifiersConfig.removeQualifier(language);
-            }
-            RegionQualifier region = myChosenQualifiersConfig.getRegionQualifier();
-            if (region != null) {
-              myAvailableQualifiersConfig.addQualifier(region);
-              myChosenQualifiersConfig.removeQualifier(region);
-            }
-          } else if (selectedQualifier instanceof LanguageQualifier || selectedQualifier instanceof RegionQualifier) {
-            // Remove locale qualifier: they are incompatible
-            LocaleQualifier locale = myChosenQualifiersConfig.getLocaleQualifier();
-            if (locale != null) {
-              myAvailableQualifiersConfig.addQualifier(locale);
-              myChosenQualifiersConfig.removeQualifier(locale);
-            }
-          }
-
-=======
->>>>>>> 2d94ae1a
           updateLists();
           applyEditors();
 
@@ -286,10 +256,6 @@
     ourIcons.put(DensityQualifier.NAME, AndroidIcons.Configs.Dpi);
     ourIcons.put(ScreenHeightQualifier.NAME, AndroidIcons.Configs.Height);
     ourIcons.put(KeyboardStateQualifier.NAME, AndroidIcons.Configs.Keyboard);
-<<<<<<< HEAD
-    ourIcons.put(LanguageQualifier.NAME, AndroidIcons.Configs.Language);
-=======
->>>>>>> 2d94ae1a
     ourIcons.put(LocaleQualifier.NAME, AndroidIcons.Configs.Locale);
     ourIcons.put(CountryCodeQualifier.NAME, AndroidIcons.Configs.Mcc);
     ourIcons.put(NetworkCodeQualifier.NAME, AndroidIcons.Configs.Mnc);
@@ -1166,27 +1132,6 @@
 
     @Override
     JComponent getComponent() {
-<<<<<<< HEAD
-      BorderLayout layout = new BorderLayout(5, 5); // Matches constants in createUIComponents
-      final JPanel panel = new JPanel(layout);
-      panel.setBorder(new EmptyBorder(0, 20, 0, 0));
-      JBLabel header = new JBLabel("Language:");
-      header.setLabelFor(myList);
-      panel.add(header, BorderLayout.NORTH);
-      SortedListModel<String> model = new SortedListModel<String>(String.CASE_INSENSITIVE_ORDER);
-      model.addAll(LocaleManager.getLanguageCodes(false));
-      myList.setModel(model);
-      myList.setSelectionMode(ListSelectionModel.SINGLE_SELECTION);
-      myList.setCellRenderer(FlagManager.get().getLanguageCodeCellRenderer());
-      JBScrollPane scroll = new JBScrollPane(myList);
-      JComponent list = ListWithFilter.wrap(myList, scroll, FlagManager.getLanguageNameMapper());
-      panel.add(list, BorderLayout.CENTER);
-      JLabel tipLabel = new JBLabel("Tip: Type in list to filter");
-      tipLabel.setHorizontalAlignment(SwingConstants.RIGHT);
-      tipLabel.setFont(adFont());
-      panel.add(tipLabel, BorderLayout.SOUTH);
-      myList.addListSelectionListener(myUpdatingListListener);
-=======
       GridBagConstraints gridBagConstraints;
       JPanel pane = new JPanel(new GridBagLayout());
       pane.setBorder(new EmptyBorder(0, 20, 0, 0)); // pad 20 pixels on the left hand side to space out the two views
@@ -1275,7 +1220,6 @@
           updateRegionList((String)myLanguageList.getSelectedValue());
         }
       });
->>>>>>> 2d94ae1a
 
       return pane;
     }
@@ -1321,39 +1265,6 @@
       if (languageCode != null && regionModel.getSize() > 0) {
         myRegionList.setSelectedIndex(0);
       }
-<<<<<<< HEAD
-      return new LanguageQualifier((String) selectedValue);
-    }
-  }
-
-  private class MyRegionEditor extends MyQualifierEditor<RegionQualifier> {
-    private final JBList myList = new JBList();
-
-    @Override
-    JComponent getComponent() {
-      BorderLayout layout = new BorderLayout(5, 5); // Matches constants in createUIComponents
-      final JPanel panel = new JPanel(layout);
-      panel.setBorder(new EmptyBorder(0, 20, 0, 0));
-      JBLabel header = new JBLabel("Region:");
-      header.setLabelFor(myList);
-      panel.add(header, BorderLayout.NORTH);
-      SortedListModel<String> model = new SortedListModel<String>(String.CASE_INSENSITIVE_ORDER);
-      model.addAll(LocaleManager.getRegionCodes(false));
-      myList.setModel(model);
-      myList.setSelectionMode(ListSelectionModel.SINGLE_SELECTION);
-      myList.setCellRenderer(FlagManager.get().getRegionCodeCellRenderer());
-      JBScrollPane scroll = new JBScrollPane(myList);
-      JComponent list = ListWithFilter.wrap(myList, scroll, FlagManager.getRegionNameMapper());
-      panel.add(list, BorderLayout.CENTER);
-      JLabel tipLabel = new JBLabel("Tip: Type in list to filter");
-      tipLabel.setHorizontalAlignment(SwingConstants.RIGHT);
-      tipLabel.setFont(adFont());
-      panel.add(tipLabel, BorderLayout.SOUTH);
-      myList.addListSelectionListener(myUpdatingListListener);
-
-      return panel;
-=======
->>>>>>> 2d94ae1a
     }
 
     @Override
@@ -1413,131 +1324,6 @@
     }
   }
 
-  private class MyLocaleEditor extends MyQualifierEditor<LocaleQualifier> {
-    private final JBList myLanguageList = new JBList();
-    private final JBList myRegionList = new JBList();
-
-    @Override
-    JComponent getComponent() {
-      GridBagConstraints gridBagConstraints;
-      JPanel pane = new JPanel(new GridBagLayout());
-
-      SortedListModel<String> languageModel = new SortedListModel<String>(String.CASE_INSENSITIVE_ORDER);
-      languageModel.addAll(LocaleManager.getLanguageCodes(true));
-      myLanguageList.setModel(languageModel);
-      myLanguageList.setSelectionMode(ListSelectionModel.SINGLE_SELECTION);
-      myLanguageList.setCellRenderer(FlagManager.get().getLanguageCodeCellRenderer());
-      JBScrollPane scroll = new JBScrollPane(myLanguageList);
-      JComponent languagePane = ListWithFilter.wrap(myLanguageList, scroll, FlagManager.getLanguageNameMapper());
-      JBLabel languageLabel = new JBLabel("Language:");
-      languageLabel.setLabelFor(myLanguageList);
-      JBLabel languageTip = new JBLabel("Tip: Type in list to filter");
-      languageTip.setFont(adFont());
-
-      SortedListModel<String> regionModel = new SortedListModel<String>(String.CASE_INSENSITIVE_ORDER);
-      regionModel.addAll(LocaleManager.getRegionCodes(true));
-      myRegionList.setModel(regionModel);
-      myRegionList.setSelectionMode(ListSelectionModel.SINGLE_SELECTION);
-      myRegionList.setCellRenderer(FlagManager.get().getRegionCodeCellRenderer());
-      JBScrollPane regionScroll = new JBScrollPane(myRegionList);
-      JComponent regionPane = ListWithFilter.wrap(myRegionList, regionScroll, FlagManager.getRegionNameMapper());
-
-      JBLabel regionLabel = new JBLabel("Region: (Optional)");
-      JBLabel regionTip = new JBLabel("Tip: Type in list to filter");
-      regionTip.setFont(adFont());
-      regionLabel.setLabelFor(myRegionList);
-
-      gridBagConstraints = new GridBagConstraints();
-      gridBagConstraints.gridwidth = GridBagConstraints.REMAINDER;
-      gridBagConstraints.fill = GridBagConstraints.HORIZONTAL;
-      gridBagConstraints.anchor = GridBagConstraints.LINE_START;
-      pane.add(languageLabel, gridBagConstraints);
-      gridBagConstraints = new GridBagConstraints();
-      gridBagConstraints.gridwidth = GridBagConstraints.REMAINDER;
-      gridBagConstraints.fill = GridBagConstraints.BOTH;
-      gridBagConstraints.weightx = 0.1;
-      gridBagConstraints.weighty = 0.1;
-      pane.add(languagePane, gridBagConstraints);
-
-      gridBagConstraints = new GridBagConstraints();
-      gridBagConstraints.gridwidth = GridBagConstraints.REMAINDER;
-      gridBagConstraints.anchor = GridBagConstraints.LINE_END;
-      pane.add(languageTip, gridBagConstraints);
-
-      gridBagConstraints = new GridBagConstraints();
-      gridBagConstraints.gridwidth = GridBagConstraints.REMAINDER;
-      gridBagConstraints.anchor = GridBagConstraints.LINE_START;
-      pane.add(regionLabel, gridBagConstraints);
-      gridBagConstraints = new GridBagConstraints();
-      gridBagConstraints.gridwidth = GridBagConstraints.REMAINDER;
-      gridBagConstraints.fill = GridBagConstraints.BOTH;
-      gridBagConstraints.weightx = 0.1;
-      gridBagConstraints.weighty = 0.1;
-      pane.add(regionPane, gridBagConstraints);
-
-      gridBagConstraints = new GridBagConstraints();
-      gridBagConstraints.gridwidth = GridBagConstraints.REMAINDER;
-      gridBagConstraints.anchor = GridBagConstraints.LINE_END;
-      pane.add(regionTip, gridBagConstraints);
-
-      myLanguageList.addListSelectionListener(myUpdatingListListener);
-      myRegionList.addListSelectionListener(myUpdatingListListener);
-
-      return pane;
-    }
-
-    @Override
-    void reset(@NotNull LocaleQualifier qualifier) {
-      if (qualifier.isValid() && !qualifier.hasFakeValue()) {
-        LanguageQualifier language = qualifier.getLanguageQualifier();
-        RegionQualifier region = qualifier.getRegionQualifier();
-        ListModel languageModel = myLanguageList.getModel();
-        ListModel regionModel = myRegionList.getModel();
-
-        if (language != null) {
-          String value = language.getValue();
-          for (int i = 0, n = languageModel.getSize(); i < n; i++) {
-            if (value.equals(languageModel.getElementAt(i))) {
-              myLanguageList.setSelectedIndex(i);
-              break;
-            }
-          }
-        } else {
-          myLanguageList.setSelectedIndex(-1);
-        }
-        if (region != null) {
-          String value = region.getValue();
-          for (int i = 0, n = regionModel.getSize(); i < n; i++) {
-            if (value.equals(regionModel.getElementAt(i))) {
-              myRegionList.setSelectedIndex(i);
-              break;
-            }
-          }
-        } else {
-          myRegionList.setSelectedIndex(-1);
-        }
-      } else {
-        myLanguageList.setSelectedIndex(-1);
-        myRegionList.setSelectedIndex(-1);
-      }
-    }
-
-    @NotNull
-    @Override
-    LocaleQualifier apply() throws InvalidOptionValueException {
-      Object selectedLanguage = myLanguageList.getSelectedValue();
-      if (selectedLanguage == null) {
-        throw new InvalidOptionValueException("Select a BCP 47 language tag");
-      }
-      Object selectedRegion = myRegionList.getSelectedValue();
-      if (selectedRegion != null) {
-        return new LocaleQualifier(LocaleQualifier.PREFIX + selectedLanguage + '+' + selectedRegion);
-      }
-
-      return new LocaleQualifier(LocaleQualifier.PREFIX + selectedLanguage);
-    }
-  }
-
   private abstract class MySizeEditorBase<T extends ResourceQualifier> extends MyQualifierEditor<T> {
     private final JTextField myTextField = new JTextField(3);
     private String myLabelText;
