--- conflicted
+++ resolved
@@ -98,13 +98,8 @@
     val singleParameter = wrapper.getParameters().singleOrNull() ?: return
 
     indexEntries.addIndexValue(
-<<<<<<< HEAD
-      singleParameter.getType().getSimpleName() ?: "",
-      BindsInstanceBuilderMethodIndexValue(containingClass.getFqName(), wrapper.getSimpleName())
-=======
       singleParameter.getType()?.getSimpleName() ?: "",
       BindsInstanceBuilderMethodIndexValue(containingClass.getClassId(), wrapper.getSimpleName())
->>>>>>> 574fcae1
     )
   }
 
@@ -119,11 +114,7 @@
       val parameterTypeSimpleName = parameter.getType()?.getSimpleName() ?: continue
       val parameterSimpleName = parameter.getSimpleName() ?: continue
       indexEntries.addIndexValue(
-<<<<<<< HEAD
-        parameter.getType().getSimpleName() ?: "",
-=======
         parameterTypeSimpleName,
->>>>>>> 574fcae1
         BindsInstanceFactoryMethodParameterIndexValue(
           containingClass.getClassId(),
           wrapper.getSimpleName(),
