--- conflicted
+++ resolved
@@ -34,20 +34,9 @@
  * The reason for following this order is that we need to add the {@code AndroidGradleFacet} to each of the modules. This facet contains the
  * "Gradle path" of each project module. This path is necessary when setting up inter-module dependencies.
  */
-<<<<<<< HEAD
-public class AndroidProjectKeys {
-  // some of android ModuleCustomizer's should be run after core external system services
-  // e.g. DependenciesModuleCustomizer - after core LibraryDependencyDataService,
-  // since android dependencies can be removed because there is no respective LibraryDependencyData in the imported data from gradle
-  private static final int PROCESSING_AFTER_BUILTIN_SERVICES = ProjectKeys.LIBRARY_DEPENDENCY.getProcessingWeight() + 1;
-
-  @NotNull public static final Key<IdeaGradleProject> IDE_GRADLE_PROJECT =
-    Key.create(IdeaGradleProject.class, PROCESSING_AFTER_BUILTIN_SERVICES);
-=======
 public final class AndroidProjectKeys {
   @NotNull
   public static final Key<GradleModel> GRADLE_MODEL = Key.create(GradleModel.class, PROJECT.getProcessingWeight() + 5);
->>>>>>> 1e7fb416
 
   @NotNull
   public static final Key<AndroidGradleModel> ANDROID_MODEL = Key.create(AndroidGradleModel.class, GRADLE_MODEL.getProcessingWeight() + 10);
