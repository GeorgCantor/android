/*
 * Copyright (C) 2020 The Android Open Source Project
 *
 * Licensed under the Apache License, Version 2.0 (the "License");
 * you may not use this file except in compliance with the License.
 * You may obtain a copy of the License at
 *
 *      http://www.apache.org/licenses/LICENSE-2.0
 *
 * Unless required by applicable law or agreed to in writing, software
 * distributed under the License is distributed on an "AS IS" BASIS,
 * WITHOUT WARRANTIES OR CONDITIONS OF ANY KIND, either express or implied.
 * See the License for the specific language governing permissions and
 * limitations under the License.
 */
package com.android.tools.idea.run.deployment;

import com.android.tools.idea.adb.wireless.PairDevicesUsingWiFiAction;
<<<<<<< HEAD
import com.android.tools.idea.avdmanager.actions.RunAndroidAvdManagerAction;
=======
import com.google.common.annotations.VisibleForTesting;
>>>>>>> b5f40ffd
import com.intellij.openapi.actionSystem.ActionManager;
import com.intellij.openapi.actionSystem.AnAction;
import com.intellij.openapi.actionSystem.DefaultActionGroup;
import com.intellij.openapi.actionSystem.Separator;
import com.intellij.util.containers.ContainerUtil;
import java.util.ArrayList;
import java.util.Collection;
import org.jetbrains.annotations.NotNull;

final class PopupActionGroup extends DefaultActionGroup {
  @NotNull
  private final Collection<Device> myDevices;

  @NotNull
  private final DeviceAndSnapshotComboBoxAction myComboBoxAction;

  private final @NotNull ActionManager myManager;

  PopupActionGroup(@NotNull Collection<Device> devices, @NotNull DeviceAndSnapshotComboBoxAction comboBoxAction) {
    this(devices, comboBoxAction, ActionManager.getInstance());
  }

  @VisibleForTesting
  PopupActionGroup(@NotNull Collection<@NotNull Device> devices,
                   @NotNull DeviceAndSnapshotComboBoxAction comboBoxAction,
                   @NotNull ActionManager manager) {
    myDevices = devices;
    myComboBoxAction = comboBoxAction;
    myManager = manager;

    Collection<AnAction> actions =
      comboBoxAction.areSnapshotsEnabled() ? newSelectDeviceActionsOrSnapshotActionGroups() : newSelectDeviceActions();

    addAll(actions);

    if (!actions.isEmpty()) {
      addSeparator();
    }

<<<<<<< HEAD
    ActionManager manager = ActionManager.getInstance();

    add(manager.getAction(SelectMultipleDevicesAction.ID));
    add(manager.getAction(PairDevicesUsingWiFiAction.ID));
    add(manager.getAction(WearDevicePairingAction.ID));
    add(manager.getAction(RunAndroidAvdManagerAction.ID));
=======
    add(manager.getAction(SelectMultipleDevicesAction.ID));
    add(manager.getAction(PairDevicesUsingWiFiAction.ID));
    add(manager.getAction("Android.WearDevicePairing"));
    add(manager.getAction("Android.DeviceManager"));
>>>>>>> b5f40ffd

    AnAction action = manager.getAction("DeveloperServices.ConnectionAssistant");

    if (action == null) {
      return;
    }

    addSeparator();
    add(action);
  }

  private @NotNull Collection<@NotNull AnAction> newSelectDeviceActionsOrSnapshotActionGroups() {
    int size = myDevices.size();
    Collection<Device> runningDevices = new ArrayList<>(size);
    Collection<Device> availableDevices = new ArrayList<>(size);

    for (Device device : myDevices) {
      if (device.isConnected()) {
        runningDevices.add(device);
        continue;
      }
<<<<<<< HEAD

      availableDevices.add(device);
    }

    boolean runningDevicesPresent = !runningDevices.isEmpty();
    Collection<AnAction> actions = new ArrayList<>(3 + size);
    ActionManager manager = ActionManager.getInstance();

    if (runningDevicesPresent) {
      actions.add(manager.getAction(Heading.RUNNING_DEVICES_ID));
    }

    runningDevices.stream()
      .map(this::newSelectDeviceAction)
      .forEach(actions::add);

    boolean availableDevicesPresent = !availableDevices.isEmpty();

    if (runningDevicesPresent && availableDevicesPresent) {
      actions.add(Separator.create());
    }

    if (availableDevicesPresent) {
      actions.add(manager.getAction(Heading.AVAILABLE_DEVICES_ID));
    }

=======

      availableDevices.add(device);
    }

    boolean runningDevicesPresent = !runningDevices.isEmpty();
    Collection<AnAction> actions = new ArrayList<>(3 + size);

    if (runningDevicesPresent) {
      actions.add(myManager.getAction(Heading.RUNNING_DEVICES_ID));
    }

    runningDevices.stream()
      .map(this::newSelectDeviceAction)
      .forEach(actions::add);

    boolean availableDevicesPresent = !availableDevices.isEmpty();

    if (runningDevicesPresent && availableDevicesPresent) {
      actions.add(Separator.create());
    }

    if (availableDevicesPresent) {
      actions.add(myManager.getAction(Heading.AVAILABLE_DEVICES_ID));
    }

>>>>>>> b5f40ffd
    availableDevices.stream()
      .map(this::newSelectDeviceActionOrSnapshotActionGroup)
      .forEach(actions::add);

    return actions;
  }

  private @NotNull AnAction newSelectDeviceActionOrSnapshotActionGroup(@NotNull Device device) {
    if (!device.getSnapshots().isEmpty()) {
      return new SnapshotActionGroup(device, myComboBoxAction);
    }

    return newSelectDeviceAction(device);
  }

  @NotNull
  private Collection<AnAction> newSelectDeviceActions() {
    Collection<Device> runningDevices = ContainerUtil.filter(myDevices, Device::isConnected);
    Collection<Device> availableDevices = ContainerUtil.filter(myDevices, device -> !device.isConnected());

    boolean runningDevicesPresent = !runningDevices.isEmpty();
    Collection<AnAction> actions = new ArrayList<>(1 + runningDevices.size() + 2 + availableDevices.size());

    if (runningDevicesPresent) {
      actions.add(myManager.getAction(Heading.RUNNING_DEVICES_ID));
    }

    runningDevices.stream()
      .map(this::newSelectDeviceAction)
      .forEach(actions::add);

    boolean availableDevicesPresent = !availableDevices.isEmpty();

    if (runningDevicesPresent && availableDevicesPresent) {
      actions.add(Separator.create());
    }

    if (availableDevicesPresent) {
      actions.add(myManager.getAction(Heading.AVAILABLE_DEVICES_ID));
    }

    availableDevices.stream()
      .map(this::newSelectDeviceAction)
      .forEach(actions::add);

    return actions;
  }

  @NotNull
  private AnAction newSelectDeviceAction(@NotNull Device device) {
    return new SelectDeviceAction(device, myComboBoxAction);
  }
}<|MERGE_RESOLUTION|>--- conflicted
+++ resolved
@@ -16,11 +16,7 @@
 package com.android.tools.idea.run.deployment;
 
 import com.android.tools.idea.adb.wireless.PairDevicesUsingWiFiAction;
-<<<<<<< HEAD
-import com.android.tools.idea.avdmanager.actions.RunAndroidAvdManagerAction;
-=======
 import com.google.common.annotations.VisibleForTesting;
->>>>>>> b5f40ffd
 import com.intellij.openapi.actionSystem.ActionManager;
 import com.intellij.openapi.actionSystem.AnAction;
 import com.intellij.openapi.actionSystem.DefaultActionGroup;
@@ -60,19 +56,10 @@
       addSeparator();
     }
 
-<<<<<<< HEAD
-    ActionManager manager = ActionManager.getInstance();
-
-    add(manager.getAction(SelectMultipleDevicesAction.ID));
-    add(manager.getAction(PairDevicesUsingWiFiAction.ID));
-    add(manager.getAction(WearDevicePairingAction.ID));
-    add(manager.getAction(RunAndroidAvdManagerAction.ID));
-=======
     add(manager.getAction(SelectMultipleDevicesAction.ID));
     add(manager.getAction(PairDevicesUsingWiFiAction.ID));
     add(manager.getAction("Android.WearDevicePairing"));
     add(manager.getAction("Android.DeviceManager"));
->>>>>>> b5f40ffd
 
     AnAction action = manager.getAction("DeveloperServices.ConnectionAssistant");
 
@@ -94,34 +81,6 @@
         runningDevices.add(device);
         continue;
       }
-<<<<<<< HEAD
-
-      availableDevices.add(device);
-    }
-
-    boolean runningDevicesPresent = !runningDevices.isEmpty();
-    Collection<AnAction> actions = new ArrayList<>(3 + size);
-    ActionManager manager = ActionManager.getInstance();
-
-    if (runningDevicesPresent) {
-      actions.add(manager.getAction(Heading.RUNNING_DEVICES_ID));
-    }
-
-    runningDevices.stream()
-      .map(this::newSelectDeviceAction)
-      .forEach(actions::add);
-
-    boolean availableDevicesPresent = !availableDevices.isEmpty();
-
-    if (runningDevicesPresent && availableDevicesPresent) {
-      actions.add(Separator.create());
-    }
-
-    if (availableDevicesPresent) {
-      actions.add(manager.getAction(Heading.AVAILABLE_DEVICES_ID));
-    }
-
-=======
 
       availableDevices.add(device);
     }
@@ -147,7 +106,6 @@
       actions.add(myManager.getAction(Heading.AVAILABLE_DEVICES_ID));
     }
 
->>>>>>> b5f40ffd
     availableDevices.stream()
       .map(this::newSelectDeviceActionOrSnapshotActionGroup)
       .forEach(actions::add);
