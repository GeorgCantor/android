--- conflicted
+++ resolved
@@ -7,7 +7,6 @@
       <sourceFolder url="file://$MODULE_DIR$/testSrc" isTestSource="true" />
     </content>
     <orderEntry type="inheritedJdk" />
-    <orderEntry type="library" name="studio-sdk" level="project" />
     <orderEntry type="library" scope="TEST" name="kotlin-test" level="project" />
     <orderEntry type="sourceFolder" forTests="false" />
     <orderEntry type="module" module-name="intellij.android.profilers.ui" />
@@ -19,39 +18,26 @@
     <orderEntry type="module" module-name="intellij.android.common" />
     <orderEntry type="library" scope="TEST" name="mockito" level="project" />
     <orderEntry type="module" module-name="android.sdktools.ddmlib" />
-<<<<<<< HEAD
-    <orderEntry type="module" module-name="android.sdktools.analytics-shared" />
-    <orderEntry type="module" module-name="android.sdktools.analytics-tracker" />
-    <orderEntry type="module" module-name="android.sdktools.flags" />
-    <orderEntry type="library" scope="TEST" name="truth" level="project" />
-    <orderEntry type="module" module-name="intellij.android.artwork" />
-    <orderEntry type="module" module-name="intellij.android.native-symbolizer" />
-=======
     <orderEntry type="module" module-name="analytics-shared" />
     <orderEntry type="module" module-name="analytics-tracker" />
     <orderEntry type="module" module-name="android.sdktools.flags" />
     <orderEntry type="library" scope="TEST" name="truth" level="project" />
     <orderEntry type="module" module-name="intellij.android.artwork" />
     <orderEntry type="module" module-name="native-symbolizer" />
->>>>>>> b5f40ffd
     <orderEntry type="library" name="studio-analytics-proto" level="project" />
     <orderEntry type="module" module-name="intellij.android.deploy" />
     <orderEntry type="module" module-name="android.sdktools.testutils" scope="TEST" />
     <orderEntry type="module" module-name="intellij.android.adt.testutils" scope="TEST" />
     <orderEntry type="module" module-name="android.sdktools.perflib" scope="TEST" />
-<<<<<<< HEAD
-    <orderEntry type="module" module-name="android.sdktools.perf-logger" scope="TEST" />
-=======
     <orderEntry type="module" module-name="perf-logger" scope="TEST" />
->>>>>>> b5f40ffd
     <orderEntry type="module" module-name="intellij.android.transport" />
     <orderEntry type="library" name="studio-grpc" level="project" />
     <orderEntry type="library" name="studio-proto" level="project" />
     <orderEntry type="module-library">
       <library name="traceprocessor-proto" type="repository">
-        <properties include-transitive-deps="false" maven-id="org.jetbrains.intellij.deps.android.tools.base:traceprocessor_protos:30.2.0.0" />
+        <properties include-transitive-deps="false" maven-id="org.jetbrains.intellij.deps.android.tools.base:traceprocessor_protos:221.0.9.0" />
         <CLASSES>
-          <root url="jar://$MAVEN_REPOSITORY$/org/jetbrains/intellij/deps/android/tools/base/traceprocessor_protos/30.2.0.0/traceprocessor_protos-30.2.0.0.jar!/" />
+          <root url="jar://$MAVEN_REPOSITORY$/org/jetbrains/intellij/deps/android/tools/base/traceprocessor_protos/221.0.9.0/traceprocessor_protos-221.0.9.0.jar!/" />
         </CLASSES>
         <JAVADOC />
         <SOURCES />
@@ -61,29 +47,28 @@
     <orderEntry type="module" module-name="intellij.android.inspectors-common.api-ide" />
     <orderEntry type="module" module-name="intellij.android.inspectors-common.ui" />
     <orderEntry type="module" module-name="intellij.android.inspectors-common.api" />
-<<<<<<< HEAD
-    <orderEntry type="module" module-name="intellij.android.app-inspection.ide" />
-    <orderEntry type="module" module-name="intellij.android.codenavigation" />
+    <orderEntry type="module" module-name="app-inspection.ide" />
+    <orderEntry type="module" module-name="codenavigation" />
     <orderEntry type="library" name="Trove4j" level="project" />
     <orderEntry type="library" name="protobuf" level="project" />
     <orderEntry type="library" name="Guava" level="project" />
     <orderEntry type="library" name="fastutil-min" level="project" />
     <orderEntry type="library" name="jetbrains-annotations" level="project" />
     <orderEntry type="library" name="kotlin-stdlib-jdk8" level="project" />
+    <orderEntry type="module" module-name="intellij.android.jps.model" />
+    <orderEntry type="module" module-name="intellij.platform.util.jdom" />
     <orderEntry type="module" module-name="intellij.platform.projectModel" />
-    <orderEntry type="module" module-name="intellij.platform.util.jdom" />
     <orderEntry type="module" module-name="intellij.platform.lang.core" />
+    <orderEntry type="module" module-name="intellij.platform.util.base" />
     <orderEntry type="module" module-name="intellij.platform.ide.util.io" />
-    <orderEntry type="module" module-name="intellij.platform.util.base" />
     <orderEntry type="module" module-name="intellij.platform.execution.impl" />
+    <orderEntry type="module" module-name="intellij.java.indexing" />
     <orderEntry type="module" module-name="intellij.platform.util.rt" />
-    <orderEntry type="module" module-name="intellij.java.indexing" />
-    <orderEntry type="module" module-name="intellij.platform.projectModel.impl" />
     <orderEntry type="module" module-name="intellij.platform.editor" />
     <orderEntry type="module" module-name="intellij.platform.execution" />
     <orderEntry type="module" module-name="intellij.java.execution" />
+    <orderEntry type="module" module-name="intellij.java.psi" />
     <orderEntry type="module" module-name="intellij.platform.analysis" />
-    <orderEntry type="module" module-name="intellij.java.psi" />
     <orderEntry type="module" module-name="intellij.platform.ide" />
     <orderEntry type="module" module-name="intellij.platform.core" />
     <orderEntry type="module" module-name="intellij.platform.extensions" />
@@ -92,12 +77,7 @@
     <orderEntry type="module" module-name="intellij.platform.core.ui" />
     <orderEntry type="module" module-name="intellij.platform.ide.core" />
     <orderEntry type="module" module-name="intellij.platform.util.ui" />
-    <orderEntry type="library" scope="TEST" name="kotlin-test" level="project" />
     <orderEntry type="library" scope="TEST" name="JUnit4" level="project" />
     <orderEntry type="module" module-name="intellij.platform.testFramework" scope="TEST" />
-=======
-    <orderEntry type="module" module-name="app-inspection.ide" />
-    <orderEntry type="module" module-name="codenavigation" />
->>>>>>> b5f40ffd
   </component>
 </module>