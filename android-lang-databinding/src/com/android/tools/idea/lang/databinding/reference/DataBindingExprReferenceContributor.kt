/*
 * Copyright (C) 2019 The Android Open Source Project
 *
 * Licensed under the Apache License, Version 2.0 (the "License");
 * you may not use this file except in compliance with the License.
 * You may obtain a copy of the License at
 *
 *      http://www.apache.org/licenses/LICENSE-2.0
 *
 * Unless required by applicable law or agreed to in writing, software
 * distributed under the License is distributed on an "AS IS" BASIS,
 * WITHOUT WARRANTIES OR CONDITIONS OF ANY KIND, either express or implied.
 * See the License for the specific language governing permissions and
 * limitations under the License.
 */
package com.android.tools.idea.lang.databinding.reference

import com.android.SdkConstants
import com.android.tools.idea.databinding.index.BindingXmlIndex
import com.android.tools.idea.databinding.util.DataBindingUtil
import com.android.tools.idea.databinding.util.LayoutBindingTypeUtil
import com.android.tools.idea.databinding.util.findIdAttribute
import com.android.tools.idea.databinding.util.findImportTag
import com.android.tools.idea.databinding.util.findVariableTag
import com.android.tools.idea.lang.databinding.JAVA_LANG
import com.android.tools.idea.lang.databinding.config.DbFileType
import com.android.tools.idea.lang.databinding.model.PsiModelClass
import com.android.tools.idea.lang.databinding.model.PsiModelClass.MemberAccess.ALL_MEMBERS
import com.android.tools.idea.lang.databinding.model.PsiModelClass.MemberAccess.STATICS_ONLY
import com.android.tools.idea.lang.databinding.model.PsiModelField
import com.android.tools.idea.lang.databinding.model.PsiModelMethod
import com.android.tools.idea.lang.databinding.model.toModelClassResolvable
import com.android.tools.idea.lang.databinding.psi.DbTokenTypes
import com.android.tools.idea.lang.databinding.psi.PsiDbCallExpr
import com.android.tools.idea.lang.databinding.psi.PsiDbExpr
import com.android.tools.idea.lang.databinding.psi.PsiDbFunctionRefExpr
import com.android.tools.idea.lang.databinding.psi.PsiDbInferredFormalParameter
import com.android.tools.idea.lang.databinding.psi.PsiDbInferredFormalParameterList
import com.android.tools.idea.lang.databinding.psi.PsiDbLambdaParameters
import com.android.tools.idea.lang.databinding.psi.PsiDbLiteralExpr
import com.android.tools.idea.lang.databinding.psi.PsiDbRefExpr
import com.android.tools.idea.lang.databinding.psi.PsiDbResourcesExpr
import com.android.tools.idea.lang.databinding.resolveScopeWithResources
import com.android.tools.idea.res.psi.AndroidResourceToPsiResolver
import com.intellij.lang.injection.InjectedLanguageManager
import com.intellij.openapi.module.Module
import com.intellij.openapi.module.ModuleUtilCore
import com.intellij.patterns.PlatformPatterns
import com.intellij.psi.JavaPsiFacade
import com.intellij.psi.LambdaUtil
import com.intellij.psi.PsiClassType
import com.intellij.psi.PsiElement
import com.intellij.psi.PsiMethod
import com.intellij.psi.PsiModifier
import com.intellij.psi.PsiPackage
import com.intellij.psi.PsiReference
import com.intellij.psi.PsiReferenceContributor
import com.intellij.psi.PsiReferenceProvider
import com.intellij.psi.PsiReferenceRegistrar
<<<<<<< HEAD
=======
import com.intellij.psi.PsiType
>>>>>>> 574fcae1
import com.intellij.psi.PsiTypes
import com.intellij.psi.search.GlobalSearchScope
import com.intellij.psi.xml.XmlAttribute
import com.intellij.util.ProcessingContext
import org.jetbrains.android.dom.converters.DataBindingVariableTypeConverter
import org.jetbrains.android.dom.resources.ResourceValue
import org.jetbrains.android.facet.AndroidFacet

/**
 * For references found inside DataBinding expressions. For references inside `<data>` tags,
 * see [DataBindingVariableTypeConverter].
 */
class DataBindingExprReferenceContributor : PsiReferenceContributor() {
  // TODO: Support generics
  override fun registerReferenceProviders(registrar: PsiReferenceRegistrar) {
    registrar.registerReferenceProvider(PlatformPatterns.psiElement(PsiDbRefExpr::class.java), RefExprReferenceProvider())
    registrar.registerReferenceProvider(PlatformPatterns.psiElement(PsiDbCallExpr::class.java), CallExprReferenceProvider())
    registrar.registerReferenceProvider(PlatformPatterns.psiElement(PsiDbFunctionRefExpr::class.java), FunctionRefExprReferenceProvider())
    registrar.registerReferenceProvider(PlatformPatterns.psiElement(PsiDbLiteralExpr::class.java), LiteralExprReferenceProvider())
    registrar.registerReferenceProvider(PlatformPatterns.psiElement(PsiDbInferredFormalParameter::class.java),
                                        InferredFormalParameterReferenceProvider())
    registrar.registerReferenceProvider(PlatformPatterns.psiElement(PsiDbLambdaParameters::class.java), LambdaParametersReferenceProvider())
    registrar.registerReferenceProvider(PlatformPatterns.psiElement(PsiDbResourcesExpr::class.java), ResourceReferenceProvider())
  }

  /**
   * Provides references for [PsiDbRefExpr].
   * There are two kinds of reference expressions:
   * Simple ref expression only contains an identifier.
   * Qualified ref expression is in the form of `a.b.c.d`
   *
   * From db.bnf:
   * `fake refExpr ::= expr? '.' id`
   * `simpleRefExpr ::= id {extends=refExpr elementType=refExpr}`
   * `qualRefExpr ::= expr '.' id {extends=refExpr elementType=refExpr}`
   *
   * Example: `com.example.databinding.Model`, `model` in `model.doSomething()`
   */
  private inner class RefExprReferenceProvider : PsiReferenceProvider() {
    override fun getReferencesByElement(element: PsiElement, context: ProcessingContext): Array<PsiReference> {
      // Do not add similar references twice if the element is within a [PsiDbCallExpr]. e.g. "var.method" in "var.method()".
      if (element.parent is PsiDbCallExpr) {
        return PsiReference.EMPTY_ARRAY
      }

      val refExpr = element as PsiDbRefExpr

      // If this expression is actually not qualified, e.g. "value" or "String", return references
      // to just the 'id' portion.
      val prefixExpr = refExpr.expr ?: return getReferencesFromSimpleRefExpr(element, refExpr.id.text)

      return getReferencesFromQualRefExpr(element, prefixExpr, refExpr.id.text)
    }

    /**
     * Returns the index entries that might have information about the target [element],
     * or null if that isn't possible (e.g. databinding isn't enabled for this module).
     */
    private fun getBindingIndexEntries(module: Module, element: PsiElement): Iterable<BindingXmlIndex.Entry>? {
      AndroidFacet.getInstance(module)?.takeIf { facet -> DataBindingUtil.isDataBindingEnabled(facet) } ?: return null
      var topLevelFile = InjectedLanguageManager.getInstance(element.project).getTopLevelFile(element) ?: return null
      if (topLevelFile === DbFileType.INSTANCE) {
        // If this is a DbFileType file, it's probably contained in another (XML) file that's
        // our real top-level file.
        topLevelFile.context?.containingFile?.let { topLevelFile = it }
      }

      val fileNameWithoutExtension = topLevelFile.name.substringBefore('.')
      return BindingXmlIndex.getEntriesForLayout(module, fileNameWithoutExtension).takeIf { it.isNotEmpty() }
    }

    /**
     * Given a [PsiElement] and its [simpleName] (e.g. name without any qualified prefix), attempts to find
     * a reference for it. In case of name collisions variable names take precedence over imported short type names.
     */
    private fun getReferencesFromSimpleRefExpr(element: PsiElement, simpleName: String): Array<PsiReference> {
      val module = ModuleUtilCore.findModuleForPsiElement(element) ?: return PsiReference.EMPTY_ARRAY

      run {
        // Search potential layout files to find the identifier.
        getBindingIndexEntries(module, element)?.forEach { entry ->
          val xmlFile = DataBindingUtil.findXmlFile(element.project, entry.file) ?: return@forEach
          val bindingData = entry.data
          bindingData.findVariable(simpleName)?.let { variable ->
            xmlFile.findVariableTag(variable.name)?.let { variableTag ->
              return arrayOf(XmlVariableReference(element, variableTag, variable, bindingData, module))
            }
          }

          bindingData.findImport(simpleName)?.let { import ->
            xmlFile.findImportTag(simpleName)?.let { importTag ->
              return arrayOf(XmlImportReference(element, importTag, import))
            }
          }

          val attribute = bindingData.viewIds
            .firstOrNull { simpleName == DataBindingUtil.convertAndroidIdToJavaFieldName(it.id) }
            ?.let { xmlFile.findIdAttribute(it.id) }
          if (attribute != null) {
            return arrayOf(XmlAttributeReference(element, attribute))
          }
        }
      }

      // If we're here, we couldn't find a reference inside the XML file. Now, we have to search
      // the user's codebase.
      run {
        val javaPsiFacade = JavaPsiFacade.getInstance(element.project)

        // If the id is an unqualified java.lang class name (e.g. "String", "Integer"), handle it
        // even if not explicitly imported
        // Searching unqualified classes only; no packages!
        val langClass = simpleName.takeUnless { name -> name.contains('.') }
          ?.let { name -> javaPsiFacade.findClass(JAVA_LANG + name, GlobalSearchScope.moduleWithLibrariesScope(module)) }
        if (langClass != null) {
          return arrayOf(PsiClassReference(element, langClass, STATICS_ONLY))
        }

        val psiPackage = javaPsiFacade.findPackage(simpleName)
        if (psiPackage != null && element is PsiDbRefExpr) {
          return arrayOf(PsiPackageReference(element, psiPackage))
        }

        // Add a reference to Context class for "context" when no other references can be found.
        if (simpleName == "context") {
          val contextClass = LayoutBindingTypeUtil.parsePsiType(SdkConstants.CLASS_CONTEXT, element)
            ?.let { psiType -> (psiType as? PsiClassType)?.resolve() }
          if (contextClass != null) {
            return arrayOf(PsiClassReference(element, contextClass, ALL_MEMBERS))
          }
        }
      }

      return PsiReference.EMPTY_ARRAY
    }

    private fun getReferencesFromQualRefExpr(refExpr: PsiDbRefExpr, prefixExpr: PsiDbExpr, fieldText: String): Array<PsiReference> {
      // If we don't find a resolved type, it means that the user is referencing a (fully
      // qualified) class in their expression without a corresponding <import> or <variable>
      // declaration. In that case, we search the current module to see if we can find it directly.
      val modelResolvable = prefixExpr.toModelClassResolvable()
      val psiModelClass = modelResolvable?.resolvedType?.unwrapped ?: return findReferencesByFullyQualifiedClassName(refExpr)

      if (fieldText.isBlank()) {
        return PsiReference.EMPTY_ARRAY
      }

      // Resolve fully qualified methods / fields, e.g. "variable.value" or "variable.method"
      val psiClass = psiModelClass.psiClass ?: return PsiReference.EMPTY_ARRAY

      // Find the reference to a field or its getter e.g. "var.field" may reference "var.field", "var.isField()" or "var.getField()".
      when (val getterOrField =
        psiModelClass.findGetterOrField(fieldText, modelResolvable.memberAccess)) {
        is PsiModelMethod -> {
          val getterReference = PsiMethodReference(refExpr, getterOrField, PsiMethodReference.Kind.METHOD_CALL)
          // Find the reference to setter method that has the same pattern and type.
          // e.g. `String getName()` and `setName(String)`
          val setterReference = getterOrField.returnType
            ?.let { type -> psiModelClass.findSetter(fieldText, type) }
            ?.let { setterMethod -> PsiMethodReference(refExpr, setterMethod, PsiMethodReference.Kind.METHOD_REFERENCE) }
          return if (setterReference != null) arrayOf(getterReference, setterReference) else arrayOf(getterReference)
        }
        is PsiModelField -> {
          return arrayOf(PsiFieldReference(refExpr, getterOrField))
        }
      }

      // Find the reference to a listener method without parentheses. e.g. "var.onClick".
      val methods = psiModelClass.findMethods(fieldText, modelResolvable.memberAccess)
      if (methods.isNotEmpty()) {
        return methods.map { modelMethod ->
          PsiMethodReference(refExpr, modelMethod, PsiMethodReference.Kind.METHOD_REFERENCE)
        }.toTypedArray()
      }

      // Find the reference to an inner class.
      val innerClass = psiClass.findInnerClassByName(fieldText, true)
      if (innerClass != null && innerClass.hasModifierProperty(PsiModifier.PUBLIC)) {
        return arrayOf(PsiClassReference(refExpr, innerClass, STATICS_ONLY))
      }

      // Find the reference to get() method if [psiModelClass] is an instance of [java.util.Map] and we can not find any other references.
      if (LayoutBindingTypeUtil.parsePsiType("java.util.Map", refExpr)?.isAssignableFrom(psiModelClass.type) == true) {
        val getMethod = psiClass.findMethodsByName("get", true).firstOrNull { it.parameterList.parametersCount == 1 }
        if (getMethod != null) {
          return arrayOf(PsiMethodReference(refExpr, PsiModelMethod(psiModelClass, getMethod), PsiMethodReference.Kind.METHOD_CALL))
        }
      }
      return PsiReference.EMPTY_ARRAY
    }

    /**
     * Given an expression like `a.b.c.e.MyClass`, returns all matching references to it.
     */
    private fun findReferencesByFullyQualifiedClassName(refExpr: PsiDbRefExpr): Array<PsiReference> {
      val qualifiedExpr = refExpr.expr!!
      val references = qualifiedExpr.references
      if (references.isEmpty()) {
        return PsiReference.EMPTY_ARRAY
      }

      val fieldText = refExpr.id.text
      if (fieldText.isBlank()) return PsiReference.EMPTY_ARRAY

      val scope = refExpr.resolveScopeWithResources ?: refExpr.resolveScope

      fun fieldMatchesPackage(field: String, aPackage: PsiPackage) = aPackage.name!!.substringAfterLast('.') == field

      references
        .filterIsInstance<PsiPackageReference>()
        .mapNotNull { reference -> reference.resolve() as? PsiPackage }
        .forEach { aPackage ->
          for (subPackage in aPackage.getSubPackages(scope)) {
            if (fieldMatchesPackage(fieldText, subPackage)) {
              return arrayOf(PsiPackageReference(refExpr, subPackage))
            }
          }
          val classes = aPackage.findClassByShortName(fieldText, scope)
          if (classes.isNotEmpty()) {
            return classes
              .map { aClass -> PsiClassReference(refExpr, aClass, STATICS_ONLY) }
              .toTypedArray()
          }
        }
      return PsiReference.EMPTY_ARRAY
    }
  }

  /**
   * Provides references for [PsiDbCallExpr]
   * From db.bnf:
   *
   * ```
   * callExpr ::= refExpr '(' expressionList? ')'
   * expressionList ::= expr (',' expr)*
   * ```
   *
   * Example: `model.doSomething()`
   */
  private class CallExprReferenceProvider : PsiReferenceProvider() {
    override fun getReferencesByElement(element: PsiElement, context: ProcessingContext): Array<PsiReference> {
      val callExpr = element as PsiDbCallExpr
      val methodExpr = callExpr.refExpr.expr ?: return PsiReference.EMPTY_ARRAY
      val modelClassResolvable = methodExpr.toModelClassResolvable() ?: return PsiReference.EMPTY_ARRAY
      val psiModelClass = modelClassResolvable.resolvedType?.unwrapped ?: return PsiReference.EMPTY_ARRAY

      val methodArgs: MutableList<PsiModelClass?> = mutableListOf()
      callExpr.expressionList?.exprList?.forEach { expr -> methodArgs.add(expr.toModelClassResolvable()?.resolvedType) }

      // First, see if we can find a name match that also matches all args
      if (!methodArgs.contains(null)) {
        @Suppress("NAME_SHADOWING") // We reframe List<PsiModelClass?> as List<PsiModelClass>
        val methodArgs = methodArgs.requireNoNulls()
        val method = psiModelClass.getMethod(
          callExpr.refExpr.id.text,
          methodArgs,
          modelClassResolvable.memberAccess,
          allowProtected = false
        )
        if (method is PsiModelMethod) {
          return arrayOf(PsiMethodReference(callExpr, method))
        }
      }

      // As a fallback, see if we can find a method by just its name
      return psiModelClass.findMethods(callExpr.refExpr.id.text, modelClassResolvable.memberAccess)
        .map { modelMethod -> PsiMethodReference(callExpr, modelMethod) }
        .toTypedArray()
    }
  }

  /**
   * Provides references for [PsiDbFunctionRefExpr]
   * From db.bnf:
   *
   * ```
   * functionRefExpr ::= expr '::' id
   * ```
   *
   * Example: `Model::doStaticSomething`
   * Example: `modelInstance::doSomething`
   */
  private class FunctionRefExprReferenceProvider : PsiReferenceProvider() {
    override fun getReferencesByElement(element: PsiElement, context: ProcessingContext): Array<PsiReference> {
      val funRefExpr = element as PsiDbFunctionRefExpr
      val classExpr = funRefExpr.expr
      val methodExpr = funRefExpr.id
      val modelClassResolvable = classExpr.toModelClassResolvable() ?: return PsiReference.EMPTY_ARRAY
      val psiModelClass = modelClassResolvable.resolvedType?.unwrapped ?: return PsiReference.EMPTY_ARRAY
      return psiModelClass.findMethods(methodExpr.text, modelClassResolvable.memberAccess)
        .map { modelMethod -> PsiMethodReference(element, modelMethod) }
        .toTypedArray()
    }
  }

  /**
   * Provides references for [PsiDbInferredFormalParameter]
   *
   * From db.bnf:
   *
   * ```
   * inferredFormalParameterList ::= inferredFormalParameter (',' inferredFormalParameter)*
   *
   * inferredFormalParameter ::= IDENTIFIER
   * ```
   *
   * Example: `view1` and `view2` in `@{(view1, view2) -> model.save(view1, view2)}`
   */
  private class InferredFormalParameterReferenceProvider : PsiReferenceProvider() {
    override fun getReferencesByElement(element: PsiElement, context: ProcessingContext): Array<PsiReference> {
      val lambdaParameters = element.parent.parent ?: return arrayOf()
      val listenerMethod = lambdaParameters.references
                             .filterIsInstance<PsiMethodReference>()
                             .firstOrNull()
                             ?.resolve() as? PsiMethod
                           ?: return arrayOf()
      // Associate this expression's parameters with the listener method.
      val parameter = element as PsiDbInferredFormalParameter
      val parameterList = parameter.parent as PsiDbInferredFormalParameterList
      val index = parameterList.inferredFormalParameterList.indexOf(parameter)
      val listenerParameter = listenerMethod.parameterList.parameters.getOrNull(index) ?: return arrayOf()
      return arrayOf(PsiParameterReference(element, listenerParameter))
    }
  }

  /**
   * Provides references for [PsiDbLambdaParameters]
   *
   * From db.bnf:
   *
   * ```
   * lambdaParameters
   *   ::= '(' inferredFormalParameterList? ')'
   *        |   inferredFormalSingleParameterList
   * ```
   *
   * Example: `()` in  `() -> model.doSomething()`, `view` in `view -> model.save(view)`
   */
  private inner class LambdaParametersReferenceProvider : PsiReferenceProvider() {
    override fun getReferencesByElement(element: PsiElement, context: ProcessingContext): Array<PsiReference> {
      val functionalClass = getFunctionClassFromAssociatedAttribute(element) ?: return arrayOf()
      val listenerMethod = LambdaUtil.getFunctionalInterfaceMethod(functionalClass.psiClass) ?: return arrayOf()
      return arrayOf(PsiMethodReference(element as PsiDbLambdaParameters, PsiModelMethod(functionalClass, listenerMethod)))
    }
  }

  /**
   * Provides references for [PsiDbLiteralExpr]
   *
   * From db.bnf:
   *
   * ```
   * private literal
   *  ::= INTEGER_LITERAL
   *  |   FLOAT_LITERAL
   *  |   LONG_LITERAL
   *  |   DOUBLE_LITERAL
   *  |   TRUE | FALSE
   *  |   NULL
   *  |   CHARACTER_LITERAL
   *  |   STRING_LITERAL
   * ```
   *
   * Example: true, false, 123, `str`
   */
  private class LiteralExprReferenceProvider : PsiReferenceProvider() {
    override fun getReferencesByElement(element: PsiElement, context: ProcessingContext): Array<PsiReference> {
      val literalExpr = element as PsiDbLiteralExpr
      val psiType = when (literalExpr.node.firstChildNode.elementType) {
        DbTokenTypes.INTEGER_LITERAL -> PsiTypes.intType()
        DbTokenTypes.FLOAT_LITERAL -> PsiTypes.floatType()
        DbTokenTypes.LONG_LITERAL -> PsiTypes.longType()
        DbTokenTypes.DOUBLE_LITERAL -> PsiTypes.doubleType()
        DbTokenTypes.TRUE, DbTokenTypes.FALSE -> PsiTypes.booleanType()
        DbTokenTypes.NULL -> PsiTypes.nullType()
        DbTokenTypes.CHARACTER_LITERAL -> PsiTypes.charType()
        DbTokenTypes.STRING_LITERAL -> LayoutBindingTypeUtil.parsePsiType("java.lang.String", element) ?: return arrayOf()
        else -> return arrayOf()
      }
      return arrayOf(PsiLiteralReference(element, psiType))
    }
  }

  /**
   * Provides references for [PsiDbLiteralExpr]
   *
   * From db.bnf:
   * ```
   * resourcesExpr ::= RESOURCE_REFERENCE resourceParameters?
   * ```
   *
   * From _DbLexer.flex:
   * ```
   * RESOURCE_REFERENCE="@" (({IDENTIFIER} | "android") ":")? {RESOURCE_TYPE} "/" "android:"? {IDENTIFIER}
   * ```
   *
   * Example: `@string/str`, `@android:text/text1`, `string/android:id(parameters)`
   */
  private class ResourceReferenceProvider : PsiReferenceProvider() {
    companion object {
      /**
       * Maps resource type keywords from data binding expressions to their references.
       * If a keyword is not in the keys of the map, it should be mapped to itself.
       *
       * Example: `text` in `@text/zero` -> `string` in `<string name="zero">there are <b>zero</b></string>`
       */
      private val DATA_BINDING_RESOURCE_TO_XML_DECLARATION = mutableMapOf<String, String>().apply {
        put("colorStateList", "color")
        put("dimenOffset", "dimen")
        put("dimenSize", "dimen")
        put("intArray", "array")
        put("stateListAnimator", "animator")
        put("stringArray", "array")
        put("text", "string")
        put("typedArray", "array")
      }
    }

    override fun getReferencesByElement(element: PsiElement, context: ProcessingContext): Array<PsiReference> {
      val facet = AndroidFacet.getInstance(element) ?: return PsiReference.EMPTY_ARRAY
      val xmlContext = element.containingFile.context?.parent as? XmlAttribute ?: return PsiReference.EMPTY_ARRAY
      val resourceReferenceText = element.firstChild.text
      val resourceValue = ResourceValue.parse(resourceReferenceText, false, true, false)
                          ?: return PsiReference.EMPTY_ARRAY

      val dataBindingResourceType = resourceValue.resourceType ?: return PsiReference.EMPTY_ARRAY

      // Change type keywords for the resource value before resolving it with [AndroidResourceToPsiResolver]
      val xmlDeclaration = DATA_BINDING_RESOURCE_TO_XML_DECLARATION[dataBindingResourceType]
      if (xmlDeclaration != null) {
        resourceValue.setResourceType(xmlDeclaration)
      }
      val resolvedResource = AndroidResourceToPsiResolver.getInstance().resolveReference(resourceValue, xmlContext, facet)
                               .getOrNull(0)?.element?.navigationElement ?: return PsiReference.EMPTY_ARRAY
      // Restore the keywords after getting the resource.
      if (xmlDeclaration != null) {
        resourceValue.setResourceType(dataBindingResourceType)
      }
      return arrayOf(PsiResourceReference(element, resolvedResource, resourceValue))
    }
  }

  /**
   * Returns the functional class if referenced by the associated attribute.
   *
   * e.g. "android:text" is resolved to java.lang.String which is not a functional class.
   *      "android:onClick" is resolved to OnClickListener which is a functional interface(class).
   */
  private fun getFunctionClassFromAssociatedAttribute(element: PsiElement): PsiModelClass? {
    val attribute = element.containingFile.context?.parent as? XmlAttribute ?: return null
    return attribute.references
      .filterIsInstance<PsiParameterReference>()
      .firstOrNull()
      ?.resolvedType
      ?.takeIf { LambdaUtil.isFunctionalType(it.type) }
  }
}<|MERGE_RESOLUTION|>--- conflicted
+++ resolved
@@ -57,10 +57,6 @@
 import com.intellij.psi.PsiReferenceContributor
 import com.intellij.psi.PsiReferenceProvider
 import com.intellij.psi.PsiReferenceRegistrar
-<<<<<<< HEAD
-=======
-import com.intellij.psi.PsiType
->>>>>>> 574fcae1
 import com.intellij.psi.PsiTypes
 import com.intellij.psi.search.GlobalSearchScope
 import com.intellij.psi.xml.XmlAttribute
@@ -468,14 +464,14 @@
        * Example: `text` in `@text/zero` -> `string` in `<string name="zero">there are <b>zero</b></string>`
        */
       private val DATA_BINDING_RESOURCE_TO_XML_DECLARATION = mutableMapOf<String, String>().apply {
-        put("colorStateList", "color")
-        put("dimenOffset", "dimen")
-        put("dimenSize", "dimen")
-        put("intArray", "array")
-        put("stateListAnimator", "animator")
-        put("stringArray", "array")
-        put("text", "string")
-        put("typedArray", "array")
+        put("colorStateList", "color");
+        put("dimenOffset", "dimen");
+        put("dimenSize", "dimen");
+        put("intArray", "array");
+        put("stateListAnimator", "animator");
+        put("stringArray", "array");
+        put("text", "string");
+        put("typedArray", "array");
       }
     }
 
