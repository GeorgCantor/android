--- conflicted
+++ resolved
@@ -38,7 +38,6 @@
 import com.intellij.openapi.application.ApplicationManager
 import com.intellij.openapi.diagnostic.Logger
 import com.intellij.openapi.module.Module
-import com.intellij.openapi.module.impl.ModuleEx
 import com.intellij.openapi.project.DumbService
 import com.intellij.openapi.util.Key
 import com.intellij.psi.PsiManager
@@ -97,12 +96,7 @@
       }
     }
 
-<<<<<<< HEAD
-    val connection = (module as ModuleEx).deprecatedModuleLevelMessageBus.connect()
-    connection.subscribe(PROJECT_SYSTEM_SYNC_TOPIC, object : ProjectSystemSyncManager.SyncResultListener {
-=======
     module.project.messageBus.connect().subscribe(PROJECT_SYSTEM_SYNC_TOPIC, object : ProjectSystemSyncManager.SyncResultListener {
->>>>>>> b5f40ffd
       override fun syncEnded(result: ProjectSystemSyncManager.SyncResult) {
         syncModeWithDependencies()
       }
