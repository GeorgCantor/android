--- conflicted
+++ resolved
@@ -7,16 +7,10 @@
       <sourceFolder url="file://$MODULE_DIR$/test" isTestSource="true" />
     </content>
     <orderEntry type="inheritedJdk" />
-    <orderEntry type="library" name="studio-sdk" level="project" />
     <orderEntry type="library" scope="TEST" name="kotlin-test" level="project" />
-    <orderEntry type="library" name="studio-plugin-Kotlin" level="project" />
     <orderEntry type="sourceFolder" forTests="false" />
     <orderEntry type="module" module-name="android.sdktools.common" />
-<<<<<<< HEAD
-    <orderEntry type="module" module-name="android.sdktools.analytics-shared" />
-=======
     <orderEntry type="module" module-name="analytics-shared" />
->>>>>>> b5f40ffd
     <orderEntry type="library" scope="TEST" name="truth" level="project" />
     <orderEntry type="module" module-name="android.sdktools.layoutlib-api" />
     <orderEntry type="module" module-name="android.sdktools.testutils" scope="TEST" />
@@ -27,49 +21,51 @@
     <orderEntry type="module" module-name="intellij.android.adt.testutils" scope="TEST" />
     <orderEntry type="module" module-name="intellij.android.artwork" />
     <orderEntry type="module" module-name="intellij.android.server-flags" />
-<<<<<<< HEAD
+    <orderEntry type="module" module-name="intellij.android.jps.model" />
+    <orderEntry type="library" scope="TEST" name="jetbrains.kotlinx.coroutines.test" level="project" />
     <orderEntry type="library" name="Guava" level="project" />
     <orderEntry type="library" name="fastutil-min" level="project" />
     <orderEntry type="library" name="kotlinx-coroutines-jdk8" level="project" />
     <orderEntry type="library" name="jetbrains-annotations" level="project" />
-    <orderEntry type="library" scope="PROVIDED" name="kotlinc.kotlin-compiler-common" level="project" />
     <orderEntry type="library" name="kotlin-stdlib-jdk8" level="project" />
-    <orderEntry type="library" scope="PROVIDED" name="kotlinc.kotlin-compiler-fe10" level="project" />
+    <orderEntry type="library" name="kotlinc.kotlin-compiler-common" level="project" />
+    <orderEntry type="library" name="kotlinc.kotlin-compiler-fe10" level="project" />
     <orderEntry type="module" module-name="kotlin.base.fe10.analysis" />
-    <orderEntry type="module" module-name="kotlin.base.fe10.code-insight" />
     <orderEntry type="module" module-name="intellij.platform.lang.core" />
     <orderEntry type="module" module-name="intellij.platform.util.base" />
     <orderEntry type="module" module-name="intellij.platform.lang.impl" />
     <orderEntry type="module" module-name="intellij.platform.util.rt" />
+    <orderEntry type="module" module-name="intellij.platform.ide.core.impl" />
     <orderEntry type="module" module-name="intellij.platform.editor" />
-    <orderEntry type="module" module-name="intellij.platform.analysis" />
     <orderEntry type="module" module-name="intellij.java.psi" />
     <orderEntry type="module" module-name="intellij.java.psi.impl" />
+    <orderEntry type="module" module-name="intellij.platform.analysis" />
     <orderEntry type="module" module-name="intellij.platform.ide" />
     <orderEntry type="module" module-name="intellij.platform.util" />
     <orderEntry type="module" module-name="intellij.platform.util.ui" />
     <orderEntry type="module" module-name="intellij.xml.psi" />
     <orderEntry type="module" module-name="intellij.platform.projectModel" />
+    <orderEntry type="module" module-name="kotlin.core" />
     <orderEntry type="module" module-name="intellij.platform.ide.util.io" />
-    <orderEntry type="module" module-name="kotlin.core" />
     <orderEntry type="module" module-name="intellij.java.impl" />
     <orderEntry type="module" module-name="intellij.platform.lang" />
     <orderEntry type="module" module-name="intellij.platform.uast" />
+    <orderEntry type="module" module-name="intellij.xml.dom" />
     <orderEntry type="module" module-name="intellij.java" />
-    <orderEntry type="module" module-name="intellij.xml.dom" />
     <orderEntry type="module" module-name="intellij.platform.core" />
     <orderEntry type="module" module-name="intellij.platform.extensions" />
     <orderEntry type="module" module-name="intellij.platform.ide.impl" />
     <orderEntry type="module" module-name="intellij.platform.core.impl" />
     <orderEntry type="module" module-name="intellij.platform.util.ex" />
     <orderEntry type="module" module-name="intellij.platform.ide.core" />
+    <orderEntry type="module" module-name="kotlin.base.fe10.code-insight" />
+    <orderEntry type="library" scope="TEST" name="Log4J" level="project" />
+    <orderEntry type="library" scope="TEST" name="rd-core" level="project" />
     <orderEntry type="library" scope="TEST" name="JUnit4" level="project" />
+    <orderEntry type="module" module-name="intellij.platform.testFramework.common" scope="TEST" />
+    <orderEntry type="module" module-name="intellij.platform.testFramework" scope="TEST" />
+    <orderEntry type="module" module-name="intellij.java.testFramework" scope="TEST" />
     <orderEntry type="module" module-name="intellij.platform.core.ui" scope="TEST" />
-    <orderEntry type="module" module-name="intellij.java.testFramework" scope="TEST" />
-    <orderEntry type="module" module-name="intellij.platform.testFramework" scope="TEST" />
-=======
-    <orderEntry type="module" module-name="intellij.android.jps.model" />
-    <orderEntry type="library" scope="TEST" name="jetbrains.kotlinx.coroutines.test" level="project" />
->>>>>>> b5f40ffd
+    <orderEntry type="module" module-name="intellij.platform.concurrency" scope="TEST" />
   </component>
 </module>