/*
 * Copyright (C) 2019 The Android Open Source Project
 *
 * Licensed under the Apache License, Version 2.0 (the "License");
 * you may not use this file except in compliance with the License.
 * You may obtain a copy of the License at
 *
 *      http://www.apache.org/licenses/LICENSE-2.0
 *
 * Unless required by applicable law or agreed to in writing, software
 * distributed under the License is distributed on an "AS IS" BASIS,
 * WITHOUT WARRANTIES OR CONDITIONS OF ANY KIND, either express or implied.
 * See the License for the specific language governing permissions and
 * limitations under the License.
 */
package com.android.tools.idea.testing

import com.android.testutils.TestUtils
import com.android.tools.idea.util.AndroidTestPaths
import com.google.common.truth.Truth.assertThat
import com.intellij.openapi.project.Project
import com.intellij.openapi.util.io.FileUtil.sanitizeFileName
import com.intellij.testFramework.UsefulTestCase
import org.jetbrains.android.AndroidTestBase
import java.io.File

/**
 * See implementing classes for usage examples.
 */
interface SnapshotComparisonTest {
  /**
   * The name of the property which should be set to activate "update snapshots" test execution mode.
   */
  val updateSnapshotsJvmProperty: String get() = "UPDATE_TEST_SNAPSHOTS"

  /**
   * A testData subdirectory name where to look for snapshots.
   */
  val snapshotDirectoryAdtIdeaRelativePath: String

  /**
   * The list of file name suffixes applicable to the currently running test.
   */
  val snapshotSuffixes: List<String> get() = listOf("")

  /**
   * Assumed to be matched by [UsefulTestCase.getName].
   */
  fun getName(): String
}

fun SnapshotComparisonTest.assertIsEqualToSnapshot(text: String, snapshotTestSuffix: String = "") {
  val (_, expectedText) = getAndMaybeUpdateSnapshot(snapshotTestSuffix, text)
  assertThat(text).isEqualTo(expectedText)
}

fun SnapshotComparisonTest.assertAreEqualToSnapshots(vararg checks: Pair<String, String>) {
  val (actual, expected) =
    checks
      .map { (actual, suffix) ->
        val (fullName, expected) = getAndMaybeUpdateSnapshot(suffix, actual)
        val header = "\n####################### ${fullName} #######################\n"
        header + actual to header + expected
      }
      .unzip()
      .let {
        it.first.joinToString(separator = "\n") to it.second.joinToString(separator = "\n")
      }

  assertThat(actual).isEqualTo(expected)
}

private fun SnapshotComparisonTest.getAndMaybeUpdateSnapshot(
  snapshotTestSuffix: String,
  text: String
): Pair<String, String> {
  val fullSnapshotName = sanitizeFileName(UsefulTestCase.getTestName(getName(), true)) + snapshotTestSuffix
  val expectedText = getExpectedTextFor(fullSnapshotName)

  if (System.getProperty(updateSnapshotsJvmProperty) != null) {
    updateSnapshotFile(fullSnapshotName, text)
  }
  return fullSnapshotName to expectedText
}

<<<<<<< HEAD
private fun SnapshotComparisonTest.getCandidateSnapshotFiles(project: String): List<File> =
  snapshotSuffixes
    .map { AndroidTestPaths.adtSources()
      .resolve(snapshotDirectoryAdtIdeaRelativePath)
      .resolve("${project.substringAfter("projects/")}$it.txt")
      .toFile()
    }
=======
private fun SnapshotComparisonTest.getCandidateSnapshotFiles(project: String): List<File> {
  val configuredWorkspace =
    System.getProperty(updateSnapshotsJvmProperty)?.takeUnless { it.isEmpty() }
      ?.let { File(it).resolve(snapshotDirectoryWorkspaceRelativePath) }
    ?: TestUtils.getWorkspaceFile(snapshotDirectoryWorkspaceRelativePath)
  return snapshotSuffixes
    .map { File("$configuredWorkspace/${project.substringAfter("projects/")}$it.txt") }
}
>>>>>>> 799703f0

private fun SnapshotComparisonTest.updateSnapshotFile(snapshotName: String, text: String) {
  getCandidateSnapshotFiles(snapshotName)
    .let { candidates -> candidates.firstOrNull { it.exists() } ?: candidates.last() }
    .run {
      println("Writing to: ${this.absolutePath}")
      writeText(text)
    }
}

private fun SnapshotComparisonTest.getExpectedTextFor(project: String): String =
  getCandidateSnapshotFiles(project)
    .let { candidateFiles ->
      candidateFiles
        .firstOrNull { it.exists() }
        ?.let {
          println("Comparing with: ${it.relativeTo(File(AndroidTestBase.getTestDataPath()))}")
          it.readText().trimIndent()
        }
      ?: candidateFiles
        .joinToString(separator = "\n", prefix = "No snapshot files found. Candidates considered:\n\n") {
          it.relativeTo(File(AndroidTestBase.getTestDataPath())).toString()
        }
    }

data class ProjectViewSettings(
  val hideEmptyPackages: Boolean = true,
  val flattenPackages: Boolean = false
)

fun Project.dumpAndroidProjectView(): String = dumpAndroidProjectView(initialState = Unit) { _, _ -> Unit }<|MERGE_RESOLUTION|>--- conflicted
+++ resolved
@@ -16,6 +16,7 @@
 package com.android.tools.idea.testing
 
 import com.android.testutils.TestUtils
+import com.android.tools.idea.util.AndroidTestPaths
 import com.android.tools.idea.util.AndroidTestPaths
 import com.google.common.truth.Truth.assertThat
 import com.intellij.openapi.project.Project
@@ -83,24 +84,16 @@
   return fullSnapshotName to expectedText
 }
 
-<<<<<<< HEAD
-private fun SnapshotComparisonTest.getCandidateSnapshotFiles(project: String): List<File> =
-  snapshotSuffixes
-    .map { AndroidTestPaths.adtSources()
-      .resolve(snapshotDirectoryAdtIdeaRelativePath)
-      .resolve("${project.substringAfter("projects/")}$it.txt")
-      .toFile()
-    }
-=======
 private fun SnapshotComparisonTest.getCandidateSnapshotFiles(project: String): List<File> {
   val configuredWorkspace =
     System.getProperty(updateSnapshotsJvmProperty)?.takeUnless { it.isEmpty() }
       ?.let { File(it).resolve(snapshotDirectoryWorkspaceRelativePath) }
-    ?: TestUtils.getWorkspaceFile(snapshotDirectoryWorkspaceRelativePath)
+    ?: AndroidTestPaths.adtSources()
+      .resolve(snapshotDirectoryAdtIdeaRelativePath)
+      .toFile()
   return snapshotSuffixes
     .map { File("$configuredWorkspace/${project.substringAfter("projects/")}$it.txt") }
 }
->>>>>>> 799703f0
 
 private fun SnapshotComparisonTest.updateSnapshotFile(snapshotName: String, text: String) {
   getCandidateSnapshotFiles(snapshotName)
