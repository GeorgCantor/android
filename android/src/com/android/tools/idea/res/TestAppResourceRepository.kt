--- conflicted
+++ resolved
@@ -22,25 +22,13 @@
 import com.android.tools.idea.projectsystem.getModuleSystem
 import com.android.tools.idea.util.androidFacet
 import com.android.tools.res.LocalResourceRepository
-<<<<<<< HEAD
-import com.google.common.collect.ImmutableList
-=======
 import com.intellij.openapi.Disposable
->>>>>>> 0d09370c
 import com.intellij.openapi.vfs.VirtualFile
 import org.jetbrains.android.facet.AndroidFacet
 
 class TestAppResourceRepository
-<<<<<<< HEAD
-private constructor(
-  facet: AndroidFacet,
-  localResources: List<LocalResourceRepository<VirtualFile>>,
-  libraryResources: Collection<AarResourceRepository>
-) : MemoryTrackingMultiResourceRepository(facet.module.name) {
-=======
 private constructor(private val facet: AndroidFacet, parentDisposable: Disposable) :
   MemoryTrackingMultiResourceRepository(parentDisposable, facet.module.name) {
->>>>>>> 0d09370c
 
   init {
     setChildren(computeLocalRepositories(facet), computeLibraryRepositories(facet), emptyList())
@@ -51,31 +39,9 @@
     setChildren(computeLocalRepositories(facet), computeLibraryRepositories(facet), emptyList())
   }
 
-  fun updateRoots(facet: AndroidFacet, moduleTestResources: LocalResourceRepository<VirtualFile>) {
-    invalidateResourceDirs()
-    setChildren(
-      computeLocalRepositories(facet, moduleTestResources),
-      computeLibraryRepositories(facet),
-      ImmutableList.of()
-    )
-  }
-
   companion object {
     @JvmStatic
     @Slow
-<<<<<<< HEAD
-    fun create(facet: AndroidFacet, moduleTestResources: LocalResourceRepository<VirtualFile>) =
-      TestAppResourceRepository(
-        facet,
-        computeLocalRepositories(facet, moduleTestResources),
-        computeLibraryRepositories(facet)
-      )
-
-    private fun computeLocalRepositories(
-      facet: AndroidFacet,
-      moduleTestResources: LocalResourceRepository<VirtualFile>
-    ): List<LocalResourceRepository<VirtualFile>> {
-=======
     fun create(facet: AndroidFacet, parentDisposable: Disposable) =
       TestAppResourceRepository(facet, parentDisposable)
 
@@ -84,7 +50,6 @@
     ): List<LocalResourceRepository<VirtualFile>> {
       val moduleTestResources =
         StudioResourceRepositoryManager.getInstance(facet).testModuleResources
->>>>>>> 0d09370c
       val localRepositories = mutableListOf(moduleTestResources)
       val androidModuleSystem = facet.getModuleSystem()
       localRepositories.addAll(
