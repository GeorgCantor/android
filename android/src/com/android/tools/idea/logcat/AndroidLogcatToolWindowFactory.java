--- conflicted
+++ resolved
@@ -44,11 +44,6 @@
 import com.intellij.ui.content.ContentManager;
 import com.intellij.util.concurrency.EdtExecutorService;
 import com.intellij.util.messages.MessageBusConnection;
-<<<<<<< HEAD
-import java.io.File;
-import java.util.List;
-=======
->>>>>>> e624679c
 import org.jetbrains.android.facet.AndroidFacet;
 import org.jetbrains.android.maven.AndroidMavenUtil;
 import org.jetbrains.android.sdk.AndroidPlatform;
@@ -57,14 +52,10 @@
 import org.jetbrains.annotations.NotNull;
 import org.jetbrains.annotations.Nullable;
 
-<<<<<<< HEAD
-public final class AndroidLogcatToolWindowFactory implements ToolWindowFactory, DumbAware {
-=======
 import java.io.File;
 import java.util.List;
 
 public class AndroidLogcatToolWindowFactory implements ToolWindowFactory, DumbAware {
->>>>>>> e624679c
   public static final Key<DevicePanel> DEVICES_PANEL_KEY = Key.create("DevicePanel");
 
   @Override
@@ -81,13 +72,8 @@
     AndroidLogcatView logcatView = logcatPanel.getLogcatView();
 
     MessageBusConnection busConnection = project.getMessageBus().connect(toolWindow.getDisposable());
-<<<<<<< HEAD
-    busConnection.subscribe(ProjectTopics.PROJECT_ROOTS, new MyAndroidPlatformListener(logcatView));
-    busConnection.subscribe(ToolWindowManagerListener.TOPIC, new MyToolWindowManagerListener(project, logcatView));
-=======
     busConnection.subscribe(ToolWindowManagerListener.TOPIC, new MyToolWindowManagerListener(project, logcatView));
     busConnection.subscribe(ProjectTopics.PROJECT_ROOTS, new MyAndroidPlatformListener(logcatView));
->>>>>>> e624679c
 
     ContentManager contentManager = toolWindow.getContentManager();
     Content c = contentManager.getFactory().createContent(logcatPanel, "", true);
@@ -150,10 +136,6 @@
     @Override
     public void stateChanged(@NotNull ToolWindowManager toolWindowManager) {
       ToolWindow window = toolWindowManager.getToolWindow("Logcat");
-<<<<<<< HEAD
-=======
-
->>>>>>> e624679c
       if (window == null) {
         return;
       }
@@ -212,11 +194,7 @@
     }
   }
 
-<<<<<<< HEAD
-  private static final class MyAndroidPlatformListener implements ModuleRootListener {
-=======
   private static class MyAndroidPlatformListener implements ModuleRootListener {
->>>>>>> e624679c
     private final Project myProject;
     private final AndroidLogcatView myView;
 
