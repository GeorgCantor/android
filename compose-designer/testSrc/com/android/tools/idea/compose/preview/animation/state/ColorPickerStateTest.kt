/*
 * Copyright (C) 2022 The Android Open Source Project
 *
 * Licensed under the Apache License, Version 2.0 (the "License");
 * you may not use this file except in compliance with the License.
 * You may obtain a copy of the License at
 *
 *      http://www.apache.org/licenses/LICENSE-2.0
 *
 * Unless required by applicable law or agreed to in writing, software
 * distributed under the License is distributed on an "AS IS" BASIS,
 * WITHOUT WARRANTIES OR CONDITIONS OF ANY KIND, either express or implied.
 * See the License for the specific language governing permissions and
 * limitations under the License.
 */
package com.android.tools.idea.compose.preview.animation.state

import com.android.tools.adtui.swing.FakeUi
import com.android.tools.idea.common.surface.DesignSurface
import com.android.tools.idea.compose.preview.animation.ComposeUnit
<<<<<<< HEAD
import com.android.tools.idea.compose.preview.animation.NoopAnimationTracker
import com.android.tools.idea.compose.preview.animation.TestUtils
=======
import com.android.tools.idea.compose.preview.animation.NoopComposeAnimationTracker
>>>>>>> 0d09370c
import com.android.tools.idea.compose.preview.animation.TestUtils.assertBigger
import com.android.tools.idea.preview.animation.AnimationCard
import com.android.tools.idea.preview.animation.TestUtils.createTestSlider
import com.android.tools.idea.preview.animation.TestUtils.findToolbar
import com.android.tools.idea.preview.animation.timeline.ElementState
import com.android.tools.idea.testing.AndroidProjectRule
import com.intellij.openapi.application.ApplicationManager
<<<<<<< HEAD
=======
import java.awt.Color
import java.awt.Dimension
import kotlinx.coroutines.flow.MutableStateFlow
>>>>>>> 0d09370c
import org.junit.Assert.assertEquals
import org.junit.Assert.assertNotEquals
import org.junit.Rule
import org.junit.Test
import org.mockito.Mockito
import java.awt.Color
import java.awt.Dimension

class ColorPickerStateTest {

  @get:Rule val projectRule = AndroidProjectRule.inMemory()

  private val minimumSize = Dimension(10, 10)

  @Test
  fun statesAreCorrect() {
    val state =
<<<<<<< HEAD
      ColorPickerState(NoopAnimationTracker) {}
=======
      ColorPickerState(NoopComposeAnimationTracker) {}
>>>>>>> 0d09370c
        .apply {
          setStates(ComposeUnit.Color.create(Color.red), ComposeUnit.Color.create(Color.blue))
        }
    assertEquals(listOf(1f, 0f, 0f, 1f), state.getState(0))
    assertEquals(listOf(0f, 0f, 1f, 1f), state.getState(1))
  }

  @Test
  fun createCard() {
    var callbacks = 0
    val state =
<<<<<<< HEAD
      ColorPickerState(NoopAnimationTracker) { callbacks++ }
=======
      ColorPickerState(NoopComposeAnimationTracker) { callbacks++ }
>>>>>>> 0d09370c
        .apply {
          setStates(ComposeUnit.Color.create(Color.red), ComposeUnit.Color.create(Color.blue))
          callbackEnabled = true
        }
    val card =
      AnimationCard(
          createTestSlider(),
          Mockito.mock(DesignSurface::class.java),
<<<<<<< HEAD
          ElementState("Title"),
          state.extraActions,
          NoopAnimationTracker
=======
          MutableStateFlow(ElementState()),
          "Title",
          state.extraActions,
          NoopComposeAnimationTracker,
>>>>>>> 0d09370c
        )
        .apply { size = Dimension(300, 300) }

    ApplicationManager.getApplication().invokeAndWait {
      val ui =
        FakeUi(card).apply {
          updateToolbars()
          layoutAndDispatchEvents()
        }

      val toolbarComponents = card.findToolbar("AnimationCard").component.components
      assertEquals(5, toolbarComponents.size)
      // All components are visible
      toolbarComponents.forEach { assertBigger(minimumSize, it.size) }
      // Default hash.
      val hash = state.stateHashCode()
      // Swap state.
      ui.clickOn(toolbarComponents[1])
      // State hashCode has changed.
      assertNotEquals(hash, state.stateHashCode())
      // The states swapped.
      assertEquals(1, callbacks)
      assertEquals(listOf(0f, 0f, 1f, 1f), state.getState(0)) // Blue
      assertEquals(listOf(1f, 0f, 0f, 1f), state.getState(1)) // Red
    }
  }
}<|MERGE_RESOLUTION|>--- conflicted
+++ resolved
@@ -18,12 +18,7 @@
 import com.android.tools.adtui.swing.FakeUi
 import com.android.tools.idea.common.surface.DesignSurface
 import com.android.tools.idea.compose.preview.animation.ComposeUnit
-<<<<<<< HEAD
-import com.android.tools.idea.compose.preview.animation.NoopAnimationTracker
-import com.android.tools.idea.compose.preview.animation.TestUtils
-=======
 import com.android.tools.idea.compose.preview.animation.NoopComposeAnimationTracker
->>>>>>> 0d09370c
 import com.android.tools.idea.compose.preview.animation.TestUtils.assertBigger
 import com.android.tools.idea.preview.animation.AnimationCard
 import com.android.tools.idea.preview.animation.TestUtils.createTestSlider
@@ -31,19 +26,14 @@
 import com.android.tools.idea.preview.animation.timeline.ElementState
 import com.android.tools.idea.testing.AndroidProjectRule
 import com.intellij.openapi.application.ApplicationManager
-<<<<<<< HEAD
-=======
 import java.awt.Color
 import java.awt.Dimension
 import kotlinx.coroutines.flow.MutableStateFlow
->>>>>>> 0d09370c
 import org.junit.Assert.assertEquals
 import org.junit.Assert.assertNotEquals
 import org.junit.Rule
 import org.junit.Test
 import org.mockito.Mockito
-import java.awt.Color
-import java.awt.Dimension
 
 class ColorPickerStateTest {
 
@@ -54,11 +44,7 @@
   @Test
   fun statesAreCorrect() {
     val state =
-<<<<<<< HEAD
-      ColorPickerState(NoopAnimationTracker) {}
-=======
       ColorPickerState(NoopComposeAnimationTracker) {}
->>>>>>> 0d09370c
         .apply {
           setStates(ComposeUnit.Color.create(Color.red), ComposeUnit.Color.create(Color.blue))
         }
@@ -70,11 +56,7 @@
   fun createCard() {
     var callbacks = 0
     val state =
-<<<<<<< HEAD
-      ColorPickerState(NoopAnimationTracker) { callbacks++ }
-=======
       ColorPickerState(NoopComposeAnimationTracker) { callbacks++ }
->>>>>>> 0d09370c
         .apply {
           setStates(ComposeUnit.Color.create(Color.red), ComposeUnit.Color.create(Color.blue))
           callbackEnabled = true
@@ -83,16 +65,10 @@
       AnimationCard(
           createTestSlider(),
           Mockito.mock(DesignSurface::class.java),
-<<<<<<< HEAD
-          ElementState("Title"),
-          state.extraActions,
-          NoopAnimationTracker
-=======
           MutableStateFlow(ElementState()),
           "Title",
           state.extraActions,
           NoopComposeAnimationTracker,
->>>>>>> 0d09370c
         )
         .apply { size = Dimension(300, 300) }
 
