/*
 * Copyright (C) 2019 The Android Open Source Project
 *
 * Licensed under the Apache License, Version 2.0 (the "License");
 * you may not use this file except in compliance with the License.
 * You may obtain a copy of the License at
 *
 *      http://www.apache.org/licenses/LICENSE-2.0
 *
 * Unless required by applicable law or agreed to in writing, software
 * distributed under the License is distributed on an "AS IS" BASIS,
 * WITHOUT WARRANTIES OR CONDITIONS OF ANY KIND, either express or implied.
 * See the License for the specific language governing permissions and
 * limitations under the License.
 */
package com.android.tools.adtui.model;

import com.android.tools.adtui.model.updater.Updatable;
import com.android.tools.adtui.model.updater.Updater;
import com.google.common.annotations.VisibleForTesting;
import com.google.common.math.DoubleMath;
import java.util.LinkedList;
import java.util.Queue;
import java.util.concurrent.TimeUnit;
import java.util.concurrent.locks.Lock;
import java.util.concurrent.locks.ReentrantLock;
import org.jetbrains.annotations.NotNull;

/**
 * An implementation of {@link Timeline} that supports moving ranges, e.g. the Studio Profilers.
 */
public final class StreamingTimeline extends AspectModel<StreamingTimeline.Aspect> implements Updatable, Timeline {

  /**
   * The percentage of the current view range's length to zoom per mouse wheel click.
   */
<<<<<<< HEAD
  public static final double DEFAULT_ZOOM_RATIO = 0.25;

  /**
   * The mid-point of our view used for zooming.
=======
  private static final double VIEW_ZOOM_PER_MOUSE_WHEEL_FACTOR = 0.125f;

  /**
   * The percentage of the current view range's length to pan per mouse wheel click.
>>>>>>> 0d09370c
   */
  private static final double VIEW_PAN_PERCENTAGE_PER_MOUSE_WHEEL_FACTOR = 0.005f;

  public enum Aspect {
    STREAMING
  }

  /**
   * The view range is multiplied by this value to determine the new view range when zooming.
   */
  public static final double DEFAULT_ZOOM_RATIO = 0.25;

<<<<<<< HEAD
=======
  /**
   * The mid-point of our view used for zooming.
   */
  public static final double ZOOM_MIDDLE_FOCAL_POINT = 0.5;

>>>>>>> 0d09370c
  @VisibleForTesting
  public static final long DEFAULT_VIEW_LENGTH_US = TimeUnit.SECONDS.toMicros(30);

  @NotNull private final Updater myUpdater;
  private final Range myDataRangeUs = new Range(0, 0);
  private final Range myViewRangeUs = new Range(0, 0);
  private final Range mySelectionRangeUs = new Range(); // Empty range
  private final Range myTooltipRangeUs = new Range(); // Empty range

  private boolean myStreaming;

  private float myStreamingFactor;

  /**
   * This range stores the delta between the requested view range and the current view range.
   * Eg: Current View =    |---------|
   * Requested View =        |----|
   * Range in myZoomLeft = |-|    |--| the length between the two segments are stored in min
   * and max respectively.
   * We store the delta in the Range instead of the target view range because we don't want
   * to have more than one point of truth. For example, if we are live and we zoom in/out we
   * would store one value for the zoom, however our live calculation would request another
   * value creating a conflict in which value should be the source of truth. By storing the
   * delta we resolve this by allowing the go live set the view to its requested value
   * then adjusting the min / max values by their computed adjusted amounts.
   */
  private final Range myZoomLeft = new Range(0, 0);

  private final TimelineZoomHelper myZoomHelper = new TimelineZoomHelper(myDataRangeUs, myViewRangeUs, myZoomLeft);

  private boolean myCanStream = true;
  private long myDataStartTimeNs;
  private long myDataLengthNs;
  private boolean myIsReset = false;
  private long myResetTimeNs;
  private boolean myIsPaused = false;
  private long myPausedTime;
  private final Queue<Double> myMouseScrollWheelEvents = new LinkedList<>();
  private final Lock myScrollbarScrollWheelEventLock = new ReentrantLock();

  /**
   * When not negative, interpolates {@link #myViewRangeUs}'s max to it while keeping the view range length.
   */
  private double myTargetRangeMaxUs = -1;

  /**
   * Interpolation factor of the animation that happens when jumping to a target value.
   */
  private float myJumpFactor;

  public StreamingTimeline(@NotNull Updater updater) {
    myUpdater = updater;
    myUpdater.register(this);
  }

  /**
   * Change the streaming mode of this timeline. If canStream is currently set to false (e.g. while user is scrolling or zooming), then
   * nothing happens if the caller tries to enable streaming.
   */
  public void setStreaming(boolean isStreaming) {
    if (!myCanStream && isStreaming) {
      isStreaming = false;
    }

    if (myStreaming == isStreaming) {
      return;
    }
    //noinspection ConstantValue
    assert myCanStream || !isStreaming;

    myStreaming = isStreaming;
    // Update the ranges as if no time has passed.
    update(0);

    changed(Aspect.STREAMING);
  }

  public boolean isStreaming() {
    return myStreaming && !myIsPaused;
  }

  /**
   * Sets whether the timeline can turn on streaming. If this is set to false and the timeline is currently streaming, streaming mode
   * will be toggled off.
   */
  public void setCanStream(boolean canStream) {
    myCanStream = canStream;
    if (!myCanStream && myStreaming) {
      setStreaming(false);
    }
  }

  public boolean canStream() {
    return myCanStream && !myIsPaused;
  }

  public void toggleStreaming() {
    // We cannot clear the zoom because Range#clear sets the min/max values to Double.MIN/MAX.
    myZoomLeft.set(0, 0);
    setStreaming(!isStreaming());
  }

  public boolean isPaused() {
    return myIsPaused;
  }

  public void setIsPaused(boolean paused) {
    myIsPaused = paused;
    if (myIsPaused) {
      myPausedTime = myDataLengthNs;
    }
  }

<<<<<<< HEAD
  public void addMouseScrollWheelEvent(Double event) {
=======
  private void addMouseScrollWheelEvent(Double event) {
>>>>>>> 0d09370c
    // Acquire the lock on modifying the mouse scroll wheel events queue.
    myScrollbarScrollWheelEventLock.lock();
    // Store the mouse wheel scroll event.
    myMouseScrollWheelEvents.offer(event);
    // Release the lock.
    myScrollbarScrollWheelEventLock.unlock();
  }

  @NotNull
  @Override
  public Range getDataRange() {
    return myDataRangeUs;
  }

  @NotNull
  @Override
  public Range getViewRange() {
    return myViewRangeUs;
  }

  @NotNull
  @Override
  public Range getSelectionRange() {
    return mySelectionRangeUs;
  }

  @NotNull
  @Override
  public Range getTooltipRange() {
    return myTooltipRangeUs;
  }

  @Override
  public void update(long elapsedNs) {
    handleMouseScrollWheelEvents(); // Does not take into consideration the elapsed time
<<<<<<< HEAD
                                    // after a timeline reset.
=======
    // after a timeline reset.
>>>>>>> 0d09370c
    if (myIsReset) {
      // If the timeline has been reset, we need to make sure the elapsed time is the duration between the current update and when reset
      // was triggered. Otherwise we would be adding extra time. e.g.
      //
      // |<----------------  elapsedNs -------------->|
      //                         |<------------------>| // we only want this duration.
      // Last update             Reset                This update
      // |-----------------------r--------------------|
      elapsedNs = myUpdater.getTimer().getCurrentTimeNs() - myResetTimeNs;
      myResetTimeNs = 0;
      myIsReset = false;
    }

    myDataLengthNs += elapsedNs;
    long maxTimelineTimeNs = myDataLengthNs;
    if (myIsPaused) {
      maxTimelineTimeNs = myPausedTime;
    }

    long deviceNowNs = myDataStartTimeNs + maxTimelineTimeNs;
    long deviceNowUs = TimeUnit.NANOSECONDS.toMicros(deviceNowNs);
    myDataRangeUs.setMax(deviceNowUs);
    double viewUs = myViewRangeUs.getLength();
    if (myStreaming) {
      myStreamingFactor = Updater.lerp(myStreamingFactor, 1.0f, 0.95f, elapsedNs, Float.MIN_VALUE);
      double min = Updater.lerp(myViewRangeUs.getMin(), deviceNowUs - viewUs, myStreamingFactor);
      double max = Updater.lerp(myViewRangeUs.getMax(), deviceNowUs, myStreamingFactor);
      myViewRangeUs.set(min, max);
    }
    else {
      myStreamingFactor = 0.0f;
    }
    myZoomHelper.handleZoomView(elapsedNs);

    handleJumpToTargetMax(elapsedNs);
  }

  /**
   * If {@link #myTargetRangeMaxUs} is not negative, interpolates {@link #myViewRangeUs}'s max to it.
   */
  private void handleJumpToTargetMax(long elapsedNs) {
    if (myTargetRangeMaxUs < 0) {
      return; // No need to jump. Return early.
    }

    // Update the view range
    myJumpFactor = Updater.lerp(myJumpFactor, 1.0f, 0.95f, elapsedNs, Float.MIN_VALUE);
    double targetMin = myTargetRangeMaxUs - myViewRangeUs.getLength();
    double min = Updater.lerp(myViewRangeUs.getMin(), targetMin, myJumpFactor);
    double max = Updater.lerp(myViewRangeUs.getMax(), myTargetRangeMaxUs, myJumpFactor);
    myViewRangeUs.set(min, max);

    // Reset the jump factor and myTargetRangeMaxUs when finish jumping to target.
    if (Double.compare(myTargetRangeMaxUs, max) == 0) {
      myTargetRangeMaxUs = -1;
      myJumpFactor = 0.0f;
    }
  }

  /**
   * Makes sure the given target {@link Range} fits {@link #myViewRangeUs}. That means the timeline should zoom out until the view range is
   * bigger than (or equals to) the target range and then shift until the it totally fits the view range.
   * See {@link #adjustRangeCloseToMiddleView(Range)}.
   */
  private void ensureRangeFitsViewRange(@NotNull Range target) {
    // First, zoom out until the target range fits the view range.
    double delta = target.getLength() - myViewRangeUs.getLength();
    if (delta > 0) {
      zoom(delta);
      // If we need to zoom out, it means the target range will occupy the full view range, so the target max should be its max.
      myTargetRangeMaxUs = target.getMax();
    }
    // Otherwise, we move the timeline as little as possible to reach the target range. At this point, there are only two possible
    // scenarios: a) The target range is on the right of the view range, so we adjust the view range relatively to the target's max.
    else if (target.getMax() > myViewRangeUs.getMax()) {
      myTargetRangeMaxUs = target.getMax();
    }
    // b) The target range is on the left of the view range, so we adjust the view range relatively to the target's min.
    else {
      assert target.getMin() < myViewRangeUs.getMin();
      myTargetRangeMaxUs = target.getMin() + myViewRangeUs.getLength();
    }
  }

  /**
   * Adjust the view range to ensure given target is within the {@link #myViewRangeUs}, also try to make the given target is in the middle
   * of the view range. Due to the data range, when the target cannot be displayed in the middle, the view range either starts from zero or
   * ends at the data range max.
   */
  public void adjustRangeCloseToMiddleView(@NotNull Range target) {
    if (target.isEmpty()) {
      return;
    }
    setStreaming(false);
    boolean targetContainedInViewRange = myViewRangeUs.contains(target.getMin()) && myViewRangeUs.contains(target.getMax());
    if (targetContainedInViewRange) {
      // Target already visible. No need to animate to it.
      return;
    }

    ensureRangeFitsViewRange(target);
    boolean isTargetLargerThanViewRange = target.getLength() > myViewRangeUs.getLength();
    if (isTargetLargerThanViewRange) {
      // If the target is larger than the current view range, myTargetRangeMaxUs should have been set to target's max. We shouldn't try to
      // change it at this point, because we'll be zooming out in the next animate cycles. Therefore, we return early.
      return;
    }

    double targetMiddle = (target.getMax() + target.getMin()) / 2;
    double targetMax = targetMiddle + myViewRangeUs.getLength() / 2;
    // When the view range is from timestamp zero, i.e the data range's min, get the view range max value. The view range is the larger one
    // of the previous view length, or the target length if need zooming.
    double maxFromZero = myDataRangeUs.getMin() + Math.max(target.getLength(), myViewRangeUs.getLength());
    // We limit the target max to data range's min, as we can't scroll earlier than timestamp zero.
    targetMax = Math.max(targetMax, maxFromZero);
    // We limit the target max to data range's max, as we can't scroll further than the data.
    myTargetRangeMaxUs = Math.min(targetMax, myDataRangeUs.getMax());
  }

<<<<<<< HEAD
=======
  /**
   * Calculates a zoom within the current data bounds. If a zoom extends beyond data max the left over is applied to the view minimum.
   *
   * @param deltaUs the amount of time request to change the view by.
   * @param ratio a ratio between 0 and 1 that determines the focal point of the zoom. 1 applies the full delta to the min while 0 applies
   *                the full delta to the max.
   */
  @VisibleForTesting
>>>>>>> 0d09370c
  public void zoom(double deltaUs, double ratio) {
    myZoomHelper.zoom(deltaUs, ratio);
    if (deltaUs < 0.0) {
      if (ratio < 1.0 && myViewRangeUs.getMin() >= myDataRangeUs.getMin()) {
        setStreaming(false);
      }
    }
  }

  /**
   * Zooms out by {@link StreamingTimeline#DEFAULT_ZOOM_RATIO} of the current view range length.
   */
  @Override
  public void zoomOut() {
    zoom(myViewRangeUs.getLength() * DEFAULT_ZOOM_RATIO);
  }

  /**
   * Zooms out by a given amount in microseconds.
   */
  public void zoom(double amountUs) {
    zoom(amountUs, ZOOM_MIDDLE_FOCAL_POINT);
  }

  /**
   * Zooms in by {@link StreamingTimeline#DEFAULT_ZOOM_RATIO} of the current view range length.
   */
  @Override
  public void zoomIn() {
    zoom(-myViewRangeUs.getLength() * DEFAULT_ZOOM_RATIO);
  }

  @Override
  public void resetZoom() {
    // If we are streaming we reset the default zoom keeping our max view aligned with our data max.
    // Otherwise we reset the view using the middle of the current view.
    zoom(DEFAULT_VIEW_LENGTH_US - myViewRangeUs.getLength(), isStreaming() ? 1 : ZOOM_MIDDLE_FOCAL_POINT);
  }

  /**
   * Zoom and pans the view range to the specified target range. See {@link #frameViewToRange(Range, double)}.
   */
  @Override
  public void frameViewToRange(Range targetRangeUs) {
    frameViewToRange(targetRangeUs, 0.1);
  }

  @Override
  public void handleMouseWheelZoom(double count, double anchor) {
    zoom(count * getZoomWheelDelta(), anchor);
  }

  @Override
  public void handleMouseWheelPan(double count) {
    addMouseScrollWheelEvent(count * getPanWheelDelta());
  }

  /**
   * Zoom and pans the view range to the specified target range if the range is not point, otherwise center the view range only.
   *
<<<<<<< HEAD
   * @param targetRangeUs target range to lerp view to.
=======
   * @param targetRangeUs         target range to lerp view to.
>>>>>>> 0d09370c
   * @param leftRightPaddingRatio how much space to leave on both sides of the range to leave as padding.
   */
  public void frameViewToRange(Range targetRangeUs, double leftRightPaddingRatio) {
    // Zoom to view when the selection range is not point, otherwise adjust the view range only.
    if (targetRangeUs.isEmpty() || targetRangeUs.isPoint()) {
      adjustRangeCloseToMiddleView(targetRangeUs);
      return;
    }

    setStreaming(false);
    myZoomHelper.updateZoomLeft(targetRangeUs, leftRightPaddingRatio);
  }

  @Override
  public void panView(double deltaUs) {
    if (deltaUs < 0) {
      setStreaming(false);
    }
    Timeline.super.panView(deltaUs);
  }

  /**
   * Handles queued up mouse scroll wheel events stored by the mouse wheel event listener in the TimelineScrollbar.
   */
  public void handleMouseScrollWheelEvents() {
    // Acquire the lock to modify the mouse scroll wheel event queue.
    myScrollbarScrollWheelEventLock.lock();
    // Make a copy of the mouse scroll wheel events queue.
    Queue<Double> copyMouseScrollWheelEvents = new LinkedList<>(myMouseScrollWheelEvents);
    // Clear the original queue.
    myMouseScrollWheelEvents.clear();
    // Release the lock on the mouse scroll wheel events.
    myScrollbarScrollWheelEventLock.unlock();
    // Process the events from the copy of the queue.
    double delta = copyMouseScrollWheelEvents.stream().mapToDouble(Double::doubleValue).sum();
    // If there are no mouse scroll wheel events (delta is 0), do not continue processing.
    if (DoubleMath.fuzzyEquals(delta, 0.0, 0.00001)) {
      return;
    }
    panView(delta);
  }

  /**
   * This function resets the internal state to the timeline.
   *
   * @param startTimeNs the time which should be the 0 value on the timeline (e.g. the beginning of the data range).
   * @param endTimeNs   the current rightmost value on the timeline (e.g. the current max of the data range).
   */
  public void reset(long startTimeNs, long endTimeNs) {
    myDataStartTimeNs = startTimeNs;
    myDataLengthNs = endTimeNs - startTimeNs;
    myIsPaused = false;
    double startTimeUs = TimeUnit.NANOSECONDS.toMicros(startTimeNs);
    double endTimeUs = TimeUnit.NANOSECONDS.toMicros(endTimeNs);
    myDataRangeUs.set(startTimeUs, endTimeUs);
    myViewRangeUs.set(endTimeUs - DEFAULT_VIEW_LENGTH_US, endTimeUs);
    myTargetRangeMaxUs = -1;
    myJumpFactor = 0;
    myZoomLeft.set(0, 0);
    setStreaming(true);
    myResetTimeNs = myUpdater.getTimer().getCurrentTimeNs();
    myIsReset = true;
  }

  public long getDataStartTimeNs() {
    return myDataStartTimeNs;
  }

  /**
   * @param absoluteTimeNs the device time in nanoseconds.
   * @return time relative to the data start time (e.g. zero on the timeline), in microseconds.
   */
  public long convertToRelativeTimeUs(long absoluteTimeNs) {
    return TimeUnit.NANOSECONDS.toMicros(absoluteTimeNs - myDataStartTimeNs);
  }

  @VisibleForTesting
  public double getZoomWheelDelta() {
    return myViewRangeUs.getLength() * VIEW_ZOOM_PER_MOUSE_WHEEL_FACTOR;
  }

  @VisibleForTesting
  public double getPanWheelDelta() {
    return myViewRangeUs.getLength() * VIEW_PAN_PERCENTAGE_PER_MOUSE_WHEEL_FACTOR;
  }
}<|MERGE_RESOLUTION|>--- conflicted
+++ resolved
@@ -34,17 +34,10 @@
   /**
    * The percentage of the current view range's length to zoom per mouse wheel click.
    */
-<<<<<<< HEAD
-  public static final double DEFAULT_ZOOM_RATIO = 0.25;
-
-  /**
-   * The mid-point of our view used for zooming.
-=======
   private static final double VIEW_ZOOM_PER_MOUSE_WHEEL_FACTOR = 0.125f;
 
   /**
    * The percentage of the current view range's length to pan per mouse wheel click.
->>>>>>> 0d09370c
    */
   private static final double VIEW_PAN_PERCENTAGE_PER_MOUSE_WHEEL_FACTOR = 0.005f;
 
@@ -57,14 +50,11 @@
    */
   public static final double DEFAULT_ZOOM_RATIO = 0.25;
 
-<<<<<<< HEAD
-=======
   /**
    * The mid-point of our view used for zooming.
    */
   public static final double ZOOM_MIDDLE_FOCAL_POINT = 0.5;
 
->>>>>>> 0d09370c
   @VisibleForTesting
   public static final long DEFAULT_VIEW_LENGTH_US = TimeUnit.SECONDS.toMicros(30);
 
@@ -178,11 +168,7 @@
     }
   }
 
-<<<<<<< HEAD
-  public void addMouseScrollWheelEvent(Double event) {
-=======
   private void addMouseScrollWheelEvent(Double event) {
->>>>>>> 0d09370c
     // Acquire the lock on modifying the mouse scroll wheel events queue.
     myScrollbarScrollWheelEventLock.lock();
     // Store the mouse wheel scroll event.
@@ -218,11 +204,7 @@
   @Override
   public void update(long elapsedNs) {
     handleMouseScrollWheelEvents(); // Does not take into consideration the elapsed time
-<<<<<<< HEAD
-                                    // after a timeline reset.
-=======
     // after a timeline reset.
->>>>>>> 0d09370c
     if (myIsReset) {
       // If the timeline has been reset, we need to make sure the elapsed time is the duration between the current update and when reset
       // was triggered. Otherwise we would be adding extra time. e.g.
@@ -342,8 +324,6 @@
     myTargetRangeMaxUs = Math.min(targetMax, myDataRangeUs.getMax());
   }
 
-<<<<<<< HEAD
-=======
   /**
    * Calculates a zoom within the current data bounds. If a zoom extends beyond data max the left over is applied to the view minimum.
    *
@@ -352,7 +332,6 @@
    *                the full delta to the max.
    */
   @VisibleForTesting
->>>>>>> 0d09370c
   public void zoom(double deltaUs, double ratio) {
     myZoomHelper.zoom(deltaUs, ratio);
     if (deltaUs < 0.0) {
@@ -413,11 +392,7 @@
   /**
    * Zoom and pans the view range to the specified target range if the range is not point, otherwise center the view range only.
    *
-<<<<<<< HEAD
-   * @param targetRangeUs target range to lerp view to.
-=======
    * @param targetRangeUs         target range to lerp view to.
->>>>>>> 0d09370c
    * @param leftRightPaddingRatio how much space to leave on both sides of the range to leave as padding.
    */
   public void frameViewToRange(Range targetRangeUs, double leftRightPaddingRatio) {
