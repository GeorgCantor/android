/*
 * Copyright (C) 2019 The Android Open Source Project
 *
 * Licensed under the Apache License, Version 2.0 (the "License");
 * you may not use this file except in compliance with the License.
 * You may obtain a copy of the License at
 *
 *      http://www.apache.org/licenses/LICENSE-2.0
 *
 * Unless required by applicable law or agreed to in writing, software
 * distributed under the License is distributed on an "AS IS" BASIS,
 * WITHOUT WARRANTIES OR CONDITIONS OF ANY KIND, either express or implied.
 * See the License for the specific language governing permissions and
 * limitations under the License.
 */
package com.android.tools.idea.uibuilder.handlers.actions

import com.android.SdkConstants
import com.android.resources.ResourceType
import com.android.tools.idea.common.command.NlWriteCommandActionUtil
import com.android.tools.idea.common.model.NlComponent
import com.android.tools.idea.ui.resourcechooser.util.createResourcePickerDialog
import com.android.tools.idea.uibuilder.api.ViewEditor
import com.android.tools.idea.uibuilder.api.ViewHandler
import com.android.tools.idea.uibuilder.api.actions.DirectViewAction
import icons.StudioIcons
import java.util.EnumSet

/**
 * Action for picking drawable resource. The reference of resource will set to
 * [namespace]:[attribute] attribute after action performed.
 */
class PickDrawableViewAction(private val namespace: String?, private val attribute: String) :
  DirectViewAction(StudioIcons.LayoutEditor.Extras.PIPETTE, "Drawable") {

  override fun perform(
    editor: ViewEditor,
    handler: ViewHandler,
    component: NlComponent,
    selectedChildren: MutableList<NlComponent>,
<<<<<<< HEAD
    modifiers: Int
=======
    modifiers: Int,
>>>>>>> 0d09370c
  ) {
    val tag = component.tag ?: return
    val types = EnumSet.of(ResourceType.DRAWABLE, ResourceType.MIPMAP)

    val dialog =
      createResourcePickerDialog(
        dialogTitle = "Choose an Image",
        currentValue = null,
        facet = component.model.facet,
        resourceTypes = types,
        defaultResourceType = null,
        showColorStateLists = true,
        showSampleData = false,
        showThemeAttributes = true,
<<<<<<< HEAD
        file = tag.containingFile.virtualFile
=======
        file = tag.containingFile.virtualFile,
>>>>>>> 0d09370c
      )

    if (dialog.showAndGet()) {
      if (dialog.resourceName != null) {
        val attr = component.startAttributeTransaction()
        attr.setAttribute(namespace, attribute, dialog.resourceName)
        // Remove sample data attribute.
        attr.removeAttribute(SdkConstants.TOOLS_URI, SdkConstants.ATTR_SRC_COMPAT)
        NlWriteCommandActionUtil.run(component, "Update Image") { attr.commit() }
      }
    }
  }
}<|MERGE_RESOLUTION|>--- conflicted
+++ resolved
@@ -38,11 +38,7 @@
     handler: ViewHandler,
     component: NlComponent,
     selectedChildren: MutableList<NlComponent>,
-<<<<<<< HEAD
-    modifiers: Int
-=======
     modifiers: Int,
->>>>>>> 0d09370c
   ) {
     val tag = component.tag ?: return
     val types = EnumSet.of(ResourceType.DRAWABLE, ResourceType.MIPMAP)
@@ -57,11 +53,7 @@
         showColorStateLists = true,
         showSampleData = false,
         showThemeAttributes = true,
-<<<<<<< HEAD
-        file = tag.containingFile.virtualFile
-=======
         file = tag.containingFile.virtualFile,
->>>>>>> 0d09370c
       )
 
     if (dialog.showAndGet()) {
