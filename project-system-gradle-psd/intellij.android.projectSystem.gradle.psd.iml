<?xml version="1.0" encoding="UTF-8"?>
<module type="JAVA_MODULE" version="4">
  <component name="NewModuleRootManager" inherit-compiler-output="true">
    <exclude-output />
    <content url="file://$MODULE_DIR$">
      <sourceFolder url="file://$MODULE_DIR$/src" isTestSource="false" />
    </content>
    <orderEntry type="inheritedJdk" />
    <orderEntry type="library" name="studio-sdk" level="project" />
    <orderEntry type="library" name="studio-plugin-gradle" level="project" />
    <orderEntry type="sourceFolder" forTests="false" />
    <orderEntry type="module" module-name="intellij.android.core" />
    <orderEntry type="library" name="studio-analytics-proto" level="project" />
    <orderEntry type="library" name="studio-proto" level="project" />
    <orderEntry type="module" module-name="intellij.android.common" />
    <orderEntry type="module" module-name="intellij.android.artwork" />
    <orderEntry type="module" module-name="intellij.android.wizard.model" />
    <orderEntry type="module" module-name="intellij.android.wizard" />
    <orderEntry type="module" module-name="android.sdktools.flags" />
    <orderEntry type="module" module-name="intellij.android.gradle.dsl" />
    <orderEntry type="module" module-name="intellij.android.adt.ui" />
<<<<<<< HEAD
    <orderEntry type="module" module-name="android.sdktools.analytics-tracker" />
=======
    <orderEntry type="module" module-name="analytics-tracker" />
>>>>>>> b5f40ffd
    <orderEntry type="module" module-name="intellij.android.projectSystem" />
    <orderEntry type="module" module-name="intellij.android.projectSystem.gradle" />
    <orderEntry type="module" module-name="intellij.android.projectSystem.gradle.models" />
    <orderEntry type="module" module-name="intellij.android.projectSystem.gradle.repositorySearch" />
    <orderEntry type="module" module-name="intellij.android.projectSystem.gradle.sync" />
<<<<<<< HEAD
    <orderEntry type="module" module-name="intellij.android.newProjectWizard" />
    <orderEntry type="library" name="protobuf" level="project" />
    <orderEntry type="library" name="swingx" level="project" />
    <orderEntry type="library" name="Guava" level="project" />
    <orderEntry type="library" name="kotlin-reflect" level="project" />
    <orderEntry type="library" name="jetbrains-annotations" level="project" />
    <orderEntry type="library" name="Gradle" level="project" />
    <orderEntry type="library" scope="PROVIDED" name="kotlinc.kotlin-compiler-common" level="project" />
    <orderEntry type="library" name="kotlin-stdlib-jdk8" level="project" />
    <orderEntry type="module" module-name="intellij.java.ui" />
    <orderEntry type="module" module-name="intellij.platform.util.jdom" />
    <orderEntry type="module" module-name="intellij.platform.lang.core" />
    <orderEntry type="module" module-name="intellij.platform.util.base" />
    <orderEntry type="module" module-name="intellij.platform.lang.impl" />
    <orderEntry type="module" module-name="intellij.java.compiler" />
    <orderEntry type="module" module-name="intellij.platform.util.rt" />
    <orderEntry type="module" module-name="intellij.platform.ide.core.impl" />
    <orderEntry type="module" module-name="intellij.platform.editor" />
    <orderEntry type="module" module-name="intellij.platform.analysis" />
    <orderEntry type="module" module-name="intellij.java.psi" />
    <orderEntry type="module" module-name="intellij.platform.ide" />
    <orderEntry type="module" module-name="intellij.platform.util" />
    <orderEntry type="module" module-name="intellij.platform.core.ui" />
    <orderEntry type="module" module-name="intellij.platform.util.ui" />
    <orderEntry type="module" module-name="intellij.platform.projectModel" />
    <orderEntry type="module" module-name="intellij.platform.analysis.impl" />
    <orderEntry type="module" module-name="intellij.platform.indexing" />
    <orderEntry type="module" module-name="intellij.java.compiler.impl" />
    <orderEntry type="module" module-name="intellij.platform.externalSystem" />
    <orderEntry type="module" module-name="intellij.java.guiForms.rt" />
    <orderEntry type="module" module-name="intellij.platform.core" />
    <orderEntry type="module" module-name="intellij.platform.extensions" />
    <orderEntry type="module" module-name="intellij.platform.ide.impl" />
    <orderEntry type="module" module-name="intellij.platform.core.impl" />
    <orderEntry type="module" module-name="intellij.platform.util.ex" />
    <orderEntry type="module" module-name="intellij.platform.ide.core" />
=======
    <orderEntry type="library" name="studio-plugin-Kotlin" level="project" />
    <orderEntry type="module" module-name="intellij.android.newProjectWizard" />
    <orderEntry type="module" module-name="intellij.android.projectSystem.gradle.upgrade" />
    <orderEntry type="module" module-name="android.sdktools.lint-api" />
    <orderEntry type="module" module-name="android.sdktools.lint-checks" />
>>>>>>> b5f40ffd
  </component>
</module><|MERGE_RESOLUTION|>--- conflicted
+++ resolved
@@ -6,8 +6,6 @@
       <sourceFolder url="file://$MODULE_DIR$/src" isTestSource="false" />
     </content>
     <orderEntry type="inheritedJdk" />
-    <orderEntry type="library" name="studio-sdk" level="project" />
-    <orderEntry type="library" name="studio-plugin-gradle" level="project" />
     <orderEntry type="sourceFolder" forTests="false" />
     <orderEntry type="module" module-name="intellij.android.core" />
     <orderEntry type="library" name="studio-analytics-proto" level="project" />
@@ -19,46 +17,45 @@
     <orderEntry type="module" module-name="android.sdktools.flags" />
     <orderEntry type="module" module-name="intellij.android.gradle.dsl" />
     <orderEntry type="module" module-name="intellij.android.adt.ui" />
-<<<<<<< HEAD
-    <orderEntry type="module" module-name="android.sdktools.analytics-tracker" />
-=======
     <orderEntry type="module" module-name="analytics-tracker" />
->>>>>>> b5f40ffd
     <orderEntry type="module" module-name="intellij.android.projectSystem" />
     <orderEntry type="module" module-name="intellij.android.projectSystem.gradle" />
     <orderEntry type="module" module-name="intellij.android.projectSystem.gradle.models" />
     <orderEntry type="module" module-name="intellij.android.projectSystem.gradle.repositorySearch" />
     <orderEntry type="module" module-name="intellij.android.projectSystem.gradle.sync" />
-<<<<<<< HEAD
     <orderEntry type="module" module-name="intellij.android.newProjectWizard" />
+    <orderEntry type="module" module-name="intellij.android.projectSystem.gradle.upgrade" />
+    <orderEntry type="module" module-name="android.sdktools.lint-api" />
+    <orderEntry type="module" module-name="android.sdktools.lint-checks" />
     <orderEntry type="library" name="protobuf" level="project" />
+    <orderEntry type="library" name="Guava" level="project" />
     <orderEntry type="library" name="swingx" level="project" />
-    <orderEntry type="library" name="Guava" level="project" />
     <orderEntry type="library" name="kotlin-reflect" level="project" />
+    <orderEntry type="library" name="rd-core" level="project" />
     <orderEntry type="library" name="jetbrains-annotations" level="project" />
     <orderEntry type="library" name="Gradle" level="project" />
-    <orderEntry type="library" scope="PROVIDED" name="kotlinc.kotlin-compiler-common" level="project" />
     <orderEntry type="library" name="kotlin-stdlib-jdk8" level="project" />
+    <orderEntry type="library" name="kotlinc.kotlin-compiler-common" level="project" />
+    <orderEntry type="module" module-name="intellij.platform.util.jdom" />
     <orderEntry type="module" module-name="intellij.java.ui" />
-    <orderEntry type="module" module-name="intellij.platform.util.jdom" />
     <orderEntry type="module" module-name="intellij.platform.lang.core" />
     <orderEntry type="module" module-name="intellij.platform.util.base" />
     <orderEntry type="module" module-name="intellij.platform.lang.impl" />
+    <orderEntry type="module" module-name="intellij.platform.util.rt" />
     <orderEntry type="module" module-name="intellij.java.compiler" />
-    <orderEntry type="module" module-name="intellij.platform.util.rt" />
     <orderEntry type="module" module-name="intellij.platform.ide.core.impl" />
     <orderEntry type="module" module-name="intellij.platform.editor" />
+    <orderEntry type="module" module-name="intellij.java.psi" />
     <orderEntry type="module" module-name="intellij.platform.analysis" />
-    <orderEntry type="module" module-name="intellij.java.psi" />
     <orderEntry type="module" module-name="intellij.platform.ide" />
     <orderEntry type="module" module-name="intellij.platform.util" />
     <orderEntry type="module" module-name="intellij.platform.core.ui" />
     <orderEntry type="module" module-name="intellij.platform.util.ui" />
+    <orderEntry type="module" module-name="intellij.platform.indexing" />
+    <orderEntry type="module" module-name="intellij.platform.analysis.impl" />
     <orderEntry type="module" module-name="intellij.platform.projectModel" />
-    <orderEntry type="module" module-name="intellij.platform.analysis.impl" />
-    <orderEntry type="module" module-name="intellij.platform.indexing" />
     <orderEntry type="module" module-name="intellij.java.compiler.impl" />
-    <orderEntry type="module" module-name="intellij.platform.externalSystem" />
+    <orderEntry type="module" module-name="intellij.gradle.toolingExtension" />
     <orderEntry type="module" module-name="intellij.java.guiForms.rt" />
     <orderEntry type="module" module-name="intellij.platform.core" />
     <orderEntry type="module" module-name="intellij.platform.extensions" />
@@ -66,12 +63,5 @@
     <orderEntry type="module" module-name="intellij.platform.core.impl" />
     <orderEntry type="module" module-name="intellij.platform.util.ex" />
     <orderEntry type="module" module-name="intellij.platform.ide.core" />
-=======
-    <orderEntry type="library" name="studio-plugin-Kotlin" level="project" />
-    <orderEntry type="module" module-name="intellij.android.newProjectWizard" />
-    <orderEntry type="module" module-name="intellij.android.projectSystem.gradle.upgrade" />
-    <orderEntry type="module" module-name="android.sdktools.lint-api" />
-    <orderEntry type="module" module-name="android.sdktools.lint-checks" />
->>>>>>> b5f40ffd
   </component>
 </module>