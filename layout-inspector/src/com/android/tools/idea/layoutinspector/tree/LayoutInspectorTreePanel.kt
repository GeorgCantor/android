/*
 * Copyright (C) 2019 The Android Open Source Project
 *
 * Licensed under the Apache License, Version 2.0 (the "License");
 * you may not use this file except in compliance with the License.
 * You may obtain a copy of the License at
 *
 *      http://www.apache.org/licenses/LICENSE-2.0
 *
 * Unless required by applicable law or agreed to in writing, software
 * distributed under the License is distributed on an "AS IS" BASIS,
 * WITHOUT WARRANTIES OR CONDITIONS OF ANY KIND, either express or implied.
 * See the License for the specific language governing permissions and
 * limitations under the License.
 */
package com.android.tools.idea.layoutinspector.tree

import com.android.tools.adtui.stdui.CommonHyperLinkLabel
import com.android.tools.adtui.stdui.SmallTextLabel
import com.android.tools.adtui.workbench.ToolContent
import com.android.tools.adtui.workbench.ToolWindowCallback
import com.android.tools.componenttree.api.ComponentTreeBuilder
import com.android.tools.componenttree.api.ComponentTreeModel
import com.android.tools.componenttree.api.ComponentTreeSelectionModel
import com.android.tools.componenttree.api.TableVisibility
import com.android.tools.componenttree.api.ViewNodeType
import com.android.tools.componenttree.api.createIntColumn
import com.android.tools.idea.layoutinspector.LayoutInspector
import com.android.tools.idea.layoutinspector.common.showViewContextMenu
import com.android.tools.idea.layoutinspector.model.AndroidWindow
import com.android.tools.idea.layoutinspector.model.ComposeViewNode
import com.android.tools.idea.layoutinspector.model.IconProvider
import com.android.tools.idea.layoutinspector.model.InspectorModel
import com.android.tools.idea.layoutinspector.model.SelectionOrigin
import com.android.tools.idea.layoutinspector.model.ViewNode
import com.android.tools.idea.layoutinspector.model.ViewNode.Companion.readAccess
<<<<<<< HEAD
import com.android.tools.idea.layoutinspector.ui.LINES
import com.google.common.annotations.VisibleForTesting
import com.intellij.ide.CommonActionsManager
=======
import com.android.tools.idea.layoutinspector.pipeline.appinspection.AppInspectionInspectorClient
import com.android.tools.idea.layoutinspector.ui.LINES
import com.google.common.annotations.VisibleForTesting
import com.intellij.ide.CommonActionsManager
import com.intellij.ide.DefaultTreeExpander
>>>>>>> b5f40ffd
import com.intellij.openapi.Disposable
import com.intellij.openapi.actionSystem.ActionManager
import com.intellij.openapi.actionSystem.AnAction
import com.intellij.openapi.actionSystem.AnActionEvent
import com.intellij.openapi.actionSystem.IdeActions
<<<<<<< HEAD
import com.intellij.openapi.actionSystem.PlatformDataKeys
import com.intellij.openapi.application.ApplicationManager
import com.intellij.ui.SpeedSearchComparator
import com.intellij.ui.TreeActions
import com.intellij.ui.treeStructure.Tree
import java.awt.event.ActionEvent
import java.awt.event.KeyAdapter
import java.awt.event.KeyEvent
import java.util.Collections
=======
import com.intellij.openapi.actionSystem.PlatformCoreDataKeys
import com.intellij.openapi.application.ApplicationManager
import com.intellij.ui.Gray
import com.intellij.ui.JBColor
import com.intellij.ui.SpeedSearchComparator
import com.intellij.ui.TableActions
import com.intellij.ui.TreeActions
import com.intellij.ui.components.JBLabel
import com.intellij.ui.treeStructure.Tree
import com.intellij.util.ui.JBUI
import com.intellij.util.ui.UIUtil
import icons.StudioIcons
import java.awt.BorderLayout
import java.awt.Cursor
import java.awt.event.ActionEvent
import java.awt.event.KeyAdapter
import java.awt.event.KeyEvent
>>>>>>> b5f40ffd
import javax.swing.AbstractAction
import javax.swing.Action
import javax.swing.Icon
import javax.swing.JComponent
<<<<<<< HEAD
import javax.swing.JScrollPane
import kotlin.math.max

fun AnActionEvent.treePanel(): LayoutInspectorTreePanel? =
  ToolContent.getToolContent(this.getData(PlatformDataKeys.CONTEXT_COMPONENT)) as? LayoutInspectorTreePanel

fun AnActionEvent.tree(): Tree? = treePanel()?.tree

class LayoutInspectorTreePanel(parentDisposable: Disposable) : ToolContent<LayoutInspector> {
  private var layoutInspector: LayoutInspector? = null
  private val componentTree: JComponent
  private val componentTreeModel: ComponentTreeModel
=======
import javax.swing.JPanel
import javax.swing.JTree
import javax.swing.table.TableCellRenderer
import kotlin.math.max

fun AnActionEvent.treePanel(): LayoutInspectorTreePanel? =
  ToolContent.getToolContent(this.getData(PlatformCoreDataKeys.CONTEXT_COMPONENT)) as? LayoutInspectorTreePanel

fun AnActionEvent.tree(): Tree? = treePanel()?.tree

private const val ICON_VERTICAL_BORDER = 5
private const val ICON_HORIZONTAL_BORDER = 10
private const val TEXT_HORIZONTAL_BORDER = 5
const val COMPONENT_TREE_NAME = "COMPONENT_TREE"

class LayoutInspectorTreePanel(parentDisposable: Disposable) : ToolContent<LayoutInspector> {
  private var layoutInspector: LayoutInspector? = null
  private val inspectorModel: InspectorModel?
    get() = layoutInspector?.layoutInspectorModel
  @VisibleForTesting
  val tree: Tree
  @VisibleForTesting
  val focusComponent: JComponent
  private val componentTreePanel: JComponent
  @VisibleForTesting
  val componentTreeModel: ComponentTreeModel
  private val interactions: TableVisibility
>>>>>>> b5f40ffd
  private val nodeType = InspectorViewNodeType()
  // synthetic node to hold the root of the tree.
  private var root: TreeViewNode = ViewNode("root").treeNode
  // synthetic node for computing new hierarchy.
  private val temp: TreeViewNode = ViewNode("temp").treeNode
  // a map from [AndroidWindow.id] to the root [TreeViewNode] of that window
  private val windowRoots = mutableMapOf<Any, MutableList<TreeViewNode>>()
  private val additionalActions: List<AnAction>
  private val comparator = SpeedSearchComparator(false)
  private var toolWindowCallback: ToolWindowCallback? = null
  private var filter = ""
  private val modelModifiedListener = ::modelModified
  private val selectionChangedListener = ::selectionChanged
  private var upAction: Action? = null
  private var downAction: Action? = null

  @VisibleForTesting
  val componentTreeSelectionModel: ComponentTreeSelectionModel

  @VisibleForTesting
  val nodeViewType: ViewNodeType<TreeViewNode>
    get() = nodeType

  init {
    val builder = ComponentTreeBuilder()
      .withHiddenRoot()
      .withAutoScroll()
      .withNodeType(nodeType)
      .withDoubleClick(::doubleClick)
      .withToggleClickCount(3)
      .withContextMenu(::showPopup)
      .withoutTreeSearch()
<<<<<<< HEAD
=======
      .withHeaderRenderer(createTreeHeaderRenderer())
      .withColumn(createIntColumn<TreeViewNode>(
        "Counts",
        { (it.view as? ComposeViewNode)?.recompositions?.count },
        leftDivider = true,
        maxInt = { inspectorModel?.maxRecomposition?.count ?: 0 },
        minInt = { 0 },
        headerRenderer = createCountsHeader())
      )
      .withColumn(createIntColumn<TreeViewNode>(
        "Skips",
        { (it.view as? ComposeViewNode)?.recompositions?.skips },
        foreground = JBColor(Gray._192, Gray._128),
        maxInt = { inspectorModel?.maxRecomposition?.skips ?: 0 },
        minInt = { 0 },
        headerRenderer = createSkipsHeader())
      )
>>>>>>> b5f40ffd
      .withInvokeLaterOption { ApplicationManager.getApplication().invokeLater(it) }
      .withHorizontalScrollBar()
      .withComponentName("inspectorComponentTree")
      .withPainter { if (layoutInspector?.treeSettings?.supportLines == true) LINES else null }
      .withKeyboardActions(::installKeyboardActions)
<<<<<<< HEAD

    val (scrollPane, model, selectionModel) = builder.build()
    componentTree = scrollPane
    componentTreeModel = model
    componentTreeSelectionModel = selectionModel
    ActionManager.getInstance()?.getAction(IdeActions.ACTION_GOTO_DECLARATION)?.shortcutSet
      ?.let { GotoDeclarationAction.registerCustomShortcutSet(it, componentTree, parentDisposable) }
    selectionModel.addSelectionListener {
      layoutInspector?.layoutInspectorModel?.apply {
        val view = (it.firstOrNull() as? TreeViewNode)?.view
        setSelection(view, SelectionOrigin.COMPONENT_TREE)
        layoutInspector?.stats?.selectionMadeFromComponentTree(view)
      }
    }
    layoutInspector?.layoutInspectorModel?.modificationListeners?.add { _, _, _ -> componentTree.repaint() }
    tree?.addKeyListener(object : KeyAdapter() {
      override fun keyTyped(event: KeyEvent) {
        if (Character.isAlphabetic(event.keyChar.toInt())) {
          toolWindowCallback?.startFiltering(event.keyChar.toString())
        }
      }
    })
    val commonActionManager = CommonActionsManager.getInstance()
    additionalActions = listOf(
      FilterGroupAction,
      commonActionManager.createExpandAllHeaderAction(tree),
      commonActionManager.createCollapseAllHeaderAction(tree)
    )
  }

  val tree: Tree?
    get() = (component as? JScrollPane)?.viewport?.view as? Tree

  private fun installKeyboardActions(tree: JComponent) {
    if (downAction == null) {
      // Save the default up and down actions:
      downAction = tree.actionMap.get(TreeActions.Down.ID)
      upAction = tree.actionMap.get(TreeActions.Up.ID)
    }
    tree.actionMap.put(TreeActions.Down.ID, TreeAction(::nextMatch))
    tree.actionMap.put(TreeActions.Up.ID, TreeAction(::previousMatch))
=======

    val result = builder.build()
    componentTreePanel = result.component
    tree = result.tree
    focusComponent = result.focusComponent
    componentTreeModel = result.model
    componentTreeSelectionModel = result.selectionModel
    interactions = result.interactions
    ActionManager.getInstance()?.getAction(IdeActions.ACTION_GOTO_DECLARATION)?.shortcutSet
      ?.let { GotoDeclarationAction.registerCustomShortcutSet(it, componentTreePanel, parentDisposable) }
    componentTreeSelectionModel.addSelectionListener {
      inspectorModel?.apply {
        val view = (it.firstOrNull() as? TreeViewNode)?.view
        setSelection(view, SelectionOrigin.COMPONENT_TREE)
        layoutInspector?.stats?.selectionMadeFromComponentTree(view)
      }
    }
    inspectorModel?.modificationListeners?.add { _, _, _ -> componentTreePanel.repaint() }
    focusComponent.name = COMPONENT_TREE_NAME // For UI tests
    focusComponent.addKeyListener(object : KeyAdapter() {
      override fun keyTyped(event: KeyEvent) {
        if (Character.isAlphabetic(event.keyChar.code)) {
          toolWindowCallback?.startFiltering(event.keyChar.toString())
        }
      }
    })

    val treeExpander = object : DefaultTreeExpander({ tree }) {
      override fun isEnabled(tree: JTree): Boolean {
        return componentTreePanel.isShowing && tree.rowCount > 0
      }
    }
    val commonActionManager = CommonActionsManager.getInstance()
    additionalActions = listOf(
      FilterGroupAction,
      commonActionManager.createExpandAllAction(treeExpander, tree),
      commonActionManager.createCollapseAllAction(treeExpander, tree)
    )
  }

  private fun createTreeHeaderRenderer(): TableCellRenderer {
    val header = SmallTextLabel("Recomposition counts").apply {
      border = JBUI.Borders.empty(ICON_VERTICAL_BORDER, TEXT_HORIZONTAL_BORDER)
    }
    val reset = CommonHyperLinkLabel().apply {
      text = "Reset"
      border = JBUI.Borders.empty(ICON_VERTICAL_BORDER, ICON_HORIZONTAL_BORDER)
      hyperLinkListeners.add(::resetRecompositionCountsFromTableHeaderClick)
      cursor = Cursor.getPredefinedCursor(Cursor.HAND_CURSOR)
      toolTipText = "Click to reset recomposition counts"
    }
    val panel = JPanel(BorderLayout()).apply {
      background = UIUtil.TRANSPARENT_COLOR
      isOpaque = false
      add(header, BorderLayout.CENTER)
      add(reset, BorderLayout.EAST)
    }
    return TableCellRenderer { _, _, _, _, _, _ -> panel }
  }

  private fun createCountsHeader() =
    createIconHeader(StudioIcons.LayoutInspector.RECOMPOSITION_COUNT, "Number of times this composable has been recomposed")

  private fun createSkipsHeader() =
    createIconHeader(StudioIcons.LayoutInspector.RECOMPOSITION_SKIPPED, "Number of times recomposition for this component has been skipped")

  private fun createIconHeader(icon: Icon, toolTipText: String? = null) : TableCellRenderer {
    val label = JBLabel(icon)
    label.border = JBUI.Borders.empty(ICON_VERTICAL_BORDER, ICON_HORIZONTAL_BORDER)
    label.toolTipText = toolTipText
    return TableCellRenderer { _, _, _, _, _, _ -> label }
  }

  private fun installKeyboardActions(focusedComponent: JComponent) {
    val (down, up) =
      if (focusedComponent is JTree) Pair(TreeActions.Down.ID, TreeActions.Up.ID) else Pair(TableActions.Down.ID, TableActions.Up.ID)
    if (downAction == null) {
      // Save the default up and down actions:
      downAction = focusedComponent.actionMap.get(down)
      upAction = focusedComponent.actionMap.get(up)
    }
    focusedComponent.actionMap.put(down, TreeAction(::nextMatch))
    focusedComponent.actionMap.put(up, TreeAction(::previousMatch))
>>>>>>> b5f40ffd
  }

  private fun showPopup(component: JComponent, x: Int, y: Int) {
    val node = componentTreeSelectionModel.currentSelection.singleOrNull() as TreeViewNode?
    if (node != null) {
<<<<<<< HEAD
      layoutInspector?.let { showViewContextMenu(listOf(node.view), it.layoutInspectorModel, component, x, y) }
=======
      inspectorModel?.let { showViewContextMenu(listOf(node.view), it, component, x, y) }
>>>>>>> b5f40ffd
    }
  }

  private fun doubleClick() {
<<<<<<< HEAD
    val model = layoutInspector?.layoutInspectorModel ?: return
=======
    val model = inspectorModel ?: return
>>>>>>> b5f40ffd
    layoutInspector?.stats?.gotoSourceFromDoubleClick()
    GotoDeclarationAction.findNavigatable(model)?.navigate(true)
  }

<<<<<<< HEAD
  // TODO: There probably can only be 1 layout inspector per project. Do we need to handle changes?
  override fun setToolContext(toolContext: LayoutInspector?) {
    layoutInspector?.layoutInspectorModel?.modificationListeners?.remove(modelModifiedListener)
    layoutInspector?.layoutInspectorModel?.selectionListeners?.remove(selectionChangedListener)
    layoutInspector = toolContext
    nodeType.model = layoutInspector?.layoutInspectorModel
    layoutInspector?.layoutInspectorModel?.modificationListeners?.add(modelModifiedListener)
    componentTreeModel.treeRoot = root
    layoutInspector?.layoutInspectorModel?.selectionListeners?.add(selectionChangedListener)
    layoutInspector?.layoutInspectorModel?.windows?.values?.forEach { modelModified(null, it, true) }
  }

  override fun getAdditionalActions() = additionalActions

  override fun getComponent() = componentTree

=======
  fun updateRecompositionColumnVisibility() {
    val show = layoutInspector?.treeSettings?.showRecompositions ?: false &&
               layoutInspector?.currentClient?.isConnected ?: false
    interactions.setHeaderVisibility(show)
    interactions.setColumnVisibility(1, show)
    interactions.setColumnVisibility(2, show)
  }

  private fun resetRecompositionCountsFromTableHeaderClick() {
    resetRecompositionCounts()
    layoutInspector?.stats?.resetRecompositionCountsClick()
  }

  fun resetRecompositionCounts() {
    val inspector = layoutInspector ?: return
    val client = inspector.currentClient as? AppInspectionInspectorClient
    client?.updateRecompositionCountSettings()
    inspector.layoutInspectorModel.resetRecompositionCounts()
    componentTreeModel.columnDataChanged()
  }

  // TODO: There probably can only be 1 layout inspector per project. Do we need to handle changes?
  override fun setToolContext(toolContext: LayoutInspector?) {
    inspectorModel?.modificationListeners?.remove(modelModifiedListener)
    inspectorModel?.selectionListeners?.remove(selectionChangedListener)
    layoutInspector = toolContext
    nodeType.model = inspectorModel
    inspectorModel?.modificationListeners?.add(modelModifiedListener)
    componentTreeModel.treeRoot = root
    inspectorModel?.selectionListeners?.add(selectionChangedListener)
    inspectorModel?.windows?.values?.forEach { modelModified(null, it, true) }
    updateRecompositionColumnVisibility()
  }

  override fun getAdditionalActions() = additionalActions

  override fun getComponent() = componentTreePanel

>>>>>>> b5f40ffd
  override fun registerCallbacks(callback: ToolWindowCallback) {
    toolWindowCallback = callback
  }

  override fun supportsFiltering(): Boolean = true

  override fun setFilter(newFilter: String) {
    filter = newFilter
<<<<<<< HEAD
    val selection = tree?.selectionModel?.selectionPath?.lastPathComponent as? TreeViewNode
=======
    val selection = inspectorModel?.selection?.treeNode
>>>>>>> b5f40ffd
    val nodes = getNodes()
    val nodeCount = nodes.size
    val startIndex = max(0, nodes.indexOf(selection))
    for (i in 0 until nodeCount) {
      // Select the next matching node, wrapping at the last node, and starting with the current selection:
      if (matchAndSelectNode(nodes[Math.floorMod(startIndex + i, nodeCount)])) {
<<<<<<< HEAD
        return
      }
    }
    tree?.repaint()
=======
        componentTreePanel.repaint()
        return
      }
    }
    componentTreePanel.repaint()
>>>>>>> b5f40ffd
  }

  override fun isFilteringActive(): Boolean {
    return layoutInspector?.currentClient?.isConnected ?: false
  }

  fun updateSemanticsFiltering() {
    setFilter(filter)
  }

  private fun nextMatch(event: ActionEvent) {
    if (filter.isEmpty() && layoutInspector?.treeSettings?.highlightSemantics == false) {
      downAction?.actionPerformed(event)
      return
    }
<<<<<<< HEAD
    val selection = tree?.selectionModel?.selectionPath?.lastPathComponent as? TreeViewNode
    val nodes = getNodes()
    val nodeCount = nodes.size
    val startIndex = max(0, nodes.indexOf(selection))
=======
    val selection = inspectorModel?.selection?.treeNode
    val nodes = getNodes()
    val nodeCount = nodes.size
    val startIndex = nodes.indexOf(selection) // if selection is null start from index -1
>>>>>>> b5f40ffd
    for (i in 1..nodeCount) {
      // Select the next matching node, wrapping at the last node, and starting with the node just after the current selection:
      if (matchAndSelectNode(nodes[Math.floorMod(startIndex + i, nodeCount)])) {
        return
      }
    }
  }

  private fun previousMatch(event: ActionEvent) {
    if (filter.isEmpty() && layoutInspector?.treeSettings?.highlightSemantics == false) {
      upAction?.actionPerformed(event)
      return
    }
<<<<<<< HEAD
    val selection = tree?.selectionModel?.selectionPath?.lastPathComponent as? TreeViewNode
    val nodes = getNodes()
    val nodeCount = nodes.size
    val startIndex = max(0, nodes.indexOf(selection))
=======
    val selection = inspectorModel?.selection?.treeNode
    val nodes = getNodes()
    val nodeCount = nodes.size
    val startIndex = max(0, nodes.indexOf(selection)) // if selection is null start from index 0
>>>>>>> b5f40ffd
    for (i in 1..nodeCount) {
      // Select the previous matching node, wrapping at the first node, and starting with the node just prior to the current selection:
      if (matchAndSelectNode(nodes[Math.floorMod(startIndex - i, nodeCount)])) {
        return
      }
    }
  }

  private fun matchAndSelectNode(node: TreeViewNode): Boolean {
    val match = matchNode(node)
    if (match) {
      selectNode(node)
    }
    return match
  }

  private fun matchNode(node: TreeViewNode): Boolean {
    val inspector = layoutInspector ?: return true
    if (!inspector.layoutInspectorModel.isVisible(node.view)) {
      return false
    }
    val treeSettings = inspector.treeSettings
    if (filter.isEmpty() && !treeSettings.highlightSemantics) {
      return true
    }
    if (treeSettings.highlightSemantics && !node.view.hasMergedSemantics && !node.view.hasUnmergedSemantics) {
      return false
    }
    val name = node.view.qualifiedName
    val id = node.view.viewId?.name
    val text = node.view.textValue.ifEmpty { null }
    val searchString = listOfNotNull(name, id, text).joinToString(" - ")
    if (comparator.matchingFragments(filter, searchString) != null) {
      return true
    }
    return false
  }

  private fun selectNode(node: TreeViewNode) {
<<<<<<< HEAD
    if (node !== tree?.selectionModel?.selectionPath?.lastPathComponent) {
      componentTreeSelectionModel.currentSelection = Collections.singletonList(node)
      layoutInspector?.layoutInspectorModel?.apply {
=======
    inspectorModel?.apply {
      if (node.view !== selection) {
>>>>>>> b5f40ffd
        setSelection(node.view, SelectionOrigin.COMPONENT_TREE)
        layoutInspector?.stats?.selectionMadeFromComponentTree(node.view)
      }
    }
  }

  private fun getNodes(): List<TreeViewNode> =
    root.flatten().minus(root).toList()

  override fun getFilterKeyListener() = filterKeyListener

  private val filterKeyListener = object : KeyAdapter() {
    override fun keyPressed(event: KeyEvent) {
      if (event.modifiersEx != 0) {
        return
      }
      when (event.keyCode) {
        KeyEvent.VK_DOWN -> {
          nextMatch(ActionEvent(event.source, 0, ""))
          event.consume()
        }
        KeyEvent.VK_UP -> {
          previousMatch(ActionEvent(event.source, 0, ""))
          event.consume()
        }
        KeyEvent.VK_ENTER -> {
<<<<<<< HEAD
          tree?.requestFocusInWindow()
=======
          focusComponent.requestFocusInWindow()
>>>>>>> b5f40ffd
          toolWindowCallback?.stopFiltering()
          event.consume()
        }
      }
    }
  }

  override fun dispose() {
  }

  @Suppress("UNUSED_PARAMETER")
  private fun modelModified(old: AndroidWindow?, new: AndroidWindow?, structuralChange: Boolean) {
    if (structuralChange) {
      var changedNode = new?.let { addToRoot(it) }
<<<<<<< HEAD
      if (windowRoots.keys.retainAll(layoutInspector?.layoutInspectorModel?.windows?.keys ?: emptyList())) {
=======
      if (windowRoots.keys.retainAll(inspectorModel?.windows?.keys ?: emptySet())) {
>>>>>>> b5f40ffd
        changedNode = root
      }
      if (changedNode == root) {
        rebuildRoot()
      }
      changedNode?.let { componentTreeModel.hierarchyChanged(it) }
<<<<<<< HEAD
=======
    } else {
      componentTreeModel.columnDataChanged()
    }
    updateRecompositionColumnVisibility()
    inspectorModel?.let { model ->
      layoutInspector?.stats?.updateRecompositionStats(model.maxRecomposition, model.maxHighlight)
>>>>>>> b5f40ffd
    }
  }

  private fun addToRoot(window: AndroidWindow): TreeViewNode {
    temp.children.clear()
    readAccess {
      updateHierarchy(window.root, temp, temp)
<<<<<<< HEAD
    }
    temp.children.forEach { it.parent = root }
    val changedNode = temp.children.singleOrNull()
    val windowNodes = windowRoots.getOrPut(window.id) { mutableListOf() }
    if (changedNode != null && windowNodes.singleOrNull() === changedNode) {
      temp.children.clear()
      return changedNode
    }
=======
    }
    temp.children.forEach { it.parent = root }
    val changedNode = temp.children.singleOrNull()
    val windowNodes = windowRoots.getOrPut(window.id) { mutableListOf() }
    if (changedNode != null && windowNodes.singleOrNull() === changedNode) {
      temp.children.clear()
      return changedNode
    }
>>>>>>> b5f40ffd
    windowNodes.clear()
    windowNodes.addAll(temp.children)
    temp.children.clear()

    return root
  }

  private fun rebuildRoot() {
    root.children.clear()
<<<<<<< HEAD
    layoutInspector?.layoutInspectorModel?.windows?.keys?.flatMapTo(root.children) { id -> windowRoots[id] ?: emptyList() }
=======
    inspectorModel?.windows?.keys?.flatMapTo(root.children) { id -> windowRoots[id] ?: emptyList() }
>>>>>>> b5f40ffd
  }

  fun refresh() {
    windowRoots.clear()
<<<<<<< HEAD
    layoutInspector?.layoutInspectorModel?.windows?.values?.forEach { addToRoot(it) }
=======
    inspectorModel?.windows?.values?.forEach { addToRoot(it) }
>>>>>>> b5f40ffd
    rebuildRoot()
    componentTreeModel.hierarchyChanged(root)
  }

  private fun ViewNode.ReadAccess.updateHierarchy(node: ViewNode, previous: TreeViewNode, parent: TreeViewNode) {
    val treeSettings = layoutInspector?.treeSettings ?: return
    val current = if (!node.isInComponentTree(treeSettings)) previous
    else {
      val treeNode = node.treeNode
      parent.children.add(treeNode)
      treeNode.parent = parent
      treeNode.children.clear()
      treeNode
    }
    val nextParent = if (node.isSingleCall(treeSettings)) parent else current
    node.children.forEach { updateHierarchy(it, current, nextParent) }
  }

  @Suppress("UNUSED_PARAMETER")
  private fun selectionChanged(oldView: ViewNode?, newView: ViewNode?, origin: SelectionOrigin) {
    componentTreeSelectionModel.currentSelection = listOfNotNull(newView?.treeNode)
<<<<<<< HEAD
  }

  private class TreeAction(private val action: (ActionEvent) -> Unit): AbstractAction() {
    override fun actionPerformed(event: ActionEvent) = action(event)
  }

=======
  }

  private class TreeAction(private val action: (ActionEvent) -> Unit): AbstractAction() {
    override fun actionPerformed(event: ActionEvent) = action(event)
  }

>>>>>>> b5f40ffd
  private inner class InspectorViewNodeType : ViewNodeType<TreeViewNode>() {
    var model: InspectorModel? = null
    override val clazz = TreeViewNode::class.java

    override fun tagNameOf(node: TreeViewNode) = node.view.qualifiedName

    override fun idOf(node: TreeViewNode) = node.view.viewId?.name

    override fun textValueOf(node: TreeViewNode) = node.view.textValue

    override fun iconOf(node: TreeViewNode): Icon =
      IconProvider.getIconForView(node.view.qualifiedName, node.view is ComposeViewNode)

    override fun parentOf(node: TreeViewNode): TreeViewNode? = node.parent

    override fun childrenOf(node: TreeViewNode): List<TreeViewNode> = node.children

    override fun isEnabled(node: TreeViewNode) = model?.isVisible(node.view) == true

    override fun isDeEmphasized(node: TreeViewNode): Boolean = !matchNode(node)
  }
}<|MERGE_RESOLUTION|>--- conflicted
+++ resolved
@@ -34,33 +34,16 @@
 import com.android.tools.idea.layoutinspector.model.SelectionOrigin
 import com.android.tools.idea.layoutinspector.model.ViewNode
 import com.android.tools.idea.layoutinspector.model.ViewNode.Companion.readAccess
-<<<<<<< HEAD
-import com.android.tools.idea.layoutinspector.ui.LINES
-import com.google.common.annotations.VisibleForTesting
-import com.intellij.ide.CommonActionsManager
-=======
 import com.android.tools.idea.layoutinspector.pipeline.appinspection.AppInspectionInspectorClient
 import com.android.tools.idea.layoutinspector.ui.LINES
 import com.google.common.annotations.VisibleForTesting
 import com.intellij.ide.CommonActionsManager
 import com.intellij.ide.DefaultTreeExpander
->>>>>>> b5f40ffd
 import com.intellij.openapi.Disposable
 import com.intellij.openapi.actionSystem.ActionManager
 import com.intellij.openapi.actionSystem.AnAction
 import com.intellij.openapi.actionSystem.AnActionEvent
 import com.intellij.openapi.actionSystem.IdeActions
-<<<<<<< HEAD
-import com.intellij.openapi.actionSystem.PlatformDataKeys
-import com.intellij.openapi.application.ApplicationManager
-import com.intellij.ui.SpeedSearchComparator
-import com.intellij.ui.TreeActions
-import com.intellij.ui.treeStructure.Tree
-import java.awt.event.ActionEvent
-import java.awt.event.KeyAdapter
-import java.awt.event.KeyEvent
-import java.util.Collections
-=======
 import com.intellij.openapi.actionSystem.PlatformCoreDataKeys
 import com.intellij.openapi.application.ApplicationManager
 import com.intellij.ui.Gray
@@ -78,25 +61,10 @@
 import java.awt.event.ActionEvent
 import java.awt.event.KeyAdapter
 import java.awt.event.KeyEvent
->>>>>>> b5f40ffd
 import javax.swing.AbstractAction
 import javax.swing.Action
 import javax.swing.Icon
 import javax.swing.JComponent
-<<<<<<< HEAD
-import javax.swing.JScrollPane
-import kotlin.math.max
-
-fun AnActionEvent.treePanel(): LayoutInspectorTreePanel? =
-  ToolContent.getToolContent(this.getData(PlatformDataKeys.CONTEXT_COMPONENT)) as? LayoutInspectorTreePanel
-
-fun AnActionEvent.tree(): Tree? = treePanel()?.tree
-
-class LayoutInspectorTreePanel(parentDisposable: Disposable) : ToolContent<LayoutInspector> {
-  private var layoutInspector: LayoutInspector? = null
-  private val componentTree: JComponent
-  private val componentTreeModel: ComponentTreeModel
-=======
 import javax.swing.JPanel
 import javax.swing.JTree
 import javax.swing.table.TableCellRenderer
@@ -124,7 +92,6 @@
   @VisibleForTesting
   val componentTreeModel: ComponentTreeModel
   private val interactions: TableVisibility
->>>>>>> b5f40ffd
   private val nodeType = InspectorViewNodeType()
   // synthetic node to hold the root of the tree.
   private var root: TreeViewNode = ViewNode("root").treeNode
@@ -157,8 +124,6 @@
       .withToggleClickCount(3)
       .withContextMenu(::showPopup)
       .withoutTreeSearch()
-<<<<<<< HEAD
-=======
       .withHeaderRenderer(createTreeHeaderRenderer())
       .withColumn(createIntColumn<TreeViewNode>(
         "Counts",
@@ -176,55 +141,11 @@
         minInt = { 0 },
         headerRenderer = createSkipsHeader())
       )
->>>>>>> b5f40ffd
       .withInvokeLaterOption { ApplicationManager.getApplication().invokeLater(it) }
       .withHorizontalScrollBar()
       .withComponentName("inspectorComponentTree")
       .withPainter { if (layoutInspector?.treeSettings?.supportLines == true) LINES else null }
       .withKeyboardActions(::installKeyboardActions)
-<<<<<<< HEAD
-
-    val (scrollPane, model, selectionModel) = builder.build()
-    componentTree = scrollPane
-    componentTreeModel = model
-    componentTreeSelectionModel = selectionModel
-    ActionManager.getInstance()?.getAction(IdeActions.ACTION_GOTO_DECLARATION)?.shortcutSet
-      ?.let { GotoDeclarationAction.registerCustomShortcutSet(it, componentTree, parentDisposable) }
-    selectionModel.addSelectionListener {
-      layoutInspector?.layoutInspectorModel?.apply {
-        val view = (it.firstOrNull() as? TreeViewNode)?.view
-        setSelection(view, SelectionOrigin.COMPONENT_TREE)
-        layoutInspector?.stats?.selectionMadeFromComponentTree(view)
-      }
-    }
-    layoutInspector?.layoutInspectorModel?.modificationListeners?.add { _, _, _ -> componentTree.repaint() }
-    tree?.addKeyListener(object : KeyAdapter() {
-      override fun keyTyped(event: KeyEvent) {
-        if (Character.isAlphabetic(event.keyChar.toInt())) {
-          toolWindowCallback?.startFiltering(event.keyChar.toString())
-        }
-      }
-    })
-    val commonActionManager = CommonActionsManager.getInstance()
-    additionalActions = listOf(
-      FilterGroupAction,
-      commonActionManager.createExpandAllHeaderAction(tree),
-      commonActionManager.createCollapseAllHeaderAction(tree)
-    )
-  }
-
-  val tree: Tree?
-    get() = (component as? JScrollPane)?.viewport?.view as? Tree
-
-  private fun installKeyboardActions(tree: JComponent) {
-    if (downAction == null) {
-      // Save the default up and down actions:
-      downAction = tree.actionMap.get(TreeActions.Down.ID)
-      upAction = tree.actionMap.get(TreeActions.Up.ID)
-    }
-    tree.actionMap.put(TreeActions.Down.ID, TreeAction(::nextMatch))
-    tree.actionMap.put(TreeActions.Up.ID, TreeAction(::previousMatch))
-=======
 
     val result = builder.build()
     componentTreePanel = result.component
@@ -308,48 +229,21 @@
     }
     focusedComponent.actionMap.put(down, TreeAction(::nextMatch))
     focusedComponent.actionMap.put(up, TreeAction(::previousMatch))
->>>>>>> b5f40ffd
   }
 
   private fun showPopup(component: JComponent, x: Int, y: Int) {
     val node = componentTreeSelectionModel.currentSelection.singleOrNull() as TreeViewNode?
     if (node != null) {
-<<<<<<< HEAD
-      layoutInspector?.let { showViewContextMenu(listOf(node.view), it.layoutInspectorModel, component, x, y) }
-=======
       inspectorModel?.let { showViewContextMenu(listOf(node.view), it, component, x, y) }
->>>>>>> b5f40ffd
     }
   }
 
   private fun doubleClick() {
-<<<<<<< HEAD
-    val model = layoutInspector?.layoutInspectorModel ?: return
-=======
     val model = inspectorModel ?: return
->>>>>>> b5f40ffd
     layoutInspector?.stats?.gotoSourceFromDoubleClick()
     GotoDeclarationAction.findNavigatable(model)?.navigate(true)
   }
 
-<<<<<<< HEAD
-  // TODO: There probably can only be 1 layout inspector per project. Do we need to handle changes?
-  override fun setToolContext(toolContext: LayoutInspector?) {
-    layoutInspector?.layoutInspectorModel?.modificationListeners?.remove(modelModifiedListener)
-    layoutInspector?.layoutInspectorModel?.selectionListeners?.remove(selectionChangedListener)
-    layoutInspector = toolContext
-    nodeType.model = layoutInspector?.layoutInspectorModel
-    layoutInspector?.layoutInspectorModel?.modificationListeners?.add(modelModifiedListener)
-    componentTreeModel.treeRoot = root
-    layoutInspector?.layoutInspectorModel?.selectionListeners?.add(selectionChangedListener)
-    layoutInspector?.layoutInspectorModel?.windows?.values?.forEach { modelModified(null, it, true) }
-  }
-
-  override fun getAdditionalActions() = additionalActions
-
-  override fun getComponent() = componentTree
-
-=======
   fun updateRecompositionColumnVisibility() {
     val show = layoutInspector?.treeSettings?.showRecompositions ?: false &&
                layoutInspector?.currentClient?.isConnected ?: false
@@ -388,7 +282,6 @@
 
   override fun getComponent() = componentTreePanel
 
->>>>>>> b5f40ffd
   override fun registerCallbacks(callback: ToolWindowCallback) {
     toolWindowCallback = callback
   }
@@ -397,29 +290,18 @@
 
   override fun setFilter(newFilter: String) {
     filter = newFilter
-<<<<<<< HEAD
-    val selection = tree?.selectionModel?.selectionPath?.lastPathComponent as? TreeViewNode
-=======
     val selection = inspectorModel?.selection?.treeNode
->>>>>>> b5f40ffd
     val nodes = getNodes()
     val nodeCount = nodes.size
     val startIndex = max(0, nodes.indexOf(selection))
     for (i in 0 until nodeCount) {
       // Select the next matching node, wrapping at the last node, and starting with the current selection:
       if (matchAndSelectNode(nodes[Math.floorMod(startIndex + i, nodeCount)])) {
-<<<<<<< HEAD
-        return
-      }
-    }
-    tree?.repaint()
-=======
         componentTreePanel.repaint()
         return
       }
     }
     componentTreePanel.repaint()
->>>>>>> b5f40ffd
   }
 
   override fun isFilteringActive(): Boolean {
@@ -435,17 +317,10 @@
       downAction?.actionPerformed(event)
       return
     }
-<<<<<<< HEAD
-    val selection = tree?.selectionModel?.selectionPath?.lastPathComponent as? TreeViewNode
-    val nodes = getNodes()
-    val nodeCount = nodes.size
-    val startIndex = max(0, nodes.indexOf(selection))
-=======
     val selection = inspectorModel?.selection?.treeNode
     val nodes = getNodes()
     val nodeCount = nodes.size
     val startIndex = nodes.indexOf(selection) // if selection is null start from index -1
->>>>>>> b5f40ffd
     for (i in 1..nodeCount) {
       // Select the next matching node, wrapping at the last node, and starting with the node just after the current selection:
       if (matchAndSelectNode(nodes[Math.floorMod(startIndex + i, nodeCount)])) {
@@ -459,17 +334,10 @@
       upAction?.actionPerformed(event)
       return
     }
-<<<<<<< HEAD
-    val selection = tree?.selectionModel?.selectionPath?.lastPathComponent as? TreeViewNode
-    val nodes = getNodes()
-    val nodeCount = nodes.size
-    val startIndex = max(0, nodes.indexOf(selection))
-=======
     val selection = inspectorModel?.selection?.treeNode
     val nodes = getNodes()
     val nodeCount = nodes.size
     val startIndex = max(0, nodes.indexOf(selection)) // if selection is null start from index 0
->>>>>>> b5f40ffd
     for (i in 1..nodeCount) {
       // Select the previous matching node, wrapping at the first node, and starting with the node just prior to the current selection:
       if (matchAndSelectNode(nodes[Math.floorMod(startIndex - i, nodeCount)])) {
@@ -509,14 +377,8 @@
   }
 
   private fun selectNode(node: TreeViewNode) {
-<<<<<<< HEAD
-    if (node !== tree?.selectionModel?.selectionPath?.lastPathComponent) {
-      componentTreeSelectionModel.currentSelection = Collections.singletonList(node)
-      layoutInspector?.layoutInspectorModel?.apply {
-=======
     inspectorModel?.apply {
       if (node.view !== selection) {
->>>>>>> b5f40ffd
         setSelection(node.view, SelectionOrigin.COMPONENT_TREE)
         layoutInspector?.stats?.selectionMadeFromComponentTree(node.view)
       }
@@ -543,11 +405,7 @@
           event.consume()
         }
         KeyEvent.VK_ENTER -> {
-<<<<<<< HEAD
-          tree?.requestFocusInWindow()
-=======
           focusComponent.requestFocusInWindow()
->>>>>>> b5f40ffd
           toolWindowCallback?.stopFiltering()
           event.consume()
         }
@@ -562,26 +420,19 @@
   private fun modelModified(old: AndroidWindow?, new: AndroidWindow?, structuralChange: Boolean) {
     if (structuralChange) {
       var changedNode = new?.let { addToRoot(it) }
-<<<<<<< HEAD
-      if (windowRoots.keys.retainAll(layoutInspector?.layoutInspectorModel?.windows?.keys ?: emptyList())) {
-=======
       if (windowRoots.keys.retainAll(inspectorModel?.windows?.keys ?: emptySet())) {
->>>>>>> b5f40ffd
         changedNode = root
       }
       if (changedNode == root) {
         rebuildRoot()
       }
       changedNode?.let { componentTreeModel.hierarchyChanged(it) }
-<<<<<<< HEAD
-=======
     } else {
       componentTreeModel.columnDataChanged()
     }
     updateRecompositionColumnVisibility()
     inspectorModel?.let { model ->
       layoutInspector?.stats?.updateRecompositionStats(model.maxRecomposition, model.maxHighlight)
->>>>>>> b5f40ffd
     }
   }
 
@@ -589,7 +440,6 @@
     temp.children.clear()
     readAccess {
       updateHierarchy(window.root, temp, temp)
-<<<<<<< HEAD
     }
     temp.children.forEach { it.parent = root }
     val changedNode = temp.children.singleOrNull()
@@ -598,16 +448,6 @@
       temp.children.clear()
       return changedNode
     }
-=======
-    }
-    temp.children.forEach { it.parent = root }
-    val changedNode = temp.children.singleOrNull()
-    val windowNodes = windowRoots.getOrPut(window.id) { mutableListOf() }
-    if (changedNode != null && windowNodes.singleOrNull() === changedNode) {
-      temp.children.clear()
-      return changedNode
-    }
->>>>>>> b5f40ffd
     windowNodes.clear()
     windowNodes.addAll(temp.children)
     temp.children.clear()
@@ -617,20 +457,12 @@
 
   private fun rebuildRoot() {
     root.children.clear()
-<<<<<<< HEAD
-    layoutInspector?.layoutInspectorModel?.windows?.keys?.flatMapTo(root.children) { id -> windowRoots[id] ?: emptyList() }
-=======
     inspectorModel?.windows?.keys?.flatMapTo(root.children) { id -> windowRoots[id] ?: emptyList() }
->>>>>>> b5f40ffd
   }
 
   fun refresh() {
     windowRoots.clear()
-<<<<<<< HEAD
-    layoutInspector?.layoutInspectorModel?.windows?.values?.forEach { addToRoot(it) }
-=======
     inspectorModel?.windows?.values?.forEach { addToRoot(it) }
->>>>>>> b5f40ffd
     rebuildRoot()
     componentTreeModel.hierarchyChanged(root)
   }
@@ -652,21 +484,12 @@
   @Suppress("UNUSED_PARAMETER")
   private fun selectionChanged(oldView: ViewNode?, newView: ViewNode?, origin: SelectionOrigin) {
     componentTreeSelectionModel.currentSelection = listOfNotNull(newView?.treeNode)
-<<<<<<< HEAD
   }
 
   private class TreeAction(private val action: (ActionEvent) -> Unit): AbstractAction() {
     override fun actionPerformed(event: ActionEvent) = action(event)
   }
 
-=======
-  }
-
-  private class TreeAction(private val action: (ActionEvent) -> Unit): AbstractAction() {
-    override fun actionPerformed(event: ActionEvent) = action(event)
-  }
-
->>>>>>> b5f40ffd
   private inner class InspectorViewNodeType : ViewNodeType<TreeViewNode>() {
     var model: InspectorModel? = null
     override val clazz = TreeViewNode::class.java
