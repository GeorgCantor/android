--- conflicted
+++ resolved
@@ -22,10 +22,7 @@
 
 object LayoutInspectorBundle {
   private val bundleRef = MessageBundleReference(BUNDLE_NAME)
-<<<<<<< HEAD
-=======
 
->>>>>>> 574fcae1
   fun message(@PropertyKey(resourceBundle = BUNDLE_NAME) key: String, vararg params: String) =
     bundleRef.message(key, *params)
 }