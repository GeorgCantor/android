--- conflicted
+++ resolved
@@ -15,20 +15,14 @@
  */
 package com.android.tools.idea.actions.license;
 
-<<<<<<< HEAD
-=======
 import com.google.common.base.Charsets;
 import java.nio.file.Files;
 import org.jetbrains.annotations.NotNull;
 
->>>>>>> 574fcae1
 import java.io.IOException;
-import java.nio.charset.StandardCharsets;
-import java.nio.file.Files;
 import java.nio.file.Path;
 import java.util.List;
 import java.util.concurrent.CompletableFuture;
-import org.jetbrains.annotations.NotNull;
 
 public class LicenseTextCollector {
   private final Path myHome;
@@ -62,11 +56,7 @@
   @NotNull
   private static String getLicenseText(@NotNull Path path) {
     try {
-<<<<<<< HEAD
-      return Files.readString(path, StandardCharsets.UTF_8)
-=======
       return Files.readString(path, Charsets.UTF_8)
->>>>>>> 574fcae1
         .replaceAll("(?s)<style(\\s*)>.*?</style(\\s*)>", "")
         .replaceAll("<.*?>", "");
     }
