--- conflicted
+++ resolved
@@ -15,11 +15,6 @@
  */
 package com.android.tools.idea.appinspection.inspectors.network.view.details
 
-<<<<<<< HEAD
-import com.android.tools.adtui.TreeWalker
-import com.android.tools.adtui.event.NestedScrollPaneMouseWheelListener
-=======
->>>>>>> 0d09370c
 import com.android.tools.adtui.stdui.ContentType
 import com.android.tools.idea.appinspection.inspectors.network.model.connections.HttpData
 import com.android.tools.idea.appinspection.inspectors.network.view.UiComponentsProvider
@@ -29,24 +24,11 @@
 import com.android.tools.inspectors.common.ui.dataviewer.DataViewer
 import com.google.common.annotations.VisibleForTesting
 import com.intellij.util.ui.JBUI
-<<<<<<< HEAD
-import java.awt.Component
-import java.awt.Container
-import java.awt.Dimension
-import java.awt.LayoutManager2
-=======
 import com.intellij.util.ui.components.BorderLayoutPanel
->>>>>>> 0d09370c
 import java.util.Locale
 import javax.swing.JComponent
 import javax.swing.JLabel
 import javax.swing.border.Border
-<<<<<<< HEAD
-import kotlin.LazyThreadSafetyMode.NONE
-import kotlin.math.max
-import kotlin.math.min
-=======
->>>>>>> 0d09370c
 
 /**
  * A factory which wraps a target [HttpData] and can create useful, shared UI components for
@@ -54,62 +36,6 @@
  */
 internal class HttpDataComponentFactory(
   httpData: HttpData,
-<<<<<<< HEAD
-  private val componentsProvider: UiComponentsProvider
-) : DataComponentFactory(httpData) {
-  private val httpData: HttpData
-    get() = data as HttpData
-
-  private val requestRawComponent by
-    lazy(NONE) {
-      createRawDataComponent(
-        getPayload(ConnectionType.REQUEST),
-        getContentType(ConnectionType.REQUEST),
-        componentsProvider
-      )
-    }
-  private val requestPrettyComponent by
-    lazy(NONE) {
-      createParsedDataComponent(
-        getPayload(ConnectionType.REQUEST),
-        getContentType(ConnectionType.REQUEST),
-        componentsProvider
-      )
-    }
-  private val responseRawComponent by
-    lazy(NONE) {
-      createRawDataComponent(
-        getPayload(ConnectionType.RESPONSE),
-        getContentType(ConnectionType.RESPONSE),
-        componentsProvider
-      )
-    }
-  private val responsePrettyComponent by
-    lazy(NONE) {
-      createParsedDataComponent(
-        getPayload(ConnectionType.RESPONSE),
-        getContentType(ConnectionType.RESPONSE),
-        componentsProvider
-      )
-    }
-
-  private fun getRawDataComponent(type: ConnectionType) =
-    when (type) {
-      ConnectionType.REQUEST -> requestRawComponent
-      ConnectionType.RESPONSE -> responseRawComponent
-    }
-
-  private fun getPrettyComponent(type: ConnectionType) =
-    when (type) {
-      ConnectionType.REQUEST -> requestPrettyComponent
-      ConnectionType.RESPONSE -> responsePrettyComponent
-    }
-
-  private fun getContentType(type: ConnectionType) =
-    when (type) {
-      ConnectionType.REQUEST -> httpData.getRequestContentType()
-      ConnectionType.RESPONSE -> httpData.getResponseContentType()
-=======
   private val componentsProvider: UiComponentsProvider,
 ) : DataComponentFactory(httpData) {
   private val httpData: HttpData
@@ -119,29 +45,18 @@
     when (type) {
       REQUEST -> httpData.getRequestContentType()
       RESPONSE -> httpData.getResponseContentType()
->>>>>>> 0d09370c
     }
 
   private fun getPayload(type: ConnectionType) =
     when (type) {
-<<<<<<< HEAD
-      ConnectionType.REQUEST -> httpData.requestPayload
-      ConnectionType.RESPONSE -> httpData.getReadableResponsePayload()
-=======
       REQUEST -> httpData.requestPayload
       RESPONSE -> httpData.getReadableResponsePayload()
->>>>>>> 0d09370c
     }
 
   private fun getMimeTypeString(type: ConnectionType) =
     when (type) {
-<<<<<<< HEAD
-      ConnectionType.REQUEST -> httpData.getRequestContentType().mimeType
-      ConnectionType.RESPONSE -> httpData.getResponseContentType().mimeType
-=======
       REQUEST -> httpData.getRequestContentType().mimeType
       RESPONSE -> httpData.getResponseContentType().mimeType
->>>>>>> 0d09370c
     }
 
   /**
@@ -164,21 +79,6 @@
   override fun createBodyComponent(type: ConnectionType): JComponent {
     val payload = getPayload(type)
     if (payload.isEmpty) {
-<<<<<<< HEAD
-      return createHideablePanel(getBodyTitle(type), JLabel("Not available"), null)
-    }
-    val rawDataComponent = getRawDataComponent(type)
-    var bodyComponent = rawDataComponent
-    var northEastComponent: JComponent? = null
-    getPrettyComponent(type)?.let { parsedDataComponent ->
-      val switchingPanel =
-        SwitchingPanel(parsedDataComponent, "View Parsed", rawDataComponent, "View Source")
-      bodyComponent = switchingPanel
-      northEastComponent = switchingPanel.switcher
-    }
-    bodyComponent.name = type.bodyComponentId
-    return createHideablePanel(getBodyTitle(type), bodyComponent, northEastComponent)
-=======
       return createTitledPanel(getBodyTitle(type), JLabel("Not available"), null)
     }
     val contentType = getContentType(type)
@@ -191,7 +91,6 @@
       }
     bodyView.name = type.bodyComponentId
     return createTitledPanel(getBodyTitle(type), bodyView, northEastView)
->>>>>>> 0d09370c
   }
 
   override fun createDataViewer(type: ConnectionType, formatted: Boolean): DataViewer {
@@ -203,121 +102,6 @@
     )
   }
 
-<<<<<<< HEAD
-  @VisibleForTesting
-  class CompressedVerticalLayout : LayoutManager2 {
-    private val minSize = Dimension(INVALID_SIZE, INVALID_SIZE)
-    private val preferredSize = Dimension(INVALID_SIZE, INVALID_SIZE)
-    private val maxSize = Dimension(INVALID_SIZE, INVALID_SIZE)
-    private var needsLayout = true
-
-    override fun minimumLayoutSize(parent: Container): Dimension {
-      // This layout manager doesn't respect minimum size.
-      return getSize(parent, { c -> c.minimumSize }, minSize)
-    }
-
-    override fun preferredLayoutSize(parent: Container): Dimension {
-      val parentWidth = parent.width
-      return getSize(
-        parent,
-        { c: Component ->
-          // Always resize prior to getting the preferred size, since we allow our components to be
-          // as large as possible.
-          c.setBounds(
-            0,
-            0,
-            parentWidth,
-            Short.MAX_VALUE.toInt()
-          ) // Short.MAX_VALUE since that's what Swing uses (not Integer.MAX_VALUE).
-          c.preferredSize
-        },
-        preferredSize
-      )
-    }
-
-    override fun maximumLayoutSize(parent: Container): Dimension {
-      return getSize(parent, { c: Component -> c.maximumSize }, maxSize)
-    }
-
-    override fun layoutContainer(parent: Container) {
-      if (!needsLayout) {
-        return
-      }
-      val componentCount = parent.componentCount
-      val totalWidth = parent.width
-      val totalHeight = parent.height
-      for (i in 0 until componentCount) {
-        val c = parent.getComponent(i)
-        if (c.isMaximumSizeSet) {
-          val maxDim = c.maximumSize
-          val width = min(totalWidth, maxDim.width)
-          c.setBounds(0, 0, width, maxDim.height)
-        }
-        val preferredDim = c.preferredSize
-        val width = min(totalWidth, preferredDim.width)
-        val height = min(totalHeight, preferredDim.height)
-        c.setBounds(0, 0, width, height)
-      }
-      needsLayout = false
-    }
-
-    override fun getLayoutAlignmentX(target: Container): Float {
-      return 0f
-    }
-
-    override fun getLayoutAlignmentY(target: Container): Float {
-      return 0.0f
-    }
-
-    override fun invalidateLayout(target: Container) {
-      invalidateLayout()
-    }
-
-    override fun addLayoutComponent(comp: Component, constraints: Any?) {
-      invalidateLayout()
-    }
-
-    override fun addLayoutComponent(name: String, comp: Component) {
-      invalidateLayout()
-    }
-
-    override fun removeLayoutComponent(comp: Component) {
-      invalidateLayout()
-    }
-
-    private fun invalidateLayout() {
-      minSize.setSize(INVALID_SIZE, INVALID_SIZE)
-      preferredSize.setSize(INVALID_SIZE, INVALID_SIZE)
-      maxSize.setSize(INVALID_SIZE, INVALID_SIZE)
-      needsLayout = true
-    }
-
-    companion object {
-      private const val INVALID_SIZE = -1
-
-      private fun getSize(
-        parent: Container,
-        componentSizeGetter: Function<Component, Dimension>,
-        resultDimension: Dimension
-      ): Dimension {
-        if (resultDimension.width != INVALID_SIZE && resultDimension.height != INVALID_SIZE) {
-          return resultDimension
-        }
-        var w = 0
-        var h = 0
-        for (c in parent.components) {
-          val d = componentSizeGetter.apply(c)
-          w = max(w, d.width)
-          h += d.height
-        }
-        resultDimension.setSize(w, h)
-        return resultDimension
-      }
-    }
-  }
-
-=======
->>>>>>> 0d09370c
   companion object {
     @VisibleForTesting const val ID_PAYLOAD_VIEWER = "PAYLOAD_VIEWER"
     private val PAYLOAD_BORDER: Border = JBUI.Borders.emptyTop(6)
