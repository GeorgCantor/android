/*
 * Copyright (C) 2015 The Android Open Source Project
 *
 * Licensed under the Apache License, Version 2.0 (the "License");
 * you may not use this file except in compliance with the License.
 * You may obtain a copy of the License at
 *
 *      http://www.apache.org/licenses/LICENSE-2.0
 *
 * Unless required by applicable law or agreed to in writing, software
 * distributed under the License is distributed on an "AS IS" BASIS,
 * WITHOUT WARRANTIES OR CONDITIONS OF ANY KIND, either express or implied.
 * See the License for the specific language governing permissions and
 * limitations under the License.
 */
package com.android.tools.idea.uibuilder.model;

import com.google.common.collect.ImmutableList;
import com.intellij.openapi.diagnostic.Logger;
import com.intellij.openapi.util.text.StringUtil;
import org.jetbrains.annotations.NotNull;
import org.jetbrains.annotations.Nullable;

import java.awt.datatransfer.DataFlavor;
import java.awt.datatransfer.Transferable;
import java.awt.datatransfer.UnsupportedFlavorException;
import java.awt.dnd.InvalidDnDOperationException;
import java.io.IOException;

public class DnDTransferItem {
  private final boolean myFromPalette;
  private final long myModelId;
  private final ImmutableList<DnDTransferComponent> myComponents;
<<<<<<< HEAD
=======
  private boolean myIsCut;
>>>>>>> 9e819fa1

  /**
   * Create a drag and drop item for a new component from the palette.
   */
  public DnDTransferItem(@NotNull DnDTransferComponent component) {
    this(true, 0, ImmutableList.of(component));
  }

  /**
   * Create a drag and drop item for existing designer components.
   */
  public DnDTransferItem(long modelId, @NotNull ImmutableList<DnDTransferComponent> components) {
    this(false, modelId, components);
  }

  private DnDTransferItem(boolean fromPalette, long modelId, @NotNull ImmutableList<DnDTransferComponent> components) {
    myFromPalette = fromPalette;
    myModelId = modelId;
    myComponents = components;
  }

  @Nullable
  public static DnDTransferItem getTransferItem(@NotNull Transferable transferable, boolean allowPlaceholder) {
    DnDTransferItem item = null;
    try {
      if (transferable.isDataFlavorSupported(ItemTransferable.DESIGNER_FLAVOR)) {
        item = (DnDTransferItem)transferable.getTransferData(ItemTransferable.DESIGNER_FLAVOR);
      }
      else if (transferable.isDataFlavorSupported(DataFlavor.stringFlavor)) {
        String xml = (String)transferable.getTransferData(DataFlavor.stringFlavor);
        if (!StringUtil.isEmpty(xml)) {
          item = new DnDTransferItem(new DnDTransferComponent("", xml, 200, 100));
        }
      }
    }
    catch (InvalidDnDOperationException ex) {
      if (!allowPlaceholder) {
        return null;
      }
      String defaultXml = "<placeholder xmlns:android=\"http://schemas.android.com/apk/res/android\"/>";
      item = new DnDTransferItem(new DnDTransferComponent("", defaultXml, 200, 100));
    }
    catch (IOException | UnsupportedFlavorException ex) {
      Logger.getInstance(DnDTransferItem.class).warn(ex);
    }
    return item;
  }

  public boolean isFromPalette() {
    return myFromPalette;
  }

  public long getModelId() {
    return myModelId;
  }

<<<<<<< HEAD
=======
  public void setIsCut() {
    myIsCut = true;
  }

  public boolean isCut() {
    return myIsCut;
  }

  public void consumeCut() {
    myIsCut = false;
  }

>>>>>>> 9e819fa1
  public ImmutableList<DnDTransferComponent> getComponents() {
    return myComponents;
  }
}<|MERGE_RESOLUTION|>--- conflicted
+++ resolved
@@ -31,10 +31,7 @@
   private final boolean myFromPalette;
   private final long myModelId;
   private final ImmutableList<DnDTransferComponent> myComponents;
-<<<<<<< HEAD
-=======
   private boolean myIsCut;
->>>>>>> 9e819fa1
 
   /**
    * Create a drag and drop item for a new component from the palette.
@@ -91,8 +88,6 @@
     return myModelId;
   }
 
-<<<<<<< HEAD
-=======
   public void setIsCut() {
     myIsCut = true;
   }
@@ -105,7 +100,6 @@
     myIsCut = false;
   }
 
->>>>>>> 9e819fa1
   public ImmutableList<DnDTransferComponent> getComponents() {
     return myComponents;
   }
