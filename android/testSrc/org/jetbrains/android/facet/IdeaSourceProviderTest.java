/*
 * Copyright (C) 2014 The Android Open Source Project
 *
 * Licensed under the Apache License, Version 2.0 (the "License");
 * you may not use this file except in compliance with the License.
 * You may obtain a copy of the License at
 *
 *      http://www.apache.org/licenses/LICENSE-2.0
 *
 * Unless required by applicable law or agreed to in writing, software
 * distributed under the License is distributed on an "AS IS" BASIS,
 * WITHOUT WARRANTIES OR CONDITIONS OF ANY KIND, either express or implied.
 * See the License for the specific language governing permissions and
 * limitations under the License.
 */
package org.jetbrains.android.facet;

import static com.android.tools.idea.templates.SourceProviderUtilKt.getSourceProvidersForFile;
import static com.android.tools.idea.testing.TestProjectPaths.PROJECT_WITH_APPAND_LIB;
import static com.intellij.openapi.vfs.VfsUtil.findFileByIoFile;

import com.android.tools.idea.model.AndroidModel;
import com.android.tools.idea.projectsystem.IdeaSourceProvider;
import com.android.tools.idea.projectsystem.NamedIdeaSourceProvider;
import com.android.tools.idea.testing.AndroidGradleTestCase;
import com.android.tools.idea.testing.Sdks;
<<<<<<< HEAD
=======
import com.google.common.collect.MoreCollectors;
>>>>>>> c50c8b87
import com.intellij.openapi.module.Module;
import com.intellij.openapi.module.ModuleManager;
import com.intellij.openapi.vfs.VirtualFile;
<<<<<<< HEAD
import com.intellij.testFramework.PlatformTestUtil;
import com.intellij.util.PathUtil;
import java.io.File;
import java.util.Collection;
import java.util.HashSet;
import java.util.Set;
=======
import java.util.Collection;
>>>>>>> c50c8b87
import org.jetbrains.android.sdk.AndroidPlatform;

/**
 * Test for utility functions provided by IdeaSourceProvider
 * <p>
 * This test uses the Gradle model as source data to test the implementation.
 */
public class IdeaSourceProviderTest extends AndroidGradleTestCase {
  private Module myAppModule;
  private Module myLibModule;
  private AndroidFacet myAppFacet;
  private AndroidFacet myLibFacet;

  @Override
  public void setUp() throws Exception {
    super.setUp();

    loadProject(PROJECT_WITH_APPAND_LIB);
    assertNotNull(myAndroidFacet);

    // Set up modules
    for (Module m : ModuleManager.getInstance(getProject()).getModules()) {
      if (m.getName().equals("lib")) {
        myLibModule = m;
      }
      else if (m.getName().equals("app")) {
        myAppModule = m;
      }
    }
    assertNotNull(myLibModule);
    assertNotNull(myAppModule);

    myAppFacet = AndroidFacet.getInstance(myAppModule);
    myLibFacet = AndroidFacet.getInstance(myLibModule);

    assertNotNull(myAppFacet);
    assertNotNull(myLibFacet);

    Sdks.addLatestAndroidSdk(getTestRootDisposable(), myLibModule);
    Sdks.addLatestAndroidSdk(getTestRootDisposable(), myAppModule);

    assertNotNull(AndroidPlatform.getInstance(myAppModule));
    assertNotNull(AndroidPlatform.getInstance(myLibModule));
  }

<<<<<<< HEAD
  /**
   * TODO: Move this test to {@link AndroidModuleModelTest}.
   */
  public void testGetCurrentSourceProviders() throws Exception {
    StringBuilder sb = new StringBuilder();
    VirtualFile baseDir = PlatformTestUtil.getOrCreateProjectTestBaseDir(getProject());
    for (IdeaSourceProvider provider : IdeaSourceProvider.getCurrentSourceProviders(myAppFacet)) {
      sb.append(getStringRepresentation(provider, baseDir));
    }
    assertEquals("Manifest File: app/src/main/AndroidManifest.xml\n" +
                 "Java Directories: [app/src/main/java]\n" +
                 "Res Directories: [app/src/main/res]\n" +
                 "Assets Directories: []\n" +
                 "AIDL Directories: []\n" +
                 "Renderscript Directories: []\n" +
                 "Jni Directories: []\n" +
                 "Resources Directories: []\n" +
                 "Manifest File: null\n" +
                 "Java Directories: []\n" +
                 "Res Directories: []\n" +
                 "Assets Directories: []\n" +
                 "AIDL Directories: []\n" +
                 "Renderscript Directories: []\n" +
                 "Jni Directories: []\n" +
                 "Resources Directories: []\n" +
                 "Manifest File: null\n" +
                 "Java Directories: []\n" +
                 "Res Directories: []\n" +
                 "Assets Directories: []\n" +
                 "AIDL Directories: []\n" +
                 "Renderscript Directories: []\n" +
                 "Jni Directories: []\n" +
                 "Resources Directories: []\n" +
                 "Manifest File: null\n" +
                 "Java Directories: []\n" +
                 "Res Directories: []\n" +
                 "Assets Directories: []\n" +
                 "AIDL Directories: []\n" +
                 "Renderscript Directories: []\n" +
                 "Jni Directories: []\n" +
                 "Resources Directories: []\n", sb.toString());

    sb = new StringBuilder();
    for (IdeaSourceProvider provider : IdeaSourceProvider.getCurrentSourceProviders(myLibFacet)) {
      sb.append(getStringRepresentation(provider, baseDir));
    }
    assertEquals("Manifest File: lib/src/main/AndroidManifest.xml\n" +
                 "Java Directories: [lib/src/main/java]\n" +
                 "Res Directories: [lib/src/main/res]\n" +
                 "Assets Directories: []\n" +
                 "AIDL Directories: []\n" +
                 "Renderscript Directories: []\n" +
                 "Jni Directories: []\n" +
                 "Resources Directories: []\n" +
                 "Manifest File: null\n" +
                 "Java Directories: []\n" +
                 "Res Directories: []\n" +
                 "Assets Directories: []\n" +
                 "AIDL Directories: []\n" +
                 "Renderscript Directories: []\n" +
                 "Jni Directories: []\n" +
                 "Resources Directories: []\n", sb.toString());
  }

  /**
   * TODO: Move this test to {@link AndroidModuleModelTest}.
   */
  public void testGetAllSourceProviders() throws Exception {
    StringBuilder sb = new StringBuilder();
    File baseDir = new File(getProject().getBaseDir().getPath());
    for (SourceProvider provider : IdeaSourceProvider.getAllSourceProviders(myAppFacet)) {
      sb.append(getStringRepresentation(provider, baseDir));
    }
    assertEquals("Name: main\n" +
                 "Manifest File: app/src/main/AndroidManifest.xml\n" +
                 "Java Directories: [app/src/main/java]\n" +
                 "Res Directories: [app/src/main/res]\n" +
                 "Assets Directories: [app/src/main/assets]\n" +
                 "AIDL Directories: [app/src/main/aidl]\n" +
                 "Renderscript Directories: [app/src/main/rs]\n" +
                 "Jni Directories: [app/src/main/jni]\n" +
                 "Resources Directories: [app/src/main/resources]\n" +
                 "Name: paid\n" +
                 "Manifest File: app/src/paid/AndroidManifest.xml\n" +
                 "Java Directories: [app/src/paid/java]\n" +
                 "Res Directories: [app/src/paid/res]\n" +
                 "Assets Directories: [app/src/paid/assets]\n" +
                 "AIDL Directories: [app/src/paid/aidl]\n" +
                 "Renderscript Directories: [app/src/paid/rs]\n" +
                 "Jni Directories: [app/src/paid/jni]\n" +
                 "Resources Directories: [app/src/paid/resources]\n" +
                 "Name: basic\n" +
                 "Manifest File: app/src/basic/AndroidManifest.xml\n" +
                 "Java Directories: [app/src/basic/java]\n" +
                 "Res Directories: [app/src/basic/res]\n" +
                 "Assets Directories: [app/src/basic/assets]\n" +
                 "AIDL Directories: [app/src/basic/aidl]\n" +
                 "Renderscript Directories: [app/src/basic/rs]\n" +
                 "Jni Directories: [app/src/basic/jni]\n" +
                 "Resources Directories: [app/src/basic/resources]\n" +
                 "Name: debug\n" +
                 "Manifest File: app/src/debug/AndroidManifest.xml\n" +
                 "Java Directories: [app/src/debug/java]\n" +
                 "Res Directories: [app/src/debug/res]\n" +
                 "Assets Directories: [app/src/debug/assets]\n" +
                 "AIDL Directories: [app/src/debug/aidl]\n" +
                 "Renderscript Directories: [app/src/debug/rs]\n" +
                 "Jni Directories: [app/src/debug/jni]\n" +
                 "Resources Directories: [app/src/debug/resources]\n" +
                 "Name: release\n" +
                 "Manifest File: app/src/release/AndroidManifest.xml\n" +
                 "Java Directories: [app/src/release/java]\n" +
                 "Res Directories: [app/src/release/res]\n" +
                 "Assets Directories: [app/src/release/assets]\n" +
                 "AIDL Directories: [app/src/release/aidl]\n" +
                 "Renderscript Directories: [app/src/release/rs]\n" +
                 "Jni Directories: [app/src/release/jni]\n" +
                 "Resources Directories: [app/src/release/resources]\n" +
                 "Name: basicDebug\n" +
                 "Manifest File: app/src/basicDebug/AndroidManifest.xml\n" +
                 "Java Directories: [app/src/basicDebug/java]\n" +
                 "Res Directories: [app/src/basicDebug/res]\n" +
                 "Assets Directories: [app/src/basicDebug/assets]\n" +
                 "AIDL Directories: [app/src/basicDebug/aidl]\n" +
                 "Renderscript Directories: [app/src/basicDebug/rs]\n" +
                 "Jni Directories: [app/src/basicDebug/jni]\n" +
                 "Resources Directories: [app/src/basicDebug/resources]\n", sb.toString());

    sb = new StringBuilder();
    for (SourceProvider provider : IdeaSourceProvider.getAllSourceProviders(myLibFacet)) {
      sb.append(getStringRepresentation(provider, baseDir));
    }
    assertEquals("Name: main\n" +
                 "Manifest File: lib/src/main/AndroidManifest.xml\n" +
                 "Java Directories: [lib/src/main/java]\n" +
                 "Res Directories: [lib/src/main/res]\n" +
                 "Assets Directories: [lib/src/main/assets]\n" +
                 "AIDL Directories: [lib/src/main/aidl]\n" +
                 "Renderscript Directories: [lib/src/main/rs]\n" +
                 "Jni Directories: [lib/src/main/jni]\n" +
                 "Resources Directories: [lib/src/main/resources]\n" +
                 "Name: debug\n" +
                 "Manifest File: lib/src/debug/AndroidManifest.xml\n" +
                 "Java Directories: [lib/src/debug/java]\n" +
                 "Res Directories: [lib/src/debug/res]\n" +
                 "Assets Directories: [lib/src/debug/assets]\n" +
                 "AIDL Directories: [lib/src/debug/aidl]\n" +
                 "Renderscript Directories: [lib/src/debug/rs]\n" +
                 "Jni Directories: [lib/src/debug/jni]\n" +
                 "Resources Directories: [lib/src/debug/resources]\n" +
                 "Name: release\n" +
                 "Manifest File: lib/src/release/AndroidManifest.xml\n" +
                 "Java Directories: [lib/src/release/java]\n" +
                 "Res Directories: [lib/src/release/res]\n" +
                 "Assets Directories: [lib/src/release/assets]\n" +
                 "AIDL Directories: [lib/src/release/aidl]\n" +
                 "Renderscript Directories: [lib/src/release/rs]\n" +
                 "Jni Directories: [lib/src/release/jni]\n" +
                 "Resources Directories: [lib/src/release/resources]\n", sb.toString());
  }

  public void testFindSourceProvider() throws Exception {
    assertNotNull(myAppFacet.getModel());
=======
  public void testFindSourceProvider() throws Exception {
    assertNotNull(AndroidModel.get(myAppFacet));
>>>>>>> c50c8b87
    VirtualFile moduleFile = findFileByIoFile(getProjectFolderPath(), true).findFileByRelativePath("app");
    assertNotNull(moduleFile);

    // Try finding main flavor
    NamedIdeaSourceProvider mainFlavorSourceProvider = SourceProviderManager.getInstance(myAppFacet).getMainIdeaSourceProvider();
    assertNotNull(mainFlavorSourceProvider);

    VirtualFile javaMainSrcFile = moduleFile.findFileByRelativePath("src/main/java/com/example/projectwithappandlib/");
    assertNotNull(javaMainSrcFile);

    Collection<NamedIdeaSourceProvider> providers = getSourceProvidersForFile(myAppFacet, javaMainSrcFile);
    assertNotNull(providers);
    assertEquals(1, providers.size());
    NamedIdeaSourceProvider actualProvider = providers.iterator().next();
    assertEquals(mainFlavorSourceProvider, actualProvider);

    // Try finding paid flavor
    NamedIdeaSourceProvider paidFlavorSourceProvider =
      SourceProviderManager.getInstance(myAppFacet).getAllSourceProviders().stream()
        .filter(it -> it.getName().equalsIgnoreCase("paid")).collect(MoreCollectors.onlyElement());

    VirtualFile javaSrcFile = moduleFile.findFileByRelativePath("src/paid/java/com/example/projectwithappandlib/app/paid");
    assertNotNull(javaSrcFile);

    providers = getSourceProvidersForFile(myAppFacet, javaSrcFile);
    assertNotNull(providers);
    assertEquals(1, providers.size());
    actualProvider = providers.iterator().next();
<<<<<<< HEAD
    assertEquals(paidFlavorSourceProvider.getManifestFile(),
                 actualProvider.getManifestFile());
  }

  public String getStringRepresentation(@NotNull SourceProvider sourceProvider, @Nullable File baseFile) {
    StringBuilder sb = new StringBuilder();
    sb.append("Name: ");
    sb.append(sourceProvider.getName());
    sb.append('\n');
    File manifestFile = sourceProvider.getManifestFile();
    String manifestPath = null;
    if (manifestFile != null) {
      if (baseFile != null) {
        manifestPath = FileUtil.getRelativePath(baseFile, manifestFile);
      }
      else {
        manifestPath = manifestFile.getPath();
      }
    }
    sb.append("Manifest File: ");
    sb.append(PathUtil.toSystemIndependentName(manifestPath));
    sb.append('\n');

    sb.append("Java Directories: ");
    sb.append(fileSetToString(sourceProvider.getJavaDirectories(), baseFile));
    sb.append('\n');
    sb.append("Res Directories: ");
    sb.append(fileSetToString(sourceProvider.getResDirectories(), baseFile));
    sb.append('\n');
    sb.append("Assets Directories: ");
    sb.append(fileSetToString(sourceProvider.getAssetsDirectories(), baseFile));
    sb.append('\n');
    sb.append("AIDL Directories: ");
    sb.append(fileSetToString(sourceProvider.getAidlDirectories(), baseFile));
    sb.append('\n');
    sb.append("Renderscript Directories: ");
    sb.append(fileSetToString(sourceProvider.getRenderscriptDirectories(), baseFile));
    sb.append('\n');
    sb.append("Jni Directories: ");
    Set<File> jniDirectories = new HashSet<File>();
    jniDirectories.addAll(sourceProvider.getCDirectories());
    jniDirectories.addAll(sourceProvider.getCppDirectories());
    sb.append(fileSetToString(jniDirectories, baseFile));
    sb.append('\n');
    sb.append("Resources Directories: ");
    sb.append(fileSetToString(sourceProvider.getResourcesDirectories(), baseFile));
    sb.append('\n');
    return sb.toString();
  }

  public String getStringRepresentation(@NotNull IdeaSourceProvider sourceProvider, @Nullable VirtualFile baseFile) {
    StringBuilder sb = new StringBuilder();
    VirtualFile manifestFile = sourceProvider.getManifestFile();
    String manifestPath = null;
    if (manifestFile != null) {
      if (baseFile != null) {
        manifestPath = VfsUtilCore.getRelativePath(manifestFile, baseFile, File.separatorChar);
      }
      else {
        manifestPath = manifestFile.getPath();
      }
    }
    sb.append("Manifest File: ");
    sb.append(PathUtil.toSystemIndependentName(manifestPath));
    sb.append('\n');

    sb.append("Java Directories: ");
    sb.append(fileSetToString(sourceProvider.getJavaDirectories(), baseFile));
    sb.append('\n');
    sb.append("Res Directories: ");
    sb.append(fileSetToString(sourceProvider.getResDirectories(), baseFile));
    sb.append('\n');
    sb.append("Assets Directories: ");
    sb.append(fileSetToString(sourceProvider.getAssetsDirectories(), baseFile));
    sb.append('\n');
    sb.append("AIDL Directories: ");
    sb.append(fileSetToString(sourceProvider.getAidlDirectories(), baseFile));
    sb.append('\n');
    sb.append("Renderscript Directories: ");
    sb.append(fileSetToString(sourceProvider.getRenderscriptDirectories(), baseFile));
    sb.append('\n');
    sb.append("Jni Directories: ");
    sb.append(fileSetToString(sourceProvider.getJniDirectories(), baseFile));
    sb.append('\n');
    sb.append("Resources Directories: ");
    sb.append(fileSetToString(sourceProvider.getResourcesDirectories(), baseFile));
    sb.append('\n');
    return sb.toString();
  }

  @NotNull
  private static String fileSetToString(@NotNull Collection<VirtualFile> files, @Nullable VirtualFile baseFile) {
    StringBuilder sb = new StringBuilder();
    sb.append("[");
    boolean isFirst = true;
    for (VirtualFile vf : files) {
      String path = baseFile != null ? VfsUtilCore.getRelativePath(vf, baseFile, File.separatorChar) : vf.getPath();
      if (!isFirst) {
        sb.append(", ");
      }
      else {
        isFirst = false;
      }
      sb.append(PathUtil.toSystemIndependentName(path));
    }
    sb.append("]");
    return sb.toString();
  }

  @NotNull
  private static String fileSetToString(@NotNull Collection<File> files, @Nullable File baseFile) {
    StringBuilder sb = new StringBuilder();
    sb.append("[");
    boolean isFirst = true;
    for (File f : files) {
      String path = baseFile != null ? FileUtil.getRelativePath(baseFile, f) : f.getPath();
      if (!isFirst) {
        sb.append(", ");
      }
      else {
        isFirst = false;
      }
      sb.append(PathUtil.toSystemIndependentName(path));
    }
    sb.append("]");
    return sb.toString();
  }

  public void testSourceProviderContainsFile() throws Exception {
    assertNotNull(myAppFacet.getModel());
    ProductFlavorContainer paidFlavor = AndroidModuleModel.get(myAppFacet).findProductFlavor("paid");
    assertNotNull(paidFlavor);
    IdeaSourceProvider paidFlavorSourceProvider = IdeaSourceProvider.toIdeaProvider(paidFlavor.getSourceProvider());
    assertNotNull(paidFlavorSourceProvider);
=======
    assertEquals(paidFlavorSourceProvider, actualProvider);
  }

  public void testSourceProviderContainsFile() throws Exception {
    assertNotNull(AndroidModel.get(myAppFacet));
    IdeaSourceProvider paidFlavorSourceProvider =
      SourceProviderManager.getInstance(myAppFacet).getAllSourceProviders().stream()
        .filter(it -> it.getName().equalsIgnoreCase("paid")).collect(MoreCollectors.onlyElement());
>>>>>>> c50c8b87

    VirtualFile moduleFile = findFileByIoFile(getProjectFolderPath(), true).findFileByRelativePath("app");
    assertNotNull(moduleFile);
    VirtualFile javaSrcFile = moduleFile.findFileByRelativePath("src/paid/java/com/example/projectwithappandlib/app/paid");
    assertNotNull(javaSrcFile);

    assertTrue(IdeaSourceProviderUtil.containsFile(paidFlavorSourceProvider, javaSrcFile));

    VirtualFile javaMainSrcFile = moduleFile.findFileByRelativePath("src/main/java/com/example/projectwithappandlib/");
    assertNotNull(javaMainSrcFile);

<<<<<<< HEAD
    assertFalse(paidFlavorSourceProvider.containsFile(javaMainSrcFile));
  }


  public void testSourceProviderIsContainedByFolder() throws Exception {
    assertNotNull(myAppFacet.getModel());
    ProductFlavorContainer paidFlavor = AndroidModuleModel.get(myAppFacet).findProductFlavor("paid");
    assertNotNull(paidFlavor);
    IdeaSourceProvider paidFlavorSourceProvider = IdeaSourceProvider.toIdeaProvider(paidFlavor.getSourceProvider());
    assertNotNull(paidFlavorSourceProvider);

    VirtualFile moduleFile = findFileByIoFile(getProjectFolderPath(), true).findFileByRelativePath("app");
    assertNotNull(moduleFile);
    VirtualFile javaSrcFile = moduleFile.findFileByRelativePath("src/paid/java/com/example/projectwithappandlib/app/paid");
    assertNotNull(javaSrcFile);

    assertFalse(IdeaSourceProviderKt.isContainedBy(paidFlavorSourceProvider, javaSrcFile));

    VirtualFile flavorRoot = moduleFile.findFileByRelativePath("src/paid");
    assertNotNull(flavorRoot);

    assertTrue(IdeaSourceProviderKt.isContainedBy(paidFlavorSourceProvider, flavorRoot));

    VirtualFile srcFile = moduleFile.findChild("src");
    assertNotNull(srcFile);

    assertTrue(IdeaSourceProviderKt.isContainedBy(paidFlavorSourceProvider, srcFile));
=======
    assertFalse(IdeaSourceProviderUtil.containsFile(paidFlavorSourceProvider, javaMainSrcFile));
>>>>>>> c50c8b87
  }
}<|MERGE_RESOLUTION|>--- conflicted
+++ resolved
@@ -24,23 +24,11 @@
 import com.android.tools.idea.projectsystem.NamedIdeaSourceProvider;
 import com.android.tools.idea.testing.AndroidGradleTestCase;
 import com.android.tools.idea.testing.Sdks;
-<<<<<<< HEAD
-=======
 import com.google.common.collect.MoreCollectors;
->>>>>>> c50c8b87
 import com.intellij.openapi.module.Module;
 import com.intellij.openapi.module.ModuleManager;
 import com.intellij.openapi.vfs.VirtualFile;
-<<<<<<< HEAD
-import com.intellij.testFramework.PlatformTestUtil;
-import com.intellij.util.PathUtil;
-import java.io.File;
 import java.util.Collection;
-import java.util.HashSet;
-import java.util.Set;
-=======
-import java.util.Collection;
->>>>>>> c50c8b87
 import org.jetbrains.android.sdk.AndroidPlatform;
 
 /**
@@ -86,174 +74,8 @@
     assertNotNull(AndroidPlatform.getInstance(myLibModule));
   }
 
-<<<<<<< HEAD
-  /**
-   * TODO: Move this test to {@link AndroidModuleModelTest}.
-   */
-  public void testGetCurrentSourceProviders() throws Exception {
-    StringBuilder sb = new StringBuilder();
-    VirtualFile baseDir = PlatformTestUtil.getOrCreateProjectTestBaseDir(getProject());
-    for (IdeaSourceProvider provider : IdeaSourceProvider.getCurrentSourceProviders(myAppFacet)) {
-      sb.append(getStringRepresentation(provider, baseDir));
-    }
-    assertEquals("Manifest File: app/src/main/AndroidManifest.xml\n" +
-                 "Java Directories: [app/src/main/java]\n" +
-                 "Res Directories: [app/src/main/res]\n" +
-                 "Assets Directories: []\n" +
-                 "AIDL Directories: []\n" +
-                 "Renderscript Directories: []\n" +
-                 "Jni Directories: []\n" +
-                 "Resources Directories: []\n" +
-                 "Manifest File: null\n" +
-                 "Java Directories: []\n" +
-                 "Res Directories: []\n" +
-                 "Assets Directories: []\n" +
-                 "AIDL Directories: []\n" +
-                 "Renderscript Directories: []\n" +
-                 "Jni Directories: []\n" +
-                 "Resources Directories: []\n" +
-                 "Manifest File: null\n" +
-                 "Java Directories: []\n" +
-                 "Res Directories: []\n" +
-                 "Assets Directories: []\n" +
-                 "AIDL Directories: []\n" +
-                 "Renderscript Directories: []\n" +
-                 "Jni Directories: []\n" +
-                 "Resources Directories: []\n" +
-                 "Manifest File: null\n" +
-                 "Java Directories: []\n" +
-                 "Res Directories: []\n" +
-                 "Assets Directories: []\n" +
-                 "AIDL Directories: []\n" +
-                 "Renderscript Directories: []\n" +
-                 "Jni Directories: []\n" +
-                 "Resources Directories: []\n", sb.toString());
-
-    sb = new StringBuilder();
-    for (IdeaSourceProvider provider : IdeaSourceProvider.getCurrentSourceProviders(myLibFacet)) {
-      sb.append(getStringRepresentation(provider, baseDir));
-    }
-    assertEquals("Manifest File: lib/src/main/AndroidManifest.xml\n" +
-                 "Java Directories: [lib/src/main/java]\n" +
-                 "Res Directories: [lib/src/main/res]\n" +
-                 "Assets Directories: []\n" +
-                 "AIDL Directories: []\n" +
-                 "Renderscript Directories: []\n" +
-                 "Jni Directories: []\n" +
-                 "Resources Directories: []\n" +
-                 "Manifest File: null\n" +
-                 "Java Directories: []\n" +
-                 "Res Directories: []\n" +
-                 "Assets Directories: []\n" +
-                 "AIDL Directories: []\n" +
-                 "Renderscript Directories: []\n" +
-                 "Jni Directories: []\n" +
-                 "Resources Directories: []\n", sb.toString());
-  }
-
-  /**
-   * TODO: Move this test to {@link AndroidModuleModelTest}.
-   */
-  public void testGetAllSourceProviders() throws Exception {
-    StringBuilder sb = new StringBuilder();
-    File baseDir = new File(getProject().getBaseDir().getPath());
-    for (SourceProvider provider : IdeaSourceProvider.getAllSourceProviders(myAppFacet)) {
-      sb.append(getStringRepresentation(provider, baseDir));
-    }
-    assertEquals("Name: main\n" +
-                 "Manifest File: app/src/main/AndroidManifest.xml\n" +
-                 "Java Directories: [app/src/main/java]\n" +
-                 "Res Directories: [app/src/main/res]\n" +
-                 "Assets Directories: [app/src/main/assets]\n" +
-                 "AIDL Directories: [app/src/main/aidl]\n" +
-                 "Renderscript Directories: [app/src/main/rs]\n" +
-                 "Jni Directories: [app/src/main/jni]\n" +
-                 "Resources Directories: [app/src/main/resources]\n" +
-                 "Name: paid\n" +
-                 "Manifest File: app/src/paid/AndroidManifest.xml\n" +
-                 "Java Directories: [app/src/paid/java]\n" +
-                 "Res Directories: [app/src/paid/res]\n" +
-                 "Assets Directories: [app/src/paid/assets]\n" +
-                 "AIDL Directories: [app/src/paid/aidl]\n" +
-                 "Renderscript Directories: [app/src/paid/rs]\n" +
-                 "Jni Directories: [app/src/paid/jni]\n" +
-                 "Resources Directories: [app/src/paid/resources]\n" +
-                 "Name: basic\n" +
-                 "Manifest File: app/src/basic/AndroidManifest.xml\n" +
-                 "Java Directories: [app/src/basic/java]\n" +
-                 "Res Directories: [app/src/basic/res]\n" +
-                 "Assets Directories: [app/src/basic/assets]\n" +
-                 "AIDL Directories: [app/src/basic/aidl]\n" +
-                 "Renderscript Directories: [app/src/basic/rs]\n" +
-                 "Jni Directories: [app/src/basic/jni]\n" +
-                 "Resources Directories: [app/src/basic/resources]\n" +
-                 "Name: debug\n" +
-                 "Manifest File: app/src/debug/AndroidManifest.xml\n" +
-                 "Java Directories: [app/src/debug/java]\n" +
-                 "Res Directories: [app/src/debug/res]\n" +
-                 "Assets Directories: [app/src/debug/assets]\n" +
-                 "AIDL Directories: [app/src/debug/aidl]\n" +
-                 "Renderscript Directories: [app/src/debug/rs]\n" +
-                 "Jni Directories: [app/src/debug/jni]\n" +
-                 "Resources Directories: [app/src/debug/resources]\n" +
-                 "Name: release\n" +
-                 "Manifest File: app/src/release/AndroidManifest.xml\n" +
-                 "Java Directories: [app/src/release/java]\n" +
-                 "Res Directories: [app/src/release/res]\n" +
-                 "Assets Directories: [app/src/release/assets]\n" +
-                 "AIDL Directories: [app/src/release/aidl]\n" +
-                 "Renderscript Directories: [app/src/release/rs]\n" +
-                 "Jni Directories: [app/src/release/jni]\n" +
-                 "Resources Directories: [app/src/release/resources]\n" +
-                 "Name: basicDebug\n" +
-                 "Manifest File: app/src/basicDebug/AndroidManifest.xml\n" +
-                 "Java Directories: [app/src/basicDebug/java]\n" +
-                 "Res Directories: [app/src/basicDebug/res]\n" +
-                 "Assets Directories: [app/src/basicDebug/assets]\n" +
-                 "AIDL Directories: [app/src/basicDebug/aidl]\n" +
-                 "Renderscript Directories: [app/src/basicDebug/rs]\n" +
-                 "Jni Directories: [app/src/basicDebug/jni]\n" +
-                 "Resources Directories: [app/src/basicDebug/resources]\n", sb.toString());
-
-    sb = new StringBuilder();
-    for (SourceProvider provider : IdeaSourceProvider.getAllSourceProviders(myLibFacet)) {
-      sb.append(getStringRepresentation(provider, baseDir));
-    }
-    assertEquals("Name: main\n" +
-                 "Manifest File: lib/src/main/AndroidManifest.xml\n" +
-                 "Java Directories: [lib/src/main/java]\n" +
-                 "Res Directories: [lib/src/main/res]\n" +
-                 "Assets Directories: [lib/src/main/assets]\n" +
-                 "AIDL Directories: [lib/src/main/aidl]\n" +
-                 "Renderscript Directories: [lib/src/main/rs]\n" +
-                 "Jni Directories: [lib/src/main/jni]\n" +
-                 "Resources Directories: [lib/src/main/resources]\n" +
-                 "Name: debug\n" +
-                 "Manifest File: lib/src/debug/AndroidManifest.xml\n" +
-                 "Java Directories: [lib/src/debug/java]\n" +
-                 "Res Directories: [lib/src/debug/res]\n" +
-                 "Assets Directories: [lib/src/debug/assets]\n" +
-                 "AIDL Directories: [lib/src/debug/aidl]\n" +
-                 "Renderscript Directories: [lib/src/debug/rs]\n" +
-                 "Jni Directories: [lib/src/debug/jni]\n" +
-                 "Resources Directories: [lib/src/debug/resources]\n" +
-                 "Name: release\n" +
-                 "Manifest File: lib/src/release/AndroidManifest.xml\n" +
-                 "Java Directories: [lib/src/release/java]\n" +
-                 "Res Directories: [lib/src/release/res]\n" +
-                 "Assets Directories: [lib/src/release/assets]\n" +
-                 "AIDL Directories: [lib/src/release/aidl]\n" +
-                 "Renderscript Directories: [lib/src/release/rs]\n" +
-                 "Jni Directories: [lib/src/release/jni]\n" +
-                 "Resources Directories: [lib/src/release/resources]\n", sb.toString());
-  }
-
-  public void testFindSourceProvider() throws Exception {
-    assertNotNull(myAppFacet.getModel());
-=======
   public void testFindSourceProvider() throws Exception {
     assertNotNull(AndroidModel.get(myAppFacet));
->>>>>>> c50c8b87
     VirtualFile moduleFile = findFileByIoFile(getProjectFolderPath(), true).findFileByRelativePath("app");
     assertNotNull(moduleFile);
 
@@ -282,142 +104,6 @@
     assertNotNull(providers);
     assertEquals(1, providers.size());
     actualProvider = providers.iterator().next();
-<<<<<<< HEAD
-    assertEquals(paidFlavorSourceProvider.getManifestFile(),
-                 actualProvider.getManifestFile());
-  }
-
-  public String getStringRepresentation(@NotNull SourceProvider sourceProvider, @Nullable File baseFile) {
-    StringBuilder sb = new StringBuilder();
-    sb.append("Name: ");
-    sb.append(sourceProvider.getName());
-    sb.append('\n');
-    File manifestFile = sourceProvider.getManifestFile();
-    String manifestPath = null;
-    if (manifestFile != null) {
-      if (baseFile != null) {
-        manifestPath = FileUtil.getRelativePath(baseFile, manifestFile);
-      }
-      else {
-        manifestPath = manifestFile.getPath();
-      }
-    }
-    sb.append("Manifest File: ");
-    sb.append(PathUtil.toSystemIndependentName(manifestPath));
-    sb.append('\n');
-
-    sb.append("Java Directories: ");
-    sb.append(fileSetToString(sourceProvider.getJavaDirectories(), baseFile));
-    sb.append('\n');
-    sb.append("Res Directories: ");
-    sb.append(fileSetToString(sourceProvider.getResDirectories(), baseFile));
-    sb.append('\n');
-    sb.append("Assets Directories: ");
-    sb.append(fileSetToString(sourceProvider.getAssetsDirectories(), baseFile));
-    sb.append('\n');
-    sb.append("AIDL Directories: ");
-    sb.append(fileSetToString(sourceProvider.getAidlDirectories(), baseFile));
-    sb.append('\n');
-    sb.append("Renderscript Directories: ");
-    sb.append(fileSetToString(sourceProvider.getRenderscriptDirectories(), baseFile));
-    sb.append('\n');
-    sb.append("Jni Directories: ");
-    Set<File> jniDirectories = new HashSet<File>();
-    jniDirectories.addAll(sourceProvider.getCDirectories());
-    jniDirectories.addAll(sourceProvider.getCppDirectories());
-    sb.append(fileSetToString(jniDirectories, baseFile));
-    sb.append('\n');
-    sb.append("Resources Directories: ");
-    sb.append(fileSetToString(sourceProvider.getResourcesDirectories(), baseFile));
-    sb.append('\n');
-    return sb.toString();
-  }
-
-  public String getStringRepresentation(@NotNull IdeaSourceProvider sourceProvider, @Nullable VirtualFile baseFile) {
-    StringBuilder sb = new StringBuilder();
-    VirtualFile manifestFile = sourceProvider.getManifestFile();
-    String manifestPath = null;
-    if (manifestFile != null) {
-      if (baseFile != null) {
-        manifestPath = VfsUtilCore.getRelativePath(manifestFile, baseFile, File.separatorChar);
-      }
-      else {
-        manifestPath = manifestFile.getPath();
-      }
-    }
-    sb.append("Manifest File: ");
-    sb.append(PathUtil.toSystemIndependentName(manifestPath));
-    sb.append('\n');
-
-    sb.append("Java Directories: ");
-    sb.append(fileSetToString(sourceProvider.getJavaDirectories(), baseFile));
-    sb.append('\n');
-    sb.append("Res Directories: ");
-    sb.append(fileSetToString(sourceProvider.getResDirectories(), baseFile));
-    sb.append('\n');
-    sb.append("Assets Directories: ");
-    sb.append(fileSetToString(sourceProvider.getAssetsDirectories(), baseFile));
-    sb.append('\n');
-    sb.append("AIDL Directories: ");
-    sb.append(fileSetToString(sourceProvider.getAidlDirectories(), baseFile));
-    sb.append('\n');
-    sb.append("Renderscript Directories: ");
-    sb.append(fileSetToString(sourceProvider.getRenderscriptDirectories(), baseFile));
-    sb.append('\n');
-    sb.append("Jni Directories: ");
-    sb.append(fileSetToString(sourceProvider.getJniDirectories(), baseFile));
-    sb.append('\n');
-    sb.append("Resources Directories: ");
-    sb.append(fileSetToString(sourceProvider.getResourcesDirectories(), baseFile));
-    sb.append('\n');
-    return sb.toString();
-  }
-
-  @NotNull
-  private static String fileSetToString(@NotNull Collection<VirtualFile> files, @Nullable VirtualFile baseFile) {
-    StringBuilder sb = new StringBuilder();
-    sb.append("[");
-    boolean isFirst = true;
-    for (VirtualFile vf : files) {
-      String path = baseFile != null ? VfsUtilCore.getRelativePath(vf, baseFile, File.separatorChar) : vf.getPath();
-      if (!isFirst) {
-        sb.append(", ");
-      }
-      else {
-        isFirst = false;
-      }
-      sb.append(PathUtil.toSystemIndependentName(path));
-    }
-    sb.append("]");
-    return sb.toString();
-  }
-
-  @NotNull
-  private static String fileSetToString(@NotNull Collection<File> files, @Nullable File baseFile) {
-    StringBuilder sb = new StringBuilder();
-    sb.append("[");
-    boolean isFirst = true;
-    for (File f : files) {
-      String path = baseFile != null ? FileUtil.getRelativePath(baseFile, f) : f.getPath();
-      if (!isFirst) {
-        sb.append(", ");
-      }
-      else {
-        isFirst = false;
-      }
-      sb.append(PathUtil.toSystemIndependentName(path));
-    }
-    sb.append("]");
-    return sb.toString();
-  }
-
-  public void testSourceProviderContainsFile() throws Exception {
-    assertNotNull(myAppFacet.getModel());
-    ProductFlavorContainer paidFlavor = AndroidModuleModel.get(myAppFacet).findProductFlavor("paid");
-    assertNotNull(paidFlavor);
-    IdeaSourceProvider paidFlavorSourceProvider = IdeaSourceProvider.toIdeaProvider(paidFlavor.getSourceProvider());
-    assertNotNull(paidFlavorSourceProvider);
-=======
     assertEquals(paidFlavorSourceProvider, actualProvider);
   }
 
@@ -426,7 +112,6 @@
     IdeaSourceProvider paidFlavorSourceProvider =
       SourceProviderManager.getInstance(myAppFacet).getAllSourceProviders().stream()
         .filter(it -> it.getName().equalsIgnoreCase("paid")).collect(MoreCollectors.onlyElement());
->>>>>>> c50c8b87
 
     VirtualFile moduleFile = findFileByIoFile(getProjectFolderPath(), true).findFileByRelativePath("app");
     assertNotNull(moduleFile);
@@ -438,36 +123,6 @@
     VirtualFile javaMainSrcFile = moduleFile.findFileByRelativePath("src/main/java/com/example/projectwithappandlib/");
     assertNotNull(javaMainSrcFile);
 
-<<<<<<< HEAD
-    assertFalse(paidFlavorSourceProvider.containsFile(javaMainSrcFile));
-  }
-
-
-  public void testSourceProviderIsContainedByFolder() throws Exception {
-    assertNotNull(myAppFacet.getModel());
-    ProductFlavorContainer paidFlavor = AndroidModuleModel.get(myAppFacet).findProductFlavor("paid");
-    assertNotNull(paidFlavor);
-    IdeaSourceProvider paidFlavorSourceProvider = IdeaSourceProvider.toIdeaProvider(paidFlavor.getSourceProvider());
-    assertNotNull(paidFlavorSourceProvider);
-
-    VirtualFile moduleFile = findFileByIoFile(getProjectFolderPath(), true).findFileByRelativePath("app");
-    assertNotNull(moduleFile);
-    VirtualFile javaSrcFile = moduleFile.findFileByRelativePath("src/paid/java/com/example/projectwithappandlib/app/paid");
-    assertNotNull(javaSrcFile);
-
-    assertFalse(IdeaSourceProviderKt.isContainedBy(paidFlavorSourceProvider, javaSrcFile));
-
-    VirtualFile flavorRoot = moduleFile.findFileByRelativePath("src/paid");
-    assertNotNull(flavorRoot);
-
-    assertTrue(IdeaSourceProviderKt.isContainedBy(paidFlavorSourceProvider, flavorRoot));
-
-    VirtualFile srcFile = moduleFile.findChild("src");
-    assertNotNull(srcFile);
-
-    assertTrue(IdeaSourceProviderKt.isContainedBy(paidFlavorSourceProvider, srcFile));
-=======
     assertFalse(IdeaSourceProviderUtil.containsFile(paidFlavorSourceProvider, javaMainSrcFile));
->>>>>>> c50c8b87
   }
 }