/*
 * Copyright (C) 2022 The Android Open Source Project
 *
 * Licensed under the Apache License, Version 2.0 (the "License");
 * you may not use this file except in compliance with the License.
 * You may obtain a copy of the License at
 *
 *      http://www.apache.org/licenses/LICENSE-2.0
 *
 * Unless required by applicable law or agreed to in writing, software
 * distributed under the License is distributed on an "AS IS" BASIS,
 * WITHOUT WARRANTIES OR CONDITIONS OF ANY KIND, either express or implied.
 * See the License for the specific language governing permissions and
 * limitations under the License.
 */
package com.android.tools.idea.logcat

import com.android.tools.idea.logcat.LogcatOccurrenceNavigator.Companion.FOLLOWED_HYPERLINK_ATTRIBUTES
import com.android.tools.idea.logcat.LogcatOccurrenceNavigator.Direction.DOWN
import com.android.tools.idea.logcat.LogcatOccurrenceNavigator.Direction.UP
import com.intellij.execution.ExecutionBundle
import com.intellij.execution.filters.FileHyperlinkInfo
import com.intellij.execution.filters.HyperlinkInfoBase
import com.intellij.execution.impl.EditorHyperlinkSupport
import com.intellij.ide.OccurenceNavigator
import com.intellij.ide.OccurenceNavigator.OccurenceInfo
import com.intellij.openapi.editor.Editor
import com.intellij.openapi.editor.ScrollType
import com.intellij.openapi.editor.VisualPosition
import com.intellij.openapi.editor.colors.CodeInsightColors
import com.intellij.openapi.editor.colors.EditorColorsManager
import com.intellij.openapi.editor.ex.MarkupModelEx
import com.intellij.openapi.editor.markup.RangeHighlighter
import com.intellij.openapi.editor.markup.TextAttributes
import com.intellij.openapi.project.Project
import com.intellij.openapi.util.Key
import com.intellij.pom.NavigatableAdapter
import com.intellij.ui.awt.RelativePoint
import com.intellij.util.CommonProcessors.CollectProcessor
import com.intellij.util.CommonProcessors.FindFirstProcessor
import org.jetbrains.annotations.VisibleForTesting

private val EXCEPTION_LINE_PATTERN = Regex("^\\s*at .+\\(.+\\)$")

@VisibleForTesting
internal val ORIGINAL_HYPERLINK_TEXT_ATTRIBUTES =
  Key.create<TextAttributes>("ORIGINAL_HYPERLINK_TEXT_ATTRIBUTES")

/**
 * A [OccurenceNavigator] for navigating stack trace frames.
 *
 * Based on ConsoleViewImpl and EditorHyperlinkSupport.getHyperlinkInfo() but improved:
 * 1. Does not navigate to random hyperlinks, only stack frames.
 * 2. hasNextOccurence & hasPreviousOccurence are optimized by not having to find all stack traces,
 *    just the existence of at least one.
 * 3. Navigation is based on the current caret position. Wraps around if caret is at the start or
 *    end of the document.
 */
internal class LogcatOccurrenceNavigator(private val project: Project, private val editor: Editor) :
  OccurenceNavigator {
  private enum class Direction {
    DOWN,
    UP,
  }

  private val document = editor.document
  private val markupModel = editor.markupModel as MarkupModelEx

  /** Returns true if the editor contains any stack trace hyperlinks, regardless of position. */
  override fun hasNextOccurence(): Boolean = hasOccurrences()

  /** Returns true if the editor contains any stack trace hyperlinks, regardless of position. */
  override fun hasPreviousOccurence(): Boolean = hasOccurrences()

  /** Go to the next stack frame starting from the line below the caret */
  override fun goNextOccurence(): OccurenceInfo? = goOccurrence(DOWN)

  /** Go to the previous stack frame starting from the line above the caret */
  override fun goPreviousOccurence(): OccurenceInfo? = goOccurrence(UP)

  override fun getNextOccurenceActionName(): String =
    ExecutionBundle.message("down.the.stack.trace")

  override fun getPreviousOccurenceActionName(): String =
    ExecutionBundle.message("up.the.stack.trace")

  private fun goOccurrence(direction: Direction): OccurenceInfo? {
    val line = document.getLineNumber(editor.caretModel.offset)
    val pos =
      if (direction == DOWN) document.getLineEndOffset(line) else document.getLineStartOffset(line)
    val framesUp = getStackFrameHyperlinks(0, pos)
    val framesDown = getStackFrameHyperlinks(pos, editor.document.textLength - 1)

    val numOccurrences = framesUp.size + framesDown.size
    if (numOccurrences == 0) {
      return null
    }
    val (occurrenceRange, index) =
      when {
        direction == DOWN && framesDown.isEmpty() -> framesUp.first() to 1
        direction == DOWN -> framesDown.first() to framesUp.size + 1
        framesUp.isEmpty() -> framesDown.last() to framesDown.size
        else -> framesUp.last() to framesUp.size
      }
    return OccurenceInfo(
      LogcatNavigatableAdapter(project, editor, occurrenceRange, framesUp + framesDown),
      index,
<<<<<<< HEAD
      numOccurrences
=======
      numOccurrences,
>>>>>>> 0d09370c
    )
  }

  private fun hasOccurrences(): Boolean {
    val processor = FindFirstStackFrameRange(editor)
    markupModel.processRangeHighlightersOverlappingWith(0, editor.document.textLength, processor)
    return processor.isFound
  }

  private fun getStackFrameHyperlinks(start: Int, end: Int): Collection<RangeHighlighter> {
    val processor = CollectStackFrameRanges(editor)
    markupModel.processRangeHighlightersOverlappingWith(start, end, processor)
    return processor.results
  }

  companion object {
    @VisibleForTesting
    internal val FOLLOWED_HYPERLINK_ATTRIBUTES =
      EditorColorsManager.getInstance()
        .globalScheme
        .getAttributes(CodeInsightColors.FOLLOWED_HYPERLINK_ATTRIBUTES)
  }
}

/**
 * To be a stack frame hyperlink, the range must:
 * 1. be valid
 * 2. Be of type FileHyperlinkInfo
 * 3. Contain exactly one line of text
 * 4. Contain text that matches a stack trace regex
 * 5. Not be in a folded region
 */
private fun RangeHighlighter.isStackTraceLink(editor: Editor): Boolean {
  if (!isValid) {
    return false
  }
  val hyperlinkInfo = EditorHyperlinkSupport.getHyperlinkInfo(this) ?: return false
  if (hyperlinkInfo !is FileHyperlinkInfo) {
    return false
  }
  if (editor.foldingModel.getCollapsedRegionAtOffset(startOffset) != null) {
    return false
  }
  val document = document
  val startLine = document.getLineNumber(startOffset)
  val endLine = document.getLineNumber(endOffset)
  if (startLine != endLine) {
    return false
  }
  val startLineOffset = document.getLineStartOffset(startLine)
  val endLineOffset = document.getLineEndOffset(endLine)
  val line = document.immutableCharSequence.subSequence(startLineOffset, endLineOffset)
  return EXCEPTION_LINE_PATTERN.matches(line)
}

internal class LogcatNavigatableAdapter(
  private val project: Project,
  private val editor: Editor,
  @VisibleForTesting val occurrenceRange: RangeHighlighter,
  @VisibleForTesting val allRanges: List<RangeHighlighter>,
) : NavigatableAdapter() {
  override fun navigate(requestFocus: Boolean) {
    val offset = occurrenceRange.startOffset
    editor.caretModel.moveToOffset(offset)
    editor.scrollingModel.scrollToCaret(ScrollType.MAKE_VISIBLE)
    val hyperlinkInfo = EditorHyperlinkSupport.getHyperlinkInfo(occurrenceRange)
    if (hyperlinkInfo is HyperlinkInfoBase) {
      val position = editor.offsetToVisualPosition(offset)
      val point =
        editor.visualPositionToXY(VisualPosition(position.getLine() + 1, position.getColumn()))
      hyperlinkInfo.navigate(project, RelativePoint(editor.contentComponent, point))
    } else {
      hyperlinkInfo?.navigate(project)
    }
    val markupModel = editor.markupModel as MarkupModelEx
    for (range in allRanges) {
      val textAttributes = range.getUserData(ORIGINAL_HYPERLINK_TEXT_ATTRIBUTES)
      if (textAttributes != null) {
        markupModel.setRangeHighlighterAttributes(range, textAttributes)
        range.putUserData(ORIGINAL_HYPERLINK_TEXT_ATTRIBUTES, null)
      }
    }
    occurrenceRange.putUserData(
      ORIGINAL_HYPERLINK_TEXT_ATTRIBUTES,
<<<<<<< HEAD
      occurrenceRange.getTextAttributes(editor.colorsScheme)
=======
      occurrenceRange.getTextAttributes(editor.colorsScheme),
>>>>>>> 0d09370c
    )
    markupModel.setRangeHighlighterAttributes(occurrenceRange, FOLLOWED_HYPERLINK_ATTRIBUTES)
  }
}

private class CollectStackFrameRanges(private val editor: Editor) :
  CollectProcessor<RangeHighlighter>() {
  override fun accept(range: RangeHighlighter?): Boolean = range?.isStackTraceLink(editor) == true
}

private class FindFirstStackFrameRange(private val editor: Editor) :
  FindFirstProcessor<RangeHighlighter>() {
  override fun accept(range: RangeHighlighter?): Boolean = range?.isStackTraceLink(editor) == true
}<|MERGE_RESOLUTION|>--- conflicted
+++ resolved
@@ -105,11 +105,7 @@
     return OccurenceInfo(
       LogcatNavigatableAdapter(project, editor, occurrenceRange, framesUp + framesDown),
       index,
-<<<<<<< HEAD
-      numOccurrences
-=======
       numOccurrences,
->>>>>>> 0d09370c
     )
   }
 
@@ -194,11 +190,7 @@
     }
     occurrenceRange.putUserData(
       ORIGINAL_HYPERLINK_TEXT_ATTRIBUTES,
-<<<<<<< HEAD
-      occurrenceRange.getTextAttributes(editor.colorsScheme)
-=======
       occurrenceRange.getTextAttributes(editor.colorsScheme),
->>>>>>> 0d09370c
     )
     markupModel.setRangeHighlighterAttributes(occurrenceRange, FOLLOWED_HYPERLINK_ATTRIBUTES)
   }
