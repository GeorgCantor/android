/*
 * Copyright (C) 2020 The Android Open Source Project
 *
 * Licensed under the Apache License, Version 2.0 (the "License");
 * you may not use this file except in compliance with the License.
 * You may obtain a copy of the License at
 *
 *      http://www.apache.org/licenses/LICENSE-2.0
 *
 * Unless required by applicable law or agreed to in writing, software
 * distributed under the License is distributed on an "AS IS" BASIS,
 * WITHOUT WARRANTIES OR CONDITIONS OF ANY KIND, either express or implied.
 * See the License for the specific language governing permissions and
 * limitations under the License.
 */
package com.android.tools.idea.layoutinspector.metrics.statistics

import com.android.tools.idea.layoutinspector.LayoutInspectorOpenProjectsTracker
import com.android.tools.idea.layoutinspector.model.RecompositionData
import com.android.tools.idea.layoutinspector.model.ViewNode
import com.android.tools.idea.layoutinspector.settings.LayoutInspectorSettings
import com.google.wireless.android.sdk.stats.DynamicLayoutInspectorAttachToProcess.ClientType
import com.google.wireless.android.sdk.stats.DynamicLayoutInspectorErrorInfo.AttachErrorCode
import com.google.wireless.android.sdk.stats.DynamicLayoutInspectorErrorInfo.AttachErrorState
import com.google.wireless.android.sdk.stats.DynamicLayoutInspectorSession
import com.intellij.openapi.actionSystem.AnActionEvent

/**
 * Accumulators for various actions of interest.
 */
interface SessionStatistics {
  /**
   * Reset all state accumulators.
   */
  fun start()

  /**
   * Save all state accumulators.
   */
  fun save(data: DynamicLayoutInspectorSession.Builder)

  /**
   * A selection was made from the Layout Inspector Image.
   */
  fun selectionMadeFromImage(view: ViewNode?)

  /**
   * A selection was made from the Layout Inspector Component Tree.
   */
  fun selectionMadeFromComponentTree(view: ViewNode?)

  /**
   * The refresh button was activated.
   */
  fun refreshButtonClicked()

  /**
   * Navigate to source from a property value.
   */
  fun gotoSourceFromPropertyValue(view: ViewNode?)

  /**
   * Navigate to source from the component tree via a menu action.
   */
  fun gotoSourceFromTreeActionMenu(event: AnActionEvent)

  /**
   * Navigate to source from the component tree via a double click.
   */
  fun gotoSourceFromDoubleClick()

  /**
   * The recomposition numbers changed.
   */
  fun updateRecompositionStats(recompositions: RecompositionData, maxHighlight: Float)

  /**
   * The recomposition numbers were reset.
   */
  fun resetRecompositionCountsClick()

  /**
   * The connection succeeded in attaching to the process.
   */
  fun attachSuccess()

  /**
   * The connection failed to attach to the process.
   */
  fun attachError(errorCode: AttachErrorCode)

  /**
   * The compose inspector failed to initialize.
   */
  fun composeAttachError(errorCode: AttachErrorCode)

  /**
   * A frame was received.
   */
  fun frameReceived()

  /**
   * A debugger was detected. Indicate if the debugger [isPaused] during attach.
   */
  fun debuggerInUse(isPaused: Boolean)

  /**
   * A frame was received.
   */
  fun frameReceived()

  /**
   * Live mode changed.
   */
  var currentModeIsLive: Boolean

  /**
   * 3D mode changed.
   */
  var currentMode3D: Boolean

  /**
   * Whether the system nodes are currently being hidden.
   */
  var hideSystemNodes: Boolean

  /**
   * Whether recomposition counts are currently being shown.
   */
  var showRecompositions: Boolean
<<<<<<< HEAD

  /**
   * The current recomposition highlight color selected.
   */
  var recompositionHighlightColor: Int
=======
>>>>>>> de127946

  /**
   * The current recomposition highlight color selected.
   */
  var recompositionHighlightColor: Int

  /**
   * The current progress in the launch monitor
   */
  var currentProgress: AttachErrorState
}

class SessionStatisticsImpl(
  clientType: ClientType,
  areMultipleProjectsOpen: () -> Boolean = { LayoutInspectorOpenProjectsTracker.areMultipleProjectsOpen() },
  isAutoConnectEnabled: () -> Boolean = { LayoutInspectorSettings.getInstance().autoConnectEnabled }
) : SessionStatistics {
  private val attach = AttachStatistics(clientType, areMultipleProjectsOpen, isAutoConnectEnabled)
  private val live = LiveModeStatistics()
  private val rotation = RotationStatistics()
  private val compose = ComposeStatistics()
  private val system = SystemViewToggleStatistics()
  private val goto = GotoDeclarationStatistics()

  override fun start() {
    attach.start()
    live.start()
    rotation.start()
    compose.start()
    system.start()
    goto.start()
  }

  override fun save(data: DynamicLayoutInspectorSession.Builder) {
    attach.save { data.attachBuilder }
    live.save { data.liveBuilder }
    rotation.save { data.rotationBuilder }
    compose.save { data.composeBuilder }
    system.save { data.systemBuilder }
    goto.save { data.gotoDeclarationBuilder }
  }

  override fun selectionMadeFromImage(view: ViewNode?) {
    live.selectionMade()
    rotation.selectionMadeFromImage()
    compose.selectionMadeFromImage(view)
    system.selectionMade()
  }

  override fun selectionMadeFromComponentTree(view: ViewNode?) {
    live.selectionMade()
    rotation.selectionMadeFromComponentTree()
    compose.selectionMadeFromComponentTree(view)
    system.selectionMade()
  }

  override fun refreshButtonClicked() {
    live.refreshButtonClicked()
  }

  override fun gotoSourceFromPropertyValue(view: ViewNode?) {
    compose.gotoSourceFromPropertyValue(view)
  }

  override fun gotoSourceFromTreeActionMenu(event: AnActionEvent) {
    goto.gotoSourceFromTreeActionMenu(event)
  }

  override fun gotoSourceFromDoubleClick() {
    goto.gotoSourceFromDoubleClick()
  }

  override fun updateRecompositionStats(recompositions: RecompositionData, maxHighlight: Float) {
    compose.updateRecompositionStats(recompositions, maxHighlight)
  }

  override fun resetRecompositionCountsClick() {
    compose.resetRecompositionCountsClick()
  }

  override fun attachSuccess() {
    attach.attachSuccess()
  }

  override fun attachError(errorCode: AttachErrorCode) {
    attach.attachError(errorCode)
  }

  override fun composeAttachError(errorCode: AttachErrorCode) {
    attach.composeAttachError(errorCode)
  }

  override fun frameReceived() {
    compose.frameReceived()
  }

  override fun debuggerInUse(isPaused: Boolean) {
    attach.debuggerInUse(isPaused)
  }

  override fun frameReceived() {
    compose.frameReceived()
  }

  override var currentModeIsLive : Boolean
    get() = live.currentModeIsLive
    set(value) { live.currentModeIsLive = value }

  override var currentMode3D: Boolean
    get() = rotation.currentMode3D
    set(value) { rotation.currentMode3D = value }

  override var hideSystemNodes: Boolean
    get() = system.hideSystemNodes
    set(value) { system.hideSystemNodes = value }

  override var showRecompositions: Boolean
    get() = compose.showRecompositions
    set(value) { compose.showRecompositions = value }

  override var recompositionHighlightColor: Int
    get() = compose.recompositionHighlightColor
    set(value) { compose.recompositionHighlightColor = value }

<<<<<<< HEAD
  @get:TestOnly
  override val memoryMeasurements: Int
    get() = memory.measurements
=======
  override var currentProgress: AttachErrorState
    get() = attach.currentProgress
    set(value) { attach.currentProgress = value }
>>>>>>> de127946
}<|MERGE_RESOLUTION|>--- conflicted
+++ resolved
@@ -105,11 +105,6 @@
   fun debuggerInUse(isPaused: Boolean)
 
   /**
-   * A frame was received.
-   */
-  fun frameReceived()
-
-  /**
    * Live mode changed.
    */
   var currentModeIsLive: Boolean
@@ -128,14 +123,6 @@
    * Whether recomposition counts are currently being shown.
    */
   var showRecompositions: Boolean
-<<<<<<< HEAD
-
-  /**
-   * The current recomposition highlight color selected.
-   */
-  var recompositionHighlightColor: Int
-=======
->>>>>>> de127946
 
   /**
    * The current recomposition highlight color selected.
@@ -236,10 +223,6 @@
     attach.debuggerInUse(isPaused)
   }
 
-  override fun frameReceived() {
-    compose.frameReceived()
-  }
-
   override var currentModeIsLive : Boolean
     get() = live.currentModeIsLive
     set(value) { live.currentModeIsLive = value }
@@ -260,13 +243,7 @@
     get() = compose.recompositionHighlightColor
     set(value) { compose.recompositionHighlightColor = value }
 
-<<<<<<< HEAD
-  @get:TestOnly
-  override val memoryMeasurements: Int
-    get() = memory.measurements
-=======
   override var currentProgress: AttachErrorState
     get() = attach.currentProgress
     set(value) { attach.currentProgress = value }
->>>>>>> de127946
 }