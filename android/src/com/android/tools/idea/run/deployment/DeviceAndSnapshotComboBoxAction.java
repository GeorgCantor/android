/*
 * Copyright (C) 2018 The Android Open Source Project
 *
 * Licensed under the Apache License, Version 2.0 (the "License");
 * you may not use this file except in compliance with the License.
 * You may obtain a copy of the License at
 *
 *      http://www.apache.org/licenses/LICENSE-2.0
 *
 * Unless required by applicable law or agreed to in writing, software
 * distributed under the License is distributed on an "AS IS" BASIS,
 * WITHOUT WARRANTIES OR CONDITIONS OF ANY KIND, either express or implied.
 * See the License for the specific language governing permissions and
 * limitations under the License.
 */
package com.android.tools.idea.run.deployment;

import com.android.tools.idea.flags.StudioFlags;
import com.android.tools.idea.run.AndroidRunConfiguration;
<<<<<<< HEAD
import com.android.tools.idea.testartifacts.instrumented.AndroidTestRunConfiguration;
import com.google.common.annotations.VisibleForTesting;
import com.google.common.collect.ListMultimap;
import com.google.common.collect.MultimapBuilder;
import com.google.common.collect.Multimaps;
import com.intellij.execution.DefaultExecutionTarget;
import com.intellij.execution.ExecutionTarget;
import com.intellij.execution.ExecutionTargetManager;
import com.intellij.execution.RunManager;
import com.intellij.execution.RunnerAndConfigurationSettings;
import com.intellij.execution.configurations.RunProfile;
import com.intellij.ide.util.PropertiesComponent;
import com.intellij.openapi.actionSystem.ActionManager;
import com.intellij.openapi.actionSystem.ActionPlaces;
import com.intellij.openapi.actionSystem.AnAction;
import com.intellij.openapi.actionSystem.AnActionEvent;
import com.intellij.openapi.actionSystem.CommonDataKeys;
import com.intellij.openapi.actionSystem.DataContext;
import com.intellij.openapi.actionSystem.DefaultActionGroup;
import com.intellij.openapi.actionSystem.Presentation;
import com.intellij.openapi.actionSystem.Separator;
=======
import com.android.tools.idea.run.AndroidRunConfigurationBase;
import com.android.tools.idea.run.TargetSelectionMode;
import com.android.tools.idea.testartifacts.instrumented.AndroidTestRunConfiguration;
import com.google.common.annotations.VisibleForTesting;
import com.intellij.execution.*;
import com.intellij.execution.configurations.RunProfile;
import com.intellij.ide.util.PropertiesComponent;
import com.intellij.openapi.actionSystem.*;
>>>>>>> f305d7b8
import com.intellij.openapi.actionSystem.ex.ComboBoxAction;
import com.intellij.openapi.application.ApplicationManager;
import com.intellij.openapi.components.ServiceManager;
import com.intellij.openapi.diagnostic.Logger;
import com.intellij.openapi.project.Project;
import com.intellij.openapi.ui.popup.JBPopup;
<<<<<<< HEAD
import com.intellij.openapi.util.UserDataHolder;
=======
import com.intellij.openapi.util.Condition;
import com.intellij.openapi.util.Key;
import com.intellij.openapi.util.UserDataHolder;
import com.intellij.ui.popup.PopupFactoryImpl.ActionGroupPopup;
import com.intellij.ui.popup.list.ListPopupImpl;
>>>>>>> f305d7b8
import com.intellij.util.ui.JBUI;
import icons.StudioIcons;
import java.awt.Component;
import java.time.Clock;
import java.time.Instant;
import java.util.ArrayList;
import java.util.Collection;
import java.util.Collections;
import java.util.List;
import java.util.Map;
import java.util.Objects;
import java.util.Optional;
import java.util.function.Function;
import java.util.function.Supplier;
import java.util.stream.Collector;
import java.util.stream.Collectors;
import javax.swing.GroupLayout;
import javax.swing.GroupLayout.Group;
import javax.swing.JComponent;
import javax.swing.JPanel;
import org.jetbrains.android.actions.RunAndroidAvdManagerAction;
import org.jetbrains.android.util.AndroidUtils;
import org.jetbrains.annotations.NotNull;
import org.jetbrains.annotations.Nullable;

<<<<<<< HEAD
public class DeviceAndSnapshotComboBoxAction extends ComboBoxAction {
  @VisibleForTesting
  static final String SELECTED_DEVICE = "DeviceAndSnapshotComboBoxAction.selectedDevice";

  private static final String SELECTION_TIME = "DeviceAndSnapshotComboBoxAction.selectionTime";

  /**
   * Run configurations that aren't {@link AndroidRunConfiguration} or {@link AndroidTestRunConfiguration} can use this key
   * to express their applicability for DeviceAndSnapshotComboBoxAction by setting it to true in their user data.
   */
  public static final com.intellij.openapi.util.Key<Boolean> DEPLOYS_TO_LOCAL_DEVICE =
    com.intellij.openapi.util.Key.create("DeviceAndSnapshotComboBoxAction.deploysToLocalDevice");

  private final Supplier<Boolean> mySelectDeviceSnapshotComboBoxSnapshotsEnabled;
  private final Function<Project, AsyncDevicesGetter> myDevicesGetterGetter;

  @NotNull
  private final Function<Project, PropertiesComponent> myGetProperties;

  private final AnAction myRunOnMultipleDevicesAction;
  private final AnAction myOpenAvdManagerAction;
  private final Clock myClock;

  @SuppressWarnings("unused")
  private DeviceAndSnapshotComboBoxAction() {
    this(() -> StudioFlags.SELECT_DEVICE_SNAPSHOT_COMBO_BOX_SNAPSHOTS_ENABLED.get(),
=======
import javax.swing.*;
import javax.swing.GroupLayout.Group;
import java.awt.*;
import java.time.Clock;
import java.time.Instant;
import java.util.List;
import java.util.*;
import java.util.function.Function;
import java.util.function.Supplier;
import java.util.stream.Collectors;

public class DeviceAndSnapshotComboBoxAction extends ComboBoxAction {
  @VisibleForTesting
  static final String SELECTED_DEVICE = "DeviceAndSnapshotComboBoxAction.selectedDevice";

  private static final String SELECTION_TIME = "DeviceAndSnapshotComboBoxAction.selectionTime";

  /**
   * Run configurations that aren't {@link AndroidRunConfiguration} or {@link AndroidTestRunConfiguration} can use this key
   * to express their applicability for DeviceAndSnapshotComboBoxAction by setting it to true in their user data.
   */
  public static final Key<Boolean> DEPLOYS_TO_LOCAL_DEVICE = Key.create("DeviceAndSnapshotComboBoxAction.deploysToLocalDevice");

  private final Supplier<Boolean> mySelectDeviceSnapshotComboBoxVisible;
  private final Supplier<Boolean> mySelectDeviceSnapshotComboBoxSnapshotsEnabled;

  private final Function<Project, AsyncDevicesGetter> myDevicesGetterGetter;

  @NotNull
  private final Function<Project, PropertiesComponent> myGetProperties;

  private final AnAction myRunOnMultipleDevicesAction;
  private final AnAction myOpenAvdManagerAction;
  private final Clock myClock;

  private String mySelectedSnapshot;

  @SuppressWarnings("unused")
  private DeviceAndSnapshotComboBoxAction() {
    this(() -> StudioFlags.SELECT_DEVICE_SNAPSHOT_COMBO_BOX_VISIBLE.get(),
         () -> StudioFlags.SELECT_DEVICE_SNAPSHOT_COMBO_BOX_SNAPSHOTS_ENABLED.get(),
>>>>>>> f305d7b8
         project -> ServiceManager.getService(project, AsyncDevicesGetter.class),
         PropertiesComponent::getInstance,
         Clock.systemDefaultZone());
  }

  @VisibleForTesting
<<<<<<< HEAD
  public DeviceAndSnapshotComboBoxAction(@NotNull Supplier<Boolean> selectDeviceSnapshotComboBoxSnapshotsEnabled,
                                         @NotNull Function<Project, AsyncDevicesGetter> devicesGetterGetter,
                                         @NotNull Function<Project, PropertiesComponent> getProperties,
                                         @NotNull Clock clock) {
=======
  public DeviceAndSnapshotComboBoxAction(@NotNull Supplier<Boolean> selectDeviceSnapshotComboBoxVisible,
                                         @NotNull Supplier<Boolean> selectDeviceSnapshotComboBoxSnapshotsEnabled,
                                         @NotNull Function<Project, AsyncDevicesGetter> devicesGetterGetter,
                                         @NotNull Function<Project, PropertiesComponent> getProperties,
                                         @NotNull Clock clock) {
    mySelectDeviceSnapshotComboBoxVisible = selectDeviceSnapshotComboBoxVisible;
>>>>>>> f305d7b8
    mySelectDeviceSnapshotComboBoxSnapshotsEnabled = selectDeviceSnapshotComboBoxSnapshotsEnabled;

    myDevicesGetterGetter = devicesGetterGetter;
    myGetProperties = getProperties;

    myRunOnMultipleDevicesAction = new RunOnMultipleDevicesAction();
    myOpenAvdManagerAction = new RunAndroidAvdManagerAction();

    Presentation presentation = myOpenAvdManagerAction.getTemplatePresentation();

    presentation.setIcon(StudioIcons.Shell.Toolbar.DEVICE_MANAGER);
    presentation.setText("Open AVD Manager");

    myClock = clock;
<<<<<<< HEAD
=======
  }

  boolean areSnapshotsEnabled() {
    return mySelectDeviceSnapshotComboBoxSnapshotsEnabled.get();
>>>>>>> f305d7b8
  }

  @NotNull
  @VisibleForTesting
  final AnAction getRunOnMultipleDevicesAction() {
    return myRunOnMultipleDevicesAction;
  }

  @NotNull
  @VisibleForTesting
  final AnAction getOpenAvdManagerAction() {
    return myOpenAvdManagerAction;
<<<<<<< HEAD
  }

  @NotNull
  List<Device> getDevices(@NotNull Project project) {
    List<Device> devices = myDevicesGetterGetter.apply(project).get();
    devices.sort(new DeviceComparator());

    return devices;
  }

  @Nullable
  final Device getSelectedDevice(@NotNull Project project) {
    return getSelectedDevice(project, getDevices(project));
  }

  @Nullable
  private Device getSelectedDevice(@NotNull Project project, @NotNull List<Device> devices) {
    if (devices.isEmpty()) {
      return null;
    }

    PropertiesComponent properties = myGetProperties.apply(project);
    String keyAsString = properties.getValue(SELECTED_DEVICE);

    // TODO Make sure the constructor can handle a device and snapshot key combination string
    Object key = keyAsString == null ? null : new Key(keyAsString);

    Optional<Device> optionalSelectedDevice = devices.stream()
      .filter(device -> device.getKey().equals(key))
      .findFirst();

    if (!optionalSelectedDevice.isPresent()) {
      return devices.get(0);
    }

    Device selectedDevice = optionalSelectedDevice.get();

    Optional<Device> optionalConnectedDevice = devices.stream()
      .filter(Device::isConnected)
      .findFirst();

    if (optionalConnectedDevice.isPresent()) {
      Device connectedDevice = optionalConnectedDevice.get();

      Instant connectionTime = connectedDevice.getConnectionTime();
      assert connectionTime != null : "connected device \"" + connectedDevice + "\" has a null connection time";

      if (getSelectionTime(selectedDevice, properties).isBefore(connectionTime)) {
        return connectedDevice;
      }
    }

    return selectedDevice;
  }

  @NotNull
  private static Instant getSelectionTime(@NotNull Device device, @NotNull PropertiesComponent properties) {
    CharSequence time = properties.getValue(SELECTION_TIME);

    if (time == null) {
      // I don't know why this happens
      Logger.getInstance(DeviceAndSnapshotComboBoxAction.class).warn("selected device \"" + device + "\" has a null selection time string");

      return Instant.MIN;
    }

    return Instant.parse(time);
  }

  final void setSelectedDevice(@NotNull Project project, @Nullable Device selectedDevice) {
    PropertiesComponent properties = myGetProperties.apply(project);

    if (selectedDevice == null) {
      properties.unsetValue(SELECTED_DEVICE);
      properties.unsetValue(SELECTION_TIME);
    }
    else {
      properties.setValue(SELECTED_DEVICE, selectedDevice.getKey().toString());
      properties.setValue(SELECTION_TIME, myClock.instant().toString());
    }

    updateExecutionTargetManager(project, selectedDevice);
  }

  @NotNull
  @Override
  public final JComponent createCustomComponent(@NotNull Presentation presentation, @NotNull String place) {
    JComponent panel = new JPanel(null);
    GroupLayout layout = new GroupLayout(panel);
    Component button = createComboBoxButton(presentation);

    Group horizontalGroup = layout.createSequentialGroup()
      .addComponent(button, 0, JBUI.scale(GroupLayout.DEFAULT_SIZE), JBUI.scale(Short.MAX_VALUE))
      .addGap(JBUI.scale(3));

    Group verticalGroup = layout.createParallelGroup()
      .addComponent(button);

    layout.setHorizontalGroup(horizontalGroup);
    layout.setVerticalGroup(verticalGroup);

    panel.setLayout(layout);
    return panel;
=======
  }

  @NotNull
  public List<Device> getDevices(@NotNull Project project) {
    List<Device> devices = myDevicesGetterGetter.apply(project).get();
    devices.sort(new DeviceComparator());

    return devices;
  }

  @Nullable
  final Device getSelectedDevice(@NotNull Project project) {
    List<Device> devices = getDevices(project);

    if (devices.isEmpty()) {
      return null;
    }

    PropertiesComponent properties = myGetProperties.apply(project);
    Object key = properties.getValue(SELECTED_DEVICE);

    Optional<Device> optionalSelectedDevice = devices.stream()
      .filter(device -> device.getKey().equals(key))
      .findFirst();

    if (!optionalSelectedDevice.isPresent()) {
      return devices.get(0);
    }

    Device selectedDevice = optionalSelectedDevice.get();

    if (selectedDevice.isConnected()) {
      return selectedDevice;
    }

    Optional<Device> optionalConnectedDevice = devices.stream()
      .filter(Device::isConnected)
      .findFirst();

    if (optionalConnectedDevice.isPresent()) {
      Device connectedDevice = optionalConnectedDevice.get();

      Instant connectionTime = connectedDevice.getConnectionTime();
      assert connectionTime != null : "connected device \"" + connectedDevice + "\" has a null connection time";

      if (getSelectionTime(selectedDevice, properties).isBefore(connectionTime)) {
        return connectedDevice;
      }
    }

    return selectedDevice;
  }

  @NotNull
  private static Instant getSelectionTime(@NotNull Device device, @NotNull PropertiesComponent properties) {
    CharSequence time = properties.getValue(SELECTION_TIME);

    if (time == null) {
      // I don't know why this happens
      Logger.getInstance(DeviceAndSnapshotComboBoxAction.class).warn("selected device \"" + device + "\" has a null selection time string");

      return Instant.MIN;
    }

    return Instant.parse(time);
  }

  final void setSelectedDevice(@NotNull Project project, @Nullable Device selectedDevice) {
    PropertiesComponent properties = myGetProperties.apply(project);

    if (selectedDevice == null) {
      properties.unsetValue(SELECTED_DEVICE);
      properties.unsetValue(SELECTION_TIME);
    }
    else {
      properties.setValue(SELECTED_DEVICE, selectedDevice.getKey());
      properties.setValue(SELECTION_TIME, myClock.instant().toString());
    }

    updateExecutionTargetManager(project, selectedDevice);
  }

  @Nullable
  final String getSelectedSnapshot() {
    return mySelectedSnapshot;
  }

  final void setSelectedSnapshot(@Nullable String selectedSnapshot) {
    mySelectedSnapshot = selectedSnapshot;
>>>>>>> f305d7b8
  }

  @NotNull
  @Override
<<<<<<< HEAD
=======
  public final JComponent createCustomComponent(@NotNull Presentation presentation, @NotNull String place) {
    JComponent panel = new JPanel(null);
    GroupLayout layout = new GroupLayout(panel);
    Component button = createComboBoxButton(presentation);

    Group horizontalGroup = layout.createSequentialGroup()
      .addComponent(button, 0, JBUI.scale(GroupLayout.DEFAULT_SIZE), JBUI.scale(Short.MAX_VALUE))
      .addGap(JBUI.scale(3));

    Group verticalGroup = layout.createParallelGroup()
      .addComponent(button);

    layout.setHorizontalGroup(horizontalGroup);
    layout.setVerticalGroup(verticalGroup);

    panel.setLayout(layout);
    return panel;
  }

  @NotNull
  @Override
>>>>>>> f305d7b8
  protected final ComboBoxButton createComboBoxButton(@NotNull Presentation presentation) {
    ComboBoxButton button = new ComboBoxButton(presentation) {
      @Override
      protected JBPopup createPopup(@NotNull Runnable runnable) {
        DataContext context = getDataContext();
        return new Popup(createPopupActionGroup(this, context), context, runnable);
      }
    };

    button.setName("deviceAndSnapshotComboBoxButton");
    return button;
  }

<<<<<<< HEAD
  @Override
  protected final boolean shouldShowDisabledActions() {
    return true;
  }

=======
        ListPopupImpl popup = new ActionGroupPopup(null, group, context, false, true, show, false, runnable, count, condition, null, true);
        popup.setMinimumSize(new Dimension(getMinWidth(), getMinHeight()));

        // noinspection unchecked
        popup.getList().setCellRenderer(new CellRenderer(popup));

        return popup;
      }
    };

    button.setName("deviceAndSnapshotComboBoxButton");
    return button;
  }

  @Override
  protected final boolean shouldShowDisabledActions() {
    return true;
  }

>>>>>>> f305d7b8
  @NotNull
  @Override
  protected final DefaultActionGroup createPopupActionGroup(@NotNull JComponent button) {
    throw new UnsupportedOperationException();
  }

  @NotNull
  @Override
  protected final DefaultActionGroup createPopupActionGroup(@NotNull JComponent button, @NotNull DataContext context) {
    DefaultActionGroup group = new DefaultActionGroup();

    Project project = context.getData(CommonDataKeys.PROJECT);
    assert project != null;

<<<<<<< HEAD
    Collection<AnAction> actions = mySelectDeviceSnapshotComboBoxSnapshotsEnabled.get()
                                   ? newSelectDeviceActionsIncludeSnapshots(project)
                                   : newSelectDeviceActions(project);

=======
    Collection<AnAction> actions = newSelectDeviceAndSnapshotActions(project);
>>>>>>> f305d7b8
    group.addAll(actions);

    if (!actions.isEmpty()) {
      group.addSeparator();
    }

    group.add(myRunOnMultipleDevicesAction);
    group.add(myOpenAvdManagerAction);

<<<<<<< HEAD
    AnAction action = ActionManager.getInstance().getAction("DeveloperServices.ConnectionAssistant");
=======
    AnAction action = getTroubleshootDeviceConnectionsAction();
>>>>>>> f305d7b8

    if (action == null) {
      return group;
    }

    group.addSeparator();
    group.add(action);

    return group;
  }

  @NotNull
<<<<<<< HEAD
  private Collection<AnAction> newSelectDeviceActions(@NotNull Project project) {
=======
  private Collection<AnAction> newSelectDeviceAndSnapshotActions(@NotNull Project project) {
>>>>>>> f305d7b8
    Map<Boolean, List<Device>> connectednessToDeviceMap = getDevices(project).stream().collect(Collectors.groupingBy(Device::isConnected));

    Collection<Device> connectedDevices = connectednessToDeviceMap.getOrDefault(true, Collections.emptyList());
    Collection<Device> disconnectedDevices = connectednessToDeviceMap.getOrDefault(false, Collections.emptyList());

    boolean connectedDevicesPresent = !connectedDevices.isEmpty();
    Collection<AnAction> actions = new ArrayList<>(connectedDevices.size() + disconnectedDevices.size() + 3);
<<<<<<< HEAD

    if (connectedDevicesPresent) {
      actions.add(new Heading("Running devices"));
    }

    connectedDevices.stream()
      .map(device -> SelectDeviceAction.newSelectDeviceAction(this, project, device))
      .forEach(actions::add);

    boolean disconnectedDevicesPresent = !disconnectedDevices.isEmpty();

=======

    if (connectedDevicesPresent) {
      actions.add(new Heading("Running devices"));
    }

    connectedDevices.stream()
      .map(device -> newSelectDeviceAndSnapshotAction(project, device))
      .forEach(actions::add);

    boolean disconnectedDevicesPresent = !disconnectedDevices.isEmpty();

>>>>>>> f305d7b8
    if (connectedDevicesPresent && disconnectedDevicesPresent) {
      actions.add(Separator.create());
    }

    if (disconnectedDevicesPresent) {
      actions.add(new Heading("Available devices"));
    }

    disconnectedDevices.stream()
<<<<<<< HEAD
      .map(device -> SelectDeviceAction.newSelectDeviceAction(this, project, device))
=======
      .map(device -> newSelectDeviceAndSnapshotAction(project, device))
>>>>>>> f305d7b8
      .forEach(actions::add);

    return actions;
  }

  @NotNull
<<<<<<< HEAD
  private Collection<AnAction> newSelectDeviceActionsIncludeSnapshots(@NotNull Project project) {
    ListMultimap<String, Device> multimap = getDeviceKeyToDeviceMultimap(project);
    Collection<String> deviceKeys = multimap.keySet();
    Collection<AnAction> actions = new ArrayList<>(deviceKeys.size() + 1);

    if (!deviceKeys.isEmpty()) {
      actions.add(new Heading("Available devices"));
    }

    deviceKeys.stream()
      .map(multimap::get)
      .map(devices -> newAction(devices, project))
      .forEach(actions::add);
=======
  private AnAction newSelectDeviceAndSnapshotAction(@NotNull Project project, @NotNull Device device) {
    return new SelectDeviceAndSnapshotAction.Builder()
      .setComboBoxAction(this)
      .setProject(project)
      .setDevice(device)
      .build();
  }

  @Nullable
  private static AnAction getTroubleshootDeviceConnectionsAction() {
    AnAction action = ActionManager.getInstance().getAction("DeveloperServices.ConnectionAssistant");
>>>>>>> f305d7b8

    return actions;
  }

  @NotNull
  private ListMultimap<String, Device> getDeviceKeyToDeviceMultimap(@NotNull Project project) {
    Collection<Device> devices = myDevicesGetterGetter.apply(project).get();

    // noinspection UnstableApiUsage
    Collector<Device, ?, ListMultimap<String, Device>> collector =
      Multimaps.toMultimap(device -> device.getKey().getDeviceKey(), device -> device, () -> buildListMultimap(devices.size()));

    return devices.stream().collect(collector);
  }

<<<<<<< HEAD
  @NotNull
  private static ListMultimap<String, Device> buildListMultimap(int expectedKeyCount) {
    // noinspection UnstableApiUsage
    return MultimapBuilder
      .hashKeys(expectedKeyCount)
      .arrayListValues()
      .build();
  }
=======
  @Override
  public final void update(@NotNull AnActionEvent event) {
    Presentation presentation = event.getPresentation();
>>>>>>> f305d7b8

  @NotNull
  private AnAction newAction(@NotNull List<Device> devices, @NotNull Project project) {
    if (devices.size() == 1) {
      return SelectDeviceAction.newSelectDeviceAction(this, project, devices.get(0));
    }

    return new SnapshotActionGroup(devices, this, project);
  }

  @Override
  public final void update(@NotNull AnActionEvent event) {
    Project project = event.getProject();
    if (project == null) {
      return;
    }
    if (!AndroidUtils.hasAndroidFacets(project)) {
      presentation.setVisible(false);
      return;
    }

<<<<<<< HEAD
    Presentation presentation = event.getPresentation();
    updatePresentation(presentation, RunManager.getInstance(project).getSelectedConfiguration());

    List<Device> devices = getDevices(project);
    Device device = getSelectedDevice(project, devices);

    if (event.getPlace().equals(ActionPlaces.MAIN_MENU)) {
=======
    presentation.setVisible(true);
    updatePresentation(presentation, RunManager.getInstance(project).getSelectedConfiguration());

    List<Device> devices = getDevices(project);
    devices.sort(new DeviceComparator());

    if (devices.isEmpty()) {
>>>>>>> f305d7b8
      presentation.setIcon(null);
      presentation.setText("Select Device...");
    }
    else if (devices.isEmpty()) {
      presentation.setIcon(null);
      presentation.setText("No Devices");
    }
    else {
      assert device != null;

<<<<<<< HEAD
      presentation.setIcon(device.getIcon());
      presentation.setText(Devices.getText(device, devices), false);
    }

=======
    updateSelectedSnapshot(project);

    Device device = getSelectedDevice(project);
    assert device != null;

    presentation.setIcon(device.getIcon());

    String name = Devices.getName(device, devices);
    presentation.setText(mySelectedSnapshot == null ? name : name + " - " + mySelectedSnapshot, false);

>>>>>>> f305d7b8
    updateExecutionTargetManager(project, device);
  }

  @VisibleForTesting
  static void updatePresentation(@NotNull Presentation presentation, @Nullable RunnerAndConfigurationSettings settings) {
    if (settings == null) {
      presentation.setDescription("Add a run/debug configuration");
      presentation.setEnabled(false);

      return;
    }

    RunProfile configuration = settings.getConfiguration();
<<<<<<< HEAD

    // Run configurations can explicitly specify they target a local device through DEPLOY_TO_LOCAL_DEVICE.
    if (configuration instanceof UserDataHolder) {
      Boolean deploysToLocalDevice = ((UserDataHolder)configuration).getUserData(DEPLOYS_TO_LOCAL_DEVICE);
      if (deploysToLocalDevice != null && deploysToLocalDevice.booleanValue()) {
        presentation.setDescription(null);
        presentation.setEnabled(true);

        return;
      }
    }

    if (!(configuration instanceof AndroidRunConfiguration || configuration instanceof AndroidTestRunConfiguration)) {
      presentation.setDescription("Not applicable for the \"" + configuration.getName() + "\" configuration");
      presentation.setEnabled(false);
=======

    // Run configurations can explicitly specify they target a local device through DEPLOY_TO_LOCAL_DEVICE.
    if (configuration instanceof UserDataHolder) {
      Boolean deploysToLocalDevice = ((UserDataHolder)configuration).getUserData(DEPLOYS_TO_LOCAL_DEVICE);
      if (deploysToLocalDevice != null && deploysToLocalDevice.booleanValue()) {
        presentation.setDescription(Presentation.NULL_STRING);
        presentation.setEnabled(true);

        return;
      }
    }

    if (!(configuration instanceof AndroidRunConfiguration || configuration instanceof AndroidTestRunConfiguration)) {
      presentation.setDescription("Not applicable for the \"" + configuration.getName() + "\" configuration");
      presentation.setEnabled(false);

      return;
    }

    if (configuration instanceof AndroidTestRunConfiguration &&
        isFirebaseTestLabDeviceMatrixTargetSelected((AndroidRunConfigurationBase)configuration)) {
      presentation.setDescription("Not applicable for the Firebase test lab device matrix target");
      presentation.setEnabled(false);

      return;
    }

    presentation.setDescription(Presentation.NULL_STRING);
    presentation.setEnabled(true);
  }

  private static boolean isFirebaseTestLabDeviceMatrixTargetSelected(@NotNull AndroidRunConfigurationBase configuration) {
    Object id = TargetSelectionMode.FIREBASE_DEVICE_MATRIX.name();
    return configuration.getDeployTargetContext().getCurrentDeployTargetProvider().getId().equals(id);
  }

  private void updateSelectedSnapshot(@NotNull Project project) {
    if (!mySelectDeviceSnapshotComboBoxSnapshotsEnabled.get()) {
      return;
    }

    Device device = getSelectedDevice(project);
    assert device != null;

    Collection<String> snapshots = device.getSnapshots();

    if (mySelectedSnapshot == null) {
      Optional<String> selectedDeviceSnapshot = snapshots.stream().findFirst();
      selectedDeviceSnapshot.ifPresent(snapshot -> setSelectedSnapshot(snapshot));
>>>>>>> f305d7b8

      return;
    }

    presentation.setDescription(null);
    presentation.setEnabled(true);
  }

  private static void updateExecutionTargetManager(@NotNull Project project, @Nullable Device device) {
    ExecutionTarget target = ExecutionTargetManager.getInstance(project).getActiveTarget();

    // Skip updating ExecutionTargetManager if the Device has not meaningfully changed.
    if (device == null && target == DefaultExecutionTarget.INSTANCE ||
        target instanceof DeviceAndSnapshotExecutionTargetProvider.Target &&
        Objects.equals(device, ((DeviceAndSnapshotExecutionTargetProvider.Target)target).getDevice())) {
      return;
    }

<<<<<<< HEAD
=======
    Optional<String> selectedSnapshot = snapshots.stream().findFirst();
    setSelectedSnapshot(selectedSnapshot.orElse(null));
  }

  private static void updateExecutionTargetManager(@NotNull Project project, @Nullable Device device) {
    ExecutionTarget target = ExecutionTargetManager.getInstance(project).getActiveTarget();

    // Skip updating ExecutionTargetManager if the Device has not meaningfully changed.
    if (device == null && target == DefaultExecutionTarget.INSTANCE ||
        target instanceof DeviceAndSnapshotExecutionTargetProvider.Target &&
        Objects.equals(device, ((DeviceAndSnapshotExecutionTargetProvider.Target)target).getDevice())) {
      return;
    }

>>>>>>> f305d7b8
    // In certain test scenarios, this action may get updated in the main test thread instead of the EDT thread (is this correct?).
    // So we'll just make sure the following gets run on the EDT thread and wait for its result.
    ApplicationManager.getApplication().invokeAndWait(() -> {
      RunManager runManager = RunManager.getInstance(project);
      RunnerAndConfigurationSettings settings = runManager.getSelectedConfiguration();

      // There is a bug in {@link com.intellij.execution.impl.RunManagerImplKt#clear(boolean)} where it's possible the selected setting's
      // RunConfiguration is be non-existent in the RunManager. This happens when temporary/shared RunnerAndConfigurationSettings are
      // cleared from the list of RunnerAndConfigurationSettings, and the selected RunnerAndConfigurationSettings is temporary/shared and
      // left dangling.
      if (settings == null || runManager.findSettings(settings.getConfiguration()) == null) {
        return;
      }

      ExecutionTargetManager manager = ExecutionTargetManager.getInstance(project);

      for (ExecutionTarget availableTarget : manager.getTargetsFor(settings.getConfiguration())) {
        if (availableTarget instanceof DeviceAndSnapshotExecutionTargetProvider.Target) {
          manager.setActiveTarget(availableTarget);
          break;
        }
      }
    });
  }
}<|MERGE_RESOLUTION|>--- conflicted
+++ resolved
@@ -17,7 +17,6 @@
 
 import com.android.tools.idea.flags.StudioFlags;
 import com.android.tools.idea.run.AndroidRunConfiguration;
-<<<<<<< HEAD
 import com.android.tools.idea.testartifacts.instrumented.AndroidTestRunConfiguration;
 import com.google.common.annotations.VisibleForTesting;
 import com.google.common.collect.ListMultimap;
@@ -39,31 +38,13 @@
 import com.intellij.openapi.actionSystem.DefaultActionGroup;
 import com.intellij.openapi.actionSystem.Presentation;
 import com.intellij.openapi.actionSystem.Separator;
-=======
-import com.android.tools.idea.run.AndroidRunConfigurationBase;
-import com.android.tools.idea.run.TargetSelectionMode;
-import com.android.tools.idea.testartifacts.instrumented.AndroidTestRunConfiguration;
-import com.google.common.annotations.VisibleForTesting;
-import com.intellij.execution.*;
-import com.intellij.execution.configurations.RunProfile;
-import com.intellij.ide.util.PropertiesComponent;
-import com.intellij.openapi.actionSystem.*;
->>>>>>> f305d7b8
 import com.intellij.openapi.actionSystem.ex.ComboBoxAction;
 import com.intellij.openapi.application.ApplicationManager;
 import com.intellij.openapi.components.ServiceManager;
 import com.intellij.openapi.diagnostic.Logger;
 import com.intellij.openapi.project.Project;
 import com.intellij.openapi.ui.popup.JBPopup;
-<<<<<<< HEAD
 import com.intellij.openapi.util.UserDataHolder;
-=======
-import com.intellij.openapi.util.Condition;
-import com.intellij.openapi.util.Key;
-import com.intellij.openapi.util.UserDataHolder;
-import com.intellij.ui.popup.PopupFactoryImpl.ActionGroupPopup;
-import com.intellij.ui.popup.list.ListPopupImpl;
->>>>>>> f305d7b8
 import com.intellij.util.ui.JBUI;
 import icons.StudioIcons;
 import java.awt.Component;
@@ -89,7 +70,6 @@
 import org.jetbrains.annotations.NotNull;
 import org.jetbrains.annotations.Nullable;
 
-<<<<<<< HEAD
 public class DeviceAndSnapshotComboBoxAction extends ComboBoxAction {
   @VisibleForTesting
   static final String SELECTED_DEVICE = "DeviceAndSnapshotComboBoxAction.selectedDevice";
@@ -116,68 +96,16 @@
   @SuppressWarnings("unused")
   private DeviceAndSnapshotComboBoxAction() {
     this(() -> StudioFlags.SELECT_DEVICE_SNAPSHOT_COMBO_BOX_SNAPSHOTS_ENABLED.get(),
-=======
-import javax.swing.*;
-import javax.swing.GroupLayout.Group;
-import java.awt.*;
-import java.time.Clock;
-import java.time.Instant;
-import java.util.List;
-import java.util.*;
-import java.util.function.Function;
-import java.util.function.Supplier;
-import java.util.stream.Collectors;
-
-public class DeviceAndSnapshotComboBoxAction extends ComboBoxAction {
-  @VisibleForTesting
-  static final String SELECTED_DEVICE = "DeviceAndSnapshotComboBoxAction.selectedDevice";
-
-  private static final String SELECTION_TIME = "DeviceAndSnapshotComboBoxAction.selectionTime";
-
-  /**
-   * Run configurations that aren't {@link AndroidRunConfiguration} or {@link AndroidTestRunConfiguration} can use this key
-   * to express their applicability for DeviceAndSnapshotComboBoxAction by setting it to true in their user data.
-   */
-  public static final Key<Boolean> DEPLOYS_TO_LOCAL_DEVICE = Key.create("DeviceAndSnapshotComboBoxAction.deploysToLocalDevice");
-
-  private final Supplier<Boolean> mySelectDeviceSnapshotComboBoxVisible;
-  private final Supplier<Boolean> mySelectDeviceSnapshotComboBoxSnapshotsEnabled;
-
-  private final Function<Project, AsyncDevicesGetter> myDevicesGetterGetter;
-
-  @NotNull
-  private final Function<Project, PropertiesComponent> myGetProperties;
-
-  private final AnAction myRunOnMultipleDevicesAction;
-  private final AnAction myOpenAvdManagerAction;
-  private final Clock myClock;
-
-  private String mySelectedSnapshot;
-
-  @SuppressWarnings("unused")
-  private DeviceAndSnapshotComboBoxAction() {
-    this(() -> StudioFlags.SELECT_DEVICE_SNAPSHOT_COMBO_BOX_VISIBLE.get(),
-         () -> StudioFlags.SELECT_DEVICE_SNAPSHOT_COMBO_BOX_SNAPSHOTS_ENABLED.get(),
->>>>>>> f305d7b8
          project -> ServiceManager.getService(project, AsyncDevicesGetter.class),
          PropertiesComponent::getInstance,
          Clock.systemDefaultZone());
   }
 
   @VisibleForTesting
-<<<<<<< HEAD
   public DeviceAndSnapshotComboBoxAction(@NotNull Supplier<Boolean> selectDeviceSnapshotComboBoxSnapshotsEnabled,
                                          @NotNull Function<Project, AsyncDevicesGetter> devicesGetterGetter,
                                          @NotNull Function<Project, PropertiesComponent> getProperties,
                                          @NotNull Clock clock) {
-=======
-  public DeviceAndSnapshotComboBoxAction(@NotNull Supplier<Boolean> selectDeviceSnapshotComboBoxVisible,
-                                         @NotNull Supplier<Boolean> selectDeviceSnapshotComboBoxSnapshotsEnabled,
-                                         @NotNull Function<Project, AsyncDevicesGetter> devicesGetterGetter,
-                                         @NotNull Function<Project, PropertiesComponent> getProperties,
-                                         @NotNull Clock clock) {
-    mySelectDeviceSnapshotComboBoxVisible = selectDeviceSnapshotComboBoxVisible;
->>>>>>> f305d7b8
     mySelectDeviceSnapshotComboBoxSnapshotsEnabled = selectDeviceSnapshotComboBoxSnapshotsEnabled;
 
     myDevicesGetterGetter = devicesGetterGetter;
@@ -192,13 +120,6 @@
     presentation.setText("Open AVD Manager");
 
     myClock = clock;
-<<<<<<< HEAD
-=======
-  }
-
-  boolean areSnapshotsEnabled() {
-    return mySelectDeviceSnapshotComboBoxSnapshotsEnabled.get();
->>>>>>> f305d7b8
   }
 
   @NotNull
@@ -211,7 +132,6 @@
   @VisibleForTesting
   final AnAction getOpenAvdManagerAction() {
     return myOpenAvdManagerAction;
-<<<<<<< HEAD
   }
 
   @NotNull
@@ -315,125 +235,10 @@
 
     panel.setLayout(layout);
     return panel;
-=======
-  }
-
-  @NotNull
-  public List<Device> getDevices(@NotNull Project project) {
-    List<Device> devices = myDevicesGetterGetter.apply(project).get();
-    devices.sort(new DeviceComparator());
-
-    return devices;
-  }
-
-  @Nullable
-  final Device getSelectedDevice(@NotNull Project project) {
-    List<Device> devices = getDevices(project);
-
-    if (devices.isEmpty()) {
-      return null;
-    }
-
-    PropertiesComponent properties = myGetProperties.apply(project);
-    Object key = properties.getValue(SELECTED_DEVICE);
-
-    Optional<Device> optionalSelectedDevice = devices.stream()
-      .filter(device -> device.getKey().equals(key))
-      .findFirst();
-
-    if (!optionalSelectedDevice.isPresent()) {
-      return devices.get(0);
-    }
-
-    Device selectedDevice = optionalSelectedDevice.get();
-
-    if (selectedDevice.isConnected()) {
-      return selectedDevice;
-    }
-
-    Optional<Device> optionalConnectedDevice = devices.stream()
-      .filter(Device::isConnected)
-      .findFirst();
-
-    if (optionalConnectedDevice.isPresent()) {
-      Device connectedDevice = optionalConnectedDevice.get();
-
-      Instant connectionTime = connectedDevice.getConnectionTime();
-      assert connectionTime != null : "connected device \"" + connectedDevice + "\" has a null connection time";
-
-      if (getSelectionTime(selectedDevice, properties).isBefore(connectionTime)) {
-        return connectedDevice;
-      }
-    }
-
-    return selectedDevice;
-  }
-
-  @NotNull
-  private static Instant getSelectionTime(@NotNull Device device, @NotNull PropertiesComponent properties) {
-    CharSequence time = properties.getValue(SELECTION_TIME);
-
-    if (time == null) {
-      // I don't know why this happens
-      Logger.getInstance(DeviceAndSnapshotComboBoxAction.class).warn("selected device \"" + device + "\" has a null selection time string");
-
-      return Instant.MIN;
-    }
-
-    return Instant.parse(time);
-  }
-
-  final void setSelectedDevice(@NotNull Project project, @Nullable Device selectedDevice) {
-    PropertiesComponent properties = myGetProperties.apply(project);
-
-    if (selectedDevice == null) {
-      properties.unsetValue(SELECTED_DEVICE);
-      properties.unsetValue(SELECTION_TIME);
-    }
-    else {
-      properties.setValue(SELECTED_DEVICE, selectedDevice.getKey());
-      properties.setValue(SELECTION_TIME, myClock.instant().toString());
-    }
-
-    updateExecutionTargetManager(project, selectedDevice);
-  }
-
-  @Nullable
-  final String getSelectedSnapshot() {
-    return mySelectedSnapshot;
-  }
-
-  final void setSelectedSnapshot(@Nullable String selectedSnapshot) {
-    mySelectedSnapshot = selectedSnapshot;
->>>>>>> f305d7b8
-  }
-
-  @NotNull
-  @Override
-<<<<<<< HEAD
-=======
-  public final JComponent createCustomComponent(@NotNull Presentation presentation, @NotNull String place) {
-    JComponent panel = new JPanel(null);
-    GroupLayout layout = new GroupLayout(panel);
-    Component button = createComboBoxButton(presentation);
-
-    Group horizontalGroup = layout.createSequentialGroup()
-      .addComponent(button, 0, JBUI.scale(GroupLayout.DEFAULT_SIZE), JBUI.scale(Short.MAX_VALUE))
-      .addGap(JBUI.scale(3));
-
-    Group verticalGroup = layout.createParallelGroup()
-      .addComponent(button);
-
-    layout.setHorizontalGroup(horizontalGroup);
-    layout.setVerticalGroup(verticalGroup);
-
-    panel.setLayout(layout);
-    return panel;
-  }
-
-  @NotNull
-  @Override
->>>>>>> f305d7b8
+  }
+
+  @NotNull
+  @Override
   protected final ComboBoxButton createComboBoxButton(@NotNull Presentation presentation) {
     ComboBoxButton button = new ComboBoxButton(presentation) {
       @Override
@@ -447,33 +252,11 @@
     return button;
   }
 
-<<<<<<< HEAD
   @Override
   protected final boolean shouldShowDisabledActions() {
     return true;
   }
 
-=======
-        ListPopupImpl popup = new ActionGroupPopup(null, group, context, false, true, show, false, runnable, count, condition, null, true);
-        popup.setMinimumSize(new Dimension(getMinWidth(), getMinHeight()));
-
-        // noinspection unchecked
-        popup.getList().setCellRenderer(new CellRenderer(popup));
-
-        return popup;
-      }
-    };
-
-    button.setName("deviceAndSnapshotComboBoxButton");
-    return button;
-  }
-
-  @Override
-  protected final boolean shouldShowDisabledActions() {
-    return true;
-  }
-
->>>>>>> f305d7b8
   @NotNull
   @Override
   protected final DefaultActionGroup createPopupActionGroup(@NotNull JComponent button) {
@@ -488,14 +271,10 @@
     Project project = context.getData(CommonDataKeys.PROJECT);
     assert project != null;
 
-<<<<<<< HEAD
     Collection<AnAction> actions = mySelectDeviceSnapshotComboBoxSnapshotsEnabled.get()
                                    ? newSelectDeviceActionsIncludeSnapshots(project)
                                    : newSelectDeviceActions(project);
 
-=======
-    Collection<AnAction> actions = newSelectDeviceAndSnapshotActions(project);
->>>>>>> f305d7b8
     group.addAll(actions);
 
     if (!actions.isEmpty()) {
@@ -505,11 +284,7 @@
     group.add(myRunOnMultipleDevicesAction);
     group.add(myOpenAvdManagerAction);
 
-<<<<<<< HEAD
     AnAction action = ActionManager.getInstance().getAction("DeveloperServices.ConnectionAssistant");
-=======
-    AnAction action = getTroubleshootDeviceConnectionsAction();
->>>>>>> f305d7b8
 
     if (action == null) {
       return group;
@@ -522,11 +297,7 @@
   }
 
   @NotNull
-<<<<<<< HEAD
   private Collection<AnAction> newSelectDeviceActions(@NotNull Project project) {
-=======
-  private Collection<AnAction> newSelectDeviceAndSnapshotActions(@NotNull Project project) {
->>>>>>> f305d7b8
     Map<Boolean, List<Device>> connectednessToDeviceMap = getDevices(project).stream().collect(Collectors.groupingBy(Device::isConnected));
 
     Collection<Device> connectedDevices = connectednessToDeviceMap.getOrDefault(true, Collections.emptyList());
@@ -534,7 +305,6 @@
 
     boolean connectedDevicesPresent = !connectedDevices.isEmpty();
     Collection<AnAction> actions = new ArrayList<>(connectedDevices.size() + disconnectedDevices.size() + 3);
-<<<<<<< HEAD
 
     if (connectedDevicesPresent) {
       actions.add(new Heading("Running devices"));
@@ -546,19 +316,6 @@
 
     boolean disconnectedDevicesPresent = !disconnectedDevices.isEmpty();
 
-=======
-
-    if (connectedDevicesPresent) {
-      actions.add(new Heading("Running devices"));
-    }
-
-    connectedDevices.stream()
-      .map(device -> newSelectDeviceAndSnapshotAction(project, device))
-      .forEach(actions::add);
-
-    boolean disconnectedDevicesPresent = !disconnectedDevices.isEmpty();
-
->>>>>>> f305d7b8
     if (connectedDevicesPresent && disconnectedDevicesPresent) {
       actions.add(Separator.create());
     }
@@ -568,18 +325,13 @@
     }
 
     disconnectedDevices.stream()
-<<<<<<< HEAD
       .map(device -> SelectDeviceAction.newSelectDeviceAction(this, project, device))
-=======
-      .map(device -> newSelectDeviceAndSnapshotAction(project, device))
->>>>>>> f305d7b8
       .forEach(actions::add);
 
     return actions;
   }
 
   @NotNull
-<<<<<<< HEAD
   private Collection<AnAction> newSelectDeviceActionsIncludeSnapshots(@NotNull Project project) {
     ListMultimap<String, Device> multimap = getDeviceKeyToDeviceMultimap(project);
     Collection<String> deviceKeys = multimap.keySet();
@@ -593,19 +345,6 @@
       .map(multimap::get)
       .map(devices -> newAction(devices, project))
       .forEach(actions::add);
-=======
-  private AnAction newSelectDeviceAndSnapshotAction(@NotNull Project project, @NotNull Device device) {
-    return new SelectDeviceAndSnapshotAction.Builder()
-      .setComboBoxAction(this)
-      .setProject(project)
-      .setDevice(device)
-      .build();
-  }
-
-  @Nullable
-  private static AnAction getTroubleshootDeviceConnectionsAction() {
-    AnAction action = ActionManager.getInstance().getAction("DeveloperServices.ConnectionAssistant");
->>>>>>> f305d7b8
 
     return actions;
   }
@@ -621,7 +360,6 @@
     return devices.stream().collect(collector);
   }
 
-<<<<<<< HEAD
   @NotNull
   private static ListMultimap<String, Device> buildListMultimap(int expectedKeyCount) {
     // noinspection UnstableApiUsage
@@ -630,11 +368,6 @@
       .arrayListValues()
       .build();
   }
-=======
-  @Override
-  public final void update(@NotNull AnActionEvent event) {
-    Presentation presentation = event.getPresentation();
->>>>>>> f305d7b8
 
   @NotNull
   private AnAction newAction(@NotNull List<Device> devices, @NotNull Project project) {
@@ -651,28 +384,19 @@
     if (project == null) {
       return;
     }
+
+    Presentation presentation = event.getPresentation();
     if (!AndroidUtils.hasAndroidFacets(project)) {
       presentation.setVisible(false);
       return;
     }
 
-<<<<<<< HEAD
-    Presentation presentation = event.getPresentation();
     updatePresentation(presentation, RunManager.getInstance(project).getSelectedConfiguration());
 
     List<Device> devices = getDevices(project);
     Device device = getSelectedDevice(project, devices);
 
     if (event.getPlace().equals(ActionPlaces.MAIN_MENU)) {
-=======
-    presentation.setVisible(true);
-    updatePresentation(presentation, RunManager.getInstance(project).getSelectedConfiguration());
-
-    List<Device> devices = getDevices(project);
-    devices.sort(new DeviceComparator());
-
-    if (devices.isEmpty()) {
->>>>>>> f305d7b8
       presentation.setIcon(null);
       presentation.setText("Select Device...");
     }
@@ -683,23 +407,10 @@
     else {
       assert device != null;
 
-<<<<<<< HEAD
       presentation.setIcon(device.getIcon());
       presentation.setText(Devices.getText(device, devices), false);
     }
 
-=======
-    updateSelectedSnapshot(project);
-
-    Device device = getSelectedDevice(project);
-    assert device != null;
-
-    presentation.setIcon(device.getIcon());
-
-    String name = Devices.getName(device, devices);
-    presentation.setText(mySelectedSnapshot == null ? name : name + " - " + mySelectedSnapshot, false);
-
->>>>>>> f305d7b8
     updateExecutionTargetManager(project, device);
   }
 
@@ -713,23 +424,6 @@
     }
 
     RunProfile configuration = settings.getConfiguration();
-<<<<<<< HEAD
-
-    // Run configurations can explicitly specify they target a local device through DEPLOY_TO_LOCAL_DEVICE.
-    if (configuration instanceof UserDataHolder) {
-      Boolean deploysToLocalDevice = ((UserDataHolder)configuration).getUserData(DEPLOYS_TO_LOCAL_DEVICE);
-      if (deploysToLocalDevice != null && deploysToLocalDevice.booleanValue()) {
-        presentation.setDescription(null);
-        presentation.setEnabled(true);
-
-        return;
-      }
-    }
-
-    if (!(configuration instanceof AndroidRunConfiguration || configuration instanceof AndroidTestRunConfiguration)) {
-      presentation.setDescription("Not applicable for the \"" + configuration.getName() + "\" configuration");
-      presentation.setEnabled(false);
-=======
 
     // Run configurations can explicitly specify they target a local device through DEPLOY_TO_LOCAL_DEVICE.
     if (configuration instanceof UserDataHolder) {
@@ -749,42 +443,7 @@
       return;
     }
 
-    if (configuration instanceof AndroidTestRunConfiguration &&
-        isFirebaseTestLabDeviceMatrixTargetSelected((AndroidRunConfigurationBase)configuration)) {
-      presentation.setDescription("Not applicable for the Firebase test lab device matrix target");
-      presentation.setEnabled(false);
-
-      return;
-    }
-
     presentation.setDescription(Presentation.NULL_STRING);
-    presentation.setEnabled(true);
-  }
-
-  private static boolean isFirebaseTestLabDeviceMatrixTargetSelected(@NotNull AndroidRunConfigurationBase configuration) {
-    Object id = TargetSelectionMode.FIREBASE_DEVICE_MATRIX.name();
-    return configuration.getDeployTargetContext().getCurrentDeployTargetProvider().getId().equals(id);
-  }
-
-  private void updateSelectedSnapshot(@NotNull Project project) {
-    if (!mySelectDeviceSnapshotComboBoxSnapshotsEnabled.get()) {
-      return;
-    }
-
-    Device device = getSelectedDevice(project);
-    assert device != null;
-
-    Collection<String> snapshots = device.getSnapshots();
-
-    if (mySelectedSnapshot == null) {
-      Optional<String> selectedDeviceSnapshot = snapshots.stream().findFirst();
-      selectedDeviceSnapshot.ifPresent(snapshot -> setSelectedSnapshot(snapshot));
->>>>>>> f305d7b8
-
-      return;
-    }
-
-    presentation.setDescription(null);
     presentation.setEnabled(true);
   }
 
@@ -798,23 +457,6 @@
       return;
     }
 
-<<<<<<< HEAD
-=======
-    Optional<String> selectedSnapshot = snapshots.stream().findFirst();
-    setSelectedSnapshot(selectedSnapshot.orElse(null));
-  }
-
-  private static void updateExecutionTargetManager(@NotNull Project project, @Nullable Device device) {
-    ExecutionTarget target = ExecutionTargetManager.getInstance(project).getActiveTarget();
-
-    // Skip updating ExecutionTargetManager if the Device has not meaningfully changed.
-    if (device == null && target == DefaultExecutionTarget.INSTANCE ||
-        target instanceof DeviceAndSnapshotExecutionTargetProvider.Target &&
-        Objects.equals(device, ((DeviceAndSnapshotExecutionTargetProvider.Target)target).getDevice())) {
-      return;
-    }
-
->>>>>>> f305d7b8
     // In certain test scenarios, this action may get updated in the main test thread instead of the EDT thread (is this correct?).
     // So we'll just make sure the following gets run on the EDT thread and wait for its result.
     ApplicationManager.getApplication().invokeAndWait(() -> {
