--- conflicted
+++ resolved
@@ -15,18 +15,14 @@
  */
 package com.android.tools.idea.wear.preview
 
-import com.android.ide.common.resources.Locale
 import com.android.tools.idea.testing.AndroidProjectRule
 import com.android.tools.idea.testing.addFileToProjectAndInvalidate
-<<<<<<< HEAD
-=======
 import com.android.tools.idea.wear.preview.WearTilePreviewElementSubject.Companion.assertThat
 import com.android.tools.preview.PreviewConfiguration
 import com.android.tools.preview.PreviewDisplaySettings
 import com.google.common.truth.FailureMetadata
 import com.google.common.truth.Subject
 import com.google.common.truth.Truth
->>>>>>> 0d09370c
 import com.google.common.truth.Truth.assertThat
 import com.intellij.openapi.application.ReadAction
 import com.intellij.openapi.util.TextRange
@@ -35,10 +31,7 @@
 import org.jetbrains.uast.UFile
 import org.jetbrains.uast.UMethod
 import org.jetbrains.uast.toUElementOfType
-<<<<<<< HEAD
-=======
 import org.junit.Assert.assertTrue
->>>>>>> 0d09370c
 import org.junit.Before
 import org.junit.Rule
 import org.junit.Test
@@ -59,46 +52,12 @@
       // language=kotlin
       """
         package android.content
-<<<<<<< HEAD
-
-        class Context
-      """.trimIndent()
-    )
-    fixture.addFileToProjectAndInvalidate(
-      "androidx/wear/tiles/tooling/preview/Preview.kt",
-      // language=kotlin
-      """
-        package androidx.wear.tiles.tooling.preview
-
-        import androidx.annotation.FloatRange
-
-        object WearDevices {
-            const val LARGE_ROUND = "id:wearos_large_round"
-            const val SMALL_ROUND = "id:wearos_small_round"
-            const val SQUARE = "id:wearos_square"
-            const val RECT = "id:wearos_rect"
-        }
-
-        class TilePreviewData
-
-        annotation class Preview(
-            val name: String = "",
-            val group: String = "",
-            val device: String = WearDevices.SMALL_ROUND,
-            val locale: String = "",
-            @FloatRange(from = 0.01) val fontScale: Float = 1f,
-        )
-        """
-        .trimIndent()
-    )
-=======
 
         class Context
       """
         .trimIndent(),
     )
     fixture.stubWearTilePreviewAnnotation()
->>>>>>> 0d09370c
   }
 
   @Test
@@ -123,73 +82,6 @@
         private fun tilePreview(): TilePreviewData {
           return TilePreviewData()
         }
-<<<<<<< HEAD
-
-        @Preview(
-          device = WearDevices.LARGE_ROUND
-        )
-        private fun largeRoundTilePreview(): TilePreviewData {
-          return TilePreviewData()
-        }
-
-        @Preview(
-          name = "some name"
-        )
-        private fun namedTilePreview(): TilePreviewData {
-          return TilePreviewData()
-        }
-
-        @Preview(
-          group = "some group",
-          device = WearDevices.SQUARE
-        )
-        private fun tilePreviewWithGroup(): TilePreviewData {
-          return TilePreviewData()
-        }
-
-        fun someRandomMethod() {
-        }
-
-        fun anotherRandomMethodReturningTilePreviewData(): TilePreviewData {
-          return TilePreviewData()
-        }
-
-        @Preview(
-          locale = "fr"
-        )
-        private fun tilePreviewWithLocale(): TilePreviewData {
-          return TilePreviewData()
-        }
-
-        @Preview(
-          fontScale = 1.2f
-        )
-        private fun tilePreviewWithFontScale(): TilePreviewData {
-          return TilePreviewData()
-        }
-
-        @Preview
-        fun tilePreviewWithParameter(x: Int): TilePreviewData {
-          return TilePreviewData()
-        }
-
-        @Preview
-        fun tilePreviewWithWrongReturnType(): Int {
-          return 42
-        }
-
-        @Preview
-        fun tilePreviewWithNoReturnType() {
-        }
-
-        @Preview
-        fun tilePreviewWithContextParameter(context: Context): TilePreviewData {
-          return TilePreviewData()
-        }
-
-        @Preview
-        fun tilePreviewWithTooManyParameters(context: Context, x: Int): TilePreviewData {
-=======
 
         @Preview(
           device = WearDevices.LARGE_ROUND
@@ -280,33 +172,19 @@
 
         @Preview
         private fun tilePreviewInAnotherFile(): TilePreviewData {
->>>>>>> 0d09370c
           return TilePreviewData()
         }
         """
           .trimIndent(),
       )
 
-<<<<<<< HEAD
-    val otherFileTest =
-      fixture.addFileToProjectAndInvalidate(
-        "com/android/test/OtherFile.kt",
-=======
     val fileWithNoPreviews =
       fixture.addFileToProjectAndInvalidate(
         "com/android/test/SourceFileNone.kt",
->>>>>>> 0d09370c
         // language=kotlin
         """
         package com.android.test
 
-<<<<<<< HEAD
-        import androidx.wear.tiles.tooling.preview.Preview
-        import androidx.wear.tiles.tooling.preview.TilePreviewData
-
-        @Preview
-        private fun tilePreviewInAnotherFile(): TilePreviewData {
-=======
         import androidx.wear.tiles.TileService
         import androidx.wear.tiles.tooling.preview.TilePreviewData
 
@@ -316,7 +194,6 @@
         }
 
         fun someMethodWithATilePreviewSignatureAndWithoutAPreviewAnnotation(): TilePreviewData {
->>>>>>> 0d09370c
           return TilePreviewData()
         }
         """
@@ -332,9 +209,6 @@
       )
       .isFalse()
 
-<<<<<<< HEAD
-    val fileWithNoPreviews =
-=======
     runBlocking {
       val previewElements =
         WearTilePreviewElementFinder.findPreviewElements(project, previewsTest.virtualFile)
@@ -467,7 +341,6 @@
   @Test
   fun testWearTileElementsFinderFindsAliasImports() = runBlocking {
     val previewsTest =
->>>>>>> 0d09370c
       fixture.addFileToProjectAndInvalidate(
         "com/android/test/Src.kt",
         // language=kotlin
@@ -480,30 +353,13 @@
         import androidx.wear.tiles.tooling.preview.TilePreviewData
         import androidx.wear.tiles.tooling.preview.WearDevices
 
-<<<<<<< HEAD
-        class WearTileService : TileService
-
-        fun someRandomMethod() {
-=======
         @PreviewAlias
         private fun tilePreview(): TilePreviewData {
           return TilePreviewData()
->>>>>>> 0d09370c
         }
         """
           .trimIndent(),
       )
-<<<<<<< HEAD
-
-    assertThat(WearTilePreviewElementFinder.hasPreviewElements(project, previewsTest.virtualFile))
-      .isTrue()
-    assertThat(WearTilePreviewElementFinder.hasPreviewElements(project, otherFileTest.virtualFile))
-      .isTrue()
-    assertThat(
-        WearTilePreviewElementFinder.hasPreviewElements(project, fileWithNoPreviews.virtualFile)
-      )
-      .isFalse()
-=======
 
     assertThat(WearTilePreviewElementFinder.hasPreviewElements(project, previewsTest.virtualFile))
       .isTrue()
@@ -546,172 +402,10 @@
 
     assertThat(WearTilePreviewElementFinder.hasPreviewElements(project, previewsTest.virtualFile))
       .isTrue()
->>>>>>> 0d09370c
 
     runBlocking {
       val previewElements =
         WearTilePreviewElementFinder.findPreviewElements(project, previewsTest.virtualFile)
-<<<<<<< HEAD
-      assertThat(previewElements).hasSize(7)
-
-      previewElements.elementAt(0).let {
-        assertThat(it.displaySettings.name).isEqualTo("tilePreview")
-        assertThat(it.displaySettings.group).isNull()
-        assertThat(it.displaySettings.showBackground).isTrue()
-        assertThat(it.displaySettings.showDecoration).isFalse()
-        assertThat(it.displaySettings.backgroundColor).isEqualTo("#ff000000")
-        assertThat(it.configuration.device).isEqualTo("id:wearos_small_round")
-        assertThat(it.configuration.locale).isNull()
-        assertThat(it.configuration.fontScale).isEqualTo(1f)
-
-        ReadAction.run<Throwable> {
-          assertThat(TextRange.create(it.previewBodyPsi!!.psiRange!!))
-            .isEqualTo(previewsTest.textRange("tilePreview"))
-          assertThat(it.previewElementDefinitionPsi?.element?.text).isEqualTo("@Preview")
-        }
-      }
-
-      previewElements.elementAt(1).let {
-        assertThat(it.displaySettings.name).isEqualTo("largeRoundTilePreview")
-        assertThat(it.displaySettings.group).isNull()
-        assertThat(it.displaySettings.showBackground).isTrue()
-        assertThat(it.displaySettings.showDecoration).isFalse()
-        assertThat(it.displaySettings.backgroundColor).isEqualTo("#ff000000")
-        assertThat(it.configuration.device).isEqualTo("id:wearos_large_round")
-        assertThat(it.configuration.locale).isNull()
-        assertThat(it.configuration.fontScale).isEqualTo(1f)
-
-        ReadAction.run<Throwable> {
-          assertThat(TextRange.create(it.previewBodyPsi!!.psiRange!!))
-            .isEqualTo(previewsTest.textRange("largeRoundTilePreview"))
-          assertThat(it.previewElementDefinitionPsi?.element?.text)
-            .isEqualTo(
-              """
-            @Preview(
-              device = WearDevices.LARGE_ROUND
-            )
-          """
-                .trimIndent()
-            )
-        }
-      }
-
-      previewElements.elementAt(2).let {
-        assertThat(it.displaySettings.name).isEqualTo("namedTilePreview - some name")
-        assertThat(it.displaySettings.group).isNull()
-        assertThat(it.displaySettings.showBackground).isTrue()
-        assertThat(it.displaySettings.showDecoration).isFalse()
-        assertThat(it.displaySettings.backgroundColor).isEqualTo("#ff000000")
-        assertThat(it.configuration.device).isEqualTo("id:wearos_small_round")
-        assertThat(it.configuration.locale).isNull()
-        assertThat(it.configuration.fontScale).isEqualTo(1f)
-
-        ReadAction.run<Throwable> {
-          assertThat(TextRange.create(it.previewBodyPsi!!.psiRange!!))
-            .isEqualTo(previewsTest.textRange("namedTilePreview"))
-          assertThat(it.previewElementDefinitionPsi?.element?.text)
-            .isEqualTo(
-              """
-            @Preview(
-              name = "some name"
-            )
-          """
-                .trimIndent()
-            )
-        }
-      }
-
-      previewElements.elementAt(3).let {
-        assertThat(it.displaySettings.name).isEqualTo("tilePreviewWithGroup")
-        assertThat(it.displaySettings.group).isEqualTo("some group")
-        assertThat(it.displaySettings.showBackground).isTrue()
-        assertThat(it.displaySettings.showDecoration).isFalse()
-        assertThat(it.displaySettings.backgroundColor).isEqualTo("#ff000000")
-        assertThat(it.configuration.device).isEqualTo("id:wearos_square")
-        assertThat(it.configuration.locale).isNull()
-        assertThat(it.configuration.fontScale).isEqualTo(1f)
-
-        ReadAction.run<Throwable> {
-          assertThat(TextRange.create(it.previewBodyPsi!!.psiRange!!))
-            .isEqualTo(previewsTest.textRange("tilePreviewWithGroup"))
-          assertThat(it.previewElementDefinitionPsi?.element?.text)
-            .isEqualTo(
-              """
-            @Preview(
-              group = "some group",
-              device = WearDevices.SQUARE
-            )
-          """
-                .trimIndent()
-            )
-        }
-      }
-      previewElements.elementAt(4).let {
-        assertThat(it.displaySettings.name).isEqualTo("tilePreviewWithLocale")
-        assertThat(it.displaySettings.group).isNull()
-        assertThat(it.displaySettings.showBackground).isTrue()
-        assertThat(it.displaySettings.showDecoration).isFalse()
-        assertThat(it.displaySettings.backgroundColor).isEqualTo("#ff000000")
-        assertThat(it.configuration.device).isEqualTo("id:wearos_small_round")
-        assertThat(it.configuration.locale).isEqualTo(Locale.create("fr"))
-        assertThat(it.configuration.fontScale).isEqualTo(1f)
-
-        ReadAction.run<Throwable> {
-          assertThat(TextRange.create(it.previewBodyPsi!!.psiRange!!))
-            .isEqualTo(previewsTest.textRange("tilePreviewWithLocale"))
-          assertThat(it.previewElementDefinitionPsi?.element?.text)
-            .isEqualTo(
-              """
-           @Preview(
-             locale = "fr"
-           )
-         """
-                .trimIndent()
-            )
-        }
-      }
-      previewElements.elementAt(5).let {
-        assertThat(it.displaySettings.name).isEqualTo("tilePreviewWithFontScale")
-        assertThat(it.displaySettings.group).isNull()
-        assertThat(it.displaySettings.showBackground).isTrue()
-        assertThat(it.displaySettings.showDecoration).isFalse()
-        assertThat(it.displaySettings.backgroundColor).isEqualTo("#ff000000")
-        assertThat(it.configuration.device).isEqualTo("id:wearos_small_round")
-        assertThat(it.configuration.locale).isNull()
-        assertThat(it.configuration.fontScale).isEqualTo(1.2f)
-
-        ReadAction.run<Throwable> {
-          assertThat(TextRange.create(it.previewBodyPsi!!.psiRange!!))
-            .isEqualTo(previewsTest.textRange("tilePreviewWithFontScale"))
-          assertThat(it.previewElementDefinitionPsi?.element?.text)
-            .isEqualTo(
-              """
-           @Preview(
-             fontScale = 1.2f
-           )
-         """
-                .trimIndent()
-            )
-        }
-      }
-      previewElements.elementAt(6).let {
-        assertThat(it.displaySettings.name).isEqualTo("tilePreviewWithContextParameter")
-        assertThat(it.displaySettings.group).isNull()
-        assertThat(it.displaySettings.showBackground).isTrue()
-        assertThat(it.displaySettings.showDecoration).isFalse()
-        assertThat(it.displaySettings.backgroundColor).isEqualTo("#ff000000")
-        assertThat(it.configuration.device).isEqualTo("id:wearos_small_round")
-        assertThat(it.configuration.locale).isNull()
-        assertThat(it.configuration.fontScale).isEqualTo(1f)
-
-        ReadAction.run<Throwable> {
-          assertThat(TextRange.create(it.previewBodyPsi!!.psiRange!!))
-            .isEqualTo(previewsTest.textRange("tilePreviewWithContextParameter"))
-          assertThat(it.previewElementDefinitionPsi?.element?.text)
-            .isEqualTo("@Preview")
-        }
-      }
-=======
       assertThat(previewElements).hasSize(1)
 
       previewElements.elementAt(0).let {
@@ -839,7 +533,6 @@
       assertThat(it).hasPreviewConfiguration(defaultConfiguration())
       assertThat(it).previewBodyHasTextRange(previewsTest.textRange("tilePreview"))
       assertThat(it).hasAnnotationDefinition("@MultiPreviewLevel1")
->>>>>>> 0d09370c
     }
     previewElements.elementAt(6).let {
       assertThat(it)
@@ -897,22 +590,10 @@
   }
 }
 
-<<<<<<< HEAD
-private fun PsiFile.textRange(methodName: String): TextRange {
-  return ReadAction.compute<TextRange, Throwable> {
-    toUElementOfType<UFile>()?.method(methodName)?.uastBody?.sourcePsi?.textRange!!
-  }
-}
-
-=======
->>>>>>> 0d09370c
 private fun UFile.declaredMethods(): Sequence<UMethod> =
   classes.asSequence().flatMap { it.methods.asSequence() }
 
 private fun UFile.method(name: String): UMethod? =
-<<<<<<< HEAD
-  declaredMethods().filter { it.name == name }.singleOrNull()
-=======
   declaredMethods().filter { it.name == name }.singleOrNull()
 
 private class WearTilePreviewElementSubject(
@@ -962,5 +643,4 @@
   device: String = "id:wearos_small_round",
   locale: String? = null,
   fontScale: Float = 1.0f,
-) = PreviewConfiguration.cleanAndGet(device = device, locale = locale, fontScale = fontScale)
->>>>>>> 0d09370c
+) = PreviewConfiguration.cleanAndGet(device = device, locale = locale, fontScale = fontScale)