/*
 * Copyright (C) 2021 The Android Open Source Project
 *
 * Licensed under the Apache License, Version 2.0 (the "License");
 * you may not use this file except in compliance with the License.
 * You may obtain a copy of the License at
 *
 *      http://www.apache.org/licenses/LICENSE-2.0
 *
 * Unless required by applicable law or agreed to in writing, software
 * distributed under the License is distributed on an "AS IS" BASIS,
 * WITHOUT WARRANTIES OR CONDITIONS OF ANY KIND, either express or implied.
 * See the License for the specific language governing permissions and
 * limitations under the License.
 */
package com.android.tools.idea.logcat.actions

import com.android.tools.adtui.swing.enableHeadlessDialogs
import com.android.tools.adtui.swing.popup.FakeJBPopup.ShowStyle.SHOW_UNDERNEATH_OF
import com.android.tools.adtui.swing.popup.JBPopupRule
import com.android.tools.idea.logcat.FakeLogcatPresenter
import com.google.common.truth.Truth.assertThat
import com.intellij.icons.AllIcons
import com.intellij.openapi.actionSystem.ActionManager
import com.intellij.openapi.actionSystem.AnActionEvent
import com.intellij.openapi.actionSystem.DataContext.EMPTY_CONTEXT
import com.intellij.openapi.actionSystem.Presentation
import com.intellij.openapi.actionSystem.Separator
import com.intellij.openapi.project.DumbAware
import com.intellij.testFramework.DisposableRule
import com.intellij.testFramework.EdtRule
import com.intellij.testFramework.ProjectRule
import com.intellij.testFramework.RuleChain
import com.intellij.testFramework.RunsInEdt
import java.awt.event.MouseEvent
import javax.swing.JComponent
import javax.swing.JPanel
import org.junit.Before
import org.junit.Rule
import org.junit.Test

/** Tests for [LogcatFormatAction] */
@RunsInEdt
class LogcatFormatActionTest {
  private val projectRule = ProjectRule()
  private val popupRule = JBPopupRule()
  private val disposableRule = DisposableRule()

  @get:Rule val rule = RuleChain(projectRule, popupRule, disposableRule, EdtRule())

  private val fakeLogcatPresenter = FakeLogcatPresenter()

  @Before
  fun setUp() {
    enableHeadlessDialogs(disposableRule.disposable)
  }

  @Test
  fun presentation() {
    val action = LogcatFormatAction(projectRule.project, fakeLogcatPresenter)

    assertThat(action.templatePresentation.text).isEqualTo("Configure Logcat Formatting Options")
    assertThat(action.templatePresentation.description).isNull()
    assertThat(action.templatePresentation.icon).isSameAs(AllIcons.Actions.Properties)
  }

  @Test
  fun actionPerformed() {
    val action = LogcatFormatAction(projectRule.project, fakeLogcatPresenter)
    val component = JPanel()

    action.actionPerformed(anActionEvent(component))

    val popup = popupRule.fakePopupFactory.getPopup<Any>(0)
    assertThat(popup.actions.map { it::class })
      .containsExactly(
        LogcatFormatPresetAction.Standard::class,
        LogcatFormatPresetAction.Compact::class,
        Separator::class,
        LogcatFormatModifyViewsAction::class,
      )
      .inOrder()
    assertThat(popup.showStyle).isEqualTo(SHOW_UNDERNEATH_OF)
    assertThat(popup.showArgs).containsExactly(component)
    popup.actions.forEach { assertThat(it).isInstanceOf(DumbAware::class.java) }
  }
}

private fun anActionEvent(component: JComponent) =
  AnActionEvent(
    MouseEvent(component, 0, 0L, 0, 0, 0, 1, true),
    EMPTY_CONTEXT,
    "place",
    Presentation(),
    ActionManager.getInstance(),
<<<<<<< HEAD
    0
=======
    0,
>>>>>>> 0d09370c
  )<|MERGE_RESOLUTION|>--- conflicted
+++ resolved
@@ -32,12 +32,12 @@
 import com.intellij.testFramework.ProjectRule
 import com.intellij.testFramework.RuleChain
 import com.intellij.testFramework.RunsInEdt
+import org.junit.Before
+import org.junit.Rule
+import org.junit.Test
 import java.awt.event.MouseEvent
 import javax.swing.JComponent
 import javax.swing.JPanel
-import org.junit.Before
-import org.junit.Rule
-import org.junit.Test
 
 /** Tests for [LogcatFormatAction] */
 @RunsInEdt
@@ -93,9 +93,5 @@
     "place",
     Presentation(),
     ActionManager.getInstance(),
-<<<<<<< HEAD
-    0
-=======
     0,
->>>>>>> 0d09370c
   )