--- conflicted
+++ resolved
@@ -27,10 +27,7 @@
 import com.android.tools.idea.gradle.project.GradleVersionCatalogDetector.DetectorResult.NOT_ENABLED
 import com.android.tools.idea.gradle.project.GradleVersionCatalogDetector.DetectorResult.NOT_USED
 import com.android.tools.idea.gradle.project.GradleVersionCatalogDetector.DetectorResult.OLD_GRADLE
-<<<<<<< HEAD
-=======
 import com.android.tools.idea.gradle.project.GradleVersionCatalogDetector.DetectorResult.UNAVAILABLE
->>>>>>> 0d09370c
 import com.android.tools.idea.gradle.util.GradleProjectSystemUtil.findGradleSettingsFile
 import com.android.tools.idea.gradle.util.GradleWrapper
 import com.google.wireless.android.sdk.stats.AndroidStudioEvent
@@ -213,10 +210,7 @@
     val catalogEntry: Boolean
   }
 
-<<<<<<< HEAD
-=======
   @get:Slow
->>>>>>> 0d09370c
   @get:VisibleForTesting
   val isSettingsCatalogEntry: Boolean
     get() = isVersionCatalogProject && settingsVisitorResults.catalogEntry
@@ -232,11 +226,6 @@
   fun maybeSuggestToml(project: Project) {
     val notificationsManager = NotificationsManager.getNotificationsManager()
     val existing = notificationsManager.getNotificationsOfType(VersionCatalogTomlSuggestion::class.java, project)
-<<<<<<< HEAD
-    if (isSettingsCatalogEntry) {
-      if (existing.isEmpty()) {
-        VersionCatalogTomlSuggestion().notify(project)
-=======
     if (existing.isEmpty()) {
       executeOnPooledThread {
         if (isSettingsCatalogEntry) {
@@ -246,7 +235,6 @@
             VersionCatalogTomlSuggestion().notify(project)
           }
         }
->>>>>>> 0d09370c
       }
     }
     else {
