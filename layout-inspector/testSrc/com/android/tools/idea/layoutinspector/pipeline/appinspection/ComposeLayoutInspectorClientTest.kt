--- conflicted
+++ resolved
@@ -45,7 +45,6 @@
 import com.android.tools.idea.layoutinspector.pipeline.appinspection.compose.ComposeLayoutInspectorClient
 import com.android.tools.idea.layoutinspector.pipeline.appinspection.compose.ComposeLayoutInspectorClient.Companion.determineArtifactCoordinate
 import com.android.tools.idea.layoutinspector.pipeline.appinspection.compose.ComposeLayoutInspectorClient.Companion.resolveFolder
-import com.android.tools.idea.layoutinspector.pipeline.appinspection.compose.GetComposeLayoutInspectorJarGradleToken.Companion.determineArtifactId
 import com.android.tools.idea.layoutinspector.pipeline.appinspection.compose.INCOMPATIBLE_LIBRARY_MESSAGE_KEY
 import com.android.tools.idea.layoutinspector.pipeline.appinspection.compose.INSPECTOR_NOT_FOUND_USE_SNAPSHOT_KEY
 import com.android.tools.idea.layoutinspector.pipeline.appinspection.compose.MAVEN_DOWNLOAD_PROBLEM
@@ -62,24 +61,17 @@
 import com.intellij.openapi.project.Project
 import com.intellij.testFramework.registerServiceInstance
 import com.intellij.util.ui.UIUtil
-import java.net.UnknownHostException
-import java.nio.file.Path
-import java.nio.file.Paths
-import java.util.EnumSet
 import kotlinx.coroutines.runBlocking
 import layoutinspector.compose.inspection.LayoutInspectorComposeProtocol.UnknownCommandResponse
 import org.junit.Before
 import org.junit.Rule
 import org.junit.Test
 import org.junit.rules.RuleChain
-<<<<<<< HEAD
 import java.io.File
 import java.net.UnknownHostException
 import java.nio.file.Path
 import java.nio.file.Paths
 import java.util.EnumSet
-=======
->>>>>>> 574fcae1
 
 class ComposeLayoutInspectorClientTest {
   private val processDescriptor =
@@ -144,11 +136,7 @@
     whenever(messenger.sendRawCommand(any()))
       .thenReturn(UnknownCommandResponse.getDefaultInstance().toByteArray())
     whenever(target.getLibraryVersions(any()))
-<<<<<<< HEAD
-      .thenReturn(listOf(LibraryCompatbilityInfo(mock(), Status.COMPATIBLE, "1.3.0", "")))
-=======
       .thenReturn(listOf(LibraryCompatibilityInfo(mock(), Status.COMPATIBLE, "1.3.0", "")))
->>>>>>> 574fcae1
     whenever(apiServices.attachToProcess(processDescriptor, projectRule.project.name))
       .thenReturn(target)
 
@@ -160,23 +148,15 @@
     val artifactService =
       object : InspectorArtifactService {
         override suspend fun getOrResolveInspectorArtifact(
-<<<<<<< HEAD
-          artifactCoordinate: ArtifactCoordinate,
-=======
           artifactCoordinate: RunningArtifactCoordinate,
->>>>>>> 574fcae1
           project: Project
         ): Path {
           throw AppInspectionArtifactNotFoundException(
             "not found",
-<<<<<<< HEAD
-            ArtifactCoordinate("group", "id", "1.3.0-SNAPSHOT", ArtifactCoordinate.Type.AAR)
-=======
             RunningArtifactCoordinate(
               mockMinimumArtifactCoordinate("group", "id", "1.3.0-SNAPSHOT"),
               "1.3.0-SNAPSHOT"
             )
->>>>>>> 574fcae1
           )
         }
       }
@@ -184,11 +164,7 @@
       .registerServiceInstance(InspectorArtifactService::class.java, artifactService)
     val target = mock<AppInspectionTarget>()
     whenever(target.getLibraryVersions(any()))
-<<<<<<< HEAD
-      .thenReturn(listOf(LibraryCompatbilityInfo(mock(), Status.COMPATIBLE, "1.3.0-SNAPSHOT", "")))
-=======
       .thenReturn(listOf(LibraryCompatibilityInfo(mock(), Status.COMPATIBLE, "1.3.0-SNAPSHOT", "")))
->>>>>>> 574fcae1
     val apiServices = mock<AppInspectionApiServices>()
     whenever(apiServices.attachToProcess(processDescriptor, projectRule.project.name))
       .thenReturn(target)
@@ -205,23 +181,15 @@
     val artifactService =
       object : InspectorArtifactService {
         override suspend fun getOrResolveInspectorArtifact(
-<<<<<<< HEAD
-          artifactCoordinate: ArtifactCoordinate,
-=======
           artifactCoordinate: RunningArtifactCoordinate,
->>>>>>> 574fcae1
           project: Project
         ): Path {
           throw AppInspectionArtifactNotFoundException(
             "not found",
-<<<<<<< HEAD
-            ArtifactCoordinate("androidx.compose.ui", "ui", "1.3.0", ArtifactCoordinate.Type.AAR)
-=======
             RunningArtifactCoordinate(
               mockMinimumArtifactCoordinate("androidx.compose.ui", "ui", "1.3.0"),
               "1.3.0"
             )
->>>>>>> 574fcae1
           )
         }
       }
@@ -239,8 +207,6 @@
       LayoutInspectorBundle.message(COMPOSE_INSPECTION_NOT_AVAILABLE_KEY),
       AttachErrorCode.APP_INSPECTION_COMPOSE_INSPECTOR_NOT_FOUND
     )
-<<<<<<< HEAD
-=======
   }
 
   @Test
@@ -274,7 +240,6 @@
       LayoutInspectorBundle.message(COMPOSE_INSPECTION_NOT_AVAILABLE_KEY),
       AttachErrorCode.APP_INSPECTION_COMPOSE_INSPECTOR_NOT_FOUND
     )
->>>>>>> 574fcae1
   }
 
   @Test
@@ -314,11 +279,7 @@
     val target = mock<AppInspectionTarget>()
     whenever(target.getLibraryVersions(any()))
       .thenReturn(
-<<<<<<< HEAD
-        listOf(LibraryCompatbilityInfo(mock(), Status.INCOMPATIBLE, "garbage version", "error"))
-=======
         listOf(LibraryCompatibilityInfo(mock(), Status.INCOMPATIBLE, "garbage version", "error"))
->>>>>>> 574fcae1
       )
     val apiServices = mock<AppInspectionApiServices>()
     whenever(apiServices.attachToProcess(processDescriptor, projectRule.project.name))
@@ -334,13 +295,6 @@
   @Test
   fun inspectorCouldNotDownloadArtifact_showBanner() = runBlocking {
     val artifact =
-<<<<<<< HEAD
-      ArtifactCoordinate("androidx.compose.ui", "ui", "1.3.0", ArtifactCoordinate.Type.AAR)
-    val artifactService =
-      object : InspectorArtifactService {
-        override suspend fun getOrResolveInspectorArtifact(
-          artifactCoordinate: ArtifactCoordinate,
-=======
       RunningArtifactCoordinate(
         mockMinimumArtifactCoordinate("androidx.compose.ui", "ui", "1.3.0"),
         "1.3.0"
@@ -349,7 +303,6 @@
       object : InspectorArtifactService {
         override suspend fun getOrResolveInspectorArtifact(
           artifactCoordinate: RunningArtifactCoordinate,
->>>>>>> 574fcae1
           project: Project
         ): Path {
           throw AppInspectionArtifactNotFoundException(
@@ -396,11 +349,7 @@
       )
     val target = mock<AppInspectionTarget>()
     whenever(target.getLibraryVersions(any()))
-<<<<<<< HEAD
-      .thenReturn(listOf(LibraryCompatbilityInfo(mock(), mock(), "1.3.0", "")))
-=======
       .thenReturn(listOf(LibraryCompatibilityInfo(mock(), mock(), "1.3.0", "")))
->>>>>>> 574fcae1
     whenever(apiServices.attachToProcess(processDescriptor, projectRule.project.name))
       .thenReturn(target)
 
@@ -436,11 +385,7 @@
       )
     val target = mock<AppInspectionTarget>()
     whenever(target.getLibraryVersions(any()))
-<<<<<<< HEAD
-      .thenReturn(listOf(LibraryCompatbilityInfo(mock(), mock(), "1.3.0", "")))
-=======
       .thenReturn(listOf(LibraryCompatibilityInfo(mock(), mock(), "1.3.0", "")))
->>>>>>> 574fcae1
     whenever(apiServices.attachToProcess(processDescriptor, projectRule.project.name))
       .thenReturn(target)
 
@@ -489,13 +434,8 @@
       .thenReturn(Paths.get("/foo/bar"))
     ApplicationManager.getApplication()
       .registerServiceInstance(InspectorArtifactService::class.java, artifactService)
-<<<<<<< HEAD
-    projectRule.mockProjectService(GradleProjectInfo::class.java)
-    whenever(GradleProjectInfo.getInstance(projectRule.project).isBuildWithGradle).thenReturn(true)
-=======
     projectRule.mockProjectService(Info::class.java)
     whenever(Info.getInstance(projectRule.project).isBuildWithGradle).thenReturn(true)
->>>>>>> 574fcae1
 
     checkLaunch(
       apiServices,
@@ -516,15 +456,10 @@
     )
   }
 
-<<<<<<< HEAD
-  private fun comp(version: String): List<LibraryCompatbilityInfo> =
-    listOf(LibraryCompatbilityInfo(MINIMUM_COMPOSE_COORDINATE, Status.COMPATIBLE, version, ""))
-=======
   private fun comp(version: String): List<LibraryCompatibilityInfo> =
     listOf(
       LibraryCompatibilityInfo(MinimumArtifactCoordinate.COMPOSE_UI, Status.COMPATIBLE, version, "")
     )
->>>>>>> 574fcae1
 
   @Test
   fun testResolveFolder() {
@@ -561,19 +496,6 @@
 
   @Test
   fun `determine artifact id of compose coordinates around kmp migration version`() {
-<<<<<<< HEAD
-    assertThat(determineArtifactId("0.9.9")).isEqualTo("ui")
-    assertThat(determineArtifactId("1.4.0-alpha01")).isEqualTo("ui")
-    assertThat(determineArtifactId("1.4.0")).isEqualTo("ui")
-    assertThat(determineArtifactId("1.5.0-alpha01")).isEqualTo("ui")
-    assertThat(determineArtifactId("1.5.0-beta01")).isEqualTo("ui-android")
-    assertThat(determineArtifactId("1.5.0-beta02")).isEqualTo("ui-android")
-    assertThat(determineArtifactId("1.5.0-rc01")).isEqualTo("ui-android")
-    assertThat(determineArtifactId("1.5.0")).isEqualTo("ui-android")
-    assertThat(determineArtifactId("1.5.1-alpha01")).isEqualTo("ui-android")
-    assertThat(determineArtifactId("1.5.1")).isEqualTo("ui-android")
-    assertThat(determineArtifactId("2.0.0-alpha01")).isEqualTo("ui-android")
-=======
     assertThat(determineArtifactCoordinate("0.9.9"))
       .isEqualTo(RunningArtifactCoordinate(MinimumArtifactCoordinate.COMPOSE_UI, "0.9.9"))
     assertThat(determineArtifactCoordinate("1.4.0-alpha01"))
@@ -606,7 +528,6 @@
       .isEqualTo(
         RunningArtifactCoordinate(MinimumArtifactCoordinate.COMPOSE_UI_ANDROID, "2.0.0-alpha01")
       )
->>>>>>> 574fcae1
   }
 
   private suspend fun checkLaunch(
