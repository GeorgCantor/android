--- conflicted
+++ resolved
@@ -101,11 +101,7 @@
       properties.save();
       if (needsPassword) {
         String msg = "Proxy passwords are not defined.";
-<<<<<<< HEAD
-        OpenFileHyperlink openLink = new OpenFileHyperlink(GradleUtil.getUserGradlePropertiesFile(project).getPath());
-=======
         OpenFileHyperlink openLink = new OpenFileHyperlink(GradleProjectSystemUtil.getUserGradlePropertiesFile(project).getPath());
->>>>>>> 574fcae1
         AndroidNotification.getInstance(project).showBalloon("Proxy Settings", msg, WARNING, openLink);
       }
     }
