--- conflicted
+++ resolved
@@ -88,11 +88,6 @@
   override fun isSingleCall(treeSettings: TreeSettings): Boolean =
     treeSettings.composeAsCallstack && (parent as? ComposeViewNode)?.children?.size == 1 && children.size == 1
 
-<<<<<<< HEAD
-  override val isSingleCall: Boolean
-    get() = TreeSettings.composeAsCallstack && (parent as? ComposeViewNode)?.children?.size == 1 && children.size == 1
-=======
   @Suppress("NOTHING_TO_INLINE")
   inline fun Int.hasFlag(flag: Int) = flag and this == flag
->>>>>>> c1b72eda
 }