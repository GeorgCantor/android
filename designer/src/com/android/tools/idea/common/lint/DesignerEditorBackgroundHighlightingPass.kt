--- conflicted
+++ resolved
@@ -22,11 +22,7 @@
 
 class DesignerEditorBackgroundHighlightingPass(
   editor: DesignerEditorPanel,
-<<<<<<< HEAD
-  private val annotator: ModelLintIssueAnnotator
-=======
   private val annotator: ModelLintIssueAnnotator,
->>>>>>> 0d09370c
 ) : HighlightingPass {
 
   private val surfaceRef = WeakReference(editor.surface)
