--- conflicted
+++ resolved
@@ -1,9 +1,5 @@
 <options>
   <configurable id="preferences.keymap" configurable_name="Keymap">
-<<<<<<< HEAD
-    <option name="" path="ActionManager" hit="" />
-=======
->>>>>>> 0d09370c
     <option name="100" path="ActionManager" hit="100%" />
     <option name="left" path="ActionManager" hit="Move Tab Left" />
     <option name="move" path="ActionManager" hit="Move Tab Left" />
