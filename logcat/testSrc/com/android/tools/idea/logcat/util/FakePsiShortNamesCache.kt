/*
 * Copyright (C) 2022 The Android Open Source Project
 *
 * Licensed under the Apache License, Version 2.0 (the "License");
 * you may not use this file except in compliance with the License.
 * You may obtain a copy of the License at
 *
 *      http://www.apache.org/licenses/LICENSE-2.0
 *
 * Unless required by applicable law or agreed to in writing, software
 * distributed under the License is distributed on an "AS IS" BASIS,
 * WITHOUT WARRANTIES OR CONDITIONS OF ANY KIND, either express or implied.
 * See the License for the specific language governing permissions and
 * limitations under the License.
 */
package com.android.tools.idea.logcat.util

import com.intellij.mock.MockPsiFile
import com.intellij.mock.MockPsiManager
import com.intellij.openapi.project.Project
import com.intellij.psi.PsiClass
import com.intellij.psi.PsiField
import com.intellij.psi.PsiFile
import com.intellij.psi.PsiMethod
import com.intellij.psi.search.GlobalSearchScope
import com.intellij.psi.search.PsiShortNamesCache
import com.intellij.testFramework.LightVirtualFile
import com.intellij.util.Processor

/**
 * A fake [PsiShortNamesCache] for tests.
 *
 * Minimal functionality only is provided. We currently only need to class to answer to
 * getFilesByName().
 */
internal class FakePsiShortNamesCache(project: Project, filenames: List<String>) :
  PsiShortNamesCache() {
  private val files: Map<String, List<FakePsiFile>> =
    filenames.groupBy({ it.substringAfterLast('/') }) { FakePsiFile(project, it) }

  override fun getFilesByName(name: String): Array<PsiFile> =
    (files[name] ?: emptyList()).toTypedArray()

  override fun getClassesByName(name: String, scope: GlobalSearchScope): Array<PsiClass> {
    TODO("Not yet implemented")
  }

  override fun getAllClassNames(): Array<String> {
    TODO("Not yet implemented")
  }

  override fun getMethodsByName(name: String, scope: GlobalSearchScope): Array<PsiMethod> {
    TODO("Not yet implemented")
  }

  override fun getMethodsByNameIfNotMoreThan(
    name: String,
    scope: GlobalSearchScope,
<<<<<<< HEAD
    maxCount: Int
=======
    maxCount: Int,
>>>>>>> 0d09370c
  ): Array<PsiMethod> {
    TODO("Not yet implemented")
  }

  override fun getFieldsByNameIfNotMoreThan(
    name: String,
    scope: GlobalSearchScope,
<<<<<<< HEAD
    maxCount: Int
=======
    maxCount: Int,
>>>>>>> 0d09370c
  ): Array<PsiField> {
    TODO("Not yet implemented")
  }

  override fun processMethodsWithName(
    name: String,
    scope: GlobalSearchScope,
<<<<<<< HEAD
    processor: Processor<in PsiMethod>
=======
    processor: Processor<in PsiMethod>,
>>>>>>> 0d09370c
  ): Boolean {
    TODO("Not yet implemented")
  }

  override fun getAllMethodNames(): Array<String> {
    TODO("Not yet implemented")
  }

  override fun getFieldsByName(name: String, scope: GlobalSearchScope): Array<PsiField> {
    TODO("Not yet implemented")
  }

  override fun getAllFieldNames(): Array<String> {
    TODO("Not yet implemented")
  }
}

private class FakePsiFile(project: Project, private val filename: String) :
  MockPsiFile(LightVirtualFile(filename), MockPsiManager(project)) {
  override fun getName(): String = filename

  override fun getContainingFile(): PsiFile = this
}<|MERGE_RESOLUTION|>--- conflicted
+++ resolved
@@ -56,11 +56,7 @@
   override fun getMethodsByNameIfNotMoreThan(
     name: String,
     scope: GlobalSearchScope,
-<<<<<<< HEAD
-    maxCount: Int
-=======
     maxCount: Int,
->>>>>>> 0d09370c
   ): Array<PsiMethod> {
     TODO("Not yet implemented")
   }
@@ -68,11 +64,7 @@
   override fun getFieldsByNameIfNotMoreThan(
     name: String,
     scope: GlobalSearchScope,
-<<<<<<< HEAD
-    maxCount: Int
-=======
     maxCount: Int,
->>>>>>> 0d09370c
   ): Array<PsiField> {
     TODO("Not yet implemented")
   }
@@ -80,11 +72,7 @@
   override fun processMethodsWithName(
     name: String,
     scope: GlobalSearchScope,
-<<<<<<< HEAD
-    processor: Processor<in PsiMethod>
-=======
     processor: Processor<in PsiMethod>,
->>>>>>> 0d09370c
   ): Boolean {
     TODO("Not yet implemented")
   }
