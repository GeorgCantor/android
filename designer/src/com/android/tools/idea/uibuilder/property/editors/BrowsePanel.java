/*
 * Copyright (C) 2016 The Android Open Source Project
 *
 * Licensed under the Apache License, Version 2.0 (the "License");
 * you may not use this file except in compliance with the License.
 * You may obtain a copy of the License at
 *
 *      http://www.apache.org/licenses/LICENSE-2.0
 *
 * Unless required by applicable law or agreed to in writing, software
 * distributed under the License is distributed on an "AS IS" BASIS,
 * WITHOUT WARRANTIES OR CONDITIONS OF ANY KIND, either express or implied.
 * See the License for the specific language governing permissions and
 * limitations under the License.
 */
package com.android.tools.idea.uibuilder.property.editors;

import com.android.resources.ResourceType;
import com.android.tools.adtui.ptable.PTable;
import com.android.tools.idea.ui.resourcechooser.ChooseResourceDialog;
import com.android.tools.idea.uibuilder.property.NlProperty;
import com.google.common.collect.ImmutableSet;
import com.intellij.icons.AllIcons;
import com.intellij.openapi.actionSystem.*;
import com.intellij.openapi.actionSystem.impl.ActionButton;
import com.intellij.openapi.module.Module;
import com.intellij.openapi.util.Condition;
import com.intellij.psi.PsiClass;
import com.intellij.util.ArrayUtil;
import icons.AndroidIcons;
import org.jetbrains.android.dom.AndroidDomUtil;
import org.jetbrains.android.dom.attrs.AttributeDefinition;
import org.jetbrains.android.dom.attrs.AttributeFormat;
import org.jetbrains.android.uipreview.ChooseClassDialog;
import org.jetbrains.annotations.NotNull;
import org.jetbrains.annotations.Nullable;

import javax.swing.*;
import java.awt.*;
import java.awt.event.MouseEvent;
import java.util.*;

import static com.android.SdkConstants.*;
import static com.android.tools.idea.uibuilder.handlers.ViewEditorImpl.isRestricted;

public class BrowsePanel extends JPanel {
  private final Context myContext;
  private final ActionButton myBrowseButton;
  private final ActionButton myDesignButton;
  private PropertyDesignState myDesignState;

  public interface Context {
    @Nullable
    NlProperty getProperty();

    // Overridden by table cell editor
    default void cancelEditing() {
    }

    // Overridden by table cell editor
    default void stopEditing(@Nullable Object newValue) {
      NlProperty property = getProperty();
      if (property != null) {
        property.setValue(newValue);
      }
    }

    // Overridden by table cell editor
    default void addDesignProperty() {
      throw new UnsupportedOperationException();
    }

    // Overridden by table cell editor
    default void removeDesignProperty() {
      throw new UnsupportedOperationException();
    }
  }

  public static class ContextDelegate implements Context {
    private NlComponentEditor myEditor;

    @Nullable
    @Override
    public NlProperty getProperty() {
      return myEditor != null ? myEditor.getProperty() : null;
    }

    public void setEditor(@NotNull NlComponentEditor editor) {
      myEditor = editor;
    }
<<<<<<< HEAD
  }

  public BrowsePanel(@NotNull Context context) {
    this(context, true);
=======
>>>>>>> b13afab4
  }

  // This is used from a table cell renderer only
  public BrowsePanel() {
    this(null, true);
  }

  public BrowsePanel(@Nullable Context context, boolean showDesignButton) {
    myContext = context;
    myBrowseButton = createActionButton(new BrowseAction(context));
    myDesignButton = showDesignButton ? createActionButton(createDesignAction()) : null;
    setLayout(new BoxLayout(this, BoxLayout.X_AXIS));
    add(myBrowseButton);
    myBrowseButton.setFocusable(true);
    if (myDesignButton != null) {
      add(myDesignButton);
      myDesignButton.setFocusable(true);
    }
  }

  public void setDesignState(@NotNull PropertyDesignState designState) {
    myDesignState = designState;
  }

  public void setProperty(@NotNull NlProperty property) {
    myBrowseButton.setVisible(hasBrowseDialog(property));
  }

  public void mousePressed(@NotNull MouseEvent event, @NotNull Rectangle rectRightColumn) {
    if (event.getX() > rectRightColumn.getX() + rectRightColumn.getWidth() - getDesignButtonWidth()) {
      myDesignButton.click();
    }
    else if (event.getX() > rectRightColumn.getX() + rectRightColumn.getWidth() - getDesignButtonWidth() - getBrowseButtonWidth()) {
      myBrowseButton.click();
    }
  }

  public void mouseMoved(@NotNull PTable table, @NotNull MouseEvent event, @NotNull Rectangle rectRightColumn) {
    table.setExpandableItemsEnabled(
      event.getX() < rectRightColumn.getX() + rectRightColumn.getWidth() - getDesignButtonWidth() - getBrowseButtonWidth());
  }

  private int getDesignButtonWidth() {
    return myDesignButton != null ? myDesignButton.getWidth() : 0;
  }

  private int getBrowseButtonWidth() {
    return myBrowseButton.isVisible() ? myBrowseButton.getWidth() : 0;
  }

  @NotNull
  private static ActionButton createActionButton(@NotNull AnAction action) {
    return new ActionButton(action,
                            action.getTemplatePresentation().clone(),
                            ActionPlaces.UNKNOWN,
                            ActionToolbar.NAVBAR_MINIMUM_BUTTON_SIZE);
  }

  private static class BrowseAction extends AnAction {
    private final Context myContext;

<<<<<<< HEAD
    private BrowseAction(@NotNull Context context) {
=======
    private BrowseAction(@Nullable Context context) {
>>>>>>> b13afab4
      myContext = context;
      Presentation presentation = getTemplatePresentation();
      presentation.setIcon(AllIcons.General.Ellipsis);
      presentation.setText("Pick a Resource");
    }

    @Override
    public void actionPerformed(AnActionEvent event) {
<<<<<<< HEAD
=======
      if (myContext == null) {
        return;
      }
>>>>>>> b13afab4
      NlProperty property = myContext.getProperty();
      if (property == null) {
        return;
      }
<<<<<<< HEAD
      ChooseResourceDialog dialog = showResourceChooser(property);
      myContext.cancelEditing();

      if (dialog.showAndGet()) {
        myContext.stopEditing(dialog.getResourceName());
=======
      String newValue = showBrowseDialog(property);
      myContext.cancelEditing();

      if (newValue != null) {
        myContext.stopEditing(newValue);
>>>>>>> b13afab4
      }
    }
  }

  private static ChooseResourceDialog showResourceChooser(@NotNull NlProperty property) {
    Module module = property.getModel().getModule();
    EnumSet<ResourceType> types = getResourceTypes(property);
    ResourceType defaultResourceType = getDefaultResourceType(property.getName());
    return ChooseResourceDialog.builder()
      .setModule(module)
      .setTypes(types)
      .setCurrentValue(property.getValue())
      .setTag(property.getTag())
      .setDefaultType(defaultResourceType)
      .build();
  }

  @Nullable
  private static String showClassChooser(@NotNull NlProperty property, boolean includeSystemClasses, @NotNull Set<String> classes) {
    Condition<PsiClass> psiFilter = psiClass -> {
      if (isRestricted(psiClass)) {
        // All restriction scopes are currently filtered out
        return false;
      }
      if (includeSystemClasses) {
        return true;
      }
      String qualifiedName = psiClass.getQualifiedName();
      if (qualifiedName == null) {
        return false;
      }
      return !qualifiedName.startsWith(ANDROID_PKG_PREFIX) && !qualifiedName.startsWith(ANDROID_SUPPORT_PKG_PREFIX);
    };
    return ChooseClassDialog.openDialog(property.getModel().getModule(), "Classes", true, psiFilter, ArrayUtil.toStringArray(classes));
  }

  public static boolean hasBrowseDialog(@NotNull NlProperty property) {
    return property.getName().equals(ATTR_CLASS) ||
           property.getName().equals(ATTR_NAME) ||
           !getResourceTypes(property).isEmpty();
  }

  /**
   * Show a browse dialog depending on the property type.
   * TODO: Move the implementation into ViewHandler such that each view type has control over the dialog presented.
   * TODO: And we avoid code duplication between ViewEditor and this class.
   * @return a new value or null if the dialog was cancelled.
   */
  @Nullable
  public static String showBrowseDialog(@NotNull NlProperty property) {
    if (property.getName().equals(ATTR_CLASS)) {
      return showClassChooser(property, false, Collections.singleton(CLASS_VIEW));
    }
    else if (property.getName().equals(ATTR_NAME)) {
      return showClassChooser(property, true, ImmutableSet.of(CLASS_FRAGMENT, CLASS_V4_FRAGMENT));
    }
    else if (!getResourceTypes(property).isEmpty()) {
      ChooseResourceDialog dialog = showResourceChooser(property);
      if (dialog.showAndGet()) {
        return dialog.getResourceName();
      }
    }
    return null;
  }

  @NotNull
  public static EnumSet<ResourceType> getResourceTypes(@NotNull NlProperty property) {
    String propertyName = property.getName();
    if (propertyName.equals(ATTR_ID)) {
      // Don't encourage the use of android IDs
      return EnumSet.noneOf(ResourceType.class);
    }
    AttributeDefinition definition = property.getDefinition();
    Set<AttributeFormat> formats = definition != null ? definition.getFormats() : EnumSet.allOf(AttributeFormat.class);
    // for some special known properties, we can narrow down the possible types (rather than the all encompassing reference type)
    Collection<ResourceType> types = AndroidDomUtil.getSpecialResourceTypes(propertyName);
    return types.isEmpty() ? AttributeFormat.convertTypes(formats) : EnumSet.copyOf(types);
  }

  /**
   * For some attributes, it make more sense the display a specific type by default.
   * <p>
   * For example <code>textColor</code> has more chance to have a color value than a drawable value,
   * so in the {@link ChooseResourceDialog}, we need to select the Color tab by default.
   *
   * @param propertyName The property name to get the associated default type from.
   * @return The {@link ResourceType} that should be selected by default for the provided property name.
   */
  @Nullable
  public static ResourceType getDefaultResourceType(@NotNull String propertyName) {
    String lowerCaseProperty = propertyName.toLowerCase(Locale.ENGLISH);
    if (lowerCaseProperty.contains("color")
        || lowerCaseProperty.contains("tint")) {
      return ResourceType.COLOR;
    }
    else if (lowerCaseProperty.contains("drawable")
      || propertyName.equals(ATTR_SRC)
      || propertyName.equals(ATTR_SRC_COMPAT)) {
      return ResourceType.DRAWABLE;
    }
    return null;
  }

  private AnAction createDesignAction() {
    return new AnAction() {
      @Override
      public void update(AnActionEvent event) {
        Presentation presentation = event.getPresentation();
        switch (myDesignState) {
          case MISSING_DESIGN_PROPERTY:
            presentation.setIcon(AndroidIcons.NeleIcons.DesignProperty);
            presentation.setText("Specify Design Property");
            presentation.setVisible(true);
            presentation.setEnabled(true);
            break;
          case IS_REMOVABLE_DESIGN_PROPERTY:
            presentation.setIcon(AllIcons.Actions.Delete);
            presentation.setText("Remove this Design Property");
            presentation.setVisible(true);
            presentation.setEnabled(true);
            break;
          default:
            presentation.setIcon(null);
            presentation.setText(null);
            presentation.setVisible(false);
            presentation.setEnabled(false);
            break;
        }
      }

      @Override
      public void actionPerformed(AnActionEvent event) {
        if (myContext == null) {
          return;
        }
        switch (myDesignState) {
          case MISSING_DESIGN_PROPERTY:
            myContext.addDesignProperty();
            break;
          case IS_REMOVABLE_DESIGN_PROPERTY:
            myContext.removeDesignProperty();
            break;
          default:
        }
      }
    };
  }
}<|MERGE_RESOLUTION|>--- conflicted
+++ resolved
@@ -88,13 +88,6 @@
     public void setEditor(@NotNull NlComponentEditor editor) {
       myEditor = editor;
     }
-<<<<<<< HEAD
-  }
-
-  public BrowsePanel(@NotNull Context context) {
-    this(context, true);
-=======
->>>>>>> b13afab4
   }
 
   // This is used from a table cell renderer only
@@ -156,11 +149,7 @@
   private static class BrowseAction extends AnAction {
     private final Context myContext;
 
-<<<<<<< HEAD
-    private BrowseAction(@NotNull Context context) {
-=======
     private BrowseAction(@Nullable Context context) {
->>>>>>> b13afab4
       myContext = context;
       Presentation presentation = getTemplatePresentation();
       presentation.setIcon(AllIcons.General.Ellipsis);
@@ -169,29 +158,18 @@
 
     @Override
     public void actionPerformed(AnActionEvent event) {
-<<<<<<< HEAD
-=======
       if (myContext == null) {
         return;
       }
->>>>>>> b13afab4
       NlProperty property = myContext.getProperty();
       if (property == null) {
         return;
       }
-<<<<<<< HEAD
-      ChooseResourceDialog dialog = showResourceChooser(property);
-      myContext.cancelEditing();
-
-      if (dialog.showAndGet()) {
-        myContext.stopEditing(dialog.getResourceName());
-=======
       String newValue = showBrowseDialog(property);
       myContext.cancelEditing();
 
       if (newValue != null) {
         myContext.stopEditing(newValue);
->>>>>>> b13afab4
       }
     }
   }
