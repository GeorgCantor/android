/*
 * Copyright (C) 2018 The Android Open Source Project
 *
 * Licensed under the Apache License, Version 2.0 (the "License");
 * you may not use this file except in compliance with the License.
 * You may obtain a copy of the License at
 *
 *      http://www.apache.org/licenses/LICENSE-2.0
 *
 * Unless required by applicable law or agreed to in writing, software
 * distributed under the License is distributed on an "AS IS" BASIS,
 * WITHOUT WARRANTIES OR CONDITIONS OF ANY KIND, either express or implied.
 * See the License for the specific language governing permissions and
 * limitations under the License.
 */
package com.android.tools.property.ptable.impl

import com.android.tools.adtui.TreeWalker
import com.android.tools.adtui.stdui.KeyStrokes
import com.android.tools.adtui.stdui.registerActionKey
import com.android.tools.property.ptable.ColumnFraction
import com.android.tools.property.ptable.ColumnFractionChangeHandler
import com.android.tools.property.ptable.DefaultPTableCellEditorProvider
import com.android.tools.property.ptable.DefaultPTableCellRendererProvider
import com.android.tools.property.ptable.KEY_IS_VISUALLY_RESTRICTED
import com.android.tools.property.ptable.PTable
import com.android.tools.property.ptable.PTableCellEditorProvider
import com.android.tools.property.ptable.PTableCellRendererProvider
import com.android.tools.property.ptable.PTableColumn
import com.android.tools.property.ptable.PTableGroupItem
import com.android.tools.property.ptable.PTableGroupModification
import com.android.tools.property.ptable.PTableItem
import com.android.tools.property.ptable.PTableModel
import com.intellij.openapi.application.ApplicationManager
import com.intellij.openapi.util.Pair
import com.intellij.openapi.wm.IdeFocusManager
import com.intellij.ui.ClientProperty
import com.intellij.ui.ExpandableItemsHandler
import com.intellij.ui.Gray
import com.intellij.ui.JBColor
import com.intellij.ui.SpeedSearchComparator
import com.intellij.ui.TableActions
import com.intellij.ui.TableCell
import com.intellij.ui.TableExpandableItemsHandler
import com.intellij.ui.TableUtil
import com.intellij.ui.scale.JBUIScale
import com.intellij.util.ui.UIUtil
import org.jetbrains.annotations.TestOnly
import org.jetbrains.annotations.VisibleForTesting
import java.awt.Color
import java.awt.Component
import java.awt.Cursor
import java.awt.Dimension
import java.awt.Font
import java.awt.Point
import java.awt.Rectangle
import java.awt.event.ActionEvent
import java.awt.event.KeyAdapter
import java.awt.event.KeyEvent
import java.awt.event.MouseAdapter
import java.awt.event.MouseEvent
import java.awt.event.MouseMotionAdapter
import java.util.EventObject
import javax.swing.AbstractAction
import javax.swing.JComponent
import javax.swing.KeyStroke
import javax.swing.ListSelectionModel
import javax.swing.RowFilter
import javax.swing.SwingUtilities
import javax.swing.event.ChangeEvent
import javax.swing.event.TableModelEvent
import javax.swing.table.TableCellEditor
import javax.swing.table.TableCellRenderer
import javax.swing.table.TableModel
import javax.swing.table.TableRowSorter
import javax.swing.text.JTextComponent
import kotlin.math.max
import kotlin.math.min
import kotlin.math.roundToInt
import kotlin.properties.Delegates
import org.jetbrains.annotations.TestOnly
import org.jetbrains.annotations.VisibleForTesting

const val EXPANSION_RIGHT_PADDING = 4
private const val COLUMN_COUNT = 2

/**
 * Implementation of a [PTable].
 *
 * The intention is to hide implementation details in this class, and only expose a minimal API in
 * [PTable]. This class is open for testing purposes only.
 */
open class PTableImpl(
  override val tableModel: PTableModel,
  override val context: Any? = null,
  private val rendererProvider: PTableCellRendererProvider = DefaultPTableCellRendererProvider(),
  private val editorProvider: PTableCellEditorProvider = DefaultPTableCellEditorProvider(),
  private val customToolTipHook: (MouseEvent) -> String? = { null },
  private val updatingUI: () -> Unit = {},
  private val nameColumnFraction: ColumnFraction = ColumnFraction()
) : PFormTableImpl(PTableModelImpl(tableModel)), PTable {
  private val nameRowSorter = TableRowSorter<TableModel>()
  private val nameRowFilter = NameRowFilter(model)
  private val tableCellRenderer = PTableCellRendererWrapper()
  private val tableCellEditor = PTableCellEditorWrapper()
  private val resizeHandler =
    ColumnFractionChangeHandler(
      nameColumnFraction,
      { 0 },
      { width },
      { columnModel.getColumn(0).minWidth },
      ::onResizeModeChange
    )
  private var lastLeftFractionValue = nameColumnFraction.value
  private var initialized = false
  override val backgroundColor: Color
    get() = super.getBackground()

  override val foregroundColor: Color
    get() = super.getForeground()

  override val activeFont: Font
    get() = super.getFont()

  override val gridLineColor: Color
    get() = gridColor

  override var wrap = false

  init {
    setShowColumns(false)
    setSelectionMode(ListSelectionModel.SINGLE_SELECTION)

    setShowGrid(false)
    setShowHorizontalLines(true)
    intercellSpacing = Dimension(0, JBUIScale.scale(1))
    setGridColor(JBColor(Gray._224, Gray._44))

    columnSelectionAllowed = false
    setCellSelectionEnabled(false)
    setRowSelectionAllowed(true)

    addMouseListener(MouseTableListener())
    addKeyListener(PTableKeyListener())
    addMouseListener(resizeHandler)
    addMouseMotionListener(resizeHandler)

    // We want expansion for the property names but not of the editors. This disables expansion for
    // both columns.
    // TODO: Provide expansion of the left column only.
    setExpandableItemsEnabled(false)

    transferHandler = PTableTransferHandler()

    getColumnModel().getColumn(0).resizable = false
    getColumnModel().getColumn(1).resizable = false

    installHoverListener()

    initialized = true
  }

  private fun onResizeModeChange(newResizeMode: Boolean) {}

  override fun isValid(): Boolean {
    // Make sure we cause a layout when the leftFraction has changed.
    // This method is called during initialization where the leftFraction property is still null, so
    // guard with "initialized".
    return super.isValid() && (!initialized || lastLeftFractionValue == nameColumnFraction.value)
  }

  override fun doLayout() {
    lastLeftFractionValue = nameColumnFraction.value
    val nameColumn = getColumnModel().getColumn(0)
    val valueColumn = getColumnModel().getColumn(1)
    nameColumn.width = maxOf((width * lastLeftFractionValue).roundToInt(), 0)
    valueColumn.width = maxOf(width - nameColumn.width, 0)
  }

  override val component: JComponent
    get() = this

  override val itemCount: Int
    get() = rowCount

  override var filter: String by
    Delegates.observable("") { _, oldValue, newValue -> filterChanged(oldValue, newValue) }

  override fun item(row: Int): PTableItem {
    return super.getValueAt(row, 0) as PTableItem
  }

  override fun depth(item: PTableItem): Int {
    return model.depth(item)
  }

  /** Return true if the group is current open/expanded for showing child items. */
  override fun isExpanded(item: PTableGroupItem): Boolean {
    return model.isExpanded(item)
  }

  /**
   * Return true if the [column] of [item] is currently expanded to show the full value that doesn't
   * normally fit in the cell.
   */
  override fun isExpandedRendererItem(item: PTableItem, column: PTableColumn): Boolean {
    val cell = expandableItemsHandler.expandedItems.singleOrNull() ?: return false
    if (column.ordinal != cell.column) {
      return false
    }
    val value = getValueAt(cell.row, cell.column)
    return value === item
  }

  /**
   * Return true if a popup is currently showing for a value that doesn't normally fit in the cell.
   */
  override fun isExpandedRendererPopupShowing(): Boolean {
    return (expandableItemsHandler as? TableExpandableItemsHandler)?.isShowing ?: false
  }

  override fun toggle(item: PTableGroupItem) {
    val index = model.toggle(item)
    if (index >= 0) {
      val row = convertRowIndexToView(index)
      scrollCellIntoView(row, 0)
    }
  }

  override fun updateRowHeight(
    item: PTableItem,
    column: PTableColumn,
    height: Int,
    scrollIntoView: Boolean
  ) {
    val index = model.indexOf(item)
    if (index >= 0) {
      val row = convertRowIndexToView(index)
      if (getRowHeight(row) != height) {
        setRowHeight(row, height)
      }
      if (scrollIntoView) {
        scrollCellIntoView(row, column.ordinal)
      }
    }
  }

  override fun createExpandableItemsHandler(): ExpandableItemsHandler<TableCell> {
    return PTableExpandableItemsHandler(this)
  }

  fun isExpandedItem(row: Int, column: Int): Boolean {
    return expandableItemsHandler.expandedItems.find { it.row == row && it.column == column } !=
      null
  }

  override fun startEditing(row: Int) {
    if (row < 0) {
      removeEditor()
    } else if (!startEditing(row, 0) {}) {
      startEditing(row, 1) {}
    }
  }

  override fun startNextEditor(): Boolean {
    val pos = PTablePosition(0, 0, itemCount, COLUMN_COUNT)
    var exists = true
    if (isEditing) {
      pos.row = editingRow
      pos.column = editingColumn
      removeEditor()
      exists = pos.next(true)
    }
    while (
      exists && !tableModel.isCellEditable(item(pos.row), PTableColumn.fromColumn(pos.column))
    ) {
      exists = pos.next(true)
    }
    if (!exists) {
      // User navigated to the next editor after the last row of this table:
      return false
    }
    startEditing(pos.row, pos.column)
    return true
  }

  override fun updateGroupItems(group: PTableGroupItem, modification: PTableGroupModification) {
    model.updateGroupItems(group, modification)
  }

  private fun startEditing(row: Int, column: Int) {
    selectRow(row)
    selectColumn(column)
    startEditing(row, column) {}
  }

  override fun getModel(): PTableModelImpl {
    return super.getModel() as PTableModelImpl
  }

  override fun updateUI() {
    super.updateUI()
    customizeKeyMaps()
    if (initialized) { // This method is called but JTable.init
      updatingUI()
      rendererProvider.updateUI()
      editorProvider.updateUI()
    }
  }

  /**
   * The [TableModel] notification to update the table content.
   *
   * The editor must be removed before updating the content, otherwise the editor may show up at the
   * wrong row after the update.
   *
   * Also add logic to continue editing after the update.
   */
  override fun tableChanged(event: TableModelEvent) {
    when (event) {
      is PTableModelRepaintEvent -> refresh()
      is PTableModelEvent -> tableChangedWithNextEditedRow(event, event.nextEditedRow)
      else -> tableChangedWithoutNextEditedRow(event)
    }
  }

  private fun refresh() {
    if (isEditing) {
      tableCellEditor.editor.refresh()
    }
    repaint()
  }

  private fun tableChangedWithoutNextEditedRow(event: TableModelEvent) {
    val wasEditing = isEditing
    val wasEditingColumn = editingColumn
    var editing: PTableItem? = null
    if (wasEditing) {
      editing = item(editingRow)
      removeEditor()
    }
    super.tableChanged(event)
    if (editing != null) {
      val row = model.indexOf(editing)
      val newEditingRow = if (row >= 0) convertRowIndexToView(row) else -1
      startEditing(newEditingRow, wasEditingColumn)
    }
  }

  private fun tableChangedWithNextEditedRow(event: TableModelEvent, nextEditedRow: Int) {
    val wasEditing = isEditing
    if (wasEditing) {
      removeEditor()
    }
    super.tableChanged(event)

    if (wasEditing) {
      val newEditingRow: Int
      val newEditingColumn: Int
      if (nextEditedRow >= 0 && model.rowCount > nextEditedRow) {
        newEditingRow = convertRowIndexToView(nextEditedRow)
        newEditingColumn = 0
      } else {
        newEditingRow = -1
        newEditingColumn = -1
      }
      if (newEditingRow >= 0) {
        startEditing(newEditingRow, newEditingColumn)
        if (!isEditing && newEditingColumn == 0) {
          startEditing(newEditingRow, 1)
        }
      }
    }
  }

  // Bug: 221565
  // Without this line it is impossible to get focus to a combo box editor.
  // The code in JBTable will move the focus to the JPanel that includes
  // the combo box, the resource button, and the design button.
  override fun surrendersFocusOnKeyStroke(): Boolean {
    return false
  }

  // Override the JTable.prepareEditor
  // Return the same value but do NOT call component.setNextFocusableComponent.
  // This allows us to TAB from the last editor to the first editor in the table.
  // Without this a TAB from the last editor would cause the table to get the focus.
  override fun prepareEditor(editor: TableCellEditor, row: Int, column: Int): Component? {
    val value = getValueAt(row, column)
    val isSelected = isCellSelected(row, column)
    return editor.getTableCellEditorComponent(this, value, isSelected, row, column)
  }

  override fun getCellRenderer(row: Int, column: Int): TableCellRenderer {
    tableCellRenderer.renderer = rendererProvider(this, item(row), PTableColumn.fromColumn(column))
    return tableCellRenderer
  }

  override fun getCellEditor(row: Int, column: Int): PTableCellEditorWrapper {
    tableCellEditor.editor = editorProvider(this, item(row), PTableColumn.fromColumn(column))
    return tableCellEditor
  }

  override fun getToolTipText(event: MouseEvent): String? {
    return customToolTipHook(event)
  }

  private fun filterChanged(oldValue: String, newValue: String) {
    if (oldValue == newValue) {
      return
    }
    if (newValue.isEmpty()) {
      rowSorter = null
    } else {
      nameRowFilter.pattern = newValue
      nameRowSorter.rowFilter = nameRowFilter
      nameRowSorter.model = model
      rowSorter = nameRowSorter
    }
  }

  private fun customizeKeyMaps() {

    // Override the builtin table actions
    actionMap.put(TableActions.Left.ID, MyKeyAction { modifyGroup(expand = false) })
    actionMap.put(TableActions.Right.ID, MyKeyAction { modifyGroup(expand = true) })
    actionMap.put(TableActions.ShiftLeft.ID, MyKeyAction { modifyGroup(expand = false) })
    actionMap.put(TableActions.ShiftRight.ID, MyKeyAction { modifyGroup(expand = true) })
    actionMap.put(TableActions.Up.ID, MyKeyAction { nextRow(moveUp = true) })
    actionMap.put(TableActions.Down.ID, MyKeyAction { nextRow(moveUp = false) })
    actionMap.put(TableActions.ShiftUp.ID, MyKeyAction { nextRow(moveUp = true) })
    actionMap.put(TableActions.ShiftDown.ID, MyKeyAction { nextRow(moveUp = false) })
    actionMap.put(TableActions.PageUp.ID, MyKeyAction { nextPage(moveUp = true) })
    actionMap.put(TableActions.PageDown.ID, MyKeyAction { nextPage(moveUp = false) })
    actionMap.put(TableActions.ShiftPageUp.ID, MyKeyAction { nextPage(moveUp = true) })
    actionMap.put(TableActions.ShiftPageDown.ID, MyKeyAction { nextPage(moveUp = false) })
    actionMap.put(TableActions.CtrlHome.ID, MyKeyAction { moveToFirstRow() })
    actionMap.put(TableActions.CtrlEnd.ID, MyKeyAction { moveToLastRow() })
    actionMap.put(TableActions.CtrlShiftHome.ID, MyKeyAction { moveToFirstRow() })
    actionMap.put(TableActions.CtrlShiftEnd.ID, MyKeyAction { moveToLastRow() })

    // Setup additional actions for the table
    registerKey(KeyStrokes.ENTER) { smartEnter(toggleOnly = false) }
    registerKey(KeyStrokes.SPACE) { smartEnter(toggleOnly = true) }
    registerKey(KeyStrokes.NUM_LEFT) { modifyGroup(expand = false) }
    registerKey(KeyStrokes.NUM_RIGHT) { modifyGroup(expand = true) }
    registerKey(KeyStrokes.HOME) { moveToFirstRow() }
    registerKey(KeyStrokes.END) { moveToLastRow() }

    // Disable auto start editing from JTable
    putClientProperty("JTable.autoStartsEdit", java.lang.Boolean.FALSE)
  }

  private fun registerKey(key: KeyStroke, action: () -> Unit) {
    val name = key.toString().replace(" ", "-")
    registerActionKey(action, key, name, { true }, JComponent.WHEN_ANCESTOR_OF_FOCUSED_COMPONENT)
  }

  private fun toggleTreeNode(row: Int) {
    val index = convertRowIndexToModel(row)
    model.toggle(index)
    scrollCellIntoView(row, 0)
  }

  private fun selectRow(row: Int) {
    getSelectionModel().setSelectionInterval(row, row)
    TableUtil.scrollSelectionToVisible(this)
  }

  private fun selectColumn(column: Int) {
    getColumnModel().selectionModel.setSelectionInterval(column, column)
  }

  private fun toggleAndSelect(row: Int) {
    toggleTreeNode(row)
    selectRow(row)
  }

  @Suppress("SameParameterValue")
  private fun quickEdit(row: Int, column: Int) {
    val editor = getCellEditor(row, column)

    // only perform edit if we know the editor is capable of a quick toggle action.
    // We know that boolean editors switch their state and finish editing right away
    if (editor.isBooleanEditor) {
      startEditing(row, column) { editor.toggleValue() }
    }
  }

  // Start editing a table cell.
  // Return true if an editor was successfully created, false if the cell was not editable.
  private fun startEditing(row: Int, column: Int, afterActivation: () -> Unit?): Boolean {
    val editor = getCellEditor(row, 0)
    if (!editCellAt(row, column)) {
      return false
    }

    IdeFocusManager.getGlobalInstance().doWhenFocusSettlesDown {
      editor.requestFocus()
      afterActivation()
    }
    return true
  }

  override fun editingCanceled(event: ChangeEvent?) {
    // This method is called from the IDEEventQueue.EditingCanceller
    // an event preprocessing utility. For a ComboBox with an open
    // popup we simply want to close the popup.
    // Therefore: give the editor a change to handle this event
    // before stopping the cell editor.
    //
    // Do not remove the editor i.e. do not call the super method.
    if (tableCellEditor.editor.cancelEditing()) {
      super.editingCanceled(event)
      requestFocus()
    }
  }

  override fun removeEditor() {
    tableModel.editedItem = null
    repaintOtherCellInRow()

    // Now remove the editor
    super.removeEditor()

    // Give the cell editor a change to reset it's state
    tableCellEditor.editor.close(this)
  }

  override fun editCellAt(row: Int, column: Int, event: EventObject?): Boolean {
    if (resizeHandler.resizeMode || !super.editCellAt(row, column, event)) {
      return false
    }
    repaintOtherCellInRow()
    selectRow(row)
    tableModel.editedItem = item(row)
    return true
  }

  // The implementation in JTable stops editing and performs auto resizing.
  // When a row is added in a PTableImpl we often want to edit the new row.
  // The default implementation will not allow that.
  // Also auto resizing is not used in PTableImpl so no functionality should is lost.
  override fun columnMarginChanged(event: ChangeEvent) {
    resizeAndRepaint()
  }

  // This method fixes a problem where the other cell was not repainted after
  // focus was removed from a PTable with a cell being edited.
  private fun repaintOtherCellInRow() {
    if (editingRow < 0 || editingColumn < 0) {
      return
    }
    val otherColumn = (editingColumn + 1) % 2
    val cellRect = getCellRect(editingRow, otherColumn, false)
    repaint(cellRect)
  }

  // ========== Keyboard Actions ===============================================

  private class MyKeyAction(private val action: () -> Unit) : AbstractAction() {
    override fun actionPerformed(event: ActionEvent) {
      action()
    }
  }

  /**
   * Expand/Collapse if it is a group property, start editing otherwise.
   *
   * If [toggleOnly] then don't launch a full editor, just perform a quick toggle.
   */
  private fun smartEnter(toggleOnly: Boolean) {
    val row = selectedRow
    if (isEditing || row == -1) {
      return
    }

    val item = item(row)
    when {
      model.isGroupItem(item) && !tableModel.isCellEditable(item(row), PTableColumn.NAME) ->
        toggleAndSelect(row)
      toggleOnly -> quickEdit(row, 1)
      else -> {
        if (!startEditing(row, 0) {}) {
          startEditing(row, 1) {}
        }
      }
    }
  }

  /** Expand/Collapse items after right/left key press */
  private fun modifyGroup(expand: Boolean) {
    val row = selectedRow
    if (row == -1) {
      return
    }

    val index = convertRowIndexToModel(row)
    if (expand) {
      model.expand(index)
    } else {
      model.collapse(index)
    }
    selectRow(row)
  }

  /** Scroll the selected row up/down. */
  private fun nextRow(moveUp: Boolean) {
    val selectedRow = selectedRow
    if (isEditing) {
      removeEditor()
      requestFocus()
    }
    if (moveUp) {
      selectRow(max(0, selectedRow - 1))
    } else {
      selectRow(min(selectedRow + 1, rowCount - 1))
    }
    if (selectedColumn < 0) {
      selectColumn(0)
    }
  }

  /** Scroll the selected row up/down. */
  private fun nextPage(moveUp: Boolean) {
    val selectedRow = selectedRow
    if (isEditing) {
      removeEditor()
      requestFocus()
    }

    // PTable may be in a scrollable component, so we need to use visible height instead of
    // getHeight()
    val visibleHeight = visibleRect.getHeight().toInt()
    val rowHeight = getRowHeight()
    if (visibleHeight <= 0 || rowHeight <= 0) {
      return
    }
    val movement = visibleHeight / rowHeight
    if (moveUp) {
      selectRow(max(0, selectedRow - movement))
    } else {
      selectRow(min(selectedRow + movement, rowCount - 1))
    }
    if (selectedColumn < 0) {
      selectColumn(0)
    }
  }

  private fun moveToFirstRow() {
    if (isEditing) {
      removeEditor()
      requestFocus()
    }

    selectRow(0)
  }

  private fun moveToLastRow() {
    if (isEditing) {
      removeEditor()
      requestFocus()
    }

    selectRow(rowCount - 1)
  }

  // TODO: Change this from MouseMoveListener to TableHoverListener when the latter is a stable API
  private fun installHoverListener() {
    addMouseMotionListener(
      object : MouseMotionAdapter() {
        override fun mouseMoved(event: MouseEvent) {
          val point = event.point
          val row = rowAtPoint(point)
          val column = PTableColumn.fromColumn(columnAtPoint(point))
          val renderer =
            if (
              !(row == editingRow &&
                column.ordinal == editingColumn) && // this cell is not being edited
<<<<<<< HEAD
              tableModel.hasCustomCursor(item(row), column)
=======
                tableModel.hasCustomCursor(item(row), column)
>>>>>>> 574fcae1
            )
              getRenderer(row, column)
            else null

          // Replace the cursor of the table to the cursor of the component in the renderer the
          // mouse event points to.
          cursor =
            if (resizeHandler.resizeMode) Cursor.getPredefinedCursor(Cursor.W_RESIZE_CURSOR)
            else
              renderer?.let {
                val rect = getCellRect(row, column.ordinal, true)
                val component =
                  SwingUtilities.getDeepestComponentAt(renderer, event.x - rect.x, event.y - rect.y)
                // The property panel is using text editors to display text.
                // Ignore the I-beam from those components.
                if (component is JTextComponent) null else component?.cursor
<<<<<<< HEAD
              }
                ?: Cursor.getDefaultCursor()
=======
              } ?: Cursor.getDefaultCursor()
>>>>>>> 574fcae1
        }
      }
    )
  }

  /** Lookup the renderer for the given [row] and [column]. */
  private fun getRenderer(row: Int, column: PTableColumn): Component =
    prepareRenderer(getCellRenderer(row, column.ordinal), row, column.ordinal).also { renderer ->
      if (renderer.preferredSize.height > rowHeight) {
        // Variable height renders needs to be resized
        TreeWalker(renderer).descendantStream().forEach(Component::doLayout)
      }
    }

  // ========== Group Expansion on Mouse Click =================================

  /** MouseListener */
  private inner class MouseTableListener : MouseAdapter() {

    /** Handle expansion/collapse after clicking on the expand icon in the name column. */
    override fun mousePressed(event: MouseEvent) {
      val row = rowAtPoint(event.point)
      if (row == -1) {
        return
      }
      val column = columnAtPoint(event.point)
      if (column != 0) {
        return
      }

      // Ignore a toggle if the name cell is editable. Allow the TableUI to start editing instead:
      if (tableModel.isCellEditable(item(row), PTableColumn.NAME)) {
        val editor = editorComponent ?: return
        val newEvent = SwingUtilities.convertMouseEvent(this@PTableImpl, event, editor)
        editor.dispatchEvent(newEvent)
        return
      }

      val rectLeftColumn = getCellRect(row, convertColumnIndexToView(0), false)
      rectLeftColumn.width = UIUtil.getTreeExpandedIcon().iconWidth
      if (rectLeftColumn.contains(event.x, event.y)) {
        toggleTreeNode(row)
        event.consume()
      }
    }
  }

  // ========== KeyListener ====================================================

  /** PTableKeyListener is our own implementation of "JTable.autoStartsEdit" */
  private inner class PTableKeyListener : KeyAdapter() {

    override fun keyTyped(event: KeyEvent) {
      val row = selectedRow
      val type = Character.getType(event.keyChar).toByte()
      if (
        isEditing ||
          row == -1 ||
          type == Character.CONTROL ||
          type == Character.OTHER_SYMBOL ||
          type == Character.SPACE_SEPARATOR
      ) {
        return
      }
      autoStartEditingAndForwardKeyEventToEditor(row, event)
    }

    override fun keyPressed(event: KeyEvent) {
      val row = selectedRow
      if (isEditing || row == -1 || event.keyCode != KeyEvent.VK_DOWN || !event.isAltDown) {
        return
      }
      autoStartEditingAndForwardKeyEventToEditor(row, event)
    }

    private fun autoStartEditingAndForwardKeyEventToEditor(row: Int, event: KeyEvent) {
      val focusRequest = {
        ApplicationManager.getApplication()?.invokeLater {
          IdeFocusManager.getGlobalInstance().doWhenFocusSettlesDown {
            val textEditor = IdeFocusManager.findInstance().focusOwner
            if (textEditor is JTextComponent) {
              val keyEvent =
                KeyEvent(
                  textEditor,
                  event.id,
                  event.`when`,
                  event.modifiers,
                  event.keyCode,
                  event.keyChar
                )
              textEditor.dispatchEvent(keyEvent)
            }
          }
        }
      }
      val table = this@PTableImpl
      if (!table.startEditing(row, 0, focusRequest)) {
        table.startEditing(row, 1, focusRequest)
      }
    }
  }
}

private class NameRowFilter(private val model: PTableModelImpl) : RowFilter<TableModel, Int>() {
  private val comparator = SpeedSearchComparator(false)
  var pattern = ""

  override fun include(entry: Entry<out TableModel, out Int>): Boolean {
    val item = entry.getValue(0) as PTableItem
    if (isMatch(item.name)) {
      return true
    }
    var parent = model.parentOf(item)
    while (parent != null) {
      if (isMatch(parent.name)) {
        return true
      }
      parent = model.parentOf(parent)
    }
    if (item !is PTableGroupItem) {
      return false
    }
    for (child in item.children) {
      if (isMatch(child.name)) {
        return true
      }
    }
    return false
  }

  private fun isMatch(text: String): Boolean {
    return comparator.matchingFragments(pattern, text) != null
  }
}

/** A custom [TableExpandableItemsHandler] for a properties table. */
@VisibleForTesting
class PTableExpandableItemsHandler(table: PTableImpl) : TableExpandableItemsHandler(table) {
  private var expandedCell: TableCell? = null

  @TestOnly // Get access to a protected method:
  fun computeCellRendererAndBounds(key: TableCell): Pair<Component, Rectangle>? {
    return getCellRendererAndBounds(key)
  }

  /**
   * Return the currently expanded items.
   *
   * The super class will return nothing if the popup is not shown. Some controls may be rendered
   * differently when "expanded" to see the entire value. Such an "expended" renderer may fit in the
   * table cell i.e. no popup will be shown. We still need to know that the item is "expanded"
   * versus showing in its normal form.
   *
   * Override this method to provide this functionality.
   */
  override fun getExpandedItems(): Collection<TableCell> {
    return if (expandedCell == null) emptyList() else setOf(expandedCell!!)
  }

  /**
   * Find the [TableCell] over the [point] for the parent [TableExpandableItemsHandler].
   *
   * The parent handler may decide not to display a popup for several reasons.
   *
   * We may be using a different renderer for the expanded value (to hide buttons that doesn't make
   * sense). That could mean the expanded renderer fits in the table cell. Save the expandedCell in
   * this class and let the parent handler handle the popup.
   *
   * When the expanded cell changes: invalidate the affected cells such that we can repaint them
   * with the proper renderer.
   */
  override fun getCellKeyForPoint(point: Point): TableCell? {
    val cell = computeRestrictedCellAtPoint(point)
    if (expandedCell != cell) {
      cell?.invalidate()
      expandedCell?.invalidate()
    }
    expandedCell = cell
    return cell
  }

  private fun TableCell.invalidate() =
    myComponent.repaint(myComponent.getCellRect(row, column, true))

  /**
   * Compute the [TableCell] at [point] that has a cell renderer where the value is restricted due
   * to limited space in the cell. Find the component under the mouse and check if the component is
   * visually restricted. In that way a ComboBox can reject expansions when hovering over the drop
   * down button, but accept expansions when hovering over the text part of the ComboBox.
   */
  private fun computeRestrictedCellAtPoint(point: Point): TableCell? {
    val cell = super.getCellKeyForPoint(point) ?: return null
    val value = myComponent.getValueAt(cell.row, cell.column)
    val renderer = myComponent.getCellRenderer(cell.row, cell.column)
    val component =
      renderer.getTableCellRendererComponent(
        myComponent,
        value,
        false,
        false,
        cell.row,
        cell.column
      )
    val bounds = myComponent.getCellRect(cell.row, cell.column, true)
    val componentUnderMouse =
      SwingUtilities.getDeepestComponentAt(component, point.x - bounds.x, point.y - bounds.y)
        ?: return null
    val isVisuallyRestricted = ClientProperty.get(componentUnderMouse, KEY_IS_VISUALLY_RESTRICTED)
    if (cell == expandedCell && isVisuallyRestricted != null) {
      // Since an expanded cell will return false to "isVisuallyRestricted", we will maintain
      // expanded cells when the mouse is over a component that has a visually restricted callback.
      // This will avoid flickering in the expanded cells: b/281650931
      return expandedCell
    }
    return cell.takeIf { isVisuallyRestricted != null && isVisuallyRestricted() }
  }

  /**
   * Return a little extra space on the right, such that expanded text has a little empty space on
   * the right.
   */
  override fun getCellRendererAndBounds(key: TableCell): Pair<Component, Rectangle>? {
    val rendererAndBounds = super.getCellRendererAndBounds(key) ?: return null
    rendererAndBounds.second.width += JBUIScale.scale(EXPANSION_RIGHT_PADDING)
    return rendererAndBounds
  }

  /**
   * Intellij has disabled [TableExpandableItemsHandler] is the table is not in a
   * [javax.swing.JScrollPane]. Our property table has a scroll pane around the parent JPanel of the
   * table, and we still want to support table expansion.
   */
  override fun isEnabled(): Boolean {
    return true
  }
}<|MERGE_RESOLUTION|>--- conflicted
+++ resolved
@@ -78,8 +78,6 @@
 import kotlin.math.min
 import kotlin.math.roundToInt
 import kotlin.properties.Delegates
-import org.jetbrains.annotations.TestOnly
-import org.jetbrains.annotations.VisibleForTesting
 
 const val EXPANSION_RIGHT_PADDING = 4
 private const val COLUMN_COUNT = 2
@@ -677,11 +675,7 @@
             if (
               !(row == editingRow &&
                 column.ordinal == editingColumn) && // this cell is not being edited
-<<<<<<< HEAD
-              tableModel.hasCustomCursor(item(row), column)
-=======
                 tableModel.hasCustomCursor(item(row), column)
->>>>>>> 574fcae1
             )
               getRenderer(row, column)
             else null
@@ -698,12 +692,7 @@
                 // The property panel is using text editors to display text.
                 // Ignore the I-beam from those components.
                 if (component is JTextComponent) null else component?.cursor
-<<<<<<< HEAD
-              }
-                ?: Cursor.getDefaultCursor()
-=======
               } ?: Cursor.getDefaultCursor()
->>>>>>> 574fcae1
         }
       }
     )
