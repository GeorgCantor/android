package org.jetbrains.jps.android;

import com.android.SdkConstants;
import com.intellij.openapi.application.PathManager;
import com.intellij.openapi.util.Pair;
import com.intellij.openapi.util.io.FileUtil;
import com.intellij.openapi.util.io.FileUtilRt;
import com.intellij.openapi.vfs.VfsUtilCore;
import com.intellij.util.ArrayUtil;
import com.intellij.util.ArrayUtilRt;
import com.intellij.util.io.TestFileSystemBuilder;
import com.intellij.util.io.TestFileSystemItem;
import org.jetbrains.android.util.AndroidBuildTestingManager;
import org.jetbrains.android.util.AndroidCommonUtils;
import org.jetbrains.annotations.NotNull;
import org.jetbrains.jps.android.builder.*;
import org.jetbrains.jps.android.model.*;
import org.jetbrains.jps.android.model.impl.JpsAndroidModuleExtensionImpl;
import org.jetbrains.jps.android.model.impl.JpsAndroidModuleProperties;
import org.jetbrains.jps.api.BuildParametersKeys;
import org.jetbrains.jps.builders.BuildResult;
import org.jetbrains.jps.builders.CompileScopeTestBuilder;
import org.jetbrains.jps.builders.JpsBuildTestCase;
import org.jetbrains.jps.incremental.java.JavaBuilder;
import org.jetbrains.jps.incremental.messages.BuildMessage;
import org.jetbrains.jps.maven.model.JpsMavenExtensionService;
import org.jetbrains.jps.maven.model.impl.*;
import org.jetbrains.jps.model.JpsElement;
import org.jetbrains.jps.model.JpsSimpleElement;
import org.jetbrains.jps.model.impl.JpsSimpleElementImpl;
import org.jetbrains.jps.model.java.JavaSourceRootType;
import org.jetbrains.jps.model.java.JpsJavaExtensionService;
import org.jetbrains.jps.model.java.JpsJavaLibraryType;
import org.jetbrains.jps.model.java.compiler.JpsJavaCompilerConfiguration;
import org.jetbrains.jps.model.java.compiler.ProcessorConfigProfile;
import org.jetbrains.jps.model.library.JpsLibrary;
import org.jetbrains.jps.model.library.JpsOrderRootType;
import org.jetbrains.jps.model.library.JpsTypedLibrary;
import org.jetbrains.jps.model.library.sdk.JpsSdk;
import org.jetbrains.jps.model.module.JpsModule;
import org.jetbrains.jps.model.serialization.impl.JpsModuleSerializationDataExtensionImpl;
import org.jetbrains.jps.util.JpsPathUtil;

import java.io.*;
import java.nio.charset.Charset;
import java.util.Arrays;
import java.util.Collections;
import java.util.List;
import java.util.Map;
import java.util.zip.CRC32;
import java.util.zip.ZipEntry;
import java.util.zip.ZipOutputStream;

/**
 * @author Eugene.Kudelevsky
 */
public class AndroidBuilderTest extends JpsBuildTestCase {

  private static final String TEST_DATA_PATH = "/jps-plugin/testData/";

  @Override
  public void setUp() throws Exception {
    super.setUp();
    JpsJavaExtensionService.getInstance().getOrCreateCompilerConfiguration(myProject).addResourcePattern("*.txt");
    myBuildParams.put(BuildParametersKeys.FORCE_MODEL_LOADING, Boolean.TRUE.toString());
  }

  public void test1() throws Exception {
    final MyExecutor executor = new MyExecutor("com.example.simple");
    final JpsModule module = setUpSimpleAndroidStructure(ArrayUtil.EMPTY_STRING_ARRAY, executor, null).getFirst();
    rebuildAll();
    checkBuildLog(executor, "expected_log");
    checkMakeUpToDate(executor);

    assertOutput(module, TestFileSystemItem.fs()
        .dir("com")
        .dir("example")
        .dir("simple")
        .file("BuildConfig.class")
        .file("R.class")
        .end()
        .end()
        .end()
        .archive("module.apk")
        .file("META-INF")
        .file("res_apk_entry", "res_apk_entry_content")
        .file("classes.dex", "classes_dex_content"));
  }

  public void test2() throws Exception {
    final MyExecutor executor = new MyExecutor("com.example.simple");
    final JpsModule module = setUpSimpleAndroidStructure(new String[]{"src"}, executor, null).getFirst();
    rebuildAll();
    checkBuildLog(executor, "expected_log");
    checkMakeUpToDate(executor);

    assertOutput(module, TestFileSystemItem.fs()
      .dir("com")
      .dir("example")
      .dir("simple")
      .file("BuildConfig.class")
      .file("R.class")
      .file("MyActivity.class")
      .end()
      .end()
      .end()
      .archive("module.apk")
      .file("META-INF")
      .file("res_apk_entry", "res_apk_entry_content")
      .file("classes.dex", "classes_dex_content")
      .dir("lib")
      .dir("armeabi")
      .file("mylib.so", "mylib_content"));

    change(getProjectPath("src/com/example/simple/MyActivity.java"));
    executor.clear();
    makeAll().assertSuccessful();
    checkBuildLog(executor, "expected_log_1");
    assertCompiled(JavaBuilder.BUILDER_NAME, "root/src/com/example/simple/MyActivity.java");

    checkMakeUpToDate(executor);

    change(getProjectPath("res/layout/main.xml"));
    executor.clear();
    makeAll().assertSuccessful();
    checkBuildLog(executor, "expected_log_2");
    assertCompiled(JavaBuilder.BUILDER_NAME);

    checkMakeUpToDate(executor);

    change(getProjectPath("res/values/strings.xml"),
           "<?xml version=\"1.0\" encoding=\"utf-8\"?>\n" +
           "<resources>\n" +
           "    <string name=\"app_name\">changed_string</string>\n" +
           "</resources>");
    executor.clear();
    makeAll().assertSuccessful();
    checkBuildLog(executor, "expected_log_10");
    checkMakeUpToDate(executor);

    change(getProjectPath("res/values/strings.xml"),
           "<?xml version=\"1.0\" encoding=\"utf-8\"?>\n" +
           "<resources>\n" +
           "    <string name=\"app_name\">changed_string</string>\n" +
           "    <string name=\"new_string\">new_string</string>\n" +
           "</resources>");
    executor.setRClassContent("public static int change = 1;");
    executor.clear();
    makeAll().assertSuccessful();
    checkBuildLog(executor, "expected_log_3");
    assertCompiled(JavaBuilder.BUILDER_NAME, "targets/java-production/module/android/generated_sources/aapt/com/example/simple/R.java");
    checkMakeUpToDate(executor);

    FileUtil.rename(new File(getProjectPath("res/drawable-hdpi/ic_launcher.png")),
                    new File(getProjectPath("res/drawable-hdpi/new_name.png")));
    executor.setRClassContent("public static int change = 2;");
    executor.clear();
    makeAll().assertSuccessful();
    checkBuildLog(executor, "expected_log_4");
    assertCompiled(JavaBuilder.BUILDER_NAME, "targets/java-production/module/android/generated_sources/aapt/com/example/simple/R.java");
    checkMakeUpToDate(executor);

    FileUtil.writeToFile(new File(getProjectPath("res/drawable-hdpi/new_file.png")),
                         "new_file_png_content");
    executor.setRClassContent("public static int change = 3;");
    executor.clear();
    makeAll().assertSuccessful();
    checkBuildLog(executor, "expected_log_5");
    assertCompiled(JavaBuilder.BUILDER_NAME, "targets/java-production/module/android/generated_sources/aapt/com/example/simple/R.java");

    checkMakeUpToDate(executor);

    change(getProjectPath("libs/armeabi/mylib.so"), "mylib_content_changed");
    executor.clear();
    makeAll().assertSuccessful();
    checkBuildLog(executor, "expected_log_11");
    assertCompiled(JavaBuilder.BUILDER_NAME);

    assertOutput(module, TestFileSystemItem.fs()
      .file("com")
      .archive("module.apk")
      .file("META-INF")
      .file("res_apk_entry", "res_apk_entry_content")
      .file("classes.dex", "classes_dex_content")
      .dir("lib")
      .dir("armeabi")
      .file("mylib.so", "mylib_content_changed"));

    checkMakeUpToDate(executor);

    change(getProjectPath("AndroidManifest.xml"));
    executor.clear();
    makeAll().assertSuccessful();
    checkBuildLog(executor, "expected_log_6");
    assertCompiled(JavaBuilder.BUILDER_NAME);

    checkMakeUpToDate(executor);

    delete(getProjectPath("AndroidManifest.xml"));
    copyToProject(getDefaultTestDataDirForCurrentTest() + "/changed_manifest.xml",
                  "root/AndroidManifest.xml");
    executor.clear();
    executor.setPackage("com.example.simple1");
    makeAll().assertSuccessful();
    checkBuildLog(executor, "expected_log_7");
    assertCompiled(JavaBuilder.BUILDER_NAME,
                   "targets/java-production/module/android/generated_sources/aapt/com/example/simple1/R.java",
                   "targets/java-production/module/android/generated_sources/build_config/com/example/simple1/BuildConfig.java");

    checkMakeUpToDate(executor);

    change(getProjectPath("assets/myasset.txt"));
    executor.clear();
    makeAll().assertSuccessful();
    checkBuildLog(executor, "expected_log_8");
    assertCompiled(JavaBuilder.BUILDER_NAME);

    checkMakeUpToDate(executor);

    FileUtil.writeToFile(new File(getProjectPath("assets/new_asset.png")),
                         "new_asset_content");
    executor.clear();
    makeAll().assertSuccessful();
    checkBuildLog(executor, "expected_log_9");
    assertCompiled(JavaBuilder.BUILDER_NAME);
    checkMakeUpToDate(executor);

    assertOutput(module, TestFileSystemItem.fs()
      .dir("com")
      .dir("example")
      .dir("simple1")
      .file("BuildConfig.class")
      .file("R.class")
      .end()
      .dir("simple")
      .file("MyActivity.class")
      .end()
      .end()
      .end()
      .archive("module.apk")
      .file("META-INF")
      .file("res_apk_entry", "res_apk_entry_content")
      .file("classes.dex", "classes_dex_content")
      .dir("lib")
      .dir("armeabi")
      .file("mylib.so", "mylib_content_changed"));

    assertTrue(FileUtil.delete(new File(getProjectPath("libs/armeabi/mylib.so"))));
    makeAll().assertSuccessful();
    checkBuildLog(executor, "expected_log_12");
    checkMakeUpToDate(executor);

    assertTrue(FileUtil.delete(new File(getProjectPath("libs"))));
    rebuildAll();
    checkBuildLog(executor, "expected_log_13");
    checkMakeUpToDate(executor);
  }

  public void test3() throws Exception {
    final MyExecutor executor = new MyExecutor("com.example.simple");
    final JpsModule module = setUpSimpleAndroidStructure(new String[]{"src", "resources"}, executor, null).getFirst();

    module.addSourceRoot(JpsPathUtil.pathToUrl(getProjectPath("tests")), JavaSourceRootType.TEST_SOURCE);

    final JpsLibrary lib1 = module.addModuleLibrary("lib1", JpsJavaLibraryType.INSTANCE);
    lib1.addRoot(getProjectPath("external_jar1.jar"), JpsOrderRootType.COMPILED);

    final JpsLibrary lib2 = module.addModuleLibrary("lib2", JpsJavaLibraryType.INSTANCE);
    lib2.addRoot(new File(getProjectPath("libs/external_jar2.jar")), JpsOrderRootType.COMPILED);

    module.getDependenciesList().addLibraryDependency(lib1);

    rebuildAll();
    checkBuildLog(executor, "expected_log");

    assertOutput(module, TestFileSystemItem.fs()
      .file("java_resource1.txt")
      .dir("com")
      .dir("example")
      .file("java_resource3.txt")
      .dir("simple")
      .file("BuildConfig.class")
      .file("R.class")
      .file("MyActivity.class")
      .end()
      .end()
      .end()
      .archive("module.apk")
      .file("resource_inside_jar1.txt")
      .file("java_resource1.txt")
      .dir("com")
      .dir("example")
      .file("java_resource3.txt")
      .end()
      .end()
      .file("META-INF")
      .file("res_apk_entry", "res_apk_entry_content")
      .file("classes.dex", "classes_dex_content"));

    checkMakeUpToDate(executor);

    module.getDependenciesList().addLibraryDependency(lib2);

    executor.clear();
    makeAll().assertSuccessful();

    checkBuildLog(executor, "expected_log_1");

    assertOutput(module, TestFileSystemItem.fs()
      .file("java_resource1.txt")
      .file("com")
      .archive("module.apk")
      .file("resource_inside_jar2.txt")
      .file("java_resource1.txt")
      .file("com")
      .file("META-INF")
      .file("res_apk_entry", "res_apk_entry_content")
      .file("classes.dex", "classes_dex_content"));

    checkMakeUpToDate(executor);

    change(getProjectPath("resources/com/example/java_resource3.txt"));

    executor.clear();
    makeAll().assertSuccessful();

    checkBuildLog(executor, "expected_log_2");
    assertOutput(module, TestFileSystemItem.fs()
      .file("java_resource1.txt")
      .file("com")
      .archive("module.apk")
      .file("resource_inside_jar2.txt")
      .file("java_resource1.txt")
      .file("com")
      .file("META-INF")
      .file("res_apk_entry", "res_apk_entry_content")
      .file("classes.dex", "classes_dex_content"));
    checkMakeUpToDate(executor);

    assertTrue(FileUtil.delete(new File(getProjectPath("external_jar1.jar"))));
    makeAll().assertSuccessful();
    checkBuildLog(executor, "expected_log_3");
    assertOutput(module, TestFileSystemItem.fs()
      .file("java_resource1.txt")
      .file("com")
      .archive("module.apk")
      .file("resource_inside_jar1.txt")
      .file("resource_inside_jar2.txt")
      .file("java_resource1.txt")
      .file("com")
      .file("META-INF")
      .file("res_apk_entry", "res_apk_entry_content")
      .file("classes.dex", "classes_dex_content"));
    checkMakeUpToDate(executor);

    assertTrue(FileUtil.delete(new File(getProjectPath("src/java_resource1.txt"))));
    makeAll().assertSuccessful();
    checkBuildLog(executor, "expected_log_4");
    assertOutput(module, TestFileSystemItem.fs()
      .file("com")
      .archive("module.apk")
      .file("resource_inside_jar1.txt")
      .file("resource_inside_jar2.txt")
      .file("com")
      .file("META-INF")
      .file("res_apk_entry", "res_apk_entry_content")
      .file("classes.dex", "classes_dex_content"));
    checkMakeUpToDate(executor);

    module.removeSourceRoot(JpsPathUtil.pathToUrl(getProjectPath("resources")), JavaSourceRootType.SOURCE);
    makeAll().assertSuccessful();
    checkBuildLog(executor, "expected_log_5");
    checkMakeUpToDate(executor);
  }

  public void test4() throws Exception {
    final MyExecutor executor = new MyExecutor("com.example.simple") {
      @Override
      protected void doCheckJar(@NotNull String jarId, @NotNull String jarPath) {
        if ("proguard_input_jar".equals(jarId)) {
          File tmpDir = null;

          try {
            tmpDir = FileUtil.createTempDirectory("proguard_input_jar_checking", "tmp");
            final File jar = new File(tmpDir, "file.jar");
            FileUtil.copy(new File(jarPath), jar);
            assertOutput(tmpDir.getPath(), TestFileSystemItem.fs()
              .archive("file.jar")
              .dir("com")
              .dir("example")
              .dir("simple")
              .file("BuildConfig.class")
              .file("R.class")
              .file("MyActivity.class")
              .file("MyClass.class"));
          }
          catch (IOException e) {
            throw new RuntimeException(e);
          }
          finally {
            if (tmpDir != null) {
              FileUtil.delete(tmpDir);
            }
          }
        }
      }
    };
    final JpsModule androidModule = setUpSimpleAndroidStructure(new String[]{"src"}, executor, "android_module").getFirst();

    final String copiedSourceRoot = copyToProject(getDefaultTestDataDirForCurrentTest() +
                                                  "/project/java_module/src", "root/java_module/src");
    final JpsModule javaModule = addModule("java_module", copiedSourceRoot);

    rebuildAll();
    checkBuildLog(executor, "expected_log");
    checkMakeUpToDate(executor);

    androidModule.getDependenciesList().addModuleDependency(javaModule);
    makeAll();
    checkBuildLog(executor, "expected_log_1");
    checkMakeUpToDate(executor);

    change(getProjectPath("src/com/example/simple/MyActivity.java"),
           "package com.example.simple;\n" +
           "import android.app.Activity;\n" +
           "import android.os.Bundle;\n" +
           "public class MyActivity extends Activity {\n" +
           "    @Override\n" +
           "    public void onCreate(Bundle savedInstanceState) {\n" +
           "        super.onCreate(savedInstanceState);\n" +
           "        final String s = MyClass.getMessage();\n" +
           "    }\n" +
           "}\n");
    makeAll();
    checkBuildLog(executor, "expected_log_2");
    assertCompiled(JavaBuilder.BUILDER_NAME, "root/src/com/example/simple/MyActivity.java");
    checkMakeUpToDate(executor);

    change(getProjectPath("java_module/src/com/example/simple/MyClass.java"));
    makeAll();
    checkBuildLog(executor, "expected_log_3");
    assertCompiled(JavaBuilder.BUILDER_NAME, "root/java_module/src/com/example/simple/MyClass.java");
    checkMakeUpToDate(executor);

    final String systemProguardCfgPath = FileUtil.toSystemDependentName(androidModule.getSdk(
      JpsAndroidSdkType.INSTANCE).getHomePath() + "/tools/proguard/proguard-android.txt");
    myBuildParams.put(AndroidCommonUtils.PROGUARD_CFG_PATHS_OPTION,
                      systemProguardCfgPath + File.pathSeparator + getProjectPath("proguard-project.txt"));

    makeAll();
    checkBuildLog(executor, "expected_log_4");
    assertEquals(Collections.singleton("proguard_input_jar"), executor.getCheckedJars());
    checkMakeUpToDate(executor);

    final JpsAndroidExtensionService service = JpsAndroidExtensionService.getInstance();
    final JpsAndroidDexCompilerConfiguration c = service.getDexCompilerConfiguration(myProject);
    assertNotNull(c);
    service.setDexCompilerConfiguration(myProject, c);
    c.setProguardVmOptions("-Xmx700M");
    makeAll();
    checkBuildLog(executor, "expected_log_5");
    checkMakeUpToDate(executor);
  }

  public void test5() throws Exception {
    final MyExecutor executor = new MyExecutor("com.example.simple");
    final JpsSdk<JpsSimpleElement<JpsAndroidSdkProperties>> androidSdk = addJdkAndAndroidSdk();
    addPathPatterns(executor, androidSdk);

    final JpsModule appModule = addAndroidModule("app", new String[]{"src"}, "app", "app", androidSdk).getFirst();
    final JpsModule libModule = addAndroidModule("lib", ArrayUtil.EMPTY_STRING_ARRAY, "lib", "lib", androidSdk).getFirst();

    final JpsAndroidModuleExtension libExtension = AndroidJpsUtil.getExtension(libModule);
    assert libExtension != null;
    final JpsAndroidModuleProperties libProps = ((JpsAndroidModuleExtensionImpl)libExtension).getProperties();
    libProps.LIBRARY_PROJECT = true;

    rebuildAll();
    checkBuildLog(executor, "expected_log");
    checkMakeUpToDate(executor);

    appModule.getDependenciesList().addModuleDependency(libModule);
    makeAll().assertSuccessful();
    checkBuildLog(executor, "expected_log_1");
    checkMakeUpToDate(executor);

    final JpsAndroidModuleExtension appExtension = AndroidJpsUtil.getExtension(appModule);
    assert appExtension != null;
    final JpsAndroidModuleProperties appProps = ((JpsAndroidModuleExtensionImpl)appExtension).getProperties();
    appProps.myIncludeAssetsFromLibraries = true;

    makeAll();
    checkBuildLog(executor, "expected_log_2");
    checkMakeUpToDate(executor);

    rebuildAll();
    checkBuildLog(executor, "expected_log_7");
    checkMakeUpToDate(executor);

    change(getProjectPath("lib/assets/lib_asset.txt"));

    makeAll();
    checkBuildLog(executor, "expected_log_3");
    checkMakeUpToDate(executor);

    change(getProjectPath("app/assets/app_asset.txt"));

    makeAll();
    checkBuildLog(executor, "expected_log_3");
    checkMakeUpToDate(executor);

    change(getProjectPath("lib/res/values/strings.xml"));

    makeAll();
    checkBuildLog(executor, "expected_log_4");
    checkMakeUpToDate(executor);

    change(getProjectPath("app/res/values/strings.xml"));

    makeAll();
    checkBuildLog(executor, "expected_log_5");
    checkMakeUpToDate(executor);

    assertTrue(FileUtil.delete(new File(getProjectPath("lib/assets"))));

    makeAll();
    checkBuildLog(executor, "expected_log_6");
    checkMakeUpToDate(executor);
  }

  public void test6() throws Exception {
    final MyExecutor executor = new MyExecutor("com.example.simple") {
      @NotNull
      @Override
      protected Process doCreateProcess(@NotNull String[] args, @NotNull Map<? extends String, ? extends String> environment)
        throws Exception {
        if (args[0].endsWith(SdkConstants.FN_AAPT) && "crunch".equals(args[1])) {
          final String outputDir = args[args.length - 1];
          createTextFile(outputDir + "/drawable/ic_launcher1.png", "crunch_output_content");
          return new MyProcess(0, "", "");
        }
        return super.doCreateProcess(args, environment);
      }
    };
    setUpSimpleAndroidStructure(ArrayUtil.EMPTY_STRING_ARRAY, executor, null).getFirst();
    rebuildAll();
    checkBuildLog(executor, "expected_log");
    checkMakeUpToDate(executor);

    assertTrue(FileUtil.delete(new File(getProjectPath("res/drawable/ic_launcher1.png"))));
    makeAll().assertSuccessful();
    checkBuildLog(executor, "expected_log_1");
    checkMakeUpToDate(executor);
  }

  public void test7() throws Exception {
    final boolean[] class1Deleted = {false};

    final MyExecutor executor = new MyExecutor("com.example.simple") {
      @Override
      protected void doCheckJar(@NotNull String jarId, @NotNull String jarPath) {
        if ("library_package_jar".equals(jarId)) {
          File tmpDir = null;
          try {
            tmpDir = FileUtil.createTempDirectory("library_package_jar_checking", "tmp");
            final File jar = new File(tmpDir, "file.jar");
            FileUtil.copy(new File(jarPath), jar);
            TestFileSystemBuilder fs = TestFileSystemItem.fs()
              .archive("file.jar")
              .dir("lib")
              .file("MyLibClass.class");

            if (!class1Deleted[0]) {
              fs = fs.file("MyLibClass1.class");
            }
            assertOutput(tmpDir.getPath(), fs);
          }
          catch (IOException e) {
            throw new RuntimeException(e);
          }
          finally {
            if (tmpDir != null) {
              FileUtil.delete(tmpDir);
            }
          }
        }
      }
    };
    final JpsSdk<JpsSimpleElement<JpsAndroidSdkProperties>> androidSdk = addJdkAndAndroidSdk();
    addPathPatterns(executor, androidSdk);

    final JpsModule appModule = addAndroidModule("app", new String[]{"src"}, "app", "app", androidSdk).getFirst();
    final JpsModule libModule = addAndroidModule("lib", new String[]{"src"}, "lib", "lib", androidSdk).getFirst();

    final JpsAndroidModuleExtension libExtension = AndroidJpsUtil.getExtension(libModule);
    assert libExtension != null;
    final JpsAndroidModuleProperties libProps = ((JpsAndroidModuleExtensionImpl)libExtension).getProperties();
    libProps.LIBRARY_PROJECT = true;

    rebuildAll();
    checkBuildLog(executor, "expected_log");
    assertEquals(Collections.singleton("library_package_jar"), executor.getCheckedJars());
    checkMakeUpToDate(executor);

    appModule.getDependenciesList().addModuleDependency(libModule);
    makeAll();
    checkBuildLog(executor, "expected_log_1");
    assertTrue(executor.getCheckedJars().isEmpty());
    checkMakeUpToDate(executor);

    change(getProjectPath("lib/src/lib/MyLibClass.java"));
    makeAll();
    checkBuildLog(executor, "expected_log_2");
    assertEquals(Collections.singleton("library_package_jar"), executor.getCheckedJars());
    checkMakeUpToDate(executor);

    assertTrue(FileUtil.delete(new File(getProjectPath("lib/src/lib/MyLibClass1.java"))));
    class1Deleted[0] = true;
    makeAll();
    checkBuildLog(executor, "expected_log_2");
    assertEquals(Collections.singleton("library_package_jar"), executor.getCheckedJars());
    checkMakeUpToDate(executor);

    assertTrue(FileUtil.delete(new File(getProjectPath("lib/src/lib/MyLibClass.java"))));
    makeAll();
    checkBuildLog(executor, "expected_log_3");
    assertTrue(executor.getCheckedJars().isEmpty());
    checkMakeUpToDate(executor);

    final JpsLibrary appLib = appModule.addModuleLibrary("appLib", JpsJavaLibraryType.INSTANCE);
    appLib.addRoot(getProjectPath("lib/external_jar.jar"), JpsOrderRootType.COMPILED);
    appModule.getDependenciesList().addLibraryDependency(appLib);

    final JpsLibrary libLib = libModule.addModuleLibrary("libLib", JpsJavaLibraryType.INSTANCE);
    libLib.addRoot(new File(getProjectPath("lib/external_jar.jar")), JpsOrderRootType.COMPILED);
    libModule.getDependenciesList().addLibraryDependency(libLib);

    makeAll().assertSuccessful();
    checkBuildLog(executor, "expected_log_4");
    assertTrue(executor.getCheckedJars().isEmpty());
    checkMakeUpToDate(executor);
  }

  public void test8() throws Exception {
    final MyExecutor executor = new MyExecutor("com.example.simple");
    setUpSimpleAndroidStructure(new String[]{"src"}, executor, null).getFirst();
    rebuildAll();
    checkMakeUpToDate(executor);

    myBuildParams.put(AndroidCommonUtils.RELEASE_BUILD_OPTION, Boolean.TRUE.toString());
    makeAll().assertSuccessful();
    checkBuildLog(executor, "expected_log");
    checkMakeUpToDate(executor);

    myBuildParams.put(AndroidCommonUtils.RELEASE_BUILD_OPTION, Boolean.FALSE.toString());
    makeAll().assertSuccessful();
    checkBuildLog(executor, "expected_log_1");
    checkMakeUpToDate(executor);

    myBuildParams.remove(AndroidCommonUtils.RELEASE_BUILD_OPTION);
    checkMakeUpToDate(executor);
  }

  public void test9() throws Exception {
    final MyExecutor executor = new MyExecutor("com.example.simple");
    final JpsSdk<JpsSimpleElement<JpsAndroidSdkProperties>> androidSdk = addJdkAndAndroidSdk();
    addPathPatterns(executor, androidSdk);

    final JpsModule appModule1 = addAndroidModule("app1", new String[]{"src"}, "app1", "app1", androidSdk).getFirst();
    final JpsModule appModule2 = addAndroidModule("app2", new String[]{"src"}, "app2", "app2", androidSdk).getFirst();
    final JpsModule libModule = addAndroidModule("lib", new String[]{"src"}, "lib", "lib", androidSdk).getFirst();

    final JpsAndroidModuleExtension libExtension = AndroidJpsUtil.getExtension(libModule);
    assert libExtension != null;
    final JpsAndroidModuleProperties libProps = ((JpsAndroidModuleExtensionImpl)libExtension).getProperties();
    libProps.LIBRARY_PROJECT = true;

    makeAll().assertSuccessful();
    checkBuildLog(executor, "expected_log");
    assertEquals(1, executor.getCheckedJars().size());
    checkMakeUpToDate(executor);

    appModule1.getDependenciesList().addModuleDependency(libModule);

    makeAll().assertSuccessful();
    checkBuildLog(executor, "expected_log_1");
    assertTrue(executor.getCheckedJars().isEmpty());
    checkMakeUpToDate(executor);

    appModule2.getDependenciesList().addModuleDependency(libModule);

    makeAll().assertSuccessful();
    checkBuildLog(executor, "expected_log_2");
    assertTrue(executor.getCheckedJars().isEmpty());
    checkMakeUpToDate(executor);

    final JpsLibrary appLib = appModule1.addModuleLibrary("appLib1", JpsJavaLibraryType.INSTANCE);
    appLib.addRoot(getProjectPath("lib/external_jar.jar"), JpsOrderRootType.COMPILED);
    appModule1.getDependenciesList().addLibraryDependency(appLib);

    makeAll().assertSuccessful();
    checkBuildLog(executor, "expected_log_3");
    assertTrue(executor.getCheckedJars().isEmpty());
    checkMakeUpToDate(executor);

    final JpsLibrary libLib = appModule2.addModuleLibrary("appLib2", JpsJavaLibraryType.INSTANCE);
    libLib.addRoot(new File(getProjectPath("lib/external_jar.jar")), JpsOrderRootType.COMPILED);
    appModule2.getDependenciesList().addLibraryDependency(libLib);

    makeAll().assertSuccessful();
    checkBuildLog(executor, "expected_log_4");
    assertTrue(executor.getCheckedJars().isEmpty());
    checkMakeUpToDate(executor);
  }

  public void testResOverlay() throws Exception {
    final MyExecutor executor = new MyExecutor("com.example.simple");
    final JpsModule module = setUpSimpleAndroidStructure(ArrayUtil.EMPTY_STRING_ARRAY, executor, null).getFirst();
    final JpsAndroidModuleProperties props = ((JpsAndroidModuleExtensionImpl)AndroidJpsUtil.getExtension(module)).getProperties();
    props.RES_OVERLAY_FOLDERS = Arrays.asList("/res-overlay");
    rebuildAll();
    checkBuildLog(executor, "expected_log");
    checkMakeUpToDate(executor);

    props.RES_OVERLAY_FOLDERS = Collections.emptyList();
    makeAll().assertSuccessful();
    checkBuildLog(executor, "expected_log_1");
  }

  public void testChangeDexSettings() throws Exception {
    final MyExecutor executor = new MyExecutor("com.example.simple");
    setUpSimpleAndroidStructure(new String[]{"src"}, executor, null).getFirst();
    rebuildAll();
    checkMakeUpToDate(executor);

    final JpsAndroidExtensionService service = JpsAndroidExtensionService.getInstance();
    final JpsAndroidDexCompilerConfiguration c = service.getDexCompilerConfiguration(myProject);
    assertNotNull(c);
    service.setDexCompilerConfiguration(myProject, c);

    c.setVmOptions("-Xms64m");
    makeAll();
    checkBuildLog(executor, "expected_log");
    checkMakeUpToDate(executor);

    c.setMaxHeapSize(512);
    makeAll();
    checkBuildLog(executor, "expected_log_1");
    checkMakeUpToDate(executor);

    c.setOptimize(false);
    makeAll();
    checkBuildLog(executor, "expected_log_2");
    checkMakeUpToDate(executor);

    c.setForceJumbo(true);
    makeAll();
    checkBuildLog(executor, "expected_log_3");
    checkMakeUpToDate(executor);

    c.setCoreLibrary(true);
    makeAll();
    checkBuildLog(executor, "expected_log_4");
    checkMakeUpToDate(executor);
  }

  public void testFilteredResources() throws Exception {
    final MyExecutor executor = new MyExecutor("com.example.simple");
    final JpsModule module = setUpSimpleAndroidStructure(new String[]{"src"}, executor, null).getFirst();
    final JpsAndroidModuleProperties props = ((JpsAndroidModuleExtensionImpl)AndroidJpsUtil.getExtension(module)).getProperties();

    rebuildAll();
    checkMakeUpToDate(executor);

    props.USE_CUSTOM_APK_RESOURCE_FOLDER = true;
    props.CUSTOM_APK_RESOURCE_FOLDER = "/target/filtered-res";
    makeAll();
    checkBuildLog(executor, "expected_log");
    checkMakeUpToDate(executor);

    change(getProjectPath("target/filtered-res/values/strings.xml"));
    makeAll();
    checkBuildLog(executor, "expected_log_1");
    checkMakeUpToDate(executor);
  }

  public void testCustomManifestPackage() throws Exception {
    final MyExecutor executor = new MyExecutor("com.example.simple");
    final JpsModule module = setUpSimpleAndroidStructure(new String[]{"src"}, executor, null, "8").getFirst();
    rebuildAll();
    checkMakeUpToDate(executor);

    final JpsAndroidModuleExtensionImpl extension =
      (JpsAndroidModuleExtensionImpl)AndroidJpsUtil.getExtension(module);
    assert extension != null;
    final JpsAndroidModuleProperties props = extension.getProperties();

    props.CUSTOM_MANIFEST_PACKAGE = "dev";
    checkMakeUpToDate(executor);

    props.USE_CUSTOM_MANIFEST_PACKAGE = true;
    makeAll().assertSuccessful();
    checkBuildLog(executor, "expected_log");
    checkMakeUpToDate(executor);

    props.CUSTOM_MANIFEST_PACKAGE = "dev1";
    makeAll().assertSuccessful();
    checkBuildLog(executor, "expected_log_1");
    checkMakeUpToDate(executor);
  }

  public void testAdditionalParameters() throws Exception {
    final MyExecutor executor = new MyExecutor("com.example.simple");
    final JpsModule module = setUpSimpleAndroidStructure(new String[]{"src"}, executor, null, "8").getFirst();
    rebuildAll();
    checkMakeUpToDate(executor);

    final JpsAndroidModuleExtensionImpl extension =
      (JpsAndroidModuleExtensionImpl)AndroidJpsUtil.getExtension(module);
    assert extension != null;
    final JpsAndroidModuleProperties props = extension.getProperties();

    props.ADDITIONAL_PACKAGING_COMMAND_LINE_PARAMETERS = "-0 xml";
    makeAll().assertSuccessful();
    checkBuildLog(executor, "expected_log");
    checkMakeUpToDate(executor);

    props.ADDITIONAL_PACKAGING_COMMAND_LINE_PARAMETERS = "-0 txt";
    makeAll().assertSuccessful();
    checkBuildLog(executor, "expected_log_1");
    checkMakeUpToDate(executor);
  }

  public void testGeneratedSources() throws Exception {
    final MyExecutor executor = new MyExecutor("com.example.simple");
    final JpsModule module = setUpSimpleAndroidStructure(new String[]{"src", "gen"}, executor, null).getFirst();

    rebuildAll();
    checkBuildLog(executor, "expected_log");
    checkMakeUpToDate(executor);

    change(getProjectPath("gen/com/example/simple/R.java"),
           AndroidCommonUtils.AUTOGENERATED_JAVA_FILE_HEADER + "\n\n" +
           "package com.example.simple;\n" +
           "public class R {}");

    makeAll().assertSuccessful();
    checkBuildLog(executor, "expected_log_1");
    assertCompiled(JavaBuilder.BUILDER_NAME,
                   "targets/java-production/module/android/copied_sources/com/example/simple/MyGeneratedClass.java");
    checkMakeUpToDate(executor);
    change(getProjectPath("gen/com/example/simple/R.java"));

    checkMakeUpToDate(executor);
    change(getProjectPath("gen/com/example/simple/MyGeneratedClass.java"));

    makeAll().assertSuccessful();
    checkBuildLog(executor, "expected_log_3");
    assertCompiled(JavaBuilder.BUILDER_NAME,
                   "targets/java-production/module/android/copied_sources/com/example/simple/MyGeneratedClass.java");
    checkMakeUpToDate(executor);

    change(getProjectPath("gen/com/example/simple/MyGeneratedClass.java"),
           AndroidCommonUtils.AUTOGENERATED_JAVA_FILE_HEADER + "\n\n" +
           "package com.example.simple;\n" +
           "public class MyGeneratedClass {}");

    makeAll().assertSuccessful();
    checkBuildLog(executor, "expected_log_4");
    assertCompiled(JavaBuilder.BUILDER_NAME);
    checkMakeUpToDate(executor);

    change(getProjectPath("gen/com/example/simple/MyGeneratedClass.java"),
           "package com.example.simple;\n" +
           "public class MyGeneratedClass {}");

    change(getProjectPath("src/com/example/simple/MyActivity.java"),
           "package com.example.simple;\n" +
           "import android.app.Activity;\n" +
           "import android.os.Bundle;\n" +
           "public class MyActivity extends Activity {\n" +
           "    public void onCreate(Bundle savedInstanceState) {\n" +
           "        super.onCreate(savedInstanceState);\n" +
           "        new MyGeneratedClass();" +
           "    }\n" +
           "}\n");

    makeAll().assertSuccessful();
    checkBuildLog(executor, "expected_log_5");
    assertCompiled(JavaBuilder.BUILDER_NAME,
                   "root/src/com/example/simple/MyActivity.java",
                   "targets/java-production/module/android/copied_sources/com/example/simple/MyGeneratedClass.java");
    checkMakeUpToDate(executor);

    final JpsJavaCompilerConfiguration compilerConfig = JpsJavaExtensionService.getInstance().getOrCreateCompilerConfiguration(myProject);
    final ProcessorConfigProfile profile = compilerConfig.getAnnotationProcessingProfile(module);
    profile.setEnabled(true);
    profile.setOutputRelativeToContentRoot(true);
    profile.setGeneratedSourcesDirectoryName("gen", false);
    final BuildResult result = makeAll();
    result.assertFailed();
    final List<BuildMessage> warnMessages = result.getMessages(BuildMessage.Kind.WARNING);
    boolean containsForciblyExcludedRootWarn = false;

    for (BuildMessage message : warnMessages) {
      if (message.getMessageText().endsWith("was forcibly excluded by the IDE, so custom generated files won't be compiled")) {
        containsForciblyExcludedRootWarn = true;
      }
    }
    assertTrue(containsForciblyExcludedRootWarn);
  }

  public void testManifestMerging() throws Exception {
    final MyExecutor executor = new MyExecutor("com.example.simple");
    final JpsSdk<JpsSimpleElement<JpsAndroidSdkProperties>> androidSdk = addJdkAndAndroidSdk();
    addPathPatterns(executor, androidSdk);

    final JpsModule appModule = addAndroidModule("app", new String[]{"src"}, "app", "app", androidSdk).getFirst();
    final JpsModule libModule = addAndroidModule("lib", ArrayUtil.EMPTY_STRING_ARRAY, "lib", "lib", androidSdk).getFirst();

    final JpsAndroidModuleExtension libExtension = AndroidJpsUtil.getExtension(libModule);
    assert libExtension != null;
    final JpsAndroidModuleProperties libProps = ((JpsAndroidModuleExtensionImpl)libExtension).getProperties();
    libProps.LIBRARY_PROJECT = true;

    appModule.getDependenciesList().addModuleDependency(libModule);

    final JpsAndroidModuleExtension appExtension = AndroidJpsUtil.getExtension(appModule);
    assert appExtension != null;
    final JpsAndroidModuleProperties appProps = ((JpsAndroidModuleExtensionImpl)appExtension).getProperties();

    appProps.ENABLE_MANIFEST_MERGING = true;
    makeAll().assertSuccessful();
    checkBuildLog(executor, "expected_log");
    checkMakeUpToDate(executor);

    appProps.ENABLE_MANIFEST_MERGING = false;
    makeAll().assertSuccessful();
    checkBuildLog(executor, "expected_log_1");
    checkMakeUpToDate(executor);

    appProps.ENABLE_MANIFEST_MERGING = true;
    makeAll().assertSuccessful();
    checkBuildLog(executor, "expected_log_2");
    checkMakeUpToDate(executor);

    change(getProjectPath("app/AndroidManifest.xml"));
    makeAll().assertSuccessful();
    checkBuildLog(executor, "expected_log_3");
    checkMakeUpToDate(executor);

    change(getProjectPath("lib/AndroidManifest.xml"));
    makeAll().assertSuccessful();
    checkBuildLog(executor, "expected_log_4");
    checkMakeUpToDate(executor);
  }

  public void testMaven() throws Exception {
    final MyExecutor executor = new MyExecutor("com.example.simple");
    final JpsSdk<JpsSimpleElement<JpsAndroidSdkProperties>> androidSdk = addJdkAndAndroidSdk();
    addPathPatterns(executor, androidSdk);

    final JpsModule appModule = addAndroidModule("app", new String[]{"src"}, "app", "app", androidSdk).getFirst();
    final JpsModule libModule = addAndroidModule("lib", new String[]{"src"}, "lib", "lib", androidSdk).getFirst();
    final JpsModule libModule1 = addAndroidModule("lib1", new String[]{"src"}, "lib1", "lib1", androidSdk).getFirst();

    JpsMavenExtensionService.getInstance().getOrCreateExtension(appModule);
    final MavenProjectConfiguration mavenConf = ((JpsMavenExtensionServiceImpl)JpsMavenExtensionService.
      getInstance()).getMavenProjectConfiguration(myDataStorageRoot);
    addMavenResourcesConf(mavenConf, "app");
    addMavenResourcesConf(mavenConf, "lib");
    addMavenResourcesConf(mavenConf, "lib1");

    final JpsAndroidModuleExtension libExtension = AndroidJpsUtil.getExtension(libModule);
    assert libExtension != null;
    final JpsAndroidModuleProperties libProps = ((JpsAndroidModuleExtensionImpl)libExtension).getProperties();
    libProps.LIBRARY_PROJECT = true;

    final JpsAndroidModuleExtension libExtension1 = AndroidJpsUtil.getExtension(libModule1);
    assert libExtension1 != null;
    final JpsAndroidModuleProperties libProps1 = ((JpsAndroidModuleExtensionImpl)libExtension1).getProperties();
    libProps1.LIBRARY_PROJECT = true;

    appModule.getDependenciesList().addModuleDependency(libModule);
    libModule.getDependenciesList().addModuleDependency(libModule1);

    rebuildAll();
    checkBuildLog(executor, "expected_log");

    assertOutput(appModule, TestFileSystemItem.fs()
      .file("com")
      .archive("app.apk")
      .dir("lib")
      .file("lib_resource.txt")
      .end()
      .dir("com")
      .file("app_resource.txt")
      .end()
      .file("META-INF")
      .file("res_apk_entry", "res_apk_entry_content")
      .file("classes.dex", "classes_dex_content"));
    checkMakeUpToDate(executor);

    JpsMavenExtensionService.getInstance().getOrCreateExtension(libModule);
    makeAll().assertSuccessful();
    checkBuildLog(executor, "expected_log_1");
    checkMakeUpToDate(executor);

    final JpsModule nonMavenAppModule = addAndroidModule("non_maven_app", new String[]{"src"},
                                                         "app", "non_maven_app", androidSdk).getFirst();
    nonMavenAppModule.getDependenciesList().addModuleDependency(libModule);

    final JpsModule libModule2 = addAndroidModule("lib2", new String[]{"src"}, "lib1", "lib2", androidSdk).getFirst();
    final JpsAndroidModuleExtension libExtension2 = AndroidJpsUtil.getExtension(libModule2);
    assert libExtension2 != null;
    final JpsAndroidModuleProperties libProps2 = ((JpsAndroidModuleExtensionImpl)libExtension2).getProperties();
    libProps2.LIBRARY_PROJECT = true;
    libModule1.getDependenciesList().addModuleDependency(libModule2);

    makeAll().assertSuccessful();
    checkBuildLog(executor, "expected_log_2");
  }

  public void testMaven1() throws Exception {
    final MyExecutor executor = new MyExecutor("com.example.simple");
    final JpsSdk<JpsSimpleElement<JpsAndroidSdkProperties>> androidSdk = addJdkAndAndroidSdk();
    addPathPatterns(executor, androidSdk);

    copyToProject(getDefaultTestDataDirForCurrentTest() + "/project/myaar", "root/myaar");
    final JpsModule appModule = addAndroidModule("app", new String[]{"src"}, "app", "app", androidSdk).getFirst();
    final JpsModule libModule = addAndroidModule("lib", new String[]{"src"}, "lib", "lib", androidSdk).getFirst();

    JpsMavenExtensionService.getInstance().getOrCreateExtension(appModule);
    final MavenProjectConfiguration mavenConf = ((JpsMavenExtensionServiceImpl)JpsMavenExtensionService.
      getInstance()).getMavenProjectConfiguration(myDataStorageRoot);
    addMavenResourcesConf(mavenConf, "app");
    addMavenResourcesConf(mavenConf, "lib");

    final JpsAndroidModuleExtension libExtension = AndroidJpsUtil.getExtension(libModule);
    assert libExtension != null;
    final JpsAndroidModuleProperties libProps = ((JpsAndroidModuleExtensionImpl)libExtension).getProperties();
    libProps.LIBRARY_PROJECT = true;
    appModule.getDependenciesList().addModuleDependency(libModule);

    rebuildAll();
    checkMakeUpToDate(executor);

    final JpsLibrary appAarLib = appModule.addModuleLibrary("app_arr", JpsJavaLibraryType.INSTANCE);
    appAarLib.addRoot(getProjectPath("myaar/classes.jar"), JpsOrderRootType.COMPILED);
    appModule.getDependenciesList().addLibraryDependency(appAarLib);
    makeAll().assertSuccessful();
    checkBuildLog(executor, "expected_log");
    checkMakeUpToDate(executor);

    appAarLib.addRoot(getProjectPath("myaar/res"), JpsOrderRootType.COMPILED);
    makeAll().assertSuccessful();
    checkBuildLog(executor, "expected_log_1");
    checkMakeUpToDate(executor);

    final JpsLibrary libAarLib = libModule.addModuleLibrary("lib_arr", JpsJavaLibraryType.INSTANCE);
    libAarLib.addRoot(getProjectPath("myaar/classes.jar"), JpsOrderRootType.COMPILED);
    libAarLib.addRoot(getProjectPath("myaar/res"), JpsOrderRootType.COMPILED);
    libModule.getDependenciesList().addLibraryDependency(libAarLib);
    makeAll().assertSuccessful();
    checkBuildLog(executor, "expected_log_2");
    checkMakeUpToDate(executor);
  }

  private void addMavenResourcesConf(MavenProjectConfiguration mavenConf, String appNames) {
    final MavenModuleResourceConfiguration appMavenConf = new MavenModuleResourceConfiguration();
    appMavenConf.id = new MavenIdBean("com.text", appNames, "1");
    appMavenConf.directory = appNames;
    appMavenConf.delimitersPattern = "";
    final ResourceRootConfiguration appResConf = new ResourceRootConfiguration();
    appResConf.directory = getProjectPath(appNames + "/src");
    appMavenConf.resources.add(appResConf);
    mavenConf.moduleConfigurations.put(appNames, appMavenConf);
  }

  public void testProGuardWithJar() throws Exception {
    final MyExecutor executor = new MyExecutor("com.example.simple") {
      @Override
      protected void doCheckJar(@NotNull String jarId, @NotNull String jarPath) {
        if ("proguard_input_jar".equals(jarId)) {
          File tmpDir = null;

          try {
            tmpDir = FileUtil.createTempDirectory("proguard_input_jar_checking", "tmp");
            final File jar = new File(tmpDir, "file.jar");
            FileUtil.copy(new File(jarPath), jar);
            assertOutput(tmpDir.getPath(), TestFileSystemItem.fs()
              .archive("file.jar")
              .dir("com")
              .dir("example")
              .dir("simple")
              .file("BuildConfig.class")
              .file("R.class")
              .file("MyActivity.class"));
          }
          catch (IOException e) {
            throw new RuntimeException(e);
          }
          finally {
            if (tmpDir != null) {
              FileUtil.delete(tmpDir);
            }
          }
        }
      }
    };
    final JpsModule module = setUpSimpleAndroidStructure(new String[]{"src"}, executor, null).getFirst();

    module.addSourceRoot(JpsPathUtil.pathToUrl(getProjectPath("tests")), JavaSourceRootType.TEST_SOURCE);

    final JpsLibrary lib = module.addModuleLibrary("lib", JpsJavaLibraryType.INSTANCE);
    lib.addRoot(new File(getProjectPath("libs/external_jar.jar")), JpsOrderRootType.COMPILED);
    module.getDependenciesList().addLibraryDependency(lib);

    final JpsAndroidModuleExtension extension = AndroidJpsUtil.getExtension(module);
    assert extension instanceof JpsAndroidModuleExtensionImpl;
    final JpsAndroidModuleProperties properties = ((JpsAndroidModuleExtensionImpl)extension).getProperties();
    assert properties != null;
    properties.RUN_PROGUARD = true;
    properties.myProGuardCfgFiles = Arrays.asList(
      "file://%MODULE_SDK_HOME%/tools/proguard/proguard-android.txt",
      VfsUtilCore.pathToUrl(getProjectPath("proguard-project.txt")));
    makeAll().assertSuccessful();
    checkBuildLog(executor, "expected_log");

    checkMakeUpToDate(executor);
    doBuild(CompileScopeTestBuilder.rebuild().allModules().targetTypes(
      AndroidManifestMergingTarget.MyTargetType.INSTANCE,
      AndroidDexBuildTarget.MyTargetType.INSTANCE,
      AndroidResourceCachingBuildTarget.MyTargetType.INSTANCE,
      AndroidResourcePackagingBuildTarget.MyTargetType.INSTANCE,
      AndroidPackagingBuildTarget.MyTargetType.INSTANCE,
      AndroidLibraryPackagingTarget.MyTargetType.INSTANCE,
      AndroidPackagingBuildTarget.MyTargetType.INSTANCE)).assertSuccessful();
    checkBuildLog(executor, "expected_log_1");
  }

  public void testPreDexing() throws Exception {
    final MyExecutor executor = new MyExecutor("com.example.simple");

    final JpsSdk<JpsSimpleElement<JpsAndroidSdkProperties>> androidSdk = addJdkAndAndroidSdk();
    addPathPatterns(executor, androidSdk);
    final JpsModule appModule = addAndroidModule("app", new String[]{"src"}, "app", "app", androidSdk).getFirst();
    final JpsModule libModule = addAndroidModule("lib", new String[]{"src"}, "lib", "lib", androidSdk).getFirst();
    final JpsModule libModule1 = addAndroidModule("lib1", new String[]{"src"}, "lib1", "lib1", androidSdk).getFirst();

    final JpsAndroidModuleExtension libExtension = AndroidJpsUtil.getExtension(libModule);
    assert libExtension != null;
    final JpsAndroidModuleProperties libProps = ((JpsAndroidModuleExtensionImpl)libExtension).getProperties();
    libProps.LIBRARY_PROJECT = true;

    final JpsAndroidModuleExtension libExtension1 = AndroidJpsUtil.getExtension(libModule1);
    assert libExtension1 != null;
    final JpsAndroidModuleProperties libProps1 = ((JpsAndroidModuleExtensionImpl)libExtension1).getProperties();
    libProps1.LIBRARY_PROJECT = true;

    appModule.getDependenciesList().addModuleDependency(libModule);
    libModule.getDependenciesList().addModuleDependency(libModule1);

    final JpsLibrary lib = appModule.addModuleLibrary("ext_lib", JpsJavaLibraryType.INSTANCE);
    lib.addRoot(new File(getProjectPath("app/libs/external_jar.jar")), JpsOrderRootType.COMPILED);
    appModule.getDependenciesList().addLibraryDependency(lib);

    final JpsLibrary lib1 = appModule.addModuleLibrary("ext_lib_1", JpsJavaLibraryType.INSTANCE);
    lib1.addRoot(new File(getProjectPath("lib/libs/external_jar_1.jar")), JpsOrderRootType.COMPILED);
    libModule.getDependenciesList().addLibraryDependency(lib1);

    doBuild(CompileScopeTestBuilder.rebuild().allModules().targetTypes(
      AndroidManifestMergingTarget.MyTargetType.INSTANCE,
      AndroidDexBuildTarget.MyTargetType.INSTANCE,
      AndroidResourceCachingBuildTarget.MyTargetType.INSTANCE,
      AndroidResourcePackagingBuildTarget.MyTargetType.INSTANCE,
      AndroidPackagingBuildTarget.MyTargetType.INSTANCE,
      AndroidLibraryPackagingTarget.MyTargetType.INSTANCE,
      AndroidPackagingBuildTarget.MyTargetType.INSTANCE)).assertSuccessful();
    checkBuildLog(executor, "expected_log");

    executor.clear();
    makeAll().assertSuccessful();
    checkBuildLog(executor, "expected_log_1");

    executor.clear();
    doBuild(CompileScopeTestBuilder.make().allModules().targetTypes(
      AndroidManifestMergingTarget.MyTargetType.INSTANCE,
      AndroidDexBuildTarget.MyTargetType.INSTANCE,
      AndroidResourceCachingBuildTarget.MyTargetType.INSTANCE,
      AndroidResourcePackagingBuildTarget.MyTargetType.INSTANCE,
      AndroidPackagingBuildTarget.MyTargetType.INSTANCE,
      AndroidLibraryPackagingTarget.MyTargetType.INSTANCE,
      AndroidPackagingBuildTarget.MyTargetType.INSTANCE)).assertUpToDate();

    executor.clear();
    rebuildAll();
    checkBuildLog(executor, "expected_log_2");

    final JpsAndroidModuleExtension appExtension = AndroidJpsUtil.getExtension(appModule);
    assert appExtension != null;
    final JpsAndroidModuleProperties appProps = ((JpsAndroidModuleExtensionImpl)appExtension).getProperties();

    checkMakeUpToDate(executor);
    appProps.ENABLE_PRE_DEXING = false;
    makeAll().assertSuccessful();
    checkBuildLog(executor, "expected_log_3");

    checkMakeUpToDate(executor);
    appProps.ENABLE_PRE_DEXING = true;
    makeAll().assertSuccessful();
    checkBuildLog(executor, "expected_log_4");
  }

  private void checkMakeUpToDate(MyExecutor executor) {
    executor.clear();
    makeAll().assertUpToDate();
    assertEquals("", executor.getLog());
  }

  private String getProjectPath(String relativePath) {
    return getAbsolutePath("root/" + relativePath);
  }

  private void checkBuildLog(MyExecutor executor, String expectedLogFile) throws IOException {
    final File file = findFindUnderProjectHome(getTestDataDirForCurrentTest(getTestName(true)) +
                                               "/" + expectedLogFile + ".txt");
    final String text = FileUtil.loadFile(file, true);
    assertEquals(AndroidBuildTestingCommandExecutor.normalizeExpectedLog(text, executor.getLog()),
                 AndroidBuildTestingCommandExecutor.normalizeLog(executor.getLog()));
  }

  private Pair<JpsModule, File> setUpSimpleAndroidStructure(String[] sourceRoots, MyExecutor executor, String contentRootDir) {
    return setUpSimpleAndroidStructure(sourceRoots, executor, contentRootDir, getTestName(true));
  }

  private Pair<JpsModule, File> setUpSimpleAndroidStructure(String[] sourceRoots,
                                                            MyExecutor executor,
                                                            String contentRootDir,
                                                            String testDirName) {
    final JpsSdk<JpsSimpleElement<JpsAndroidSdkProperties>> androidSdk = addJdkAndAndroidSdk();
    addPathPatterns(executor, androidSdk);
    return addAndroidModule("module", sourceRoots, contentRootDir, null, androidSdk, testDirName);
  }

  private void addPathPatterns(MyExecutor executor, JpsSdk<JpsSimpleElement<JpsAndroidSdkProperties>> androidSdk) {
    final String tempDirectory = FileUtilRt.getTempDirectory();

    executor.addPathPrefix("PROJECT_DIR", getOrCreateProjectDir().getPath());
    executor.addPathPrefix("ANDROID_SDK_DIR", androidSdk.getHomePath());
    executor.addPathPrefix("DATA_STORAGE_ROOT", myDataStorageRoot.getPath());
    executor.addRegexPathPatternPrefix("AAPT_OUTPUT_TMP", FileUtil.toSystemIndependentName(tempDirectory) + "/android_apt_output\\d*tmp");
    executor.addRegexPathPatternPrefix("COMBINED_ASSETS_TMP", FileUtil.toSystemIndependentName(tempDirectory) +
                                                              "/android_combined_assets\\d*tmp");
    executor.addRegexPathPatternPrefix("COMBINED_RESOURCES_TMP", FileUtil.toSystemIndependentName(tempDirectory) +
<<<<<<< HEAD
                                                                 "/android_combined_resources\\d*tmp");
=======
                                                              "/android_combined_resources\\d*tmp");
>>>>>>> 886df34f
    executor.addRegexPathPatternPrefix("CLASSPATH_TMP", FileUtil.toSystemIndependentName(tempDirectory) + "/classpath\\d*\\.tmp");
    executor.addRegexPathPattern("JAVA_PATH", ".*/java");
    executor.addRegexPathPattern("IDEA_RT_PATH", ".*/idea_rt.jar");
    executor.addRegexPathPattern("PROGUARD_INPUT_JAR", ".*/proguard_input\\S*\\.jar");

    // for running on buildserver
    executor.addRegexPathPattern("IDEA_RT_PATH", ".*/production/java-runtime");

    AndroidBuildTestingManager.startBuildTesting(executor);
  }

  private Pair<JpsModule, File> addAndroidModule(String moduleName,
                                                 String[] sourceRoots,
                                                 String contentRootDir,
                                                 String dstContentRootDir,
                                                 JpsSdk<? extends JpsElement> androidSdk) {
    return addAndroidModule(moduleName, sourceRoots, contentRootDir,
                            dstContentRootDir, androidSdk, getTestName(true));
  }

  private Pair<JpsModule, File> addAndroidModule(String moduleName,
                                                 String[] sourceRoots,
                                                 String contentRootDir,
                                                 String dstContentRootDir,
                                                 JpsSdk<? extends JpsElement> androidSdk,
                                                 String testDirName) {
    final String testDataRoot = getTestDataDirForCurrentTest(testDirName);
    final String projectRoot = testDataRoot + "/project";
    final String moduleContentRoot = contentRootDir != null
                                     ? new File(projectRoot, contentRootDir).getPath()
                                     : projectRoot;
    final String dstRoot = dstContentRootDir != null ? "root/" + dstContentRootDir : "root";
    final String root = copyToProject(moduleContentRoot, dstRoot);
    final String outputPath = getAbsolutePath("out/production/" + moduleName);
    final String testOutputPath = getAbsolutePath("out/test/" + moduleName);

    final JpsModule module = addModule(moduleName, ArrayUtil.EMPTY_STRING_ARRAY,
                                       outputPath, testOutputPath, androidSdk);
    module.getContentRootsList().addUrl(JpsPathUtil.pathToUrl(root));

    for (String sourceRoot : sourceRoots) {
      final String sourceRootName = new File(sourceRoot).getName();
      final String copiedSourceRoot = copyToProject(moduleContentRoot + "/" + sourceRoot, dstRoot + "/" + sourceRootName);
      module.addSourceRoot(JpsPathUtil.pathToUrl(copiedSourceRoot), JavaSourceRootType.SOURCE);
    }
    final JpsAndroidModuleProperties properties = new JpsAndroidModuleProperties();

    properties.MANIFEST_FILE_RELATIVE_PATH = "/AndroidManifest.xml";
    properties.RES_FOLDER_RELATIVE_PATH = "/res";
    properties.ASSETS_FOLDER_RELATIVE_PATH = "/assets";
    properties.LIBS_FOLDER_RELATIVE_PATH = "/libs";
    properties.GEN_FOLDER_RELATIVE_PATH_APT = "/gen";
    properties.GEN_FOLDER_RELATIVE_PATH_AIDL = "/gen";
    properties.PACK_TEST_CODE = false;

    module.getContainer().setChild(JpsModuleSerializationDataExtensionImpl.ROLE,
                                   new JpsModuleSerializationDataExtensionImpl(new File(root)));
    module.getContainer().setChild(JpsAndroidModuleExtensionImpl.KIND, new JpsAndroidModuleExtensionImpl(properties));
    return Pair.create(module, new File(root));
  }

  private String getDefaultTestDataDirForCurrentTest() {
    return getTestDataDirForCurrentTest(getTestName(true));
  }

  private static String getTestDataDirForCurrentTest(String testDirName) {
    return TEST_DATA_PATH + testDirName;
  }

  private JpsSdk<JpsSimpleElement<JpsAndroidSdkProperties>> addJdkAndAndroidSdk() {
    final String jdkName = "java_sdk";
    addJdk(jdkName);
    final JpsAndroidSdkProperties properties = new JpsAndroidSdkProperties("android-17", jdkName);
    final String sdkPath = getAndroidHomePath() + "/testData/sdk1.5";

    final JpsTypedLibrary<JpsSdk<JpsSimpleElement<JpsAndroidSdkProperties>>> library =
      myModel.getGlobal().addSdk("android_sdk", sdkPath, "", JpsAndroidSdkType.INSTANCE,
                                 new JpsSimpleElementImpl<JpsAndroidSdkProperties>(properties));
    library.addRoot(new File(sdkPath + "/platforms/android-1.5/android.jar"), JpsOrderRootType.COMPILED);
    //library.addRoot(new File(getAndroidHomePath() + "/testData/android.jar"), JpsOrderRootType.COMPILED);
    return library.getProperties();
  }

  @Override
  protected File findFindUnderProjectHome(String relativePath) {
    final String homePath = getAndroidHomePath();
    final File file = new File(homePath, FileUtil.toSystemDependentName(relativePath));

    if (!file.exists()) {
      throw new IllegalArgumentException("Cannot find file '" + relativePath + "' under '" + homePath + "' directory");
    }
    return file;
  }

  @NotNull
  private static String getAndroidHomePath() {
    final String androidHomePath = System.getProperty("android.home.path");

    if (androidHomePath != null) {
      return androidHomePath;
    }

    String adtPath = PathManager.getHomePath() + "/../adt/idea/android";
    if (new File(adtPath).exists()) {
      return adtPath;
    }

    return new File(PathManager.getHomePath(), "android/android").getPath();
  }

  private static void createTextFile(@NotNull String path, @NotNull String text) throws IOException {
    final File f = new File(path);
    final File parent = f.getParentFile();

    if (!parent.exists() && !parent.mkdirs()) {
      throw new IOException("Cannot create directory " + parent.getPath());
    }
    final OutputStream stream = new FileOutputStream(f);

    try {
      stream.write(text.getBytes(Charset.defaultCharset()));
    }
    finally {
      stream.close();
    }
  }

  @SuppressWarnings("SSBasedInspection")
  public static class MyExecutor extends AndroidBuildTestingCommandExecutor {

    private String myRClassContent = "";

    private String myPackage;

    public MyExecutor(String aPackage) {
      myPackage = aPackage;
    }

    void setPackage(String aPackage) {
      myPackage = aPackage;
    }

    void setRClassContent(String RClassContent) {
      myRClassContent = RClassContent;
    }

    @NotNull
    @Override
    protected Process doCreateProcess(@NotNull String[] args, @NotNull Map<? extends String, ? extends String> environment)
      throws Exception {
      final int idx = ArrayUtilRt.find(args, "org.jetbrains.android.compiler.tools.AndroidDxRunner");

      if (idx >= 0) {
        final String outputPath = args[idx + 2];
        createTextFile(outputPath, "classes_dex_content");
        return new MyProcess(0, "", "");
      }

      if (args[0].endsWith(SdkConstants.FN_AAPT)) {
        if ("package".equals(args[1])) {
          if ("-m".equals(args[2])) {
            final String outputDir = getAaptOutputDirFromArgs(args);
            if (outputDir != null) {
              createTextFile(outputDir + "/" + myPackage.replace('.', '/') + "/R.java",
                             "package " + myPackage + ";\n" +
                             "public class R {" + myRClassContent + "}");

              if ("-G".equals(args[args.length - 2])) {
                createTextFile(args[args.length - 1], "generated_proguard_file_by_aapt");
              }
            }
          }
          else if ("-S".equals(args[2])) {
            final String outputPath = args[args.length - 1];
            final ZipOutputStream zos = new ZipOutputStream(new BufferedOutputStream(new FileOutputStream(outputPath)));

            try {
              appendEntry(zos, "res_apk_entry", "res_apk_entry_content".getBytes());
            }
            finally {
              zos.close();
            }
          }
        }
      }
      return new MyProcess(0, "", "");
    }

    private static String getAaptOutputDirFromArgs(@NotNull String[] args) {
      for (int i = 0; i < args.length; i++) {
        final String arg = args[i];
        if ("-J".equals(arg) && i + 1 < args.length) {
          return args[i + 1];
        }
      }
      return null;
    }

    private static void appendEntry(ZipOutputStream zos, String name, byte[] content) throws Exception {
      final ZipEntry e = new ZipEntry(name);
      e.setMethod(ZipEntry.STORED);
      e.setSize(content.length);
      CRC32 crc = new CRC32();
      crc.update(content);
      e.setCrc(crc.getValue());
      zos.putNextEntry(e);
      zos.write(content, 0, content.length);
      zos.closeEntry();
    }
  }
}<|MERGE_RESOLUTION|>--- conflicted
+++ resolved
@@ -1253,11 +1253,7 @@
     executor.addRegexPathPatternPrefix("COMBINED_ASSETS_TMP", FileUtil.toSystemIndependentName(tempDirectory) +
                                                               "/android_combined_assets\\d*tmp");
     executor.addRegexPathPatternPrefix("COMBINED_RESOURCES_TMP", FileUtil.toSystemIndependentName(tempDirectory) +
-<<<<<<< HEAD
-                                                                 "/android_combined_resources\\d*tmp");
-=======
                                                               "/android_combined_resources\\d*tmp");
->>>>>>> 886df34f
     executor.addRegexPathPatternPrefix("CLASSPATH_TMP", FileUtil.toSystemIndependentName(tempDirectory) + "/classpath\\d*\\.tmp");
     executor.addRegexPathPattern("JAVA_PATH", ".*/java");
     executor.addRegexPathPattern("IDEA_RT_PATH", ".*/idea_rt.jar");
