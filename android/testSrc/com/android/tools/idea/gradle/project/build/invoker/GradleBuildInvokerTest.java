/*
 * Copyright (C) 2017 The Android Open Source Project
 *
 * Licensed under the Apache License, Version 2.0 (the "License");
 * you may not use this file except in compliance with the License.
 * You may obtain a copy of the License at
 *
 *      http://www.apache.org/licenses/LICENSE-2.0
 *
 * Unless required by applicable law or agreed to in writing, software
 * distributed under the License is distributed on an "AS IS" BASIS,
 * WITHOUT WARRANTIES OR CONDITIONS OF ANY KIND, either express or implied.
 * See the License for the specific language governing permissions and
 * limitations under the License.
 */
package com.android.tools.idea.gradle.project.build.invoker;

import com.android.tools.idea.gradle.project.BuildSettings;
import com.android.tools.idea.gradle.util.BuildMode;
import com.android.tools.idea.testing.IdeComponents;
import com.google.common.collect.ArrayListMultimap;
import com.google.common.collect.ListMultimap;
import com.intellij.openapi.fileEditor.FileDocumentManager;
import com.intellij.openapi.module.Module;
<<<<<<< HEAD
import com.intellij.testFramework.LightPlatformTestCase;
=======
import com.intellij.openapi.ui.Messages;
import com.intellij.openapi.ui.TestDialog;
import com.intellij.testFramework.IdeaTestCase;
import com.intellij.xdebugger.XDebugSession;
>>>>>>> 2cd46877
import org.jetbrains.annotations.NotNull;
import org.mockito.Mock;

import java.io.File;
import java.nio.file.Path;
import java.nio.file.Paths;
import java.util.ArrayList;
import java.util.Arrays;
import java.util.List;

import static com.android.tools.idea.Projects.getBaseDirPath;
import static com.android.tools.idea.gradle.util.BuildMode.*;
import static com.google.common.truth.Truth.assertThat;
import static org.mockito.Mockito.*;
import static org.mockito.MockitoAnnotations.initMocks;

/**
 * Tests for {@link GradleBuildInvoker}.
 */
public class GradleBuildInvokerTest extends LightPlatformTestCase {
  @Mock private FileDocumentManager myFileDocumentManager;
  @Mock private GradleTasksExecutor myTasksExecutor;
  @Mock private NativeDebugSessionFinder myDebugSessionFinder;

  private GradleTasksExecutorFactoryStub myTasksExecutorFactory;
  private Module[] myModules;
  private BuildSettings myBuildSettings;
  private GradleTaskFinder myTaskFinder;
  private GradleBuildInvoker myBuildInvoker;

  @Override
  protected void setUp() throws Exception {
    super.setUp();
    initMocks(this);

    myTasksExecutorFactory = new GradleTasksExecutorFactoryStub(myTasksExecutor);
    myModules = new Module[]{getModule()};

<<<<<<< HEAD
    myIdeComponents = new IdeComponents(getProject());
    myTaskFinder = myIdeComponents.mockService(GradleTaskFinder.class);
    myBuildSettings = myIdeComponents.mockProjectService(BuildSettings.class);

    myBuildInvoker = new GradleBuildInvoker(getProject(), myFileDocumentManager, myTasksExecutorFactory);
=======
    IdeComponents ideComponents = new IdeComponents(myProject);
    myTaskFinder = ideComponents.mockApplicationService(GradleTaskFinder.class);
    myBuildSettings = ideComponents.mockProjectService(BuildSettings.class);

    myBuildInvoker = new GradleBuildInvoker(myProject, myFileDocumentManager, myTasksExecutorFactory, myDebugSessionFinder);
>>>>>>> 2cd46877
  }

  @Override
  protected void tearDown() throws Exception {
    try {
      Messages.setTestDialog(TestDialog.DEFAULT);
    }
    catch (Throwable e) {
      addSuppressedException(e);
    }
    finally {
      super.tearDown();
      myBuildSettings = null;
      myBuildInvoker = null;
    }
  }

  public void testCleanUp() {
    List<String> tasks = setUpTasksForSourceGeneration();

    myBuildInvoker.cleanProject();

    GradleBuildInvoker.Request request = myTasksExecutorFactory.getRequest();
    List<String> expectedTasks = new ArrayList<>(tasks);
    expectedTasks.add(0, "clean");
    assertThat(request.getGradleTasks()).containsExactly(expectedTasks.toArray());
    assertThat(request.getCommandLineArguments()).containsExactly("-Pandroid.injected.generateSourcesOnly=true");

    verifyInteractionWithMocks(CLEAN);
  }

  public void testCleanupWithNativeDebugSessionAndUserTerminatesSession() {
    setUpTasksForSourceGeneration();

    XDebugSession nativeDebugSession = mock(XDebugSession.class);
    when(myDebugSessionFinder.findNativeDebugSession()).thenReturn(nativeDebugSession);

    Messages.setTestDialog(TestDialog.OK);

    myBuildInvoker.cleanProject();

    verify(nativeDebugSession).stop(); // expect that the session was stopped.
  }

  public void testCleanupWithNativeDebugSessionAndUserDoesNotTerminateSession() {
    setUpTasksForSourceGeneration();

    XDebugSession nativeDebugSession = mock(XDebugSession.class);
    when(myDebugSessionFinder.findNativeDebugSession()).thenReturn(nativeDebugSession);

    Messages.setTestDialog(TestDialog.NO);

    myBuildInvoker.cleanProject();

    verify(nativeDebugSession, never()).stop(); // expect that the session was never stopped.
  }

  public void testCleanupWithNativeDebugSessionAndUserCancelsBuild() {
    setUpTasksForSourceGeneration();

    XDebugSession nativeDebugSession = mock(XDebugSession.class);
    when(myDebugSessionFinder.findNativeDebugSession()).thenReturn(nativeDebugSession);

    Messages.setTestDialog(new TestDialog() {
      @Override
      public int show(String message) {
        return Messages.CANCEL;
      }
    });

    myBuildInvoker.cleanProject();

    verify(nativeDebugSession, never()).stop(); // expect that the session was never stopped.

    GradleBuildInvoker.Request request = myTasksExecutorFactory.getRequest();
    assertNull(request); // Build was canceled, no request created.

    // If build was canceled, none of these methods should have been invoked.
    verify(myBuildSettings, never()).setBuildMode(any());
    verify(myFileDocumentManager, never()).saveAllDocuments();
    verify(myTasksExecutor, never()).queue();

  }

  public void testCleanAndGenerateSources() {
    List<String> tasks = setUpTasksForSourceGeneration();

    myBuildInvoker.cleanAndGenerateSources();

    GradleBuildInvoker.Request request = myTasksExecutorFactory.getRequest();

    List<String> expectedTasks = new ArrayList<>(tasks);
    expectedTasks.add(0, "clean");
    assertThat(request.getGradleTasks()).containsExactly(expectedTasks.toArray());
    assertThat(request.getCommandLineArguments()).containsExactly("-Pandroid.injected.generateSourcesOnly=true");

    verifyInteractionWithMocks(SOURCE_GEN);
  }

  public void testGenerateSources() {
    List<String> tasks = setUpTasksForSourceGeneration();

    myBuildInvoker.generateSources();

    GradleBuildInvoker.Request request = myTasksExecutorFactory.getRequest();
    assertThat(request.getGradleTasks()).containsExactlyElementsIn(tasks);
    assertThat(request.getCommandLineArguments()).containsExactly("-Pandroid.injected.generateSourcesOnly=true");

    verifyInteractionWithMocks(SOURCE_GEN);
  }

  @NotNull
  private List<String> setUpTasksForSourceGeneration() {
    List<String> tasks = Arrays.asList("sourceGenTask1", "sourceGenTask2");
    File projectPath = getBaseDirPath(getProject());
    when(myTaskFinder.findTasksToExecute(projectPath, myModules, SOURCE_GEN, TestCompileType.NONE)).thenReturn(createTasksMap(tasks));
    return tasks;
  }

  public void testCompileJava() {
    List<String> tasks = Arrays.asList("compileJavaTask1", "compileJavaTask2");
    File projectPath = getBaseDirPath(getProject());
    when(myTaskFinder.findTasksToExecute(projectPath, myModules, COMPILE_JAVA, TestCompileType.ALL)).thenReturn(createTasksMap(tasks));

    myBuildInvoker.compileJava(myModules, TestCompileType.ALL);

    GradleBuildInvoker.Request request = myTasksExecutorFactory.getRequest();
    assertThat(request.getGradleTasks()).containsExactlyElementsIn(tasks);
    assertThat(request.getCommandLineArguments()).isEmpty();

    verifyInteractionWithMocks(COMPILE_JAVA);
  }

  public void testAssemble() {
    List<String> tasks = Arrays.asList("assembleTask1", "assembleTask2");
    File projectPath = getBaseDirPath(getProject());
    when(myTaskFinder.findTasksToExecute(projectPath, myModules, ASSEMBLE, TestCompileType.ALL)).thenReturn(createTasksMap(tasks));

    myBuildInvoker.assemble(myModules, TestCompileType.ALL);

    GradleBuildInvoker.Request request = myTasksExecutorFactory.getRequest();
    assertThat(request.getGradleTasks()).containsExactlyElementsIn(tasks);
    assertThat(request.getCommandLineArguments()).isEmpty();

    verifyInteractionWithMocks(ASSEMBLE);
  }

  public void testAssembleWithCommandLineArgs() {
    List<String> tasks = Arrays.asList("assembleTask1", "assembleTask2");
    File projectPath = getBaseDirPath(getProject());
    when(myTaskFinder.findTasksToExecute(projectPath, myModules, ASSEMBLE, TestCompileType.ALL)).thenReturn(createTasksMap(tasks));

    List<String> commandLineArgs = Arrays.asList("commandLineArg1", "commandLineArg2");

    myBuildInvoker.assemble(myModules, TestCompileType.ALL, commandLineArgs, null);

    GradleBuildInvoker.Request request = myTasksExecutorFactory.getRequest();
    assertThat(request.getGradleTasks()).containsExactlyElementsIn(tasks);
    assertThat(request.getCommandLineArguments()).containsExactlyElementsIn(commandLineArgs);

    verifyInteractionWithMocks(ASSEMBLE);
  }

  private void verifyInteractionWithMocks(@NotNull BuildMode buildMode) {
    verify(myBuildSettings).setBuildMode(buildMode);
    verify(myFileDocumentManager).saveAllDocuments();
    verify(myTasksExecutor).queue();
  }

  @NotNull
  private static ListMultimap<Path, String> createTasksMap(@NotNull List<String> taskNames) {
    ListMultimap<Path, String> tasks = ArrayListMultimap.create();
    tasks.putAll(Paths.get("project_path"), taskNames);
    return tasks;
  }

  private static class GradleTasksExecutorFactoryStub extends GradleTasksExecutorFactory {
    @NotNull private final GradleTasksExecutor myTasksExecutor;
    private GradleBuildInvoker.Request myRequest;

    GradleTasksExecutorFactoryStub(@NotNull GradleTasksExecutor tasksExecutor) {
      myTasksExecutor = tasksExecutor;
    }

    @Override
    @NotNull
    public GradleTasksExecutor create(@NotNull GradleBuildInvoker.Request request, @NotNull BuildStopper buildStopper) {
      myRequest = request;
      return myTasksExecutor;
    }

    GradleBuildInvoker.Request getRequest() {
      return myRequest;
    }
  }
}<|MERGE_RESOLUTION|>--- conflicted
+++ resolved
@@ -22,14 +22,10 @@
 import com.google.common.collect.ListMultimap;
 import com.intellij.openapi.fileEditor.FileDocumentManager;
 import com.intellij.openapi.module.Module;
-<<<<<<< HEAD
-import com.intellij.testFramework.LightPlatformTestCase;
-=======
 import com.intellij.openapi.ui.Messages;
 import com.intellij.openapi.ui.TestDialog;
 import com.intellij.testFramework.IdeaTestCase;
 import com.intellij.xdebugger.XDebugSession;
->>>>>>> 2cd46877
 import org.jetbrains.annotations.NotNull;
 import org.mockito.Mock;
 
@@ -49,7 +45,7 @@
 /**
  * Tests for {@link GradleBuildInvoker}.
  */
-public class GradleBuildInvokerTest extends LightPlatformTestCase {
+public class GradleBuildInvokerTest extends IdeaTestCase {
   @Mock private FileDocumentManager myFileDocumentManager;
   @Mock private GradleTasksExecutor myTasksExecutor;
   @Mock private NativeDebugSessionFinder myDebugSessionFinder;
@@ -68,28 +64,17 @@
     myTasksExecutorFactory = new GradleTasksExecutorFactoryStub(myTasksExecutor);
     myModules = new Module[]{getModule()};
 
-<<<<<<< HEAD
-    myIdeComponents = new IdeComponents(getProject());
-    myTaskFinder = myIdeComponents.mockService(GradleTaskFinder.class);
-    myBuildSettings = myIdeComponents.mockProjectService(BuildSettings.class);
-
-    myBuildInvoker = new GradleBuildInvoker(getProject(), myFileDocumentManager, myTasksExecutorFactory);
-=======
     IdeComponents ideComponents = new IdeComponents(myProject);
     myTaskFinder = ideComponents.mockApplicationService(GradleTaskFinder.class);
     myBuildSettings = ideComponents.mockProjectService(BuildSettings.class);
 
     myBuildInvoker = new GradleBuildInvoker(myProject, myFileDocumentManager, myTasksExecutorFactory, myDebugSessionFinder);
->>>>>>> 2cd46877
   }
 
   @Override
   protected void tearDown() throws Exception {
     try {
       Messages.setTestDialog(TestDialog.DEFAULT);
-    }
-    catch (Throwable e) {
-      addSuppressedException(e);
     }
     finally {
       super.tearDown();
