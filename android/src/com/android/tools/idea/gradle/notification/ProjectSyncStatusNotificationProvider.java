--- conflicted
+++ resolved
@@ -95,42 +95,8 @@
   @Override
   @Nullable
   public EditorNotificationPanel createNotificationPanel(@NotNull VirtualFile file, @NotNull FileEditor editor, @NotNull Project project) {
-<<<<<<< HEAD
     NotificationPanel.Type newPanelType = notificationPanelType(project);
-    NotificationPanel panel = newPanelType.create(project, file, myProjectInfo);
-    // Keep track of the last disposable panel created for the editor to dispose it when a new panel for the same editor is created.
-    // We cannot rely on editor.getUserData(KEY) because the panels created by this method are not necessarily stored there.
-    registerDisposablePanel(editor, panel);
-
-    return panel;
-  }
-
-  private static void registerDisposablePanel(@NotNull FileEditor editor, @Nullable NotificationPanel panel) {
-    Disposable newDisposablePanel = panel instanceof Disposable ? (Disposable)panel : null;
-
-    // The synchronized block below is intended to prevent disposal of the panel
-    // before it is registered with the Disposer.
-    synchronized (ourDisposablePanelRegistrationLock) {
-      Disposable oldDisposablePanel =
-          newDisposablePanel == null ? ourDisposablePanels.remove(editor) : ourDisposablePanels.put(editor, newDisposablePanel);
-      if (oldDisposablePanel != null) {
-        Disposer.dispose(oldDisposablePanel);
-      }
-      if (newDisposablePanel != null) {
-        try {
-          Disposer.register(newDisposablePanel, () -> ourDisposablePanels.remove(editor, newDisposablePanel));
-          Disposer.register(editor, newDisposablePanel);
-        }
-        catch (Throwable t) {
-          Disposer.dispose(newDisposablePanel);
-          throw t;
-        }
-      }
-    }
-=======
-    NotificationPanel.Type newPanelType = notificationPanelType();
     return newPanelType.create(project, file, myProjectInfo);
->>>>>>> 799703f0
   }
 
   @NotNull
