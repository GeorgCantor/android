/*
 * Copyright (C) 2020 The Android Open Source Project
 *
 * Licensed under the Apache License, Version 2.0 (the "License");
 * you may not use this file except in compliance with the License.
 * You may obtain a copy of the License at
 *
 *      http://www.apache.org/licenses/LICENSE-2.0
 *
 * Unless required by applicable law or agreed to in writing, software
 * distributed under the License is distributed on an "AS IS" BASIS,
 * WITHOUT WARRANTIES OR CONDITIONS OF ANY KIND, either express or implied.
 * See the License for the specific language governing permissions and
 * limitations under the License.
 */
package com.android.tools.idea.uibuilder.structure

import com.android.tools.adtui.common.secondaryPanelBackground
import com.android.tools.idea.res.RESOURCE_ICON_SIZE
import com.android.tools.idea.uibuilder.structure.NlVisibilityModel.Visibility
import com.intellij.ide.ui.laf.darcula.DarculaUIUtil
import com.intellij.ui.RetrievableIcon
import com.intellij.ui.icons.IconReplacer
import com.intellij.util.ui.EmptyIcon
import com.intellij.util.ui.JBInsets
import com.intellij.util.ui.JBUI
import icons.StudioIcons
import java.awt.AlphaComposite
import java.awt.Color
import java.awt.Component
import java.awt.Dimension
import java.awt.Graphics
import java.awt.Graphics2D
import java.awt.Rectangle
import java.awt.RenderingHints
import java.awt.geom.RoundRectangle2D
import javax.swing.BorderFactory
import javax.swing.Icon
import javax.swing.JButton

/** Button that paints views visibility using StudioIcons. */
class NlVisibilityButton : JButton() {

  companion object {
    private const val PADDING_X = 1
    private const val PADDING_Y = 4
    const val WIDTH = NlVisibilityGutterPanel.WIDTH - PADDING_X
    const val HEIGHT = RESOURCE_ICON_SIZE + PADDING_Y
  }

  // Used for painting inner background when clicked.
  private val insets = JBInsets.create(1, 2)

  var visibility: Visibility? = null
  var isClicked = false
  var isHovered = false
  var normalIcon: Icon = EmptyIcon.ICON_16
  var hoveredIcon: Icon = EmptyIcon.ICON_16
  var clickedIcon: Icon = EmptyIcon.ICON_16
  var updateBgWhenHovered = false

  init {
    background = secondaryPanelBackground
    preferredSize = Dimension(WIDTH, HEIGHT)

    // These are required to remove blue border when clicked.
    border = BorderFactory.createEmptyBorder()
    isBorderPainted = false
    isFocusPainted = false
  }

  fun update(presentation: ButtonPresentation) {
    this.visibility = presentation.visibility
    this.isClicked = presentation.isClicked
    this.isHovered = presentation.isHovered
    this.normalIcon = presentation.icon
    this.hoveredIcon = presentation.hoverIcon
    this.clickedIcon = presentation.clickIcon
    this.updateBgWhenHovered = presentation.updateBgWhenHovered
    toolTipText = presentation.hint
  }

  override fun paintComponent(g: Graphics?) {
    val g = g as Graphics2D
    if (isClicked) {
      paintBackground(g, JBUI.CurrentTheme.ActionButton.pressedBackground())
      paintIconOnCenter(g, clickedIcon)
    } else if (isHovered) {
      if (updateBgWhenHovered) {
        paintBackground(g, JBUI.CurrentTheme.ActionButton.hoverBackground())
      }
      paintIconOnCenter(g, hoveredIcon)
    } else {
      paintIconOnCenter(g, normalIcon)
    }
  }

  private fun paintIconOnCenter(g: Graphics2D, icon: Icon) {
    val x = width / 2 - icon.iconWidth / 2
    val y = height / 2 - icon.iconHeight / 2
    icon.paintIcon(this, g, x, y)
  }

  private fun paintBackground(g: Graphics2D, bgColor: Color) {
    val rect = Rectangle(size)
    JBInsets.removeFrom(rect, insets)

    val g2 = g.create() as Graphics2D

    try {
      g2.setRenderingHint(RenderingHints.KEY_ANTIALIASING, RenderingHints.VALUE_ANTIALIAS_ON)
      g2.setRenderingHint(RenderingHints.KEY_STROKE_CONTROL, RenderingHints.VALUE_STROKE_NORMALIZE)
      g2.color = bgColor
      val arc = DarculaUIUtil.BUTTON_ARC.float
      g2.fill(
        RoundRectangle2D.Float(
          rect.x.toFloat(),
          rect.y.toFloat(),
          rect.width.toFloat(),
          rect.height.toFloat(),
          arc,
          arc
        )
      )
    } finally {
      g2.dispose()
    }
  }
}

/** Presentation for the [NlVisibilityButton] */
class ButtonPresentation {

  // The visibility this item represents. null if it represents
  // non-view or referent item.
  var visibility: Visibility? = null
  // True if this item represents Tools attribute.
  // False if it represents android attribute.
  var isToolsAttr: Boolean = false
  // True if visibility.none should hide icon. False otherwise.
  var hideNone: Boolean = false

  var model: NlVisibilityModel? = null
  // Normal Icon
  var icon: Icon = EmptyIcon.ICON_16
  var hoverIcon: Icon = EmptyIcon.ICON_16
  var clickIcon: Icon = EmptyIcon.ICON_16

  var isClicked = false
  var isHovered = false
  var hint = ""
  var updateBgWhenHovered = false

  constructor()

  constructor(model: NlVisibilityModel) {
    this.model = model
    this.visibility = model.getCurrentVisibility()
    this.isToolsAttr = model.isToolsAttrAvailable()
    this.hideNone = true
    update()
  }

  constructor(visibility: Visibility, isToolsAttr: Boolean) {
    this.visibility = visibility
    this.isToolsAttr = isToolsAttr
    this.hideNone = false
    update()
  }

  private fun update() {
    when (visibility) {
      Visibility.NONE -> {
        if (hideNone) {
          hoverIcon = AlphaIcon(StudioIcons.LayoutEditor.Properties.VISIBLE, 0.5f)
          clickIcon = StudioIcons.LayoutEditor.Properties.VISIBLE
        } else {
          icon = StudioIcons.Common.REMOVE
          hoverIcon = icon
          clickIcon = icon
        }
        hint = "Visibility not set"
      }
      Visibility.VISIBLE -> {
        icon =
          if (isToolsAttr) StudioIcons.LayoutEditor.Properties.VISIBLE_TOOLS_ATTRIBUTE
          else StudioIcons.LayoutEditor.Properties.VISIBLE
        hoverIcon = icon
        clickIcon = icon
        hint = "visible"
      }
      Visibility.INVISIBLE -> {
        icon =
          if (isToolsAttr) StudioIcons.LayoutEditor.Properties.INVISIBLE_TOOLS_ATTRIBUTE
          else StudioIcons.LayoutEditor.Properties.INVISIBLE
        hoverIcon = icon
        clickIcon = icon
        hint = "invisible"
      }
      Visibility.GONE -> {
        icon =
          if (isToolsAttr) StudioIcons.LayoutEditor.Properties.GONE_TOOLS_ATTRIBUTE
          else StudioIcons.LayoutEditor.Properties.GONE
        hoverIcon = icon
        clickIcon = icon
        hint = "gone"
      }
<<<<<<< HEAD
      else -> { }
=======
      null -> {}
>>>>>>> 574fcae1
    }
  }
}

/**
 * Apply alpha to the existing icon.
 *
 * @param alpha [0.0:1.0] where 0 is fully transparent.
 */
class AlphaIcon(private val studioIcon: Icon, var alpha: Float = 1.0f) : Icon, RetrievableIcon {

  override fun getIconHeight(): Int {
    return studioIcon.iconHeight
  }

  override fun getIconWidth(): Int {
    return studioIcon.iconWidth
  }

  override fun paintIcon(c: Component?, g: Graphics?, x: Int, y: Int) {
    if (g == null) {
      return
    }
    val g = g.create() as Graphics2D
    try {
      g.composite = AlphaComposite.SrcOver.derive(alpha)
      studioIcon.paintIcon(c, g, x, y)
    } finally {
      g.dispose()
    }
  }

  override fun retrieveIcon(): Icon = studioIcon

  override fun replaceBy(replacer: IconReplacer): Icon =
    AlphaIcon(replacer.replaceIcon(studioIcon), alpha)
}<|MERGE_RESOLUTION|>--- conflicted
+++ resolved
@@ -205,11 +205,7 @@
         clickIcon = icon
         hint = "gone"
       }
-<<<<<<< HEAD
-      else -> { }
-=======
       null -> {}
->>>>>>> 574fcae1
     }
   }
 }
