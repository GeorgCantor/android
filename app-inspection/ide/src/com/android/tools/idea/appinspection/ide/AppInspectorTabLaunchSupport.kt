/*
 * Copyright (C) 2020 The Android Open Source Project
 *
 * Licensed under the Apache License, Version 2.0 (the "License");
 * you may not use this file except in compliance with the License.
 * You may obtain a copy of the License at
 *
 *      http://www.apache.org/licenses/LICENSE-2.0
 *
 * Unless required by applicable law or agreed to in writing, software
 * distributed under the License is distributed on an "AS IS" BASIS,
 * WITHOUT WARRANTIES OR CONDITIONS OF ANY KIND, either express or implied.
 * See the License for the specific language governing permissions and
 * limitations under the License.
 */
package com.android.tools.idea.appinspection.ide

import com.android.tools.idea.analytics.currentIdeBrand
import com.android.tools.idea.appinspection.api.AppInspectionApiServices
import com.android.tools.idea.appinspection.ide.model.AppInspectionBundle
import com.android.tools.idea.appinspection.ide.ui.AppInspectionView
import com.android.tools.idea.appinspection.inspector.api.AppInspectionArtifactNotFoundException
import com.android.tools.idea.appinspection.inspector.api.AppInspectorJar
import com.android.tools.idea.appinspection.inspector.api.launch.ArtifactCoordinate
import com.android.tools.idea.appinspection.inspector.api.launch.LibraryCompatibility
import com.android.tools.idea.appinspection.inspector.api.launch.LibraryCompatibilityInfo
import com.android.tools.idea.appinspection.inspector.api.launch.MinimumArtifactCoordinate
import com.android.tools.idea.appinspection.inspector.api.launch.RunningArtifactCoordinate
import com.android.tools.idea.appinspection.inspector.api.process.ProcessDescriptor
import com.android.tools.idea.appinspection.inspector.ide.AppInspectorLaunchConfig
import com.android.tools.idea.appinspection.inspector.ide.AppInspectorTabProvider
import com.android.tools.idea.appinspection.inspector.ide.FrameworkInspectorLaunchParams
import com.android.tools.idea.appinspection.inspector.ide.LibraryInspectorLaunchParams
import com.android.tools.idea.flags.StudioFlags
import com.google.wireless.android.sdk.stats.AndroidStudioEvent
import com.intellij.openapi.project.Project
import java.nio.file.Path

/**
 * This class plays a supporting role to the launch of inspector tabs in [AppInspectionView].
 *
 * It handles the querying and filtering of inspector tabs based on their compatibility with the
 * library, as well as the resolving of inspector jars from maven. And returns an
 * [InspectorTabJarTargets] for each applicable tab provider.
 */
class AppInspectorTabLaunchSupport(
  private val getTabProviders: () -> Collection<AppInspectorTabProvider>,
  private val apiServices: AppInspectionApiServices,
  private val project: Project,
  private val artifactService: InspectorArtifactService,
) {

  /**
   * Given a target [process], and using [getTabProviders], return a mapping of each tab provider to
   * a list of one or more jar targets that contain an inspector which can be deployed against the
   * app.
   *
   * The returned list will contain one entry per tab, although each entry itself can contain one or
   * more jar targets. It is expected that most inspector tabs will only use a single inspector, but
   * in practice they can use any number of them.
   *
   * See also: [InspectorJarTarget]
   */
  suspend fun getInspectorTabJarTargets(process: ProcessDescriptor): List<InspectorTabJarTargets> {
    return getTabProviders()
      .filter { provider -> provider.isApplicable() }
      .map { provider ->
        val (frameworkConfigs, libraryConfigs) =
          provider.launchConfigs.partition { config ->
            config.params is FrameworkInspectorLaunchParams
          }

        InspectorTabJarTargets(
          provider,
          frameworkConfigs.getFrameworkJarTargets() +
            libraryConfigs.getLibraryJarTargets(process, provider),
        )
      }
  }

  private fun List<AppInspectorLaunchConfig>.getFrameworkJarTargets():
    Map<String, InspectorJarTarget> {
    assert(all { config -> config.params is FrameworkInspectorLaunchParams })
    // Framework inspector jars are always resolvable because they are bundled with Studio
    return associate { config ->
      config.id to InspectorJarTarget.Resolved(config.params.inspectorAgentJar, null)
    }
  }

  private suspend fun List<AppInspectorLaunchConfig>.getLibraryJarTargets(
    process: ProcessDescriptor,
    provider: AppInspectorTabProvider,
  ): Map<String, InspectorJarTarget> {
    assert(all { config -> config.params is LibraryInspectorLaunchParams })

    if (StudioFlags.APP_INSPECTION_USE_DEV_JAR.get()) {
      return associate { config ->
        config.id to InspectorJarTarget.Resolved(config.params.inspectorAgentJar, null)
      }
    }

    val artifactCoordinates = map { config ->
      (config.params as LibraryInspectorLaunchParams).minVersionLibraryCoordinate
    }
    val compatibilities = artifactCoordinates.map { LibraryCompatibility(it) }
    val compatibilityResponse =
      apiServices.attachToProcess(process, project.name).getLibraryVersions(compatibilities)

    return mapIndexed { i, config ->
        config.id to
          when (compatibilityResponse[i].status) {
            LibraryCompatibilityInfo.Status.COMPATIBLE ->
              getInspectorJarTarget(
                RunningArtifactCoordinate(artifactCoordinates[i], compatibilityResponse[i].version)
              )
            LibraryCompatibilityInfo.Status.APP_PROGUARDED ->
              InspectorJarTarget.Unresolved(APP_PROGUARDED_MESSAGE, artifactCoordinates[i])
            else -> {
              if (currentIdeBrand() == AndroidStudioEvent.IdeBrand.ANDROID_STUDIO_WITH_BLAZE) {
                // Ignore the compatibility check result if user is using ASwB.
                // We still want to perform the check because it gives us other useful warnings such
                // as
                // when the app is proguarded.
                getInspectorJarTarget(artifactCoordinates[i].toWild())
              } else {
                InspectorJarTarget.Unresolved(
                  provider.toIncompatibleVersionMessage(),
                  artifactCoordinates[i],
                )
              }
            }
          }
      }
      .toMap()
  }

  private suspend fun getInspectorJarTarget(
<<<<<<< HEAD
    artifactCoordinate: RunningArtifactCoordinate,
=======
    artifactCoordinate: RunningArtifactCoordinate
>>>>>>> 0d09370c
  ): InspectorJarTarget =
    try {
      InspectorJarTarget.Resolved(
        artifactService
          .getOrResolveInspectorArtifact(artifactCoordinate, project)
          .toAppInspectorJar(),
        artifactCoordinate,
      )
    } catch (e: AppInspectionArtifactNotFoundException) {
      InspectorJarTarget.Unresolved(
        artifactCoordinate.toUnresolvedInspectorMessage(),
        artifactCoordinate,
      )
    }

  private fun Path.toAppInspectorJar(): AppInspectorJar {
    return AppInspectorJar(fileName.toString(), parent.toString(), parent.toString())
  }
}

/** A wrapper around a target inspector jar that either was successfully resolved or not. */
sealed class InspectorJarTarget {
  abstract val artifactCoordinate: ArtifactCoordinate?

  class Resolved(
    val jar: AppInspectorJar,
<<<<<<< HEAD
    override val artifactCoordinate: RunningArtifactCoordinate?
=======
    override val artifactCoordinate: RunningArtifactCoordinate?,
>>>>>>> 0d09370c
  ) : InspectorJarTarget()

  /**
   * Represents inspectors that cannot be launched, e.g. the target library used by the app is too
   * old or the user's app was proguarded.
   */
  class Unresolved(val error: String, override val artifactCoordinate: ArtifactCoordinate?) :
    InspectorJarTarget()
}

/** A collection of one or more [InspectorJarTarget]s referenced by a given tab. */
class InspectorTabJarTargets(
  val provider: AppInspectorTabProvider,
  /** Map of inspector ID to jar targets */
  var targets: Map<String, InspectorJarTarget>,
)

fun AppInspectorTabProvider.toIncompatibleVersionMessage() =
  AppInspectionBundle.message(
    "incompatible.version",
    launchConfigs
      .mapNotNull { it.params as? LibraryInspectorLaunchParams }
      .first()
      .minVersionLibraryCoordinate
      .toString(),
  )

fun MinimumArtifactCoordinate.toUnsupportedProjectSystemMessage() =
  "The project system cannot resolve $this"

fun RunningArtifactCoordinate.toUnresolvedInspectorMessage() =
  AppInspectionBundle.message("unresolved.inspector", this.toString())

val APP_PROGUARDED_MESSAGE = AppInspectionBundle.message("app.proguarded")<|MERGE_RESOLUTION|>--- conflicted
+++ resolved
@@ -135,11 +135,7 @@
   }
 
   private suspend fun getInspectorJarTarget(
-<<<<<<< HEAD
-    artifactCoordinate: RunningArtifactCoordinate,
-=======
     artifactCoordinate: RunningArtifactCoordinate
->>>>>>> 0d09370c
   ): InspectorJarTarget =
     try {
       InspectorJarTarget.Resolved(
@@ -166,11 +162,7 @@
 
   class Resolved(
     val jar: AppInspectorJar,
-<<<<<<< HEAD
-    override val artifactCoordinate: RunningArtifactCoordinate?
-=======
     override val artifactCoordinate: RunningArtifactCoordinate?,
->>>>>>> 0d09370c
   ) : InspectorJarTarget()
 
   /**
