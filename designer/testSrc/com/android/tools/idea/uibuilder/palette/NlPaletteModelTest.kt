--- conflicted
+++ resolved
@@ -90,11 +90,7 @@
         null,
         null,
         emptyList(),
-<<<<<<< HEAD
-        emptyList()
-=======
-        emptyList(),
->>>>>>> 0d09370c
+        emptyList(),
       )
     assertThat(added).isFalse()
     assertThat(getProjectGroup(palette)).isNull()
@@ -177,11 +173,7 @@
         getPreviewXml(CUSTOM_VIEW_CLASS),
         "family",
         ImmutableList.of("family", "size"),
-<<<<<<< HEAD
-        emptyList()
-=======
-        emptyList(),
->>>>>>> 0d09370c
+        emptyList(),
       )
     val handler1 = ViewHandlerManager.get(facet!!).getHandler(CUSTOM_VIEW_CLASS) {}
     val added2 =
@@ -196,11 +188,7 @@
         getPreviewXml(CUSTOM_VIEW_CLASS),
         "family",
         ImmutableList.of("family", "size"),
-<<<<<<< HEAD
-        emptyList()
-=======
-        emptyList(),
->>>>>>> 0d09370c
+        emptyList(),
       )
     val handler2 = ViewHandlerManager.get(facet!!).getHandler(CUSTOM_VIEW_CLASS) {}
     assertThat(added1).isTrue()
@@ -225,11 +213,7 @@
         getPreviewXml(CUSTOM_VIEW_GROUP_CLASS),
         "family",
         ImmutableList.of("family", "size"),
-<<<<<<< HEAD
-        emptyList()
-=======
-        emptyList(),
->>>>>>> 0d09370c
+        emptyList(),
       )
     val handler1 = ViewHandlerManager.get(facet!!).getHandler(CUSTOM_VIEW_GROUP_CLASS) {}
     val added2 =
@@ -244,11 +228,7 @@
         getPreviewXml(CUSTOM_VIEW_GROUP_CLASS),
         "family",
         ImmutableList.of("family", "size"),
-<<<<<<< HEAD
-        emptyList()
-=======
-        emptyList(),
->>>>>>> 0d09370c
+        emptyList(),
       )
     val handler2 = ViewHandlerManager.get(facet!!).getHandler(CUSTOM_VIEW_GROUP_CLASS) {}
     assertThat(added1).isTrue()
