--- conflicted
+++ resolved
@@ -20,17 +20,11 @@
         "//tools/adt/idea/project-system:intellij.android.projectSystem[module]",
         "//tools/adt/idea/preview-designer:intellij.android.preview-designer[module]",
         "//tools/base/flags:studio.android.sdktools.flags[module]",
-<<<<<<< HEAD
-        "//prebuilts/studio/intellij-sdk:studio-sdk-plugin-Kotlin",
-        "//tools/adt/idea/render-resources:intellij.android.render-resources[module]",
-        "//tools/adt/idea/preview-elements:intellij.android.preview-elements[module]",
-=======
         "@intellij//:org.jetbrains.kotlin",
         "//tools/adt/idea/render-resources:intellij.android.render-resources[module]",
         "//tools/adt/idea/preview-elements:intellij.android.preview-elements[module]",
         "//tools/adt/idea/rendering:intellij.android.rendering[module]",
         "//tools/adt/idea/intellij.android.compose-common[module]",
->>>>>>> 0d09370c
     ],
 )
 
@@ -62,9 +56,6 @@
         "//tools/adt/idea/preview-designer:intellij.android.preview-designer[module, test]",
         "//tools/base/testutils:studio.android.sdktools.testutils[module, test]",
         "//tools/adt/idea/preview-elements:intellij.android.preview-elements[module, test]",
-<<<<<<< HEAD
-=======
         "//tools/adt/idea/.idea/libraries:mockito[test]",
->>>>>>> 0d09370c
     ],
 )