--- conflicted
+++ resolved
@@ -28,10 +28,7 @@
 import icons.StudioIcons;
 import org.jetbrains.android.actions.AndroidProcessChooserDialog;
 import org.jetbrains.android.util.AndroidBundle;
-<<<<<<< HEAD
 import org.jetbrains.annotations.Nullable;
-=======
->>>>>>> e549e917
 
 public class AndroidRunLayoutInspectorAction extends AnAction {
   public AndroidRunLayoutInspectorAction() {
@@ -42,12 +39,7 @@
 
   @Override
   public void update(AnActionEvent e) {
-<<<<<<< HEAD
-    super.update(e);
     if (isDebuggerPaused(e.getProject())) {
-=======
-    if (RestartActivityAction.isDebuggerPaused(e.getProject())) {
->>>>>>> e549e917
       e.getPresentation().setDescription(AndroidBundle.message("android.ddms.actions.layoutinspector.description.disabled"));
       e.getPresentation().setEnabled(false);
     }
