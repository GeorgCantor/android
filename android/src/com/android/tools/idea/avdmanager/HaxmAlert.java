/*
 * Copyright (C) 2015 The Android Open Source Project
 *
 * Licensed under the Apache License, Version 2.0 (the "License");
 * you may not use this file except in compliance with the License.
 * You may obtain a copy of the License at
 *
 *      http://www.apache.org/licenses/LICENSE-2.0
 *
 * Unless required by applicable law or agreed to in writing, software
 * distributed under the License is distributed on an "AS IS" BASIS,
 * WITHOUT WARRANTIES OR CONDITIONS OF ANY KIND, either express or implied.
 * See the License for the specific language governing permissions and
 * limitations under the License.
 */
package com.android.tools.idea.avdmanager;

<<<<<<< HEAD
import com.android.annotations.NonNull;
=======
import static com.android.tools.idea.avdmanager.AccelerationErrorSolution.SolutionCode.NONE;
import static com.android.tools.idea.avdmanager.AvdWizardUtils.TAGS_WITH_GOOGLE_API;

>>>>>>> 44b500f2
import com.android.sdklib.SdkVersionInfo;
import com.android.sdklib.devices.Abi;
import com.android.tools.analytics.CommonMetricsData;
import com.google.common.annotations.VisibleForTesting;
import com.google.common.util.concurrent.FutureCallback;
import com.google.common.util.concurrent.Futures;
import com.google.common.util.concurrent.ListenableFuture;
import com.google.wireless.android.sdk.stats.ProductDetails;
import com.intellij.openapi.diagnostic.Logger;
import com.intellij.ui.HyperlinkAdapter;
import com.intellij.ui.HyperlinkLabel;
import com.intellij.ui.JBColor;
import com.intellij.ui.components.JBLabel;
import com.intellij.uiDesigner.core.GridConstraints;
import com.intellij.uiDesigner.core.GridLayoutManager;
import com.intellij.util.concurrency.EdtExecutorService;
import java.awt.*;
import javax.swing.*;
import javax.swing.event.HyperlinkEvent;
import javax.swing.event.HyperlinkListener;
import javax.swing.text.View;
import org.jetbrains.annotations.NotNull;

/**
 * Component for displaying an alert on the installation state of HAXM/KVM.
 */
public class HaxmAlert extends JPanel {
  private JBLabel myWarningMessage;
  private HyperlinkLabel myErrorInstructionsLink;
  private HyperlinkListener myErrorLinkListener;
  private SystemImageDescription myImageDescription;
  private AccelerationErrorCode myAccelerationErrorCode;
  private Logger myLogger;

  public HaxmAlert() {
    myErrorInstructionsLink = new HyperlinkLabel();
    myWarningMessage = new JBLabel() {
      @Override
      public Dimension getPreferredSize() {
        // Since this contains auto-wrapped text, the preferred height will not be set until repaint(). The below will set it as soon
        // as the actual width is known. This allows the wizard dialog to be set to the correct size even before this step is shown.
        final View view = (View)getClientProperty("html");
        Component parent = getParent();
        if (view != null && parent != null && parent.getWidth() > 0 && parent.getWidth() != (int)view.getPreferredSpan(View.X_AXIS)) {
          view.setSize(parent.getWidth(), 0);
          return new Dimension((int)view.getPreferredSpan(View.X_AXIS), (int)view.getPreferredSpan(View.Y_AXIS));
        }
        return super.getPreferredSize();
      }
    };
    this.setLayout(new GridLayoutManager(2, 1));
    GridConstraints constraints = new GridConstraints();
    constraints.setAnchor(GridConstraints.ANCHOR_WEST);
    add(myWarningMessage, constraints);
    constraints.setRow(1);
    add(myErrorInstructionsLink, constraints);
    myErrorInstructionsLink.setOpaque(false);
    myWarningMessage.setForeground(JBColor.RED);
    myWarningMessage.setHorizontalAlignment(SwingConstants.LEFT);
    setOpaque(false);
    this.setBorder(BorderFactory.createCompoundBorder(BorderFactory.createTitledBorder("Recommendation"),
                                                      BorderFactory.createEmptyBorder(0, 5, 3, 5)));
  }

  public void setSystemImageDescription(SystemImageDescription description) {
    myImageDescription = description;
    refresh();
  }

  @VisibleForTesting
  static String getWarningTextForX86HostsUsingNonX86Image(@NonNull SystemImageDescription description,
                                                          ProductDetails.CpuArchitecture arch) {
    Abi abi = Abi.getEnum(description.getAbiType());
    boolean isX86Host = arch == ProductDetails.CpuArchitecture.X86 || arch == ProductDetails.CpuArchitecture.X86_64;
    if (isX86Host && abi != Abi.X86 && abi != Abi.X86_64) {
      return "Consider using an x86 system image on an x86 host for better emulation performance.";
    }
    return null;
  }

  private void refresh() {
    if (myImageDescription == null) {
      setVisible(false);
      return;
    }

    ListenableFuture<AccelerationErrorCode> accelerationError = getAccelerationState(false);
    Futures.addCallback(accelerationError, new FutureCallback<AccelerationErrorCode>() {
      @Override
      public void onSuccess(AccelerationErrorCode result) {
        myAccelerationErrorCode = result;

        boolean hasLink = false;
        StringBuilder warningTextBuilder = new StringBuilder();

        if (result != AccelerationErrorCode.ALREADY_INSTALLED) {
          hasLink = true;
          warningTextBuilder.append(result.getProblem());
          warningTextBuilder.append("<br>");
          myErrorInstructionsLink.setHyperlinkText(result.getSolution().getDescription());
          if (myErrorLinkListener != null) {
            myErrorInstructionsLink.removeHyperlinkListener(myErrorLinkListener);
          }
          final Runnable action = AccelerationErrorSolution.getActionForFix(result, null, () -> refresh(), null);
          myErrorLinkListener = new HyperlinkAdapter() {
              @Override
              protected void hyperlinkActivated(@NotNull HyperlinkEvent e) {
                action.run();
              }
            };
          myErrorInstructionsLink.addHyperlinkListener(myErrorLinkListener);
          myErrorInstructionsLink.setToolTipText(result.getSolution() != NONE ? result.getSolutionMessage() : null);
        }

        if (myImageDescription != null) {
          if (myImageDescription.getVersion().getApiLevel() < SdkVersionInfo.LOWEST_ACTIVE_API) {
            if (warningTextBuilder.length() > 0) {
              warningTextBuilder.append("<br>");
            }
            warningTextBuilder.append("This API Level is Deprecated<br>");
          }

          String nonX86ImageWarning = getWarningTextForX86HostsUsingNonX86Image(myImageDescription, CommonMetricsData.getOsArchitecture());
          if (nonX86ImageWarning != null) {
            if (warningTextBuilder.length() > 0) {
              warningTextBuilder.append("<br>");
            }
            warningTextBuilder.append(nonX86ImageWarning + "<br>");
          }

          if (!TAGS_WITH_GOOGLE_API.contains(myImageDescription.getTag())) {
            if (warningTextBuilder.length() > 0) {
              warningTextBuilder.append("<br>");
            }
            warningTextBuilder.append("Consider using a system image with Google APIs to enable testing with Google Play Services.");
          }
        }

        String warningText = warningTextBuilder.toString();
        if (!warningText.isEmpty()) {
          warningTextBuilder.insert(0, "<html>");
          warningTextBuilder.append("</html>");
          myWarningMessage.setText(warningTextBuilder.toString().replaceAll("\n", "<br>"));
          setVisible(true);
          myErrorInstructionsLink.setVisible(hasLink);
        } else {
          setVisible(false);
        }
      }

      @Override
      public void onFailure(Throwable t) {
        if (myLogger == null) {
          myLogger = Logger.getInstance(HaxmAlert.class);
        }
        myLogger.warn("Check for emulation acceleration failed", t);
      }
    }, EdtExecutorService.getInstance());
  }

  @NotNull
  public ListenableFuture<AccelerationErrorCode> getAccelerationState(boolean forceRefresh) {
    if (myAccelerationErrorCode == null || forceRefresh) {
      return computeAccelerationState();
    }
    return Futures.immediateFuture(myAccelerationErrorCode);
  }

  @NotNull
  private static ListenableFuture<AccelerationErrorCode> computeAccelerationState() {
    AvdManagerConnection manager = AvdManagerConnection.getDefaultAvdManagerConnection();
    return manager.checkAccelerationAsync();
  }
}<|MERGE_RESOLUTION|>--- conflicted
+++ resolved
@@ -15,13 +15,10 @@
  */
 package com.android.tools.idea.avdmanager;
 
-<<<<<<< HEAD
-import com.android.annotations.NonNull;
-=======
 import static com.android.tools.idea.avdmanager.AccelerationErrorSolution.SolutionCode.NONE;
 import static com.android.tools.idea.avdmanager.AvdWizardUtils.TAGS_WITH_GOOGLE_API;
 
->>>>>>> 44b500f2
+import com.android.annotations.NonNull;
 import com.android.sdklib.SdkVersionInfo;
 import com.android.sdklib.devices.Abi;
 import com.android.tools.analytics.CommonMetricsData;
@@ -38,8 +35,11 @@
 import com.intellij.uiDesigner.core.GridConstraints;
 import com.intellij.uiDesigner.core.GridLayoutManager;
 import com.intellij.util.concurrency.EdtExecutorService;
-import java.awt.*;
-import javax.swing.*;
+import java.awt.Component;
+import java.awt.Dimension;
+import javax.swing.BorderFactory;
+import javax.swing.JPanel;
+import javax.swing.SwingConstants;
 import javax.swing.event.HyperlinkEvent;
 import javax.swing.event.HyperlinkListener;
 import javax.swing.text.View;
@@ -109,7 +109,7 @@
     }
 
     ListenableFuture<AccelerationErrorCode> accelerationError = getAccelerationState(false);
-    Futures.addCallback(accelerationError, new FutureCallback<AccelerationErrorCode>() {
+    Futures.addCallback(accelerationError, new FutureCallback<>() {
       @Override
       public void onSuccess(AccelerationErrorCode result) {
         myAccelerationErrorCode = result;
@@ -127,11 +127,11 @@
           }
           final Runnable action = AccelerationErrorSolution.getActionForFix(result, null, () -> refresh(), null);
           myErrorLinkListener = new HyperlinkAdapter() {
-              @Override
-              protected void hyperlinkActivated(@NotNull HyperlinkEvent e) {
-                action.run();
-              }
-            };
+            @Override
+            protected void hyperlinkActivated(@NotNull HyperlinkEvent e) {
+              action.run();
+            }
+          };
           myErrorInstructionsLink.addHyperlinkListener(myErrorLinkListener);
           myErrorInstructionsLink.setToolTipText(result.getSolution() != NONE ? result.getSolutionMessage() : null);
         }
@@ -167,7 +167,8 @@
           myWarningMessage.setText(warningTextBuilder.toString().replaceAll("\n", "<br>"));
           setVisible(true);
           myErrorInstructionsLink.setVisible(hasLink);
-        } else {
+        }
+        else {
           setVisible(false);
         }
       }
