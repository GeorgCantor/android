--- conflicted
+++ resolved
@@ -25,20 +25,12 @@
 import com.intellij.designer.componentTree.ComponentTreeBuilder
 import com.intellij.openapi.diagnostic.Logger
 import com.intellij.ui.ScrollPaneFactory
-<<<<<<< HEAD
-import com.intellij.ui.TreeSpeedSearch
-import com.intellij.ui.tree.ui.Control
-=======
 import com.intellij.ui.tree.ui.Control
 import com.intellij.ui.treeStructure.Tree
->>>>>>> b5f40ffd
 import com.intellij.util.ui.JBUI
 import java.awt.GraphicsEnvironment
 import javax.swing.JComponent
-<<<<<<< HEAD
-=======
 import javax.swing.ScrollPaneConstants
->>>>>>> b5f40ffd
 import javax.swing.ScrollPaneConstants.HORIZONTAL_SCROLLBAR_AS_NEEDED
 import javax.swing.ScrollPaneConstants.HORIZONTAL_SCROLLBAR_NEVER
 import javax.swing.ScrollPaneConstants.VERTICAL_SCROLLBAR_AS_NEEDED
@@ -73,10 +65,7 @@
   private var showRootHandles = false
   private var horizontalScrollbar = false
   private var autoScroll = false
-<<<<<<< HEAD
-=======
   private var dndSupport = false
->>>>>>> b5f40ffd
   private var componentName =  "componentTree"
   private var painter: (() -> Control.Painter?)? = null
   private var installKeyboardActions: (JComponent) -> Unit = {}
@@ -134,8 +123,6 @@
   fun withColumn(columnInfo: ColumnInfo) = apply { columns.add(columnInfo) }
 
   /**
-<<<<<<< HEAD
-=======
    * Add a badge column to the right of the tree node item.
    */
   fun withBadgeSupport(badge: BadgeItem) =
@@ -147,7 +134,6 @@
   fun withDnD() = apply { dndSupport = true }
 
   /**
->>>>>>> b5f40ffd
    * Don't show the root node.
    */
   fun withHiddenRoot() = apply { isRootVisible = false }
@@ -193,25 +179,6 @@
       Logger.getInstance(ComponentTreeBuilder::class.java).warn("Columns are not supported with the Tree implementations")
     }
     val model = ComponentTreeModelImpl(nodeTypeMap, invokeLater)
-<<<<<<< HEAD
-    val selectionModel = ComponentTreeSelectionModelImpl(model)
-    val tree = TreeImpl(model, contextPopup, doubleClick, badges, componentName, painter, installKeyboardActions)
-    tree.toggleClickCount = toggleClickCount
-    tree.isRootVisible = isRootVisible
-    tree.showsRootHandles = !isRootVisible || showRootHandles
-    if (installTreeSearch) {
-      TreeSpeedSearch(tree) { model.toSearchString(it.lastPathComponent) }
-    }
-    selectionModel.selectionMode = selectionMode
-    if (autoScroll) {
-      selectionModel.addAutoScrollListener {
-        tree.selectionRows?.singleOrNull()?.let { tree.scrollRowToVisible(it) }
-      }
-    }
-    tree.selectionModel = selectionModel
-    val horizontalPolicy = if (horizontalScrollbar) HORIZONTAL_SCROLLBAR_AS_NEEDED else HORIZONTAL_SCROLLBAR_NEVER
-    val scrollPane = ScrollPaneFactory.createScrollPane(tree, VERTICAL_SCROLLBAR_AS_NEEDED, horizontalPolicy)
-=======
     val selectionModel = ComponentTreeSelectionModelImpl(model, selectionMode)
     val tree = TreeImpl(model, contextPopup, doubleClick, badges, componentName, painter, installKeyboardActions, selectionModel,
                         autoScroll, installTreeSearch)
@@ -240,7 +207,6 @@
     val horizontalPolicy = if (horizontalScrollbar) HORIZONTAL_SCROLLBAR_AS_NEEDED else HORIZONTAL_SCROLLBAR_NEVER
     val scrollPane = ScrollPaneFactory.createScrollPane(table, VERTICAL_SCROLLBAR_AS_NEEDED, horizontalPolicy)
     scrollPane.setCorner(ScrollPaneConstants.UPPER_RIGHT_CORNER, UpperRightCorner())
->>>>>>> b5f40ffd
     scrollPane.border = JBUI.Borders.empty()
     return ComponentTreeBuildResult(scrollPane, table, tree, model, table.treeTableSelectionModel, table)
   }
