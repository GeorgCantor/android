--- conflicted
+++ resolved
@@ -25,11 +25,7 @@
 import com.android.tools.idea.project.hyperlink.NotificationHyperlink;
 import com.google.common.annotations.VisibleForTesting;
 import com.google.common.collect.Iterators;
-<<<<<<< HEAD
-import com.intellij.ide.actions.ShowFilePathAction;
-=======
 import com.intellij.ide.actions.RevealFileAction;
->>>>>>> 12e77d2e
 import com.intellij.notification.EventLog;
 import com.intellij.notification.Notification;
 import com.intellij.notification.NotificationListener;
@@ -114,11 +110,7 @@
       }
 
       builder.append(":<br/>");
-<<<<<<< HEAD
-      if (isShowFilePathActionSupported()) {
-=======
       if (isRevealFileActionSupported()) {
->>>>>>> 12e77d2e
         for (Iterator<String> iterator = apkBuildsToPaths.keySet().iterator(); iterator.hasNext(); ) {
           String moduleOrBuildVariant = iterator.next();
           if (isSigned) {
@@ -169,13 +161,8 @@
   }
 
   @VisibleForTesting
-<<<<<<< HEAD
-  boolean isShowFilePathActionSupported() {
-    return ShowFilePathAction.isSupported();
-=======
   boolean isRevealFileActionSupported() {
     return RevealFileAction.isSupported();
->>>>>>> 12e77d2e
   }
 
   @VisibleForTesting
