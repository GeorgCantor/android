--- conflicted
+++ resolved
@@ -5,11 +5,7 @@
     name = "intellij.android.compose-ide-plugin",
     srcs = ["src"],
     iml_files = ["intellij.android.compose-ide-plugin.iml"],
-<<<<<<< HEAD
-    lint_baseline = "//tools/base/lint:studio-checks/empty_baseline.xml",
-=======
     lint_baseline = "lint_baseline.xml",
->>>>>>> b5f40ffd
     resources = ["resources"],
     visibility = ["//visibility:public"],
     # do not sort: must match IML order
@@ -23,12 +19,8 @@
         "//tools/adt/idea/artwork:intellij.android.artwork[module]",
         "//tools/adt/idea/adt-ui:intellij.android.adt.ui[module]",
         "//tools/base/layoutlib-api:studio.android.sdktools.layoutlib-api[module]",
-<<<<<<< HEAD
-        "//tools/adt/idea/compose-ide-plugin:compiler-hosted-1.1.0-SNAPSHOT",
-=======
         "//tools/adt/idea/compose-ide-plugin:compiler-hosted-1.2.0-SNAPSHOT",
         "//tools/adt/idea/android:intellij.android.core[module]",
->>>>>>> b5f40ffd
     ],
 )
 
@@ -44,12 +36,8 @@
         "//prebuilts/studio/sdk:build-tools/latest",
         "//prebuilts/studio/sdk:platforms/latest",
         "//prebuilts/studio/sdk:platform-tools",
-<<<<<<< HEAD
-        "//tools/base/build-system:studio_repo",
-=======
         "//tools/base/build-system:android_gradle_plugin.zip",
         "//tools/base/build-system:android_gradle_plugin_runtime_dependencies",
->>>>>>> b5f40ffd
         "//tools/base/build-system/integration-test:kotlin_gradle_plugin_prebuilts",
         "//tools/base/build-system:gradle-distrib",
         "//prebuilts/studio/sdk:licenses",
@@ -71,10 +59,7 @@
         "//tools/base/flags:studio.android.sdktools.flags[module, test]",
         "//tools/adt/idea/adt-testutils:intellij.android.adt.testutils[module, test]",
         "//tools/adt/idea/project-system:intellij.android.projectSystem[module, test]",
-<<<<<<< HEAD
-=======
         "//tools/adt/idea/project-system-gradle:intellij.android.projectSystem.gradle[module, test]",
->>>>>>> b5f40ffd
         "//tools/adt/idea/project-system-gradle-sync:intellij.android.projectSystem.gradle.sync[module, test]",
         "//tools/adt/idea/android:intellij.android.core[module, test]",
         "//tools/adt/idea/android-plugin:intellij.android.plugin[module, test]",
@@ -84,18 +69,11 @@
     ],
 )
 
-<<<<<<< HEAD
-# managed by go/iml_to_build
-java_import(
-    name = "compiler-hosted-1.1.0-SNAPSHOT",
-    jars = ["lib/compiler-hosted-1.1.0-SNAPSHOT.jar"],
-=======
 load("//tools/base/bazel:jvm_import.bzl", "jvm_import")
 
 # managed by go/iml_to_build
 jvm_import(
     name = "compiler-hosted-1.2.0-SNAPSHOT",
     jars = ["lib/compiler-hosted-1.2.0-SNAPSHOT.jar"],
->>>>>>> b5f40ffd
     visibility = ["//visibility:public"],
 )