/*
 * Copyright (C) 2014 The Android Open Source Project
 *
 * Licensed under the Apache License, Version 2.0 (the "License");
 * you may not use this file except in compliance with the License.
 * You may obtain a copy of the License at
 *
 *      http://www.apache.org/licenses/LICENSE-2.0
 *
 * Unless required by applicable law or agreed to in writing, software
 * distributed under the License is distributed on an "AS IS" BASIS,
 * WITHOUT WARRANTIES OR CONDITIONS OF ANY KIND, either express or implied.
 * See the License for the specific language governing permissions and
 * limitations under the License.
 */
package com.android.tools.idea.gradle.project;

import com.android.SdkConstants;
import com.android.tools.idea.gradle.parser.GradleSettingsFile;
import com.google.common.base.Function;
import com.google.common.base.Functions;
import com.google.common.base.Joiner;
import com.google.common.base.Strings;
import com.google.common.collect.Iterables;
import com.google.common.collect.Maps;
import com.google.common.io.Files;
import com.intellij.openapi.application.ApplicationManager;
import com.intellij.openapi.options.ConfigurationException;
import com.intellij.openapi.project.Project;
import com.intellij.openapi.project.ex.ProjectManagerEx;
import com.intellij.openapi.project.impl.ProjectManagerImpl;
import com.intellij.openapi.util.Disposer;
import com.intellij.openapi.util.ThrowableComputable;
import com.intellij.openapi.vfs.LocalFileSystem;
import com.intellij.openapi.vfs.VfsUtil;
import com.intellij.openapi.vfs.VirtualFile;
import com.intellij.testFramework.PlatformTestCase;
import com.intellij.testFramework.fixtures.IdeaProjectTestFixture;
import com.intellij.testFramework.fixtures.IdeaTestFixtureFactory;
import com.intellij.testFramework.fixtures.JavaTestFixtureFactory;
import com.intellij.testFramework.fixtures.TestFixtureBuilder;
import com.intellij.util.PathUtil;
import org.jetbrains.android.AndroidTestBase;
import org.jetbrains.annotations.NotNull;

import java.io.File;
import java.io.IOException;
import java.nio.charset.Charset;
import java.util.*;

/**
 * <p>Test case for GradleProjectImport#importModules method. It requires substantially different setup then {@link }</p>
 * <p/>
 * To run this test case, configure:
 * <ul><li>$ADT_TEST_SDK_PATH</li></ul>
 */
@SuppressWarnings("JUnitTestCaseWithNoTests") // Named differently, didn't want to do too much unnecessary setups
public final class GradleModuleImportTest extends AndroidTestBase {
  public static final String MODULE_NAME = "guadeloupe";
  public static final String SAMPLE_PROJECT_PATH = "samples/sample1";
  public static final String SAMPLE_PROJECT_NAME = "sample1";
  public static final String BUILD_GRADLE_TEMPLATE = "apply plugin: 'android-library'\n\n" +
                                                     "dependencies {\n" +
                                                     "    compile 'com.android.support:support-v4:13.0.+'\n" +
                                                     "    %s\n" +
                                                     "}\n\n" +
                                                     "android {\n" +
                                                     "    compileSdkVersion 19\n" +
                                                     "    buildToolsVersion \"19\"\n\n" +
                                                     "    defaultConfig {\n" +
                                                     "        minSdkVersion 8\n" +
                                                     "        targetSdkVersion 19\n" +
                                                     "    }\n\n" +
                                                     "    sourceSets {\n" +
                                                     "        main {\n" +
                                                     "            manifest.srcFile 'AndroidManifest.xml'\n" +
                                                     "            java.srcDirs = ['src']\n" +
                                                     "            res.srcDirs = ['res']\n" +
                                                     "        }\n" +
                                                     "    }\n" +
                                                     "}\n";
  private final static Function<String, String> pathToModuleName = new Function<String, String>() {
    @Override
    public String apply(String input) {
      return pathToGradleName(input);
    }
  };
  private File dir;

  public static VirtualFile createGradleProjectToImport(File dir, String name, String... requiredProjects) throws IOException {
    File moduleDir = new File(dir, name);
    if (!moduleDir.mkdirs()) {
      throw new IllegalStateException("Unable to create module");
    }
<<<<<<< HEAD
    Iterable<String> projectDependencies = Iterables.transform(Arrays.asList(requiredProjects), new Function<String, String>() {
      @Override
      public String apply(String input) {
        return String.format("\tcompile project('%s')", pathToGradleName(input));
      }
    });
    String buildGradle = String.format(BUILD_GRADLE_TEMPLATE, Joiner.on("\n").join(projectDependencies));
    Files.write(buildGradle, new File(moduleDir, SdkConstants.FN_BUILD_GRADLE), Charset.defaultCharset());
    VirtualFile moduleFile = LocalFileSystem.getInstance().findFileByPath(moduleDir.getAbsolutePath());
=======
    Files.write("apply plugin: 'android-library'\n\n" +
                "dependencies {\n" +
                "    compile 'com.android.support:support-v4:13.0.+'\n" +
                "}\n\n" +
                "android {\n" +
                "    compileSdkVersion 19\n" +
                "    buildToolsVersion \"19\"\n\n" +
                "    defaultConfig {\n" +
                "        minSdkVersion 8\n" +
                "        targetSdkVersion 19\n" +
                "    }\n\n" +
                "    sourceSets {\n" +
                "        main {\n" +
                "            manifest.srcFile 'AndroidManifest.xml'\n" +
                "            java.srcDirs = ['src']\n" +
                "            res.srcDirs = ['res']\n" +
                "        }\n" +
                "    }\n" +
                "}\n", new File(moduleDir, SdkConstants.FN_BUILD_GRADLE), Charset.defaultCharset());
    VirtualFile moduleFile = LocalFileSystem.getInstance().refreshAndFindFileByPath(moduleDir.getAbsolutePath());
>>>>>>> abe3843d
    if (moduleFile == null) {
      throw new IllegalStateException("Cannot get virtual file for module we just created");
    }
    else {
      return moduleFile;
    }
  }

  private static void assertModuleInSettingsFile(Project project, String name) throws IOException {
    GradleSettingsFile settingsFile = GradleSettingsFile.get(project);
    assertNotNull("Missing " + SdkConstants.FN_SETTINGS_GRADLE, settingsFile);
    Iterable<String> modules = settingsFile.getModules();
    if (!Iterables.contains(modules, name)) {
      fail(String.format("Subproject %s is not in %s. Found subprojects: %s", name, SdkConstants.FN_SETTINGS_GRADLE,
                         Joiner.on(", ").join(modules)));
    }
  }

  private static void assertModuleImported(@NotNull Project project, @NotNull String relativePath, @NotNull VirtualFile moduleRoot)
    throws IOException {
    assertNotNull("Module sources were not copied", project.getBaseDir().findFileByRelativePath(relativePath));
    final VirtualFile[] moduleChildren = moduleRoot.getChildren();
    assertNoFilesAdded(moduleChildren);
    assertEquals(SdkConstants.FN_BUILD_GRADLE, moduleChildren[0].getName());
    assertModuleInSettingsFile(project, pathToGradleName(relativePath));
  }

  private static void assertNoFilesAdded(VirtualFile[] moduleChildren) {
    if (moduleChildren.length != 1) {
      StringBuilder failure = new StringBuilder("Files were altered in the source directory:");
      Joiner.on(", ").appendTo(failure, Iterables.transform(Arrays.asList(moduleChildren), new Function<VirtualFile, String>() {
        @Override
        public String apply(VirtualFile input) {
          return input.getName();
        }
      }));
      fail(failure.toString());
    }
  }

  private static String module(int moduleNumber) {
    return MODULE_NAME + moduleNumber;
  }

  private static Map<String, String> projectsWithDefaultLocations(final String... paths) {
    Iterable<String> names = Iterables.transform(Arrays.asList(paths), pathToModuleName);
    return Maps.toMap(names, Functions.constant(""));
  }

  private static String pathToGradleName(String input) {
    return ":" + input.replaceAll("/", SdkConstants.GRADLE_PATH_SEPARATOR);
  }

  private static void assertModuleRequiredButNotFound(String modulePath, Map<String, VirtualFile> projects) {
    String moduleName = pathToGradleName(modulePath);
    assertTrue(String.format("Project %s should be known but path not detected", modulePath),
               projects.containsKey(moduleName) && projects.get(moduleName) == null);
  }

  private static VirtualFile configureTopLevelProject(File projectRoot,
                                                      Iterable<String> allModules,
                                                      Iterable<String> customLocationStatements) throws IOException {
    StringBuilder settingsGradle = new StringBuilder("include '");
    Joiner.on("', '").appendTo(settingsGradle, allModules).append("'\n");
    Joiner.on("\n").appendTo(settingsGradle, customLocationStatements).append("\n");

    Files.write(settingsGradle.toString(), new File(projectRoot, SdkConstants.FN_SETTINGS_GRADLE), Charset.defaultCharset());
    VirtualFile vDir = VfsUtil.findFileByIoFile(projectRoot, true);
    assert vDir != null;
    System.out.printf("Multi-project root: %s\n", vDir.getPath());
    return vDir;
  }

  @NotNull
  private VirtualFile createProjectWithSubprojects(Map<String, String> modules, String... nonExistingReferencedModules) throws IOException {
    Collection<String> customLocationStatements = new LinkedList<String>();

    for (Map.Entry<String, String> module : modules.entrySet()) {
      String path = module.getValue();
      if (Strings.isNullOrEmpty(path)) {
        path = PathUtil.toSystemIndependentName(GradleProjectImporter.getDefaultPhysicalPathFromGradlePath(module.getKey()).getPath());
      }
      else {
        customLocationStatements.add(String.format("project('%s').projectDir = new File('%s')", module.getKey(), path));
      }
      createGradleProjectToImport(dir, path);
    }
    Iterable<String> allModules =
      Iterables.concat(modules.keySet(), Iterables.transform(Arrays.asList(nonExistingReferencedModules), pathToModuleName));
    return configureTopLevelProject(dir, allModules, customLocationStatements);
  }

  @Override
  public void setUp() throws Exception {
    super.setUp();

    final TestFixtureBuilder<IdeaProjectTestFixture> projectBuilder =
      IdeaTestFixtureFactory.getFixtureFactory().createFixtureBuilder(getName());
    myFixture = JavaTestFixtureFactory.getFixtureFactory().createCodeInsightFixture(projectBuilder.getFixture());
    myFixture.setUp();
    myFixture.setTestDataPath(getTestDataPath());

    dir = new File(Files.createTempDir(), "project");

    System.out.printf("Project location: %s\n", getProject().getBaseDir());
  }

  /**
   * Test importing simple module into even simpler project
   */
  public void testImportSimpleGradleProject() throws IOException, ConfigurationException {
    VirtualFile moduleRoot = createGradleProjectToImport(dir, MODULE_NAME);
    SuccessOrFailGradleSyncListener callback = new SuccessOrFailGradleSyncListener();
    GradleProjectImporter.getInstance().importModules(Collections.singletonMap(moduleRoot.getName(), moduleRoot), getProject(), callback);
    assertNull(callback.getErrorMessage());
    assertModuleImported(getProject(), MODULE_NAME, moduleRoot);
  }

  /**
   * Test importing a root project that has subprojects
   */
  public void testImportSubprojects() throws IOException, ConfigurationException {
    String[] paths = {module(1), module(2), SAMPLE_PROJECT_PATH};

    VirtualFile projectRoot = createProjectWithSubprojects(projectsWithDefaultLocations(paths));
    GradleProjectImporter importer = GradleProjectImporter.getInstance();
    Map<String, VirtualFile> toImport = importer.getRelatedProjects(projectRoot, getProject());
    assertEquals(paths.length, toImport.size());
    for (String path : paths) {
      assertEquals(projectRoot.findFileByRelativePath(path), toImport.get(pathToGradleName(path)));
    }

    SuccessOrFailGradleSyncListener callback = new SuccessOrFailGradleSyncListener();
    importer.importModules(toImport, getProject(), callback);
    assertNull(callback.getErrorMessage());

    for (String path : paths) {
      VirtualFile moduleRoot = projectRoot.findFileByRelativePath(path);
      assertNotNull(String.format("Module was not imported into %s\n", projectRoot.getPath() + "/" + path), moduleRoot);
      assertModuleImported(getProject(), path, moduleRoot);
    }

    System.out.println();
  }

  /**
   * Missing submodule will be on the list but with a <code>null</code> path. It is up to client code to decide what to do with it.
   */
  public void testImportSubprojectsWithMissingSubmodule() throws IOException, ConfigurationException {
    VirtualFile projectRoot = createProjectWithSubprojects(projectsWithDefaultLocations(module(1)), module(2));
    GradleProjectImporter importer = GradleProjectImporter.getInstance();
    Map<String, VirtualFile> toImport = importer.getRelatedProjects(projectRoot, getProject());
    assertEquals(2, toImport.size());
    assertModuleRequiredButNotFound(module(2), toImport);

    SuccessOrFailGradleSyncListener callback = new SuccessOrFailGradleSyncListener();
    importer.importModules(toImport, getProject(), callback);
    assertNotNull("Importing missing projects did not fail", callback.getErrorMessage());
  }

  /**
   * Verify discovery of projects with non-default locations
   */
  public void testImportSubprojectWithCustomLocation() throws IOException, ConfigurationException {
    VirtualFile projectRoot =
      createProjectWithSubprojects(Collections.singletonMap(pathToGradleName(SAMPLE_PROJECT_NAME), SAMPLE_PROJECT_PATH));
    GradleProjectImporter importer = GradleProjectImporter.getInstance();
    Map<String, VirtualFile> subprojects = importer.getRelatedProjects(projectRoot, getProject());
    assertEquals(1, subprojects.size());
    VirtualFile moduleLocation = projectRoot.findFileByRelativePath(SAMPLE_PROJECT_PATH);
    assert moduleLocation != null;
    assertEquals(moduleLocation, subprojects.get(pathToGradleName(SAMPLE_PROJECT_NAME)));

    importer.importModules(subprojects, getProject(), new SuccessOrFailGradleSyncListener());
    assertModuleImported(getProject(), SAMPLE_PROJECT_NAME, moduleLocation);
  }

  /**
   * Verify basic case of importing a project that has source dependency
   */
  public void testRequiredProjects() throws IOException {
    VirtualFile project1 = createGradleProjectToImport(dir, module(1));
    VirtualFile project2 = createGradleProjectToImport(dir, module(2), module(1));
    assert project1 != null && project2 != null : "Something wrong with the setup";
    configureTopLevelProject(dir, Arrays.asList(module(1), module(2)), Collections.<String>emptySet());

    Map<String, VirtualFile> projects = GradleProjectImporter.getInstance().getRelatedProjects(project2, getProject());
    assertEquals(2, projects.size());
    assertEquals(project1, projects.get(pathToGradleName(module(1))));
    assertEquals(project2, projects.get(pathToGradleName(module(2))));
  }

  /**
   * Test importing a project has source dependency but when that dependency directory is missing
   */
  public void testMissingRequiredProjects() throws IOException {
    VirtualFile project2 = createGradleProjectToImport(dir, module(2), module(1));
    assert project2 != null : "Something wrong with the setup";
    configureTopLevelProject(dir, Arrays.asList(module(1), module(2)), Collections.<String>emptySet());

    Map<String, VirtualFile> projects = GradleProjectImporter.getInstance().getRelatedProjects(project2, getProject());
    assertEquals(2, projects.size());
    assertModuleRequiredButNotFound(module(1), projects);
    assertEquals(project2, projects.get(pathToGradleName(module(2))));
  }

  /**
   * Test a project that requires another project but when no settings.gradle was found in the parent folder.
   */
  public void testMissingEnclosingProject() throws IOException {
    VirtualFile module = createGradleProjectToImport(dir, module(1), module(2));
    assert module != null;

    Map<String, VirtualFile> projects = GradleProjectImporter.getInstance().getRelatedProjects(module, getProject());
    assertEquals(2, projects.size());
    assertModuleRequiredButNotFound(module(2), projects);
    assertEquals(module, projects.get(pathToGradleName(module(1))));
  }

  /**
   * Make sure source dependencies are picked recursively
   */
  public void testTransitiveDependencies() throws IOException {
    VirtualFile project1 = createGradleProjectToImport(dir, module(1));
    VirtualFile project2 = createGradleProjectToImport(dir, module(2), module(1));
    VirtualFile project3 = createGradleProjectToImport(dir, module(3), module(2));
    configureTopLevelProject(dir, Arrays.asList(module(1), module(2), module(3)), Collections.<String>emptySet());

    Map<String, VirtualFile> projects = GradleProjectImporter.getInstance().getRelatedProjects(project3, getProject());
    assertEquals(3, projects.size());
    assertEquals(project1, projects.get(pathToGradleName(module(1))));
    assertEquals(project2, projects.get(pathToGradleName(module(2))));
    assertEquals(project3, projects.get(pathToGradleName(module(3))));
  }

  /*
   * Make sure source dependencies are picked recursively
   */
  public void testCircularDependencies() throws IOException {
    VirtualFile project1 = createGradleProjectToImport(dir, module(1), module(3));
    VirtualFile project2 = createGradleProjectToImport(dir, module(2), module(1));
    VirtualFile project3 = createGradleProjectToImport(dir, module(3), module(2));
    configureTopLevelProject(dir, Arrays.asList(module(1), module(2), module(3)), Collections.<String>emptySet());

    Map<String, VirtualFile> projects = GradleProjectImporter.getInstance().getRelatedProjects(project3, getProject());
    assertEquals(3, projects.size());
    assertEquals(project1, projects.get(pathToGradleName(module(1))));
    assertEquals(project2, projects.get(pathToGradleName(module(2))));
    assertEquals(project3, projects.get(pathToGradleName(module(3))));
  }

  @Override
  protected void tearDown() throws Exception {
    if (myFixture != null) {
      myFixture.tearDown();
      myFixture = null;
    }
    ProjectManagerEx projectManager = ProjectManagerEx.getInstanceEx();
    Project[] openProjects = projectManager.getOpenProjects();
    if (openProjects.length > 0) {
      final Project project = openProjects[0];
      ApplicationManager.getApplication().runWriteAction(new Runnable() {
        @Override
        public void run() {
          Disposer.dispose(project);
          ProjectManagerEx projectManager = ProjectManagerEx.getInstanceEx();
          if (projectManager instanceof ProjectManagerImpl) {
            Collection<Project> projectsStillOpen = projectManager.closeTestProject(project);
            if (!projectsStillOpen.isEmpty()) {
              Project project = projectsStillOpen.iterator().next();
              projectsStillOpen.clear();
              throw new AssertionError("Test project is not disposed: " + project + ";\n created in: " +
                                       PlatformTestCase.getCreationPlace(project));
            }
          }
        }
      });
    }
    if (dir != null && dir.isDirectory()) {
      ApplicationManager.getApplication().runWriteAction(new ThrowableComputable<Boolean, IOException>() {
        @Override
        public Boolean compute() throws IOException {
          VirtualFile vfile = VfsUtil.findFileByIoFile(dir, true);
          if (vfile != null) {
            vfile.delete(GradleModuleImportTest.this);
          }
          return true;
        }
      });
    }
    super.tearDown();
  }

  private static class SuccessOrFailGradleSyncListener implements GradleSyncListener {
    private String myErrorMessage = null;

    @Override
    public void syncEnded(@NotNull Project project) {
      myErrorMessage = null;
    }

    @Override
    public void syncFailed(@NotNull Project project, @NotNull String errorMessage) {
      myErrorMessage = errorMessage;
    }

    public String getErrorMessage() {
      return myErrorMessage;
    }

    @Override
    public void syncStarted(@NotNull Project project) {

    }
  }
}<|MERGE_RESOLUTION|>--- conflicted
+++ resolved
@@ -92,7 +92,6 @@
     if (!moduleDir.mkdirs()) {
       throw new IllegalStateException("Unable to create module");
     }
-<<<<<<< HEAD
     Iterable<String> projectDependencies = Iterables.transform(Arrays.asList(requiredProjects), new Function<String, String>() {
       @Override
       public String apply(String input) {
@@ -101,29 +100,7 @@
     });
     String buildGradle = String.format(BUILD_GRADLE_TEMPLATE, Joiner.on("\n").join(projectDependencies));
     Files.write(buildGradle, new File(moduleDir, SdkConstants.FN_BUILD_GRADLE), Charset.defaultCharset());
-    VirtualFile moduleFile = LocalFileSystem.getInstance().findFileByPath(moduleDir.getAbsolutePath());
-=======
-    Files.write("apply plugin: 'android-library'\n\n" +
-                "dependencies {\n" +
-                "    compile 'com.android.support:support-v4:13.0.+'\n" +
-                "}\n\n" +
-                "android {\n" +
-                "    compileSdkVersion 19\n" +
-                "    buildToolsVersion \"19\"\n\n" +
-                "    defaultConfig {\n" +
-                "        minSdkVersion 8\n" +
-                "        targetSdkVersion 19\n" +
-                "    }\n\n" +
-                "    sourceSets {\n" +
-                "        main {\n" +
-                "            manifest.srcFile 'AndroidManifest.xml'\n" +
-                "            java.srcDirs = ['src']\n" +
-                "            res.srcDirs = ['res']\n" +
-                "        }\n" +
-                "    }\n" +
-                "}\n", new File(moduleDir, SdkConstants.FN_BUILD_GRADLE), Charset.defaultCharset());
     VirtualFile moduleFile = LocalFileSystem.getInstance().refreshAndFindFileByPath(moduleDir.getAbsolutePath());
->>>>>>> abe3843d
     if (moduleFile == null) {
       throw new IllegalStateException("Cannot get virtual file for module we just created");
     }
