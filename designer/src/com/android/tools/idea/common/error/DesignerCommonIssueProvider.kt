--- conflicted
+++ resolved
@@ -38,13 +38,10 @@
 
   fun update()
 
-<<<<<<< HEAD
-=======
   fun activate()
 
   fun deactivate()
 
->>>>>>> 0d09370c
   fun interface Filter : (Issue) -> Boolean
 }
 
@@ -81,11 +78,7 @@
   parentDisposable: Disposable,
   project: Project,
   private val issueFilter: DesignerCommonIssueProvider.Filter,
-<<<<<<< HEAD
-  val instanceId: String?
-=======
   instanceId: String,
->>>>>>> 0d09370c
 ) : DesignerCommonIssueProvider<Any> {
   private val mapLock = Any()
 
@@ -107,16 +100,6 @@
   init {
     Disposer.register(parentDisposable, this)
     val topic =
-<<<<<<< HEAD
-      if (instanceId != null) IssueProviderListener.UI_CHECK else IssueProviderListener.TOPIC
-    messageBusConnection.subscribe(
-      topic,
-      IssueProviderListener { source, issues ->
-        // If in UI Check, only update if issues come from the preview that this provider is
-        // associated with
-        if (
-          instanceId != null &&
-=======
       if (instanceId == SHARED_ISSUE_PANEL_TAB_ID) IssueProviderListener.TOPIC
       else IssueProviderListener.UI_CHECK
     messageBusConnection.subscribe(
@@ -129,7 +112,6 @@
         // associated with
         if (
           instanceId != SHARED_ISSUE_PANEL_TAB_ID &&
->>>>>>> 0d09370c
             (source !is VisualLintIssueModel || source.uiCheckInstanceId != instanceId)
         )
           return@IssueProviderListener
@@ -141,11 +123,7 @@
           }
         }
         listeners.forEach { it.run() }
-<<<<<<< HEAD
-      }
-=======
       },
->>>>>>> 0d09370c
     )
 
     // This is a workaround to make issue panel update the tree, because the displaying issues need
@@ -156,22 +134,13 @@
       FileEditorManagerListener.FILE_EDITOR_MANAGER,
       object : FileEditorManagerListener {
         override fun fileClosed(source: FileEditorManager, file: VirtualFile) {
-<<<<<<< HEAD
-=======
           if (!isActive) {
             return
           }
->>>>>>> 0d09370c
           listeners.forEach { it.run() }
         }
 
         override fun selectionChanged(event: FileEditorManagerEvent) {
-<<<<<<< HEAD
-          listeners.forEach { it.run() }
-        }
-      }
-    )
-=======
           if (!isActive) {
             return
           }
@@ -187,7 +156,6 @@
 
   override fun deactivate() {
     isActive = false
->>>>>>> 0d09370c
   }
 
   override fun getFilteredIssues(): List<Issue> {
