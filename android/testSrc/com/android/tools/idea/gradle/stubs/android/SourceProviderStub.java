--- conflicted
+++ resolved
@@ -26,7 +26,6 @@
 import org.jetbrains.annotations.NotNull;
 
 public class SourceProviderStub implements SourceProvider {
-<<<<<<< HEAD
   @NotNull private final Set<File> myAidlDirectories = new HashSet<>();
   @NotNull private final Set<File> myAssetsDirectories = new HashSet<>();
   @NotNull private final Set<File> myJavaDirectories = new HashSet<>();
@@ -34,20 +33,9 @@
   @NotNull private final Set<File> myCppDirectories = new HashSet<>();
   @NotNull private final Set<File> myCDirectories = new HashSet<>();
   @NotNull private final Set<File> myRenderscriptDirectories = new HashSet<>();
+  @NotNull private final Set<File> myBaselineProfileDirectories = new HashSet<>();
   @NotNull private final Set<File> myResDirectories = new HashSet<>();
   @NotNull private final Set<File> myResourcesDirectories = new HashSet<>();
-=======
-  @NotNull private final Set<File> myAidlDirectories = Sets.newHashSet();
-  @NotNull private final Set<File> myAssetsDirectories = Sets.newHashSet();
-  @NotNull private final Set<File> myJavaDirectories = Sets.newHashSet();
-  @NotNull private final Set<File> myKotlinDirectories = Sets.newHashSet();
-  @NotNull private final Set<File> myCppDirectories = Sets.newHashSet();
-  @NotNull private final Set<File> myCDirectories = Sets.newHashSet();
-  @NotNull private final Set<File> myRenderscriptDirectories = Sets.newHashSet();
-  @NotNull private final Set<File> myBaselineProfileDirectories = Sets.newHashSet();
-  @NotNull private final Set<File> myResDirectories = Sets.newHashSet();
-  @NotNull private final Set<File> myResourcesDirectories = Sets.newHashSet();
->>>>>>> de127946
 
   @NotNull String myName = "test";
   @NotNull File myManifestFile;
