--- conflicted
+++ resolved
@@ -20,12 +20,9 @@
 import com.android.tools.idea.rendering.Locale;
 import com.android.tools.idea.res.DynamicResourceValueRepository;
 import com.android.tools.idea.res.ModuleResourceRepository;
-<<<<<<< HEAD
-=======
 import com.android.tools.idea.res.MultiResourceRepository;
 import com.android.tools.idea.res.ResourceNotificationManager;
 import com.android.tools.idea.res.ResourceNotificationManager.ResourceChangeListener;
->>>>>>> b13afab4
 import com.google.common.collect.ImmutableSet;
 import com.google.common.collect.Lists;
 import com.intellij.openapi.util.Disposer;
@@ -43,10 +40,6 @@
 import java.util.Collection;
 import java.util.Collections;
 import java.util.List;
-<<<<<<< HEAD
-import java.util.Map;
-=======
->>>>>>> b13afab4
 import java.util.stream.Collectors;
 
 public class StringResourceDataTest extends AndroidTestCase {
@@ -100,62 +93,23 @@
   }
 
   public void testParser() {
-<<<<<<< HEAD
-    Object actual = data.getLocales().stream()
-=======
     Object actual = data.getLocaleSet().stream()
->>>>>>> b13afab4
       .map(Locale::toLocaleId)
       .collect(Collectors.toSet());
 
     assertEquals(ImmutableSet.of("en", "en-GB", "en-IN", "fr", "hi"), actual);
 
-<<<<<<< HEAD
-    assertNotNull(data.getStringResource("key1").getDefaultValueAsResourceItem());
-
-    assertFalse(data.getStringResource("key5").isTranslatable());
-
-    assertNull(data.getStringResource("key1").getTranslationAsResourceItem(Locale.create("hi")));
-    assertEquals("Key 2 hi", data.getStringResource("key2").getTranslationAsString(Locale.create("hi")));
-=======
     assertNotNull(data.getStringResource(newStringResourceKey("key1")).getDefaultValueAsResourceItem());
 
     assertFalse(data.getStringResource(newStringResourceKey("key5")).isTranslatable());
 
     assertNull(data.getStringResource(newStringResourceKey("key1")).getTranslationAsResourceItem(Locale.create("hi")));
     assertEquals("Key 2 hi", data.getStringResource(newStringResourceKey("key2")).getTranslationAsString(Locale.create("hi")));
->>>>>>> b13afab4
   }
 
   public void testResourceToStringPsi() {
     Locale locale = Locale.create("fr");
 
-<<<<<<< HEAD
-    assertEquals("L'Étranger", data.getStringResource("key8").getTranslationAsString(locale));
-    assertEquals("<![CDATA[L'Étranger]]>", data.getStringResource("key9").getTranslationAsString(locale));
-    assertEquals("<xliff:g>L'Étranger</xliff:g>", data.getStringResource("key10").getTranslationAsString(locale));
-  }
-
-  public void testResourceToStringDynamic() {
-    assertEquals("L'Étranger", data.getStringResource("dynamic_key1").getDefaultValueAsString());
-  }
-
-  public void testValidation() {
-    assertEquals("Key 'key1' has translations missing for locales French (fr) and Hindi (hi)", data.validateKey("key1"));
-    assertNull(data.validateKey("key2"));
-    assertNull(data.validateKey("key3"));
-    assertEquals("Key 'key4' missing default value", data.validateKey("key4"));
-    assertNull(data.validateKey("key5"));
-    assertEquals("Key 'key6' is marked as non translatable, but is translated in locale French (fr)", data.validateKey("key6"));
-
-    assertEquals("Key 'key1' is missing Hindi (hi) translation", data.validateTranslation("key1", Locale.create("hi")));
-    assertNull(data.validateTranslation("key2", Locale.create("hi")));
-    assertEquals("Key 'key6' is marked as untranslatable and should not be translated to French (fr)",
-                 data.validateTranslation("key6", Locale.create("fr")));
-
-    assertNull(data.validateTranslation("key1", null));
-    assertEquals("Key 'key4' is missing the default value", data.validateTranslation("key4", null));
-=======
     assertEquals("L'Étranger", data.getStringResource(newStringResourceKey("key8")).getTranslationAsString(locale));
     assertEquals("<![CDATA[L'Étranger]]>", data.getStringResource(newStringResourceKey("key9")).getTranslationAsString(locale));
     assertEquals("<xliff:g>L'Étranger</xliff:g>", data.getStringResource(newStringResourceKey("key10")).getTranslationAsString(locale));
@@ -187,7 +141,6 @@
 
     assertNull(data.getStringResource(newStringResourceKey("key1")).validateDefaultValue());
     assertEquals("Key \"key4\" is missing its default value", data.getStringResource(newStringResourceKey("key4")).validateDefaultValue());
->>>>>>> b13afab4
   }
 
   public void testGetMissingTranslations() {
@@ -204,48 +157,25 @@
   }
 
   public void testIsTranslationMissing() {
-<<<<<<< HEAD
-    assertTrue(data.getStringResource("key7").isTranslationMissing(Locale.create("fr")));
-=======
     assertTrue(data.getStringResource(newStringResourceKey("key7")).isTranslationMissing(Locale.create("fr")));
->>>>>>> b13afab4
   }
 
   public void testRegionQualifier() {
     Locale en_rGB = Locale.create("en-rGB");
-<<<<<<< HEAD
-    assertTrue(data.getStringResource("key4").isTranslationMissing(en_rGB));
-    assertFalse(data.getStringResource("key3").isTranslationMissing(en_rGB));
-    assertFalse(data.getStringResource("key8").isTranslationMissing(en_rGB));
-=======
     assertTrue(data.getStringResource(newStringResourceKey("key4")).isTranslationMissing(en_rGB));
     assertFalse(data.getStringResource(newStringResourceKey("key3")).isTranslationMissing(en_rGB));
     assertFalse(data.getStringResource(newStringResourceKey("key8")).isTranslationMissing(en_rGB));
->>>>>>> b13afab4
   }
 
   public void testEditingDoNotTranslate() {
     VirtualFile stringsFile = resourceDirectory.findFileByRelativePath("values/strings.xml");
     assertNotNull(stringsFile);
 
-<<<<<<< HEAD
-    assertTrue(data.getStringResource("key1").isTranslatable());
-=======
     assertTrue(data.getStringResource(newStringResourceKey("key1")).isTranslatable());
->>>>>>> b13afab4
     XmlTag tag = getNthXmlTag(stringsFile, 0);
     assertEquals("key1", tag.getAttributeValue(SdkConstants.ATTR_NAME));
     assertNull(tag.getAttributeValue(SdkConstants.ATTR_TRANSLATABLE));
 
-<<<<<<< HEAD
-    data.setTranslatable("key1", false);
-
-    assertFalse(data.getStringResource("key1").isTranslatable());
-    tag = getNthXmlTag(stringsFile, 0);
-    assertEquals(SdkConstants.VALUE_FALSE, tag.getAttributeValue(SdkConstants.ATTR_TRANSLATABLE));
-
-    assertFalse(data.getStringResource("key5").isTranslatable());
-=======
     data.setTranslatable(newStringResourceKey("key1"), false);
 
     assertFalse(data.getStringResource(newStringResourceKey("key1")).isTranslatable());
@@ -253,44 +183,18 @@
     assertEquals(SdkConstants.VALUE_FALSE, tag.getAttributeValue(SdkConstants.ATTR_TRANSLATABLE));
 
     assertFalse(data.getStringResource(newStringResourceKey("key5")).isTranslatable());
->>>>>>> b13afab4
     tag = getNthXmlTag(stringsFile, 3);
     assertEquals("key5", tag.getAttributeValue(SdkConstants.ATTR_NAME));
     assertEquals(SdkConstants.VALUE_FALSE, tag.getAttributeValue(SdkConstants.ATTR_TRANSLATABLE));
 
-<<<<<<< HEAD
-    data.setTranslatable("key5", true);
-
-    assertTrue(data.getStringResource("key5").isTranslatable());
-=======
     data.setTranslatable(newStringResourceKey("key5"), true);
 
     assertTrue(data.getStringResource(newStringResourceKey("key5")).isTranslatable());
->>>>>>> b13afab4
     tag = getNthXmlTag(stringsFile, 3);
     assertNull(tag.getAttributeValue(SdkConstants.ATTR_TRANSLATABLE));
   }
 
   public void testEditingCdata() {
-<<<<<<< HEAD
-    final Locale locale = Locale.create("en-rIN");
-    final String key = "key1";
-
-    String currentData = data.getStringResource(key).getTranslationAsString(locale);
-    assertEquals("<![CDATA[\n" +
-                 "        <b>Google I/O 2014</b><br>\n" +
-                 "        Version %s<br><br>\n" +
-                 "        <a href=\"http://www.google.com/policies/privacy/\">Privacy Policy</a>\n" +
-                 "  ]]>", currentData);
-    assertTrue(data.setTranslation(key, locale, currentData.replace("%s", "%1$s")));
-
-    final String expected = "<![CDATA[\n" +
-                            "        <b>Google I/O 2014</b><br>\n" +
-                            "        Version %1$s<br><br>\n" +
-                            "        <a href=\"http://www.google.com/policies/privacy/\">Privacy Policy</a>\n" +
-                            "  ]]>";
-    assertEquals(expected, data.getStringResource(key).getTranslationAsString(locale));
-=======
     String expected = "<![CDATA[\n" +
                       "        <b>Google I/O 2014</b><br>\n" +
                       "        Version %s<br><br>\n" +
@@ -310,7 +214,6 @@
 
     assertTrue(resource.putTranslation(locale, expected));
     assertEquals(expected, resource.getTranslationAsString(locale));
->>>>>>> b13afab4
 
     VirtualFile file = resourceDirectory.findFileByRelativePath("values-en-rIN/strings.xml");
     assert file != null;
@@ -324,21 +227,13 @@
   public void testEditingXliff() {
     StringResource resource = data.getStringResource(newStringResourceKey("key3"));
     Locale locale = Locale.create("en-rIN");
-<<<<<<< HEAD
-    String currentData = data.getStringResource(key).getTranslationAsString(locale);
-=======
->>>>>>> b13afab4
 
     assertEquals("start <xliff:g>middle1</xliff:g>%s<xliff:g>middle3</xliff:g> end", resource.getTranslationAsString(locale));
 
     String expected = "start <xliff:g>middle1</xliff:g>%1$s<xliff:g>middle3</xliff:g> end";
-<<<<<<< HEAD
-    assertEquals(expected, data.getStringResource(key).getTranslationAsString(locale));
-=======
 
     assertTrue(resource.putTranslation(locale, expected));
     assertEquals(expected, resource.getTranslationAsString(locale));
->>>>>>> b13afab4
 
     VirtualFile file = resourceDirectory.findFileByRelativePath("values-en-rIN/strings.xml");
     assert file != null;
@@ -350,14 +245,8 @@
   }
 
   public void testAddingTranslation() {
-<<<<<<< HEAD
-    final Locale locale = Locale.create("en");
-    final String key = "key4";
-    assertNull(data.getStringResource(key).getTranslationAsResourceItem(locale));
-=======
     StringResource resource = data.getStringResource(newStringResourceKey("key4"));
     Locale locale = Locale.create("en");
->>>>>>> b13afab4
 
     assertNull(resource.getTranslationAsResourceItem(locale));
     assertTrue(resource.putTranslation(locale, "Hello"));
@@ -410,13 +299,9 @@
     }
   }
 
-<<<<<<< HEAD
-    assertEquals("Hello", data.getStringResource(key).getTranslationAsString(locale));
-=======
   @NotNull
   private StringResourceKey newStringResourceKey(@NotNull String name) {
     return new StringResourceKey(name, resourceDirectory);
->>>>>>> b13afab4
   }
 
   private XmlTag getNthXmlTag(@NotNull VirtualFile file, int index) {
