/*
 * Copyright (C) 2018 The Android Open Source Project
 *
 * Licensed under the Apache License, Version 2.0 (the "License");
 * you may not use this file except in compliance with the License.
 * You may obtain a copy of the License at
 *
 *      http://www.apache.org/licenses/LICENSE-2.0
 *
 * Unless required by applicable law or agreed to in writing, software
 * distributed under the License is distributed on an "AS IS" BASIS,
 * WITHOUT WARRANTIES OR CONDITIONS OF ANY KIND, either express or implied.
 * See the License for the specific language governing permissions and
 * limitations under the License.
 */
package com.android.tools.idea.assistant

import com.android.SdkConstants
import com.android.tools.idea.npw.model.actuallyRender
import com.android.tools.idea.npw.model.findReferences
import com.android.tools.idea.npw.template.getExistingModuleTemplateDataBuilder
import com.android.tools.idea.templates.TemplateUtils.openEditors
import com.android.tools.idea.templates.recipe.RenderingContext
import com.android.tools.idea.wizard.template.Recipe
import com.google.common.collect.ImmutableList
import com.intellij.openapi.command.WriteCommandAction.writeCommandAction
import com.intellij.openapi.diagnostic.Logger
import com.intellij.openapi.diagnostic.logger
import com.intellij.openapi.module.Module
import com.intellij.openapi.module.ModuleManager
import com.intellij.openapi.project.Project
import com.intellij.openapi.util.Pair
import com.intellij.openapi.util.io.FileUtil
<<<<<<< HEAD
=======
import java.io.File
import javax.xml.parsers.SAXParserFactory
import org.jetbrains.android.facet.AndroidFacet
>>>>>>> 574fcae1
import org.jetbrains.android.facet.AndroidRootUtil
import org.xml.sax.Attributes
import org.xml.sax.helpers.DefaultHandler
import java.io.File
import javax.xml.parsers.SAXParserFactory

private val log: Logger
  get() = logger<RecipeUtils>()

/** A collection of utility methods for interacting with an `Recipe`. */
object RecipeUtils {
  // TODO(qumeric): remove this cache. It is not needed anymore, everything is fast without it.
  private val recipeMetadataCache: MutableMap<Pair<Recipe, Project>, List<RecipeMetadata>> =
    hashMapOf()

  private fun getRecipeMetadata(recipe: Recipe, module: Module): RecipeMetadata {
    val key = Pair(recipe, module.project)
    if (recipeMetadataCache.containsKey(key)) {
      val metadata = recipeMetadataCache[key]!!.find { it.recipe == recipe }
      if (metadata != null) {
        return metadata
      }
    }
    val metadata = RecipeMetadata(recipe, module)

    val moduleRoot = AndroidRootUtil.findModuleRootFolderPath(module)!!
    // TODO: do we care about this path?
    val rootPath = File(FileUtil.generateRandomTemporaryPath(), "unused")
    rootPath.deleteOnExit()

    val context =
      RenderingContext(
        project = module.project,
        module = module,
        commandName = "Unnamed",
        templateData = getExistingModuleTemplateDataBuilder(module).build(),
        outputRoot = rootPath,
        moduleRoot = moduleRoot,
        dryRun = false,
        showErrors = true
      )

    // TODO(b/149085696): create logging events for Firebase?
    recipe.findReferences(context)

    // TODO(qumeric): consider using RenderingContext instead of custom RecipeMetadata class
    with(context) {
      val manifests = mutableListOf<File>()
      // FIXME(qumeric): sourceFiles.filter { it.name == SdkConstants.FN_ANDROID_MANIFEST_XML }

      // Ignore test configurations here.
      // TODO: This should always be empty (for AGP >= 3.0) since it's reading from the "compile"
      // configuration rather than "implementation"
      dependencies[SdkConstants.GRADLE_COMPILE_CONFIGURATION].forEach {
        metadata.dependencies.add(it!!)
      }
      classpathEntries.forEach { metadata.classpathEntries.add(it) }
      manifests.forEach { parseManifestForPermissions(it, metadata) }
      plugins.forEach { metadata.plugins.add(it) }
      targetFiles.forEach { metadata.modifiedFiles.add(it) }
    }
    return metadata
  }

  @JvmStatic
  fun getRecipeMetadata(recipe: Recipe, project: Project): List<RecipeMetadata> {
    val key = Pair(recipe, project)
    if (!recipeMetadataCache.containsKey(key)) {
      val cache = ImmutableList.builder<RecipeMetadata>()
      for (module in getAndroidModules(project)) {
        cache.add(getRecipeMetadata(recipe, module))
      }
      recipeMetadataCache[key] = cache.build()
    }
    return recipeMetadataCache[key]!!
  }

  @JvmStatic
  fun execute(recipe: Recipe, module: Module) {
    val moduleRoot = AndroidRootUtil.findModuleRootFolderPath(module)!!
    val rootPath = File(FileUtil.generateRandomTemporaryPath(), "unused")

    val context =
      RenderingContext(
        project = module.project,
        module = module,
        commandName = "Unnamed",
        templateData = getExistingModuleTemplateDataBuilder(module).build(),
        outputRoot = rootPath,
        moduleRoot = moduleRoot,
        dryRun = false,
        showErrors = true
      )

    writeCommandAction(module.project).withName("Executing recipe instructions").run<Exception> {
      // TODO(b/149085696): create logging events for Firebase?
      recipe.actuallyRender(context)
    }

    openEditors(module.project, context.filesToOpen, true)
  }

  private fun parseManifestForPermissions(f: File, metadata: RecipeMetadata) =
    try {
      val factory = SAXParserFactory.newDefaultInstance()
      val saxParser = factory.newSAXParser()
      saxParser.parse(
        f,
        object : DefaultHandler() {
          override fun startElement(
            uri: String,
            localName: String,
            tagName: String,
            attributes: Attributes
          ) {
            if (
              tagName == SdkConstants.TAG_USES_PERMISSION ||
                tagName == SdkConstants.TAG_USES_PERMISSION_SDK_23 ||
                tagName == SdkConstants.TAG_USES_PERMISSION_SDK_M
            ) {
              // Most permissions are "android.permission.XXX", so for readability, just remove the
              // prefix if present
              val permission =
                attributes
                  .getValue(SdkConstants.ANDROID_NS_NAME_PREFIX + SdkConstants.ATTR_NAME)
                  .replace(SdkConstants.ANDROID_PKG_PREFIX + SdkConstants.ATTR_PERMISSION + ".", "")
              metadata.permissions.add(permission)
            }
          }
        }
      )
    } catch (e: Exception) {
      // This method shouldn't crash the user for any reason, as showing permissions is just
      // informational,
      // but log a warning so developers can see if they make a mistake when creating their service.
      log.warn("Failed to read permissions from AndroidManifest.xml", e)
    }

  private fun getAndroidModules(project: Project) =
    ModuleManager.getInstance(project)
      .modules
      .filter { module -> AndroidFacet.getInstance(module) != null }
      .toList()
}<|MERGE_RESOLUTION|>--- conflicted
+++ resolved
@@ -31,12 +31,7 @@
 import com.intellij.openapi.project.Project
 import com.intellij.openapi.util.Pair
 import com.intellij.openapi.util.io.FileUtil
-<<<<<<< HEAD
-=======
-import java.io.File
-import javax.xml.parsers.SAXParserFactory
 import org.jetbrains.android.facet.AndroidFacet
->>>>>>> 574fcae1
 import org.jetbrains.android.facet.AndroidRootUtil
 import org.xml.sax.Attributes
 import org.xml.sax.helpers.DefaultHandler
@@ -141,7 +136,7 @@
 
   private fun parseManifestForPermissions(f: File, metadata: RecipeMetadata) =
     try {
-      val factory = SAXParserFactory.newDefaultInstance()
+      val factory = SAXParserFactory.newInstance()
       val saxParser = factory.newSAXParser()
       saxParser.parse(
         f,
