/*
 * Copyright (C) 2023 The Android Open Source Project
 *
 * Licensed under the Apache License, Version 2.0 (the "License");
 * you may not use this file except in compliance with the License.
 * You may obtain a copy of the License at
 *
 *      http://www.apache.org/licenses/LICENSE-2.0
 *
 * Unless required by applicable law or agreed to in writing, software
 * distributed under the License is distributed on an "AS IS" BASIS,
 * WITHOUT WARRANTIES OR CONDITIONS OF ANY KIND, either express or implied.
 * See the License for the specific language governing permissions and
 * limitations under the License.
 */
package com.android.tools.idea.wear.preview

import com.android.tools.idea.common.model.DataContextHolder
<<<<<<< HEAD
=======
import com.android.tools.preview.PreviewConfiguration
>>>>>>> 0d09370c
import com.android.tools.preview.PreviewDisplaySettings
import com.intellij.openapi.actionSystem.DataContext
import com.intellij.openapi.util.Disposer
import com.intellij.psi.PsiElement
import com.intellij.psi.SmartPsiElementPointer
import org.junit.After
import org.junit.Assert
import org.junit.Test

private fun wearTilePreviewElement(
  methodFqn: String,
  displaySettings: PreviewDisplaySettings = simplestDisplaySettings(),
  previewElementDefinitionPsi: SmartPsiElementPointer<PsiElement>? = null,
  previewBodyPsi: SmartPsiElementPointer<PsiElement>? = null,
) =
  WearTilePreviewElement(
    displaySettings = displaySettings,
<<<<<<< HEAD
    previewElementDefinitionPsi = previewElementDefinitionPsi,
    previewBodyPsi = previewBodyPsi,
    methodFqn = methodFqn,
    configuration = WearTilePreviewConfiguration.forValues(device = "id:wearos_small_round")
=======
    previewElementDefinition = previewElementDefinitionPsi,
    previewBody = previewBodyPsi,
    methodFqn = methodFqn,
    configuration = PreviewConfiguration.cleanAndGet(device = "id:wearos_small_round")
>>>>>>> 0d09370c
  )

private class TestModel(override var dataContext: DataContext) : DataContextHolder {
  override fun dispose() {}
}

private fun simplestDisplaySettings(
  name: String = ""
) = PreviewDisplaySettings(name, null, false, false, null)

class WearTilePreviewElementModelAdapterTest {
  private val rootDisposable = Disposer.newDisposable()

  @Test
  fun testCalcAffinityPriority() {
    val pe1 = wearTilePreviewElement(methodFqn = "foo")
    val pe2 = wearTilePreviewElement(methodFqn = "foo")
    val pe3 = wearTilePreviewElement(methodFqn = "foo", simplestDisplaySettings(name = "foo"))
    val pe4 = wearTilePreviewElement(methodFqn = "bar")

    val adapter = WearTilePreviewElementModelAdapter<TestModel>()

    Assert.assertTrue(adapter.calcAffinity(pe1, pe1) == adapter.calcAffinity(pe1, pe2))
    Assert.assertTrue(adapter.calcAffinity(pe1, pe2) < adapter.calcAffinity(pe1, pe3))
    Assert.assertTrue(adapter.calcAffinity(pe1, pe3) < adapter.calcAffinity(pe1, null))
    Assert.assertTrue(adapter.calcAffinity(pe1, null) < adapter.calcAffinity(pe1, pe4))
  }

  @Test
  fun testModelAndPreviewElementConnection() {
    val adapter = WearTilePreviewElementModelAdapter<TestModel>()

    val element = wearTilePreviewElement(methodFqn = "foo")

    val model = TestModel(adapter.createDataContext(element))
    Disposer.register(rootDisposable, model)

    Assert.assertEquals(element, adapter.modelToElement(model))

    Disposer.dispose(model)

    Assert.assertNull(adapter.modelToElement(model))
  }

  @Test
  fun testWearTilesXml() {
    Assert.assertEquals(
      """<androidx.wear.tiles.tooling.TileServiceViewAdapter
    xmlns:android="http://schemas.android.com/apk/res/android"
    xmlns:tools="http://schemas.android.com/tools"
    android:layout_width="match_parent"
    android:layout_height="match_parent"
    android:background="#ff000000"
    tools:tilePreviewMethodFqn="foo" />

"""
        .trimIndent(),
      WearTilePreviewElementModelAdapter<TestModel>()
        .toXml(
          WearTilePreviewElement(
            displaySettings = simplestDisplaySettings(),
<<<<<<< HEAD
            previewElementDefinitionPsi = null,
            previewBodyPsi = null,
            methodFqn = "foo",
            configuration = WearTilePreviewConfiguration.forValues(device = "id:wearos_small_round")
=======
            previewElementDefinition = null,
            previewBody = null,
            methodFqn = "foo",
            configuration = PreviewConfiguration.cleanAndGet(device = "id:wearos_small_round")
>>>>>>> 0d09370c
          )
        )
    )
  }

  @After
  fun tearDown() {
    Disposer.dispose(rootDisposable)
  }
}<|MERGE_RESOLUTION|>--- conflicted
+++ resolved
@@ -16,10 +16,7 @@
 package com.android.tools.idea.wear.preview
 
 import com.android.tools.idea.common.model.DataContextHolder
-<<<<<<< HEAD
-=======
 import com.android.tools.preview.PreviewConfiguration
->>>>>>> 0d09370c
 import com.android.tools.preview.PreviewDisplaySettings
 import com.intellij.openapi.actionSystem.DataContext
 import com.intellij.openapi.util.Disposer
@@ -37,17 +34,10 @@
 ) =
   WearTilePreviewElement(
     displaySettings = displaySettings,
-<<<<<<< HEAD
-    previewElementDefinitionPsi = previewElementDefinitionPsi,
-    previewBodyPsi = previewBodyPsi,
-    methodFqn = methodFqn,
-    configuration = WearTilePreviewConfiguration.forValues(device = "id:wearos_small_round")
-=======
     previewElementDefinition = previewElementDefinitionPsi,
     previewBody = previewBodyPsi,
     methodFqn = methodFqn,
     configuration = PreviewConfiguration.cleanAndGet(device = "id:wearos_small_round")
->>>>>>> 0d09370c
   )
 
 private class TestModel(override var dataContext: DataContext) : DataContextHolder {
@@ -109,17 +99,10 @@
         .toXml(
           WearTilePreviewElement(
             displaySettings = simplestDisplaySettings(),
-<<<<<<< HEAD
-            previewElementDefinitionPsi = null,
-            previewBodyPsi = null,
-            methodFqn = "foo",
-            configuration = WearTilePreviewConfiguration.forValues(device = "id:wearos_small_round")
-=======
             previewElementDefinition = null,
             previewBody = null,
             methodFqn = "foo",
             configuration = PreviewConfiguration.cleanAndGet(device = "id:wearos_small_round")
->>>>>>> 0d09370c
           )
         )
     )
