package com.android.tools.idea.testing;

/**
 * Do not edit. This class is generated by com.android.tools.idea.testing.TestProjectPathsGenerator.
 */
public final class TestProjectPaths {
  public static final String APK_SAN_ANGELES = "projects/apk/sanAngeles";
  public static final String BASIC = "projects/basic";
  public static final String BUDDY_APKS = "projects/buddyApks";
  public static final String CENTRAL_BUILD_DIRECTORY = "projects/centralBuildDirectory";
  public static final String CIRCULAR_MODULE_DEPS = "projects/circularModuleDeps";
  public static final String DEPENDENT_MODULES = "projects/dependentModules";
  public static final String EXPERIMENTAL_PLUGIN = "projects/experimentalPlugin";
  public static final String HELLO_JNI = "projects/helloJni";
  public static final String IMPORTING = "projects/importing";
  public static final String INSTANT_APP = "projects/instantApp";
  public static final String INSTANT_APP_LIBRARY_DEPENDENCY = "projects/instantAppLibraryDependency";
  public static final String INSTRUMENTATION_RUNNER = "projects/instrumentationRunner";
  public static final String INSTRUMENTATION_RUNNER_ANDROID_TEST_ORCHESTRATOR = "projects/instrumentationRunnerAndroidTestOrchestrator";
  public static final String JAVA_LIB = "projects/javaLib";
  public static final String LOCAL_AARS_AS_MODULES = "projects/localAarsAsModules";
  public static final String LOCAL_JARS_AS_MODULES = "projects/localJarsAsModules";
  public static final String MANIFEST_CONFLICT_ATTRIBUTE = "projects/manifestConflict/attribute";
  public static final String MANIFEST_CONFLICT_BUILD_PACKAGE = "projects/manifestConflict/buildPackage";
  public static final String MANIFEST_CONFLICT_FLAVOR_PACKAGE = "projects/manifestConflict/flavorPackage";
  public static final String MANIFEST_CONFLICT_MIN_SDK = "projects/manifestConflict/minSdk";
  public static final String MIGRATE_TO_APP_COMPAT = "projects/migrateToAppCompat";
  public static final String MODULE_INFO_BOTH = "projects/moduleInfo/both";
  public static final String MODULE_INFO_FLAVORS = "projects/moduleInfo/flavors";
  public static final String MODULE_INFO_GRADLE_ONLY = "projects/moduleInfo/gradleOnly";
  public static final String MODULE_INFO_MANIFEST_ERROR = "projects/moduleInfo/manifestError";
  public static final String MODULE_INFO_MANIFEST_MERGER = "projects/moduleInfo/manifestMerger";
  public static final String MODULE_INFO_MANIFEST_ONLY = "projects/moduleInfo/manifestOnly";
  public static final String MODULE_INFO_MERGE = "projects/moduleInfo/merge";
  public static final String MOVE_WITH_RESOURCES = "projects/moveWithResources";
  public static final String MULTI_FEATURE = "projects/multiFeature";
  public static final String NAVIGATION_EDITOR_BASIC = "projects/navigationEditor/basic";
<<<<<<< HEAD
  public static final String NAVIGATION_EDITOR_SCHEMA_TEST = "projects/navigationEditor/schemaTest";
=======
>>>>>>> abbea60e
  public static final String NAVIGATOR_INVALID = "projects/navigator/invalid";
  public static final String NAVIGATOR_PACKAGEVIEW_COMMONROOTS = "projects/navigator/packageview/commonroots";
  public static final String NAVIGATOR_PACKAGEVIEW_SIMPLE = "projects/navigator/packageview/simple";
  public static final String NESTED_MODULE = "projects/nestedModule";
  public static final String NESTED_MULTI_FEATURE = "projects/nestedMultiFeature";
  public static final String PLUGIN_IN_APP = "projects/pluginInApp";
  public static final String PROJECT_WITH1_DOT5 = "projects/projectWith1Dot5";
  public static final String PROJECT_WITH_APPAND_LIB = "projects/projectWithAppandLib";
  public static final String PROJECT_WITH_DATA_BINDING = "projects/projectWithDataBinding";
  public static final String PROJECT_WITH_DATA_BINDING_AND_SIMPLE_LIB = "projects/projectWithDataBindingAndSimpleLib";
  public static final String PROJECTMODEL_MULTIFLAVOR = "projects/projectModel/multiflavor";
  public static final String PSD_SAMPLE = "projects/psdSample";
  public static final String PURE_JAVA_PROJECT = "projects/pureJavaProject";
  public static final String RESOLVE = "projects/resolve";
  public static final String RUN_CONFIG_ACTIVITY = "projects/runConfig/activity";
  public static final String RUN_CONFIG_ALIAS = "projects/runConfig/alias";
  public static final String RUN_CONFIG_DEFAULT = "projects/runConfig/default";
  public static final String RUN_CONFIG_ENABLED = "projects/runConfig/enabled";
  public static final String RUN_CONFIG_HAS_CODE = "projects/runConfig/hasCode";
  public static final String RUN_CONFIG_MANIFESTS = "projects/runConfig/manifests";
  public static final String RUN_CONFIG_RUNNER_ARGUMENTS = "projects/runConfig/runnerArguments";
  public static final String RUN_CONFIG_TV = "projects/runConfig/tv";
  public static final String RUN_CONFIG_UNDECLARED = "projects/runConfig/undeclared";
  public static final String RUN_CONFIG_WATCHFACE = "projects/runConfig/watchface";
  public static final String SHARED_TEST_FOLDER = "projects/sharedTestFolder";
  public static final String SIGNAPK_MULTIFLAVOR = "projects/signapk/multiflavor";
  public static final String SIGNAPK_NO_FLAVORS = "projects/signapk/no_flavors";
  public static final String SIMPLE_APPLICATION = "projects/simpleApplication";
<<<<<<< HEAD
=======
  public static final String SIMPLE_APPLICATION_PRE_3DOT0 = "projects/simpleApplication_pre3.0";
>>>>>>> abbea60e
  public static final String SIMPLE_APP_WITH_OLDER_SUPPORT_LIB = "projects/simpleAppWithOlderSupportLib";
  public static final String SPLIT_BUILD_FILES = "projects/splitBuildFiles";
  public static final String SYNC_MULTIPROJECT = "projects/sync/multiproject";
  public static final String TEST_ARTIFACTS_KOTLIN = "projects/testArtifacts/kotlin";
  public static final String TEST_ARTIFACTS_MULTIDEPENDENCIES = "projects/testArtifacts/multidependencies";
  public static final String TEST_ARTIFACTS_MULTIPROJECT = "projects/testArtifacts/multiproject";
  public static final String TEST_ARTIFACTS_OLD_TESTS = "projects/testArtifacts/oldTests";
  public static final String TEST_ARTIFACTS_SAME_NAME_CLASSES = "projects/testArtifacts/sameNameClasses";
  public static final String TEST_ONLY_MODULE = "projects/testOnlyModule";
  public static final String TEST_RESOURCES = "projects/testResources";
  public static final String TRANSITIVE_DEPENDENCIES = "projects/transitiveDependencies";
  public static final String TRANSITIVE_DEPENDENCIES_PRE3DOT0 = "projects/transitiveDependencies_pre3.0";
  public static final String UIBUILDER_PROPERTY = "projects/uibuilder/property";
  public static final String UNIT_TESTING = "projects/unit_testing";
  public static final String UNUSED_RESOURCES = "projects/unusedResources";
}<|MERGE_RESOLUTION|>--- conflicted
+++ resolved
@@ -35,10 +35,6 @@
   public static final String MOVE_WITH_RESOURCES = "projects/moveWithResources";
   public static final String MULTI_FEATURE = "projects/multiFeature";
   public static final String NAVIGATION_EDITOR_BASIC = "projects/navigationEditor/basic";
-<<<<<<< HEAD
-  public static final String NAVIGATION_EDITOR_SCHEMA_TEST = "projects/navigationEditor/schemaTest";
-=======
->>>>>>> abbea60e
   public static final String NAVIGATOR_INVALID = "projects/navigator/invalid";
   public static final String NAVIGATOR_PACKAGEVIEW_COMMONROOTS = "projects/navigator/packageview/commonroots";
   public static final String NAVIGATOR_PACKAGEVIEW_SIMPLE = "projects/navigator/packageview/simple";
@@ -67,10 +63,7 @@
   public static final String SIGNAPK_MULTIFLAVOR = "projects/signapk/multiflavor";
   public static final String SIGNAPK_NO_FLAVORS = "projects/signapk/no_flavors";
   public static final String SIMPLE_APPLICATION = "projects/simpleApplication";
-<<<<<<< HEAD
-=======
   public static final String SIMPLE_APPLICATION_PRE_3DOT0 = "projects/simpleApplication_pre3.0";
->>>>>>> abbea60e
   public static final String SIMPLE_APP_WITH_OLDER_SUPPORT_LIB = "projects/simpleAppWithOlderSupportLib";
   public static final String SPLIT_BUILD_FILES = "projects/splitBuildFiles";
   public static final String SYNC_MULTIPROJECT = "projects/sync/multiproject";
