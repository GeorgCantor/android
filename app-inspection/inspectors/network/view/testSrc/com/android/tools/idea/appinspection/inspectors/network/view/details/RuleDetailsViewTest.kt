--- conflicted
+++ resolved
@@ -1221,11 +1221,7 @@
         "HEAD",
         "TRACE",
         "CONNECT",
-<<<<<<< HEAD
-        "OPTIONS"
-=======
         "OPTIONS",
->>>>>>> 0d09370c
       )
       .inOrder()
   }
