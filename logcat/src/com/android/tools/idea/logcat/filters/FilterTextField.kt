--- conflicted
+++ resolved
@@ -54,21 +54,13 @@
 import com.intellij.openapi.util.Disposer
 import com.intellij.ui.CollectionListModel
 import com.intellij.ui.EditorTextField
-<<<<<<< HEAD
 import com.intellij.ui.ExperimentalUI
-=======
->>>>>>> 574fcae1
 import com.intellij.ui.GotItTooltip
 import com.intellij.ui.GotItTooltip.Companion.BOTTOM_LEFT
-import com.intellij.ui.NewUI
 import com.intellij.ui.SimpleColoredComponent
 import com.intellij.ui.SimpleTextAttributes
 import com.intellij.ui.components.JBLabel
 import com.intellij.ui.components.JBList
-<<<<<<< HEAD
-=======
-import com.intellij.util.Consumer
->>>>>>> 574fcae1
 import com.intellij.util.messages.Topic
 import com.intellij.util.ui.EmptyIcon
 import com.intellij.util.ui.JBUI
@@ -78,6 +70,10 @@
 import icons.StudioIcons.Logcat.Input.FAVORITE_OUTLINE
 import icons.StudioIcons.Logcat.Input.FILTER_HISTORY
 import icons.StudioIcons.Logcat.Input.FILTER_HISTORY_DELETE
+import kotlinx.coroutines.launch
+import kotlinx.coroutines.withContext
+import org.jetbrains.annotations.TestOnly
+import org.jetbrains.annotations.VisibleForTesting
 import java.awt.Component
 import java.awt.Font
 import java.awt.Graphics
@@ -115,10 +111,6 @@
 import kotlin.coroutines.CoroutineContext
 import kotlin.coroutines.EmptyCoroutineContext
 import kotlin.math.min
-import kotlinx.coroutines.launch
-import kotlinx.coroutines.withContext
-import org.jetbrains.annotations.TestOnly
-import org.jetbrains.annotations.VisibleForTesting
 
 private const val APPLY_FILTER_DELAY_MS = 100L
 
@@ -149,7 +141,7 @@
 private val logcatFilterHelpUrl =
   URL(
     "https://developer.android.com/studio/preview/features" +
-      "?utm_source=android-studio-2021-3-1&utm_medium=studio-assistant-preview#logcat-search"
+    "?utm_source=android-studio-2021-3-1&utm_medium=studio-assistant-preview#logcat-search"
   )
 
 private val filterHistoryItemBorder = JBUI.Borders.empty(0, 4)
@@ -166,12 +158,8 @@
   private val filterHistory = AndroidLogcatFilterHistory.getInstance()
 
   @TestOnly
-<<<<<<< HEAD
-  internal val notifyFilterChangedTask = ReschedulableTask(AndroidCoroutineScope(logcatPresenter, uiThread))
-=======
   internal val notifyFilterChangedTask =
     ReschedulableTask(AndroidCoroutineScope(logcatPresenter, uiThread))
->>>>>>> 574fcae1
   private val filterChangedListeners = mutableListOf<FilterChangedListener>()
   private val textField = FilterEditorTextField(project, logcatPresenter, androidProjectDetector)
   private val historyButton = InlineButton(FILTER_HISTORY)
@@ -198,12 +186,8 @@
 
     addToLeft(historyButton)
     addToCenter(textField)
-<<<<<<< HEAD
-    val buttonPanel = InlinePanel(clearButton, matchCaseButton, JSeparator(VERTICAL), favoriteButton)
-=======
     val buttonPanel =
       InlinePanel(clearButton, matchCaseButton, JSeparator(VERTICAL), favoriteButton)
->>>>>>> 574fcae1
     addToRight(buttonPanel)
 
     if (initialText.isEmpty()) {
@@ -228,16 +212,6 @@
     }
 
     textField.apply {
-<<<<<<< HEAD
-      addDocumentListener(object : DocumentListener {
-        override fun documentChanged(event: DocumentEvent) {
-          filter = filterParser.parse(text, matchCase)
-          isFavorite = filterHistory.favorites.contains(text)
-          filterHistory.mostRecentlyUsed = textField.text
-          notifyFilterChangedTask.reschedule(APPLY_FILTER_DELAY_MS) {
-            for (listener in filterChangedListeners) {
-              listener.onFilterChanged(text, matchCase)
-=======
       addDocumentListener(
         object : DocumentListener {
           override fun documentChanged(event: DocumentEvent) {
@@ -248,7 +222,6 @@
               for (listener in filterChangedListeners) {
                 listener.onFilterChanged(text, matchCase)
               }
->>>>>>> 574fcae1
             }
             buttonPanel.isVisible = textField.text.isNotEmpty()
           }
@@ -286,17 +259,6 @@
               setPlaceholder(getFilterHintText())
             }
           }
-<<<<<<< HEAD
-        })
-    }
-
-    ApplicationManager.getApplication().messageBus.connect(logcatPresenter)
-      .subscribe(FilterStatusChanged.TOPIC, FilterStatusChanged { filter, isFavorite ->
-        if (text == filter) {
-          this.isFavorite = isFavorite
-        }
-      })
-=======
         )
     }
 
@@ -311,7 +273,6 @@
           }
         }
       )
->>>>>>> 574fcae1
   }
 
   @UiThread
@@ -319,7 +280,8 @@
     filterChangedListeners.add(listener)
   }
 
-  @TestOnly internal fun getEditorEx() = textField.editor as EditorEx
+  @TestOnly
+  internal fun getEditorEx() = textField.editor as EditorEx
 
   @UiThread
   private fun showPopup() {
@@ -328,34 +290,17 @@
     addToHistory()
     val list: JList<FilterHistoryItem> = HistoryList(popupDisposable)
     JBPopupFactory.getInstance().createPopupChooserBuilder(listOf("foo", "bar"))
-<<<<<<< HEAD
-    val popup = PopupChooserBuilder(list)
-      .setMovable(false)
-      .setRequestFocus(true)
-      .setItemChosenCallback { it ->
-        (it as? Item)?.let { item ->
-          text = item.filter
-          isFavorite = item.isFavorite
-        }
-      }
-      .setSelectedValue(Item(text, isFavorite, count = null, filterParser), true)
-      .createPopup()
-=======
     val popup =
       PopupChooserBuilder(list)
         .setMovable(false)
         .setRequestFocus(true)
-        .setItemChosenCallback(
-          Consumer {
-            (it as? Item)?.let { item ->
-              text = item.filter
-              isFavorite = item.isFavorite
-            }
-          }
-        )
+        .setItemChosenCallback { chosenItem ->
+          if (chosenItem !is Item) return@setItemChosenCallback
+          text = chosenItem.filter
+          isFavorite = chosenItem.isFavorite
+        }
         .setSelectedValue(Item(text, isFavorite, count = null, filterParser), true)
         .createPopup()
->>>>>>> 574fcae1
     Disposer.register(popup, popupDisposable)
 
     popup.showUnderneathOf(this)
@@ -370,14 +315,10 @@
     LogcatUsageTracker.log(
       LogcatUsageEvent.newBuilder()
         .setType(FILTER_ADDED_TO_HISTORY)
-<<<<<<< HEAD
-        .setLogcatFilter(filterParser.getUsageTrackingEvent(text, matchCase)?.setIsFavorite(isFavorite)))
-=======
         .setLogcatFilter(
           filterParser.getUsageTrackingEvent(text, matchCase)?.setIsFavorite(isFavorite)
         )
     )
->>>>>>> 574fcae1
   }
 
   private inner class FilterTextFieldBorder : DarculaTextBorder() {
@@ -557,6 +498,7 @@
         favoriteIconBounds.contains(event.point) -> getFavoriteTooltip(item)
         deleteIconBounds.contains(event.point) ->
           LogcatBundle.message("logcat.filter.history.delete.tooltip", inactiveColor)
+
         else -> item.tooltip
       }
     }
@@ -583,7 +525,8 @@
         item.isFavorite = false
         filterHistory.favorites.remove(item.filter)
         filterHistory.nonFavorites.add(item.filter)
-      } else {
+      }
+      else {
         item.isFavorite = true
         filterHistory.favorites.add(item.filter)
         filterHistory.nonFavorites.remove(item.filter)
@@ -591,13 +534,9 @@
       if (item.filter == text) {
         isFavorite = item.isFavorite
       }
-<<<<<<< HEAD
-      ApplicationManager.getApplication().messageBus.syncPublisher(FilterStatusChanged.TOPIC)
-=======
       ApplicationManager.getApplication()
         .messageBus
         .syncPublisher(FilterStatusChanged.TOPIC)
->>>>>>> 574fcae1
         .onFilterStatusChanged(item.filter, item.isFavorite)
       paintImmediately(bounds)
     }
@@ -643,6 +582,7 @@
           when {
             favoriteIconBounds.contains(event.point) ->
               toggleFavoriteItem(index, favoriteIconBounds)
+
             deleteIconBounds.contains(event.point) -> deleteItem(index)
             else -> consume = false
           }
@@ -754,22 +694,20 @@
         if (filterName != null) {
           val history = AndroidLogcatFilterHistory.getInstance().items
           // If there is more than one Item with the same filterName, show the name and the filter.
-<<<<<<< HEAD
-          val sameName = history.count { filterParser.parse(it, matchCase)?.filterName == filterName }
-=======
           val sameName =
             history.count { filterParser.parse(it, matchCase)?.filterName == filterName }
->>>>>>> 574fcae1
           filterLabel.append(filterName, namedFilterHistoryItemColor)
           val filterWithoutName = filterParser.removeFilterNames(filter)
           tooltip =
             if (sameName > 1) {
               filterLabel.append(": $filterWithoutName")
               null
-            } else {
+            }
+            else {
               filterWithoutName
             }
-        } else {
+        }
+        else {
           tooltip = null
           filterLabel.append(filter)
         }
@@ -811,14 +749,8 @@
       }
 
       @Suppress("UnstableApiUsage") // isNewUI() is experimental
-<<<<<<< HEAD
-      private fun whiteIconForOldUI(icon: Icon): Icon {
-        return if (ExperimentalUI.isNewUI()) icon else ColoredIconGenerator.generateWhiteIcon(icon)
-      }
-=======
       private fun whiteIconForOldUI(icon: Icon): Icon =
-        if (NewUI.isEnabled()) icon else ColoredIconGenerator.generateWhiteIcon(icon)
->>>>>>> 574fcae1
+        if (ExperimentalUI.isNewUI()) icon else ColoredIconGenerator.generateWhiteIcon(icon)
 
       // Items have unique text, so we only need to check the "filter" field. We MUST ignore the
       // "count" field because we do not yet know
@@ -866,14 +798,6 @@
   /**
    * An icon button that reacts to being hovered by changing the icon.
    *
-<<<<<<< HEAD
-   * If a [hoverIcon] is provided, it uses it when the button is in the hovered state. In no hoverIcon is provided, the hover state is done
-   * by painting a background overlay.
-   *
-   * Based on [com.intellij.ui.components.IconLabelButton].
-   */
-  private abstract class HoverButton(icon: Icon, tooltip: String, private val hoverIcon: Icon? = null) : JBLabel(icon) {
-=======
    * If a [hoverIcon] is provided, it uses it when the button is in the hovered state. In no
    * hoverIcon is provided, the hover state is done by painting a background overlay.
    *
@@ -884,7 +808,6 @@
     tooltip: String,
     private val hoverIcon: Icon? = null
   ) : JBLabel(icon) {
->>>>>>> 574fcae1
     private var hovered = false
 
     init {
@@ -918,30 +841,16 @@
   }
 
   private inner class ClearButton :
-<<<<<<< HEAD
-    HoverButton(AllIcons.Actions.Close, LogcatBundle.message("logcat.filter.clear.tooltip"), AllIcons.Actions.CloseHovered) {
-=======
     HoverButton(
       AllIcons.Actions.Close,
       LogcatBundle.message("logcat.filter.clear.tooltip"),
       AllIcons.Actions.CloseHovered
     ) {
->>>>>>> 574fcae1
     override fun mouseClicked() {
       this@FilterTextField.text = ""
     }
   }
 
-<<<<<<< HEAD
-  private inner class FavoriteButton : HoverButton(FAVORITE_OUTLINE, LogcatBundle.message("logcat.filter.tag.favorite.tooltip")) {
-    override fun mouseClicked() {
-      isFavorite = !isFavorite
-      toolTipText = when {
-        isFavorite -> LogcatBundle.message("logcat.filter.untag.favorite.tooltip")
-        else -> LogcatBundle.message("logcat.filter.tag.favorite.tooltip")
-      }
-      ApplicationManager.getApplication().messageBus.syncPublisher(FilterStatusChanged.TOPIC)
-=======
   private inner class FavoriteButton :
     HoverButton(FAVORITE_OUTLINE, LogcatBundle.message("logcat.filter.tag.favorite.tooltip")) {
     override fun mouseClicked() {
@@ -954,21 +863,16 @@
       ApplicationManager.getApplication()
         .messageBus
         .syncPublisher(FilterStatusChanged.TOPIC)
->>>>>>> 574fcae1
         .onFilterStatusChanged(textField.text, isFavorite)
       addToHistory()
     }
   }
 
-<<<<<<< HEAD
-  private inner class MatchCaseButton : HoverButton(AllIcons.Actions.MatchCase, LogcatBundle.message("logcat.filter.match.case.tooltip")) {
-=======
   private inner class MatchCaseButton :
     HoverButton(
       AllIcons.Actions.MatchCase,
       LogcatBundle.message("logcat.filter.match.case.tooltip")
     ) {
->>>>>>> 574fcae1
     override fun mouseClicked() {
       matchCase = !matchCase
       icon = if (matchCase) AllIcons.Actions.MatchCaseSelected else AllIcons.Actions.MatchCase
