--- conflicted
+++ resolved
@@ -16,48 +16,22 @@
 package com.android.tools.idea.databinding
 
 import com.intellij.openapi.application.ApplicationManager
-<<<<<<< HEAD
-import com.intellij.openapi.util.ModificationTracker
-import java.util.concurrent.atomic.AtomicLong
-=======
 import com.intellij.openapi.components.Service
 import com.intellij.openapi.components.service
 import com.intellij.openapi.util.SimpleModificationTracker
->>>>>>> 0d09370c
 import net.jcip.annotations.ThreadSafe
 
 /**
  * Service that owns an atomic counter for how many times the view binding setting is changed. This
-<<<<<<< HEAD
- * allows it to provide a [ModificationTracker] which is used by IntelliJ for knowing when to clear
- * caches, etc.
-=======
  * allows it to provide a [com.intellij.openapi.util.ModificationTracker] which is used by IntelliJ
  * for knowing when to clear caches, etc.
->>>>>>> 0d09370c
  */
 @ThreadSafe
 @Service(Service.Level.APP)
 class ViewBindingEnabledTrackingService : SimpleModificationTracker() {
   companion object {
     @JvmStatic
-<<<<<<< HEAD
-    val instance: ViewBindingEnabledTrackingService
-      get() =
-        ApplicationManager.getApplication()
-          .getService(ViewBindingEnabledTrackingService::class.java)
-  }
-
-  private val modificationCount = AtomicLong(0)
-
-  fun incrementModificationCount() {
-    modificationCount.incrementAndGet()
-  }
-
-  override fun getModificationCount() = modificationCount.get()
-=======
     fun getInstance(): ViewBindingEnabledTrackingService =
       ApplicationManager.getApplication().service()
   }
->>>>>>> 0d09370c
 }