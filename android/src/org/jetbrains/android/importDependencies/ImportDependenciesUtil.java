// Copyright 2000-2020 JetBrains s.r.o. Use of this source code is governed by the Apache 2.0 license that can be found in the LICENSE file.
package org.jetbrains.android.importDependencies;

import com.intellij.CommonBundle;
import com.intellij.ProjectTopics;
import com.intellij.ide.highlighter.ModuleFileType;
import com.intellij.ide.util.newProjectWizard.SourcePathsStep;
import com.intellij.ide.util.projectWizard.importSources.JavaModuleSourceRoot;
import com.intellij.openapi.application.ApplicationManager;
import com.intellij.openapi.diagnostic.Logger;
import com.intellij.openapi.module.Module;
import com.intellij.openapi.module.ModuleManager;
import com.intellij.openapi.module.ModuleUtil;
import com.intellij.openapi.project.ModuleListener;
import com.intellij.openapi.project.Project;
import com.intellij.openapi.roots.ContentEntry;
import com.intellij.openapi.roots.ModifiableRootModel;
import com.intellij.openapi.roots.ModuleRootManager;
import com.intellij.openapi.startup.StartupManager;
import com.intellij.openapi.ui.DialogWrapper;
import com.intellij.openapi.ui.Messages;
import com.intellij.openapi.util.Key;
import com.intellij.openapi.util.Pair;
import com.intellij.openapi.util.io.FileUtil;
import com.intellij.openapi.vfs.LocalFileSystem;
import com.intellij.openapi.vfs.VirtualFile;
import com.intellij.util.ArrayUtil;
import com.intellij.util.containers.OrderedSet;
import com.intellij.util.messages.MessageBusConnection;
import java.io.File;
import java.util.ArrayList;
import java.util.HashMap;
import java.util.HashSet;
import java.util.List;
import java.util.Map;
import java.util.Properties;
import java.util.Set;
import org.jetbrains.android.facet.AndroidRootUtil;
import org.jetbrains.android.util.AndroidBundle;
import org.jetbrains.android.util.AndroidUtils;
import org.jetbrains.annotations.NotNull;
import org.jetbrains.annotations.Nullable;

<<<<<<< HEAD
/**
 * @author Eugene.Kudelevsky
 */
=======
import java.io.File;
import java.util.*;

>>>>>>> e624679c
@SuppressWarnings("deprecation")
public final class ImportDependenciesUtil {
  private static final Logger LOG = Logger.getInstance("#org.jetbrains.android.importDependencies.ImportDependenciesUtil");
  private static final Key<Boolean> WAIT_FOR_IMPORTING_DEPENDENCIES_KEY = new Key<Boolean>("WAIT_FOR_IMPORTING_DEPENDENCIES_KEY");
  private static final Object LOCK = new Object();

  private ImportDependenciesUtil() {
  }

  public static void importDependencies(@NotNull final Module module,
                                        final boolean updateBackwardDependencies) {
    synchronized (LOCK) {
      final Project project = module.getProject();

      module.putUserData(WAIT_FOR_IMPORTING_DEPENDENCIES_KEY, Boolean.TRUE);

      if (project.getUserData(WAIT_FOR_IMPORTING_DEPENDENCIES_KEY) != Boolean.TRUE) {
        project.putUserData(WAIT_FOR_IMPORTING_DEPENDENCIES_KEY, Boolean.TRUE);

        StartupManager.getInstance(project).runWhenProjectIsInitialized(new Runnable() {
          @Override
          public void run() {
            // todo: this doesn't work in module configurator after 'Apply' button pressed
            if (module.isLoaded()) {
              importDependenciesForMarkedModules(project, updateBackwardDependencies);
            }
            else {
              MessageBusConnection connection = module.getProject().getMessageBus().connect(module);
              connection.subscribe(ProjectTopics.MODULES, new ModuleListener() {
                @Override
                public void moduleAdded(@NotNull final Project project, @NotNull final Module addedModule) {
                  if (module.equals(addedModule)) {
                    connection.disconnect();
                    importDependenciesForMarkedModules(project, updateBackwardDependencies);
                  }
                }
              });
            }
          }
        });
      }
    }
  }

  private static void importDependenciesForMarkedModules(final Project project, final boolean updateBackwardDependencies) {
    ApplicationManager.getApplication().invokeLater(new Runnable() {
      @Override
      public void run() {
        doImportDependenciesForMarkedModules(project, updateBackwardDependencies);
      }
    });
  }

  private static void doImportDependenciesForMarkedModules(Project project, boolean updateBackwardDependencies) {
    if (project.getUserData(WAIT_FOR_IMPORTING_DEPENDENCIES_KEY) != Boolean.TRUE) {
      return;
    }

    project.putUserData(WAIT_FOR_IMPORTING_DEPENDENCIES_KEY, null);

    final List<Module> modulesToProcess = new ArrayList<Module>();

    for (Module module : ModuleManager.getInstance(project).getModules()) {
      if (module.getUserData(WAIT_FOR_IMPORTING_DEPENDENCIES_KEY) == Boolean.TRUE) {
        module.putUserData(WAIT_FOR_IMPORTING_DEPENDENCIES_KEY, null);
        modulesToProcess.add(module);
      }
    }
    doImportDependencies(project, modulesToProcess, updateBackwardDependencies);
  }

  public static void doImportDependencies(@NotNull Project project, @NotNull List<Module> modules, boolean updateBackwardDependencies) {
    final List<ImportDependenciesTask> tasks = new OrderedSet<ImportDependenciesTask>();
    final List<MyUnresolvedDependency> unresolvedDependencies = new ArrayList<MyUnresolvedDependency>();

    for (Module module : modules) {
      importDependencies(module, updateBackwardDependencies, tasks, unresolvedDependencies);
    }

    final Map<VirtualFile, ModuleProvidingTask> libDir2ModuleProvidingTask = new HashMap<VirtualFile, ModuleProvidingTask>();
    for (ImportDependenciesTask task : tasks) {
      if (task instanceof ModuleProvidingTask) {
        final ModuleProvidingTask moduleProvidingTask = (ModuleProvidingTask)task;
        libDir2ModuleProvidingTask.put(moduleProvidingTask.getContentRoot(), moduleProvidingTask);
      }
    }

    for (MyUnresolvedDependency unresolvedDependency : unresolvedDependencies) {
      final ModuleProvidingTask taskProvidingDepModule = libDir2ModuleProvidingTask.get(unresolvedDependency.myLibDir);
      if (taskProvidingDepModule != null) {
        tasks.add(new AddModuleDependencyTask(unresolvedDependency.myModuleProvider,
                                              ModuleProvider.create(taskProvidingDepModule)));
      }
    }

    if (!tasks.isEmpty()) {
      doImportDependencies(project, tasks);
    }
  }

  private static void importDependencies(Module module,
                                         boolean updateBackwardDependencies,
                                         List<ImportDependenciesTask> tasks,
                                         List<MyUnresolvedDependency> unresolvedDependencies) {
    importDependencies(module, null, tasks, unresolvedDependencies);

    if (updateBackwardDependencies) {
      importBackwardDependencies(module, tasks, unresolvedDependencies);
    }
  }

  private static void doImportDependencies(@NotNull Project project, @NotNull List<ImportDependenciesTask> tasks) {
    final ImportDependenciesDialog dialog = new ImportDependenciesDialog(project, tasks);
    dialog.show();

    if (dialog.getExitCode() != DialogWrapper.OK_EXIT_CODE) {
      return;
    }

    final List<ImportDependenciesTask> selectedTasks = dialog.getSelectedTasks();
    final StringBuilder messageBuilder = new StringBuilder();
    boolean failed = false;
    final List<CreateNewModuleTask> createNewModuleTasks = new ArrayList<CreateNewModuleTask>();

    for (ImportDependenciesTask selectedTask : selectedTasks) {
      final Exception error = selectedTask.perform();
      if (error != null) {
        LOG.info(error);
        if (messageBuilder.length() > 0) {
          messageBuilder.append('\n');
        }
        messageBuilder.append(error.getMessage());
        failed = true;
      }
      else if (selectedTask instanceof CreateNewModuleTask) {
        createNewModuleTasks.add((CreateNewModuleTask)selectedTask);
      }
    }

    if (!createNewModuleTasks.isEmpty()) {
      final List<JavaModuleSourceRoot> sourceRoots = new ArrayList<JavaModuleSourceRoot>();
      for (CreateNewModuleTask task : createNewModuleTasks) {
        final String contentRootPath = task.getContentRoot().getPath();
        sourceRoots.addAll(SourcePathsStep.calculateSourceRoots(contentRootPath));
      }

      if (!sourceRoots.isEmpty()) {
        final ImportSourceRootsDialog sourceRootsDialog = new ImportSourceRootsDialog(project, sourceRoots);
        sourceRootsDialog.show();

        if (sourceRootsDialog.getExitCode() == DialogWrapper.OK_EXIT_CODE) {
          addSourceRoots(project, sourceRootsDialog.getMarkedElements());
        }
      }
    }

    if (failed) {
      Messages.showErrorDialog(project, AndroidBundle.message("android.import.dependencies.error.message.header") +
                                        "\n" +
                                        messageBuilder, CommonBundle.getErrorTitle());
    }
  }

  private static void addSourceRoots(final Project project, final List<JavaModuleSourceRoot> sourceRoots) {
    ApplicationManager.getApplication().runWriteAction(new Runnable() {
      @Override
      public void run() {
        for (JavaModuleSourceRoot sourceRootTrinity : sourceRoots) {
          final String path = sourceRootTrinity.getDirectory().getPath();
          final VirtualFile sourceRoot = LocalFileSystem.getInstance().refreshAndFindFileByPath(FileUtil.toSystemIndependentName(path));
          if (sourceRoot == null) {
            LOG.debug(new Exception("Cannot find source root " + path));
            continue;
          }

          final Module module = ModuleUtil.findModuleForFile(sourceRoot, project);
          if (module == null) {
            LOG.debug(new Exception("Cannot find module for file " + sourceRoot.getPath()));
            continue;
          }

          final ModifiableRootModel model = ModuleRootManager.getInstance(module).getModifiableModel();
          final ContentEntry[] entries = model.getContentEntries();
          if (entries.length > 0) {
            entries[0].addSourceFolder(sourceRoot, false, sourceRootTrinity.getPackagePrefix());
          }
          else {
            LOG.debug(new Exception("Module " + module.getName() + " has no content entries"));
          }
          model.commit();
        }
      }
    });
  }

  @Nullable
  private static VirtualFile findModuleFileChild(@NotNull VirtualFile dir) {
    for (VirtualFile child : dir.getChildren()) {
      if (child.getFileType() instanceof ModuleFileType) {
        return child;
      }
    }
    return null;
  }

  private static final class MyUnresolvedDependency {
    final ModuleProvider myModuleProvider;
    final VirtualFile myLibDir;

    private MyUnresolvedDependency(ModuleProvider moduleProvider, VirtualFile libDir) {
      myModuleProvider = moduleProvider;
      myLibDir = libDir;
    }
  }

  private static void importDependencies(@NotNull Module module,
                                         @Nullable Module allowedDepModule,
                                         @NotNull List<ImportDependenciesTask> tasks,
                                         @NotNull List<MyUnresolvedDependency> unresolvedDependencies) {
    final Project project = module.getProject();
    final ModuleProvider moduleProvider = ModuleProvider.create(module);
    final Pair<Properties, VirtualFile> pair = AndroidRootUtil.readProjectPropertyFile(module);

    if (pair != null) {
      doImportDependencies(module, allowedDepModule, tasks, unresolvedDependencies, project, moduleProvider, pair);
    }
  }

  private static void importDependenciesForNewModule(@NotNull Project project,
                                                     @NotNull ModuleProvider newModuleProvider,
                                                     @NotNull VirtualFile newModuleContentRoot,
                                                     @NotNull List<ImportDependenciesTask> tasks,
                                                     @NotNull List<MyUnresolvedDependency> unresolvedDependencies) {
    final Pair<Properties, VirtualFile> properties =
      AndroidRootUtil.readProjectPropertyFile(newModuleContentRoot);
    if (properties != null) {
      doImportDependencies(null, null, tasks, unresolvedDependencies, project, newModuleProvider, properties);
    }
  }

  private static void doImportDependencies(@Nullable Module module,
                                           @Nullable Module allowedDepModule,
                                           @NotNull List<ImportDependenciesTask> tasks,
                                           @NotNull List<MyUnresolvedDependency> unresolvedDependencies,
                                           @NotNull Project project,
                                           @NotNull ModuleProvider moduleProvider,
                                           @NotNull Pair<Properties, VirtualFile> defaultProperties) {
    for (VirtualFile libDir : getLibDirs(defaultProperties)) {
      final Module depModule = ModuleUtil.findModuleForFile(libDir, project);

      if (depModule != null) {
        if ((allowedDepModule == null || allowedDepModule == depModule) &&
            ArrayUtil.find(ModuleRootManager.getInstance(depModule).getContentRoots(), libDir) >= 0 &&
            !(module != null && ModuleRootManager.getInstance(module).isDependsOn(depModule))) {

          tasks.add(new AddModuleDependencyTask(moduleProvider, ModuleProvider.create(depModule)));
        }
      }
      else {
        final VirtualFile libModuleFile = findModuleFileChild(libDir);
        final ModuleProvidingTask task = libModuleFile != null && new File(libModuleFile.getPath()).exists()
                                         ? new ImportModuleTask(project, libModuleFile.getPath(), libDir)
                                         : new CreateNewModuleTask(project, libDir);
        if (!tasks.contains(task)) {
          tasks.add(task);
          final ModuleProvider newModuleProvider = ModuleProvider.create(task);
          tasks.add(new AddModuleDependencyTask(moduleProvider, newModuleProvider));
          importDependenciesForNewModule(project, newModuleProvider, libDir, tasks, unresolvedDependencies);
        }
        else {
          unresolvedDependencies.add(new MyUnresolvedDependency(moduleProvider, libDir));
        }
      }
    }
  }

  @NotNull
  public static Set<VirtualFile> getLibDirs(@NotNull Pair<Properties, VirtualFile> properties) {
    final Set<VirtualFile> resultSet = new HashSet<VirtualFile>();
    final VirtualFile baseDir = properties.second.getParent();

    String libDirPath;
    int i = 1;
    do {
      libDirPath = properties.first.getProperty(AndroidUtils.ANDROID_LIBRARY_REFERENCE_PROPERTY_PREFIX + i);
      if (libDirPath != null) {
        final VirtualFile libDir = AndroidUtils.findFileByAbsoluteOrRelativePath(baseDir, FileUtil.toSystemIndependentName(libDirPath));
        if (libDir != null) {
          resultSet.add(libDir);
        }
      }
      i++;
    }
    while (libDirPath != null);

    return resultSet;
  }

  private static void importBackwardDependencies(@NotNull Module module, @NotNull List<ImportDependenciesTask> tasks,
                                                 @NotNull List<MyUnresolvedDependency> unresolvedDependencies) {
    for (Module module1 : ModuleManager.getInstance(module.getProject()).getModules()) {
      if (module1 != module) {
        importDependencies(module1, module, tasks, unresolvedDependencies);
      }
    }
  }
}<|MERGE_RESOLUTION|>--- conflicted
+++ resolved
@@ -41,17 +41,8 @@
 import org.jetbrains.annotations.NotNull;
 import org.jetbrains.annotations.Nullable;
 
-<<<<<<< HEAD
-/**
- * @author Eugene.Kudelevsky
- */
-=======
-import java.io.File;
-import java.util.*;
-
->>>>>>> e624679c
 @SuppressWarnings("deprecation")
-public final class ImportDependenciesUtil {
+public class ImportDependenciesUtil {
   private static final Logger LOG = Logger.getInstance("#org.jetbrains.android.importDependencies.ImportDependenciesUtil");
   private static final Key<Boolean> WAIT_FOR_IMPORTING_DEPENDENCIES_KEY = new Key<Boolean>("WAIT_FOR_IMPORTING_DEPENDENCIES_KEY");
   private static final Object LOCK = new Object();
@@ -255,7 +246,7 @@
     return null;
   }
 
-  private static final class MyUnresolvedDependency {
+  private static class MyUnresolvedDependency {
     final ModuleProvider myModuleProvider;
     final VirtualFile myLibDir;
 
