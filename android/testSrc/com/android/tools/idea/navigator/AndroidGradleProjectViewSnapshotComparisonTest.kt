--- conflicted
+++ resolved
@@ -117,8 +117,6 @@
     val project = PlatformTestUtil.loadAndOpenProject(projectPath.toPath())
     val text = project.dumpAndroidProjectView()
     PlatformTestUtil.forceCloseProjectWithoutSaving(project)
-<<<<<<< HEAD
-=======
 
     assertIsEqualToSnapshot(text)
   }
@@ -127,7 +125,6 @@
     val text = importSyncAndDumpProject(TestProjectPaths.COMPATIBILITY_TESTS_AS_36)
     assertIsEqualToSnapshot(text)
   }
->>>>>>> c50c8b87
 
   fun testCompatibilityWithAndroidStudio36NoImlProject() {
     val text = importSyncAndDumpProject(TestProjectPaths.COMPATIBILITY_TESTS_AS_36_NO_IML)
