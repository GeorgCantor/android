--- conflicted
+++ resolved
@@ -87,10 +87,7 @@
         "//tools/adt/idea/layoutlib:intellij.android.layoutlib[module]",
         "//tools/adt/idea/render-resources:intellij.android.render-resources[module]",
         "//tools/adt/idea/rendering:intellij.android.rendering[module, test]",
-<<<<<<< HEAD
-=======
         "//tools/adt/idea/designer:intellij.android.designer.tests[module, test]",
->>>>>>> 0d09370c
     ],
 )
 
@@ -116,14 +113,9 @@
     visibility = ["//visibility:public"],
     # do not sort: must match IML order
     deps = [
-<<<<<<< HEAD
-        "//prebuilts/studio/intellij-sdk:studio-sdk",
-        "//prebuilts/studio/intellij-sdk:studio-sdk-plugin-Kotlin",
-=======
         "@intellij//:intellij-sdk",
         "@intellij//:com.intellij.java",
         "@intellij//:org.jetbrains.kotlin",
->>>>>>> 0d09370c
         "//tools/adt/idea/nav/editor:intellij.android.nav.editor[module]",
         "//tools/adt/idea/project-system-gradle:intellij.android.projectSystem.gradle[module]",
         "//tools/adt/idea/project-system:intellij.android.projectSystem[module]",
