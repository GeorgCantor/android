--- conflicted
+++ resolved
@@ -48,6 +48,13 @@
 import com.intellij.ui.EditorTextField
 import com.intellij.ui.SimpleColoredComponent
 import icons.StudioIcons
+import kotlinx.coroutines.runBlocking
+import kotlinx.coroutines.test.advanceUntilIdle
+import kotlinx.coroutines.test.runTest
+import org.junit.After
+import org.junit.Rule
+import org.junit.Test
+import org.mockito.Mockito.verify
 import java.awt.Dimension
 import java.awt.event.FocusEvent
 import java.awt.event.KeyEvent
@@ -57,13 +64,6 @@
 import javax.swing.JLabel
 import javax.swing.JPanel
 import javax.swing.JSeparator
-import kotlinx.coroutines.runBlocking
-import kotlinx.coroutines.test.advanceUntilIdle
-import kotlinx.coroutines.test.runTest
-import org.junit.After
-import org.junit.Rule
-import org.junit.Test
-import org.mockito.Mockito.verify
 
 /** Tests for [FilterTextField] */
 class FilterTextFieldTest {
@@ -247,29 +247,14 @@
       filterHistory.add(logcatFilterParser, "foo", isFavorite = true)
       filterHistory.add(logcatFilterParser, "bar", isFavorite = false)
       fakeLogcatPresenter.processMessages(
-<<<<<<< HEAD
-        listOf(
-          logcatMessage(tag = "foobar"),
-          logcatMessage(tag = "bar"),
-        )
-=======
         listOf(logcatMessage(tag = "foobar"), logcatMessage(tag = "bar"))
->>>>>>> 0d09370c
       )
 
       val historyList = filterTextField().HistoryList(disposableRule.disposable, coroutineContext)
       advanceUntilIdle()
 
       assertThat(historyList.renderToStrings())
-<<<<<<< HEAD
-        .containsExactly(
-          "*: foo ( 1 )",
-          "----------------------------------",
-          " : bar ( 2 )",
-        )
-=======
         .containsExactly("*: foo ( 1 )", "----------------------------------", " : bar ( 2 )")
->>>>>>> 0d09370c
         .inOrder() // Order is reverse of the order added
     }
 
@@ -281,28 +266,14 @@
       filterHistory.add(logcatFilterParser, "foo", isFavorite = true)
       filterHistory.add(logcatFilterParser, "bar", isFavorite = true)
       fakeLogcatPresenter.processMessages(
-<<<<<<< HEAD
-        listOf(
-          logcatMessage(tag = "foobar"),
-          logcatMessage(tag = "bar"),
-        )
-=======
         listOf(logcatMessage(tag = "foobar"), logcatMessage(tag = "bar"))
->>>>>>> 0d09370c
       )
 
       val historyList = filterTextField().HistoryList(disposableRule.disposable, coroutineContext)
       advanceUntilIdle()
 
       assertThat(historyList.renderToStrings())
-<<<<<<< HEAD
-        .containsExactly(
-          "*: bar ( 2 )",
-          "*: foo ( 1 )",
-        )
-=======
         .containsExactly("*: bar ( 2 )", "*: foo ( 1 )")
->>>>>>> 0d09370c
         .inOrder() // Order is reverse of the order added
     }
 
@@ -314,28 +285,14 @@
       filterHistory.add(logcatFilterParser, "foo", isFavorite = false)
       filterHistory.add(logcatFilterParser, "bar", isFavorite = false)
       fakeLogcatPresenter.processMessages(
-<<<<<<< HEAD
-        listOf(
-          logcatMessage(tag = "foobar"),
-          logcatMessage(tag = "bar"),
-        )
-=======
         listOf(logcatMessage(tag = "foobar"), logcatMessage(tag = "bar"))
->>>>>>> 0d09370c
       )
 
       val historyList = filterTextField().HistoryList(disposableRule.disposable, coroutineContext)
       advanceUntilIdle()
 
       assertThat(historyList.renderToStrings())
-<<<<<<< HEAD
-        .containsExactly(
-          " : bar ( 2 )",
-          " : foo ( 1 )",
-        )
-=======
         .containsExactly(" : bar ( 2 )", " : foo ( 1 )")
->>>>>>> 0d09370c
         .inOrder() // Order is reverse of the order added
     }
 
@@ -350,15 +307,7 @@
       val historyList = filterTextField().HistoryList(disposableRule.disposable, coroutineContext)
       advanceUntilIdle()
 
-<<<<<<< HEAD
-      assertThat(historyList.renderToStrings())
-        .containsExactly(
-          " : Foo ( 1 )",
-        )
-        .inOrder()
-=======
       assertThat(historyList.renderToStrings()).containsExactly(" : Foo ( 1 )").inOrder()
->>>>>>> 0d09370c
     }
 
   @Suppress("OPT_IN_USAGE") // runTest is experimental
@@ -369,14 +318,7 @@
       filterHistory.add(logcatFilterParser, "name:Foo tag:Foo", isFavorite = false)
       filterHistory.add(logcatFilterParser, "name:Foo tag:Foobar", isFavorite = false)
       fakeLogcatPresenter.processMessages(
-<<<<<<< HEAD
-        listOf(
-          logcatMessage(tag = "Foo"),
-          logcatMessage(tag = "FooBar"),
-        )
-=======
         listOf(logcatMessage(tag = "Foo"), logcatMessage(tag = "FooBar"))
->>>>>>> 0d09370c
       )
       fakeLogcatPresenter.processMessages(listOf())
 
@@ -384,14 +326,7 @@
       advanceUntilIdle()
 
       assertThat(historyList.renderToStrings())
-<<<<<<< HEAD
-        .containsExactly(
-          " : Foo: tag:Foobar ( 1 )",
-          " : Foo: tag:Foo ( 2 )",
-        )
-=======
         .containsExactly(" : Foo: tag:Foobar ( 1 )", " : Foo: tag:Foo ( 2 )")
->>>>>>> 0d09370c
         .inOrder() // Order is reverse of the order added
     }
 
@@ -418,11 +353,7 @@
           "*: Foo: named favorite ( 0 )",
           "----------------------------------",
           " : Foo: named ( 0 )",
-<<<<<<< HEAD
-          " : unnamed ( 0 )"
-=======
           " : unnamed ( 0 )",
->>>>>>> 0d09370c
         )
         .inOrder() // Order is reverse of the order added
     }
@@ -554,11 +485,7 @@
         filterParser,
         initialText,
         matchCase,
-<<<<<<< HEAD
-        androidProjectDetector
-=======
         androidProjectDetector,
->>>>>>> 0d09370c
       )
       .apply {
         addNotify() // Creates editor
