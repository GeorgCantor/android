// Copyright 2000-2021 JetBrains s.r.o. Use of this source code is governed by the Apache 2.0 license that can be found in the LICENSE file.
package org.jetbrains.android.util;

import static com.android.AndroidProjectTypes.PROJECT_TYPE_LIBRARY;
import static com.android.SdkConstants.ATTR_CONTEXT;
import static com.android.SdkConstants.TOOLS_URI;
import static com.intellij.openapi.application.ApplicationManager.getApplication;

import com.android.SdkConstants;
import com.android.resources.ResourceFolderType;
import com.android.sdklib.internal.project.ProjectProperties;
import com.android.tools.idea.AndroidPsiUtils;
import com.android.tools.idea.apk.ApkFacet;
import com.android.tools.idea.gradle.project.facet.gradle.GradleFacet;
<<<<<<< HEAD
=======
import com.android.tools.idea.projectsystem.ProjectSystemUtil;
>>>>>>> b5f40ffd
import com.android.tools.idea.res.AndroidDependenciesCache;
import com.android.tools.idea.res.IdeResourcesUtil;
import com.android.tools.idea.run.AndroidRunConfigurationBase;
import com.android.tools.idea.run.TargetSelectionMode;
import com.android.tools.idea.util.CommonAndroidUtil;
import com.android.utils.TraceUtils;
import com.intellij.CommonBundle;
import com.intellij.codeInsight.hint.HintUtil;
import com.intellij.codeInsight.navigation.NavigationUtil;
import com.intellij.execution.RunManager;
import com.intellij.execution.actions.ConfigurationContext;
import com.intellij.execution.configurations.ConfigurationType;
import com.intellij.execution.configurations.RunConfiguration;
import com.intellij.facet.FacetManager;
import com.intellij.facet.ModifiableFacetModel;
import com.intellij.facet.ProjectFacetManager;
import com.intellij.ide.util.DefaultPsiElementCellRenderer;
import com.intellij.ide.wizard.CommitStepException;
import com.intellij.lang.java.JavaParserDefinition;
import com.intellij.lang.java.lexer.JavaLexer;
import com.intellij.lexer.Lexer;
import com.intellij.notification.Notification;
import com.intellij.notification.NotificationGroup;
import com.intellij.notification.NotificationListener;
import com.intellij.notification.NotificationType;
import com.intellij.openapi.application.WriteAction;
import com.intellij.openapi.diagnostic.Logger;
import com.intellij.openapi.module.Module;
import com.intellij.openapi.module.ModuleManager;
import com.intellij.openapi.progress.ProgressManager;
import com.intellij.openapi.project.Project;
import com.intellij.openapi.roots.DependencyScope;
import com.intellij.openapi.roots.ModuleOrderEntry;
import com.intellij.openapi.roots.ModuleRootManager;
import com.intellij.openapi.roots.OrderEntry;
import com.intellij.openapi.ui.DialogWrapper;
import com.intellij.openapi.ui.Messages;
import com.intellij.openapi.ui.popup.JBPopup;
import com.intellij.openapi.ui.popup.JBPopupFactory;
import com.intellij.openapi.util.Computable;
import com.intellij.openapi.util.io.FileUtil;
import com.intellij.openapi.util.io.FileUtilRt;
import com.intellij.openapi.util.text.StringUtil;
import com.intellij.openapi.vfs.LocalFileSystem;
import com.intellij.openapi.vfs.VfsUtilCore;
import com.intellij.openapi.vfs.VirtualFile;
import com.intellij.pom.java.LanguageLevel;
import com.intellij.psi.JavaPsiFacade;
import com.intellij.psi.JavaTokenType;
import com.intellij.psi.PsiClass;
import com.intellij.psi.PsiDirectory;
import com.intellij.psi.PsiElement;
import com.intellij.psi.PsiFile;
import com.intellij.psi.PsiManager;
import com.intellij.psi.PsiModifier;
import com.intellij.psi.search.GlobalSearchScope;
import com.intellij.psi.search.ProjectScope;
import com.intellij.psi.tree.java.IKeywordElementType;
import com.intellij.psi.xml.XmlFile;
import com.intellij.psi.xml.XmlTag;
import com.intellij.ui.ScrollPaneFactory;
import com.intellij.ui.awt.RelativePoint;
import com.intellij.util.IncorrectOperationException;
import com.intellij.util.PsiNavigateUtil;
import com.intellij.util.graph.Graph;
import com.intellij.util.graph.GraphAlgorithms;
import com.intellij.util.xml.DomElement;
import com.intellij.util.xml.DomFileElement;
import com.intellij.util.xml.DomManager;
import java.awt.BorderLayout;
import java.io.IOException;
import java.util.ArrayList;
import java.util.Arrays;
import java.util.Collections;
import java.util.Comparator;
import java.util.HashSet;
import java.util.List;
import java.util.Objects;
import java.util.Set;
import java.util.stream.Collectors;
import javax.swing.JComponent;
import javax.swing.JPanel;
import javax.swing.JPasswordField;
import javax.swing.JTextArea;
import org.jetbrains.android.dom.manifest.Manifest;
import org.jetbrains.android.facet.AndroidFacet;
import org.jetbrains.android.facet.AndroidFacetConfiguration;
import org.jetbrains.android.facet.AndroidFacetProperties;
import org.jetbrains.android.facet.AndroidRootUtil;
import org.jetbrains.annotations.NonNls;
import org.jetbrains.annotations.NotNull;
import org.jetbrains.annotations.Nullable;

public class AndroidUtils extends CommonAndroidUtil {
  private static final Logger LOG = Logger.getInstance(AndroidUtils.class);

  @NonNls public static final String NAMESPACE_KEY = "android";
  @NonNls public static final String SYSTEM_RESOURCE_PACKAGE = "android";

  // Classes and constants
  @NonNls public static final String VIEW_CLASS_NAME = SdkConstants.CLASS_VIEW;
  @NonNls public static final String APPLICATION_CLASS_NAME = SdkConstants.CLASS_APPLICATION;
  @NonNls public static final String ACTIVITY_BASE_CLASS_NAME = SdkConstants.CLASS_ACTIVITY;
  @NonNls public static final String R_CLASS_NAME = SdkConstants.R_CLASS;
  @NonNls public static final String MANIFEST_CLASS_NAME = SdkConstants.FN_MANIFEST_BASE;

  @NonNls public static final String LAUNCH_ACTION_NAME = "android.intent.action.MAIN";
  @NonNls public static final String WALLPAPER_SERVICE_ACTION_NAME = "android.service.wallpaper.WallpaperService";

  @NonNls public static final String LAUNCH_CATEGORY_NAME = "android.intent.category.LAUNCHER";
  @NonNls public static final String LEANBACK_LAUNCH_CATEGORY_NAME = "android.intent.category.LEANBACK_LAUNCHER";
  @NonNls public static final String DEFAULT_CATEGORY_NAME = "android.intent.category.DEFAULT";
  @NonNls public static final String WATCHFACE_CATEGORY_NAME = "com.google.android.wearable.watchface.category.WATCH_FACE";

  @NonNls public static final String INSTRUMENTATION_RUNNER_BASE_CLASS = SdkConstants.CLASS_INSTRUMENTATION;
  @NonNls public static final String SERVICE_CLASS_NAME = SdkConstants.CLASS_SERVICE;
  @NonNls public static final String RECEIVER_CLASS_NAME = SdkConstants.CLASS_BROADCASTRECEIVER;
  @NonNls public static final String PROVIDER_CLASS_NAME = SdkConstants.CLASS_CONTENTPROVIDER;

  // Properties
  @NonNls public static final String ANDROID_LIBRARY_PROPERTY = SdkConstants.ANDROID_LIBRARY;
  @NonNls public static final String ANDROID_PROJECT_TYPE_PROPERTY = "project.type";
  @NonNls public static final String ANDROID_MANIFEST_MERGER_PROPERTY = "manifestmerger.enabled";
  @NonNls public static final String ANDROID_DEX_DISABLE_MERGER = "dex.disable.merger";
  @NonNls public static final String ANDROID_DEX_FORCE_JUMBO_PROPERTY = "dex.force.jumbo";
  @NonNls public static final String ANDROID_TARGET_PROPERTY = ProjectProperties.PROPERTY_TARGET;
  @NonNls public static final String ANDROID_LIBRARY_REFERENCE_PROPERTY_PREFIX = "android.library.reference.";
  @NonNls public static final String TAG_LINEAR_LAYOUT = SdkConstants.LINEAR_LAYOUT;
  private static final String[] ANDROID_COMPONENT_CLASSES = new String[]{ACTIVITY_BASE_CLASS_NAME,
    SERVICE_CLASS_NAME, RECEIVER_CLASS_NAME, PROVIDER_CLASS_NAME};

  private static final Lexer JAVA_LEXER = JavaParserDefinition.createLexer(LanguageLevel.JDK_1_5);

  /**
   * The package is used to create a directory (eg: MyApplication/app/src/main/java/src/my/package/name)
   * A windows directory path cannot be longer than 250 chars
   * On unix/mac a directory name cannot be longer than 250 chars
   * On all platforms, aapt fails with really cryptic errors if the package name is longer that ~200 chars
   * Having a sane length for the package also seems a good thing
   */
  private static final int PACKAGE_LENGTH_LIMIT = 100;

  private AndroidUtils() {
  }

  @Override
  public boolean isAndroidProject(@NotNull Project project) {
    return hasAndroidFacets(project);
  }

  @Nullable
  public static <T extends DomElement> T loadDomElement(@NotNull Module module,
                                                        @NotNull VirtualFile file,
                                                        @NotNull Class<T> aClass) {
    return loadDomElement(module.getProject(), file, aClass);
  }

  @Nullable
  public static <T extends DomElement> T loadDomElement(@NotNull Project project,
                                                        @NotNull VirtualFile file,
                                                        @NotNull Class<T> aClass) {
    return getApplication().runReadAction((Computable<T>)() -> {
      if (project.isDisposed() || !file.isValid()) return null;
      PsiFile psiFile = PsiManager.getInstance(project).findFile(file);
      if (psiFile instanceof XmlFile) {
        return loadDomElementWithReadPermission(project, (XmlFile)psiFile, aClass);
      }
      else {
        return null;
      }
    });
  }

  /** This method should be called under a read action. */
  @Nullable
  public static <T extends DomElement> T loadDomElementWithReadPermission(@NotNull Project project,
                                                                          @NotNull XmlFile xmlFile,
                                                                          @NotNull Class<T> aClass) {
    getApplication().assertReadAccessAllowed();
    ProgressManager.checkCanceled();
    DomManager domManager = DomManager.getDomManager(project);
    ProgressManager.checkCanceled();
    DomFileElement<T> element = domManager.getFileElement(xmlFile, aClass);
    return element == null ? null : element.getRootElement();
<<<<<<< HEAD
  }

  @Nullable
  public static VirtualFile findSourceRoot(@NotNull Module module, VirtualFile file) {
    Set<VirtualFile> sourceRoots = new HashSet<>();
    Collections.addAll(sourceRoots, ModuleRootManager.getInstance(module).getSourceRoots());

    while (file != null) {
      if (sourceRoots.contains(file)) {
        return file;
      }
      file = file.getParent();
    }
    return null;
  }

  @Nullable
  public static String computePackageName(@NotNull Module module, VirtualFile file) {
    Set<VirtualFile> sourceRoots = new HashSet<>();
    Collections.addAll(sourceRoots, ModuleRootManager.getInstance(module).getSourceRoots());

    VirtualFile projectDir = module.getProject().getBaseDir();
    List<String> packages = new ArrayList<>();
    file = file.getParent();

    while (file != null && !Objects.equals(projectDir, file) && !sourceRoots.contains(file)) {
      packages.add(file.getName());
      file = file.getParent();
    }

    if (file != null && sourceRoots.contains(file)) {
      StringBuilder packageName = new StringBuilder();

      for (int i = packages.size() - 1; i >= 0; i--) {
        packageName.append(packages.get(i));
        if (i > 0) packageName.append('.');
      }
      return packageName.toString();
    }
    return null;
=======
>>>>>>> b5f40ffd
  }

  public static boolean isAbstract(@NotNull PsiClass c) {
    return (c.isInterface() || c.hasModifierProperty(PsiModifier.ABSTRACT));
  }

  @Nullable
  public static Module getAndroidModule(ConfigurationContext context) {
    Module module = context.getModule();
    if (module == null || AndroidFacet.getInstance(module) == null) {
      return null;
    }
    return module;
  }

  public static VirtualFile createChildDirectoryIfNotExist(Project project, VirtualFile parent, String name) throws IOException {
    VirtualFile child = parent.findChild(name);
    return child == null ? parent.createChildDirectory(project, name) : child;
  }

  @Nullable
  public static PsiFile getContainingFile(@NotNull PsiElement element) {
    return element instanceof PsiFile ? (PsiFile)element : element.getContainingFile();
  }

  public static void navigateTo(@NotNull PsiElement[] targets, @Nullable RelativePoint pointToShowPopup) {
    if (targets.length == 0) {
      JComponent renderer = HintUtil.createErrorLabel("Empty text");
      JBPopup popup = JBPopupFactory.getInstance().createComponentPopupBuilder(renderer, renderer).createPopup();
      if (pointToShowPopup != null) {
        popup.show(pointToShowPopup);
      }
      return;
    }
    if (targets.length == 1 || pointToShowPopup == null) {
      PsiNavigateUtil.navigate(targets[0]);
    }
    else {
      DefaultPsiElementCellRenderer renderer = new DefaultPsiElementCellRenderer() {
        @Override
        public String getElementText(PsiElement element) {
          PsiFile file = getContainingFile(element);
          return file != null ? file.getName() : super.getElementText(element);
        }

        @Override
        public String getContainerText(PsiElement element, String name) {
          PsiFile file = getContainingFile(element);
          PsiDirectory dir = file != null ? file.getContainingDirectory() : null;
          return dir == null ? "" : '(' + dir.getName() + ')';
        }
      };
      JBPopup popup = NavigationUtil.getPsiElementPopup(targets, renderer, null);
      popup.show(pointToShowPopup);
    }
  }

  @NotNull
  public static String getSimpleNameByRelativePath(@NotNull String relativePath) {
    relativePath = FileUtil.toSystemIndependentName(relativePath);
    int index = relativePath.lastIndexOf('/');
    if (index < 0) {
      return relativePath;
    }
    return relativePath.substring(index + 1);
  }

  /**
   * Return a suffix of passed string after the last dot, if at least one dot is present and
   * resulting suffix is non-empty.
   */
  @Nullable
  public static String getUnqualifiedName(@NotNull String qualifiedName) {
    int start = qualifiedName.lastIndexOf('.');
    if (start == -1 || start + 1 == qualifiedName.length()) {
      return null;
    }

    return qualifiedName.substring(start + 1);
  }

  @NotNull
  public static AndroidFacet addAndroidFacetInWriteAction(@NotNull Module module,
                                                          @NotNull VirtualFile contentRoot,
                                                          boolean library) {
    return WriteAction.compute(() -> addAndroidFacet(module, contentRoot, library));
  }

  @NotNull
  public static AndroidFacet addAndroidFacet(Module module, @NotNull VirtualFile contentRoot,
                                             boolean library) {
    FacetManager facetManager = FacetManager.getInstance(module);
    ModifiableFacetModel model = facetManager.createModifiableModel();
    AndroidFacet facet = model.getFacetByType(AndroidFacet.ID);

    if (facet == null) {
      facet = facetManager.createFacet(AndroidFacet.getFacetType(), "Android", null);
      setUpAndroidFacetConfiguration(facet, contentRoot.getPath());
      if (library) {
        facet.getConfiguration().setProjectType(PROJECT_TYPE_LIBRARY);
      }
      model.addFacet(facet);
    }
    model.commit();

    return facet;
  }

  public static void setUpAndroidFacetConfiguration(@NotNull AndroidFacet androidFacet, @NotNull String baseDirectoryPath) {
    setUpAndroidFacetConfiguration(androidFacet.getModule(), androidFacet.getConfiguration(), baseDirectoryPath);
  }

  public static void setUpAndroidFacetConfiguration(@NotNull Module module,
                                                    @NotNull AndroidFacetConfiguration androidFacetConfiguration,
                                                    @NotNull String baseDirectoryPath) {
    String s = AndroidRootUtil.getPathRelativeToModuleDir(module, baseDirectoryPath);
    if (s == null || s.isEmpty()) {
      return;
    }
    AndroidFacetProperties properties = androidFacetConfiguration.getState();
    properties.GEN_FOLDER_RELATIVE_PATH_APT = '/' + s + properties.GEN_FOLDER_RELATIVE_PATH_APT;
    properties.GEN_FOLDER_RELATIVE_PATH_AIDL = '/' + s + properties.GEN_FOLDER_RELATIVE_PATH_AIDL;
    properties.MANIFEST_FILE_RELATIVE_PATH = '/' + s + properties.MANIFEST_FILE_RELATIVE_PATH;
    properties.RES_FOLDER_RELATIVE_PATH = '/' + s + properties.RES_FOLDER_RELATIVE_PATH;
    properties.ASSETS_FOLDER_RELATIVE_PATH = '/' + s + properties.ASSETS_FOLDER_RELATIVE_PATH;
    properties.LIBS_FOLDER_RELATIVE_PATH = '/' + s + properties.LIBS_FOLDER_RELATIVE_PATH;
    properties.PROGUARD_LOGS_FOLDER_RELATIVE_PATH = '/' + s + properties.PROGUARD_LOGS_FOLDER_RELATIVE_PATH;

    properties.RES_OVERLAY_FOLDERS.replaceAll(overlayFolder -> '/' + s + overlayFolder);
  }

  @Nullable
  public static VirtualFile findFileByAbsoluteOrRelativePath(@Nullable VirtualFile baseDir, @NotNull String path) {
    VirtualFile libDir = LocalFileSystem.getInstance().findFileByPath(path);
    if (libDir != null) {
      return libDir;
    }
    else if (baseDir != null) {
      return LocalFileSystem.getInstance().findFileByPath(baseDir.getPath() + '/' + path);
    }
    return null;
  }

  @Nullable
  public static TargetSelectionMode getDefaultTargetSelectionMode(@NotNull Module module,
                                                                  @NotNull ConfigurationType type,
                                                                  @NonNls ConfigurationType alternativeType) {
    RunManager runManager = RunManager.getInstance(module.getProject());
    List<RunConfiguration> configurations = runManager.getConfigurationsList(type);

    TargetSelectionMode alternative = null;

    if (!configurations.isEmpty()) {
      for (RunConfiguration configuration : configurations) {
        if (configuration instanceof AndroidRunConfigurationBase) {
          AndroidRunConfigurationBase runConfig = (AndroidRunConfigurationBase)configuration;
          TargetSelectionMode targetMode = runConfig.getDeployTargetContext().getTargetSelectionMode();
          if (runConfig.getConfigurationModule() == module) {
            return targetMode;
          }
          else {
            alternative = targetMode;
          }
        }
      }
    }

    if (alternative != null) {
      return alternative;
    }
    configurations = runManager.getConfigurationsList(alternativeType);

    if (!configurations.isEmpty()) {
      for (RunConfiguration configuration : configurations) {
        if (configuration instanceof AndroidRunConfigurationBase) {
          return ((AndroidRunConfigurationBase)configuration).getDeployTargetContext().getTargetSelectionMode();
        }
      }
    }
    return null;
  }

  public static boolean equal(@Nullable String s1, @Nullable String s2, boolean distinguishDelimiters) {
    if (s1 == null || s2 == null) {
      return false;
    }
    if (s1.length() != s2.length()) return false;
    for (int i = 0, n = s1.length(); i < n; i++) {
      char c1 = s1.charAt(i);
      char c2 = s2.charAt(i);
      if (distinguishDelimiters || (Character.isLetterOrDigit(c1) && Character.isLetterOrDigit(c2))) {
        if (c1 != c2) return false;
      }
    }
    return true;
  }

  @NotNull
  public static List<AndroidFacet> getApplicationFacets(@NotNull Project project) {
    return ProjectFacetManager.getInstance(project).getFacets(AndroidFacet.ID).stream()
      .filter(facet -> facet.getConfiguration().isAppProject())
      .sorted(Comparator.comparing(facet -> facet.getModule().getName()))
      .collect(Collectors.toList());
  }

  @NotNull
  public static List<AndroidFacet> getAndroidLibraryDependencies(@NotNull Module module) {
    List<AndroidFacet> depFacets = new ArrayList<>();

    for (OrderEntry orderEntry : ModuleRootManager.getInstance(module).getOrderEntries()) {
      if (orderEntry instanceof ModuleOrderEntry) {
        ModuleOrderEntry moduleOrderEntry = (ModuleOrderEntry)orderEntry;

        if (moduleOrderEntry.getScope() == DependencyScope.COMPILE) {
          Module depModule = moduleOrderEntry.getModule();

          if (depModule != null) {
            AndroidFacet depFacet = AndroidFacet.getInstance(depModule);

            if (depFacet != null && depFacet.getConfiguration().canBeDependency()) {
              depFacets.add(depFacet);
            }
          }
        }
      }
    }
    return depFacets;
  }

<<<<<<< HEAD
  @NotNull
  public static Set<String> getDepLibsPackages(Module module) {
    Set<String> result = new HashSet<>();
    HashSet<Module> visited = new HashSet<>();

    if (visited.add(module)) {
      for (AndroidFacet depFacet : AndroidDependenciesCache.getAllAndroidDependencies(module, true)) {
        Manifest manifest = Manifest.getMainManifest(depFacet);

        if (manifest != null) {
          String aPackage = manifest.getPackage().getValue();
          if (aPackage != null) {
            result.add(aPackage);
          }
        }
      }
    }
    return result;
  }

=======
>>>>>>> b5f40ffd
  public static void checkNewPassword(JPasswordField passwordField, JPasswordField confirmedPasswordField) throws CommitStepException {
    char[] password = passwordField.getPassword();
    char[] confirmedPassword = confirmedPasswordField.getPassword();
    try {
      checkPassword(password);
      if (password.length < 6) {
        throw new CommitStepException(AndroidBundle.message("android.export.package.incorrect.password.length"));
      }
      if (!Arrays.equals(password, confirmedPassword)) {
        throw new CommitStepException(AndroidBundle.message("android.export.package.passwords.not.match.error"));
      }
    }
    finally {
      Arrays.fill(password, '\0');
      Arrays.fill(confirmedPassword, '\0');
    }
  }

  public static void checkPassword(char[] password) throws CommitStepException {
    if (password.length == 0) {
      throw new CommitStepException(AndroidBundle.message("android.export.package.specify.password.error"));
    }
  }

  public static void reportError(@NotNull Project project, @NotNull String message) {
    reportError(project, message, CommonBundle.getErrorTitle());
  }

  public static void reportError(@NotNull Project project, @NotNull String message, @NotNull String title) {
    if (getApplication().isUnitTestMode()) {
      throw new IncorrectOperationException(message);
    }
    else {
      Messages.showErrorDialog(project, message, title);
    }
  }

  public static void showStackStace(@Nullable Project project, @NotNull Throwable[] throwables) {
    StringBuilder messageBuilder = new StringBuilder();

    for (Throwable t : throwables) {
      if (messageBuilder.length() > 0) {
        messageBuilder.append("\n\n");
      }
      messageBuilder.append(TraceUtils.getStackTrace(t));
    }

    DialogWrapper wrapper = new DialogWrapper(project, false) {
      {
        init();
      }

      @Override
      protected JComponent createCenterPanel() {
        JPanel panel = new JPanel(new BorderLayout());
        JTextArea textArea = new JTextArea(messageBuilder.toString());
        textArea.setEditable(false);
        textArea.setRows(40);
        textArea.setColumns(70);
        panel.add(ScrollPaneFactory.createScrollPane(textArea));
        return panel;
      }
    };
    wrapper.setTitle("Stack Trace");
    wrapper.show();
  }

  /**
   * Checks if the given name is a valid Android application package (which has
   * additional requirements beyond a normal Java package)
   *
   * @see #validateAndroidPackageName(String)
   */
  public static boolean isValidAndroidPackageName(@NotNull String name) {
    return validateAndroidPackageName(name) == null;
  }

  /**
   * Checks if the given name is a valid general Java package name.
   * <p>
   * If validating the Android package name, use {@link #validateAndroidPackageName(String)} instead!
   */
  public static boolean isValidJavaPackageName(@NotNull String name) {
    int index = 0;
    while (true) {
      int index1 = name.indexOf('.', index);
      if (index1 < 0) index1 = name.length();
      if (!isIdentifier(name.substring(index, index1))) return false;
      if (index1 == name.length()) return true;
      index = index1 + 1;
    }
  }

  /**
   * Validates a potential package name and returns null if the package name is valid, and otherwise
   * returns a description for why it is not valid.
   * <p>
   * Note that Android package names are more restrictive than general Java package names;
   * we require at least two segments, limit the character set to [a-zA-Z0-9_] (Java allows any
   * {@link Character#isLetter(char)} and require that each segment start with a letter (Java allows
   * underscores at the beginning).
   * <p>
   * For details, see core/java/android/content/pm/PackageParser.java#validateName
   *
   * @param name the package name
   * @return null if the package is valid as an Android package name, and otherwise a description for why not
   */
  @Nullable
  public static String validateAndroidPackageName(@NotNull String name) {
    if (name.isEmpty()) {
      return "Package name is missing";
    }

    String packageManagerCheck = validateName(name);
    if (packageManagerCheck != null) {
      return packageManagerCheck;
    }

    // In addition, we have to check that none of the segments are Java identifiers, since
    // that will lead to compilation errors, which the package manager doesn't need to worry about
    // (the code wouldn't have compiled)

    getApplication().assertReadAccessAllowed();
    int index = 0;
    while (true) {
      int index1 = name.indexOf('.', index);
      if (index1 < 0) {
        index1 = name.length();
      }
      String error = isReservedKeyword(name.substring(index, index1));
      if (error != null) return error;
      if (index1 == name.length()) {
        break;
      }
      index = index1 + 1;
    }

    return null;
  }

  @Nullable
  public static String validatePackageName(@Nullable String packageName) {
    packageName = (packageName == null) ? "" : packageName;
    if (packageName.length() >= PACKAGE_LENGTH_LIMIT) {
      return AndroidBundle.message("android.wizard.module.package.too.long");
    }
    return AndroidUtils.validateAndroidPackageName(packageName);
  }

  @Nullable
  public static String isReservedKeyword(@NotNull String string) {
    Lexer lexer = JAVA_LEXER;
    lexer.start(string);
    if (lexer.getTokenType() != JavaTokenType.IDENTIFIER) {
      if (lexer.getTokenType() instanceof IKeywordElementType) {
        return "Package names cannot contain Java keywords like '" + string + "'";
      }
      if (string.isEmpty()) {
        return "Package segments must be of non-zero length";
      }
      return string + " is not a valid identifier";
    }
    return null;
  }

  // This method is a copy of android.content.pm.PackageParser#validateName with the
  // error messages tweaked
  @Nullable
  private static String validateName(String name) {
    int N = name.length();
    boolean hasSep = false;
    boolean front = true;
    for (int i=0; i<N; i++) {
      char c = name.charAt(i);
      if ((c >= 'a' && c <= 'z') || (c >= 'A' && c <= 'Z')) {
        front = false;
        continue;
      }
      if ((c >= '0' && c <= '9') || c == '_') {
        if (!front) {
          continue;
        } else {
          if (c == '_') {
            return "The character '_' cannot be the first character in a package segment";
          } else {
            return "A digit cannot be the first character in a package segment";
          }
        }
      }
      if (c == '.') {
        hasSep = true;
        front = true;
        continue;
      }
      return "The character '" + c + "' is not allowed in Android application package names";
    }
    return hasSep ? null : "The package must have at least one '.' separator";
  }

  public static boolean isIdentifier(@NotNull String candidate) {
    return StringUtil.isJavaIdentifier(candidate) && !JavaLexer.isKeyword(candidate, LanguageLevel.JDK_1_5);
  }

  public static void reportImportErrorToEventLog(String message, String modName, Project project, NotificationListener listener) {
    Notification notification = new Notification(NotificationGroup.createIdWithTitle(
      "Importing Error", AndroidBundle.message("android.facet.importing.notification.group")),
                                              AndroidBundle.message("android.facet.importing.title", modName),
                                              message, NotificationType.ERROR);
    if (listener != null) notification.setListener(listener);
    notification.notify(project);
    LOG.debug(message);
  }

  public static boolean isPackagePrefix(@NotNull String prefix, @NotNull String name) {
    return name.equals(prefix) || name.startsWith(prefix + ".");
  }

  @NotNull
  public static Set<Module> getSetWithBackwardDependencies(@NotNull Module module) {
    Graph<Module> graph = ModuleManager.getInstance(module.getProject()).moduleGraph();
    Set<Module> set = new HashSet<>();
    GraphAlgorithms.getInstance().collectOutsRecursively(graph, module, set);
    return set;
  }

  @NotNull
  public static List<String> urlsToOsPaths(@NotNull List<String> urls, @Nullable String sdkHomeCanonicalPath) {
    if (urls.isEmpty()) {
      return Collections.emptyList();
    }
    List<String> result = new ArrayList<>(urls.size());

    for (String url : urls) {
      if (sdkHomeCanonicalPath != null) {
        url = StringUtil.replace(url, AndroidFacetProperties.SDK_HOME_MACRO, sdkHomeCanonicalPath);
      }
      result.add(FileUtilRt.toSystemDependentName(VfsUtilCore.urlToPath(url)));
    }
    return result;
  }

  public static boolean isAndroidComponent(@NotNull PsiClass c) {
    Project project = c.getProject();
    JavaPsiFacade facade = JavaPsiFacade.getInstance(project);

    for (String componentClassName : ANDROID_COMPONENT_CLASSES) {
      PsiClass componentClass = facade.findClass(componentClassName, ProjectScope.getAllScope(project));
      if (componentClass != null && c.isInheritor(componentClass, true)) {
        return true;
      }
    }
    return false;
  }

  /**
   * Checks if the project contains a module with an Android, an Apk or a Gradle facet.
   * See also {@link com.android.tools.idea.FacetUtils#hasAndroidOrApkFacet}.
   */
  public static boolean hasAndroidFacets(@NotNull Project project) {
    ProjectFacetManager facetManager = ProjectFacetManager.getInstance(project);
    return facetManager.hasFacets(AndroidFacet.ID) ||
           facetManager.hasFacets(ApkFacet.ID) ||
           facetManager.hasFacets(GradleFacet.getFacetTypeId());
  }

  /**
   * Looks up the declared associated context/activity for the given XML file and
   * returns the resolved fully qualified name if found
   *
   * @param module module containing the XML file
   * @param xmlFile the XML file
   * @return the associated fully qualified name, or null
   */
  @Nullable
  public static String getDeclaredContextFqcn(@NotNull Module module, @NotNull XmlFile xmlFile) {
    String context = AndroidPsiUtils.getRootTagAttributeSafely(xmlFile, ATTR_CONTEXT, TOOLS_URI);
    if (context != null && !context.isEmpty()) {
      boolean startsWithDot = context.charAt(0) == '.';
      if (startsWithDot || context.indexOf('.') == -1) {
        // Prepend application package
        String pkg = ProjectSystemUtil.getModuleSystem(module).getPackageName();
        return startsWithDot ? pkg + context : pkg + '.' + context;
      }
      return context;
    }
    return null;
  }

  /**
   * Looks up the declared associated context/activity for the given XML file and
   * returns the associated class, if found
   *
   * @param module module containing the XML file
   * @param xmlFile the XML file
   * @return the associated class, or null
   */
  @Nullable
  public static PsiClass getContextClass(@NotNull Module module, @NotNull XmlFile xmlFile) {
    String fqn = getDeclaredContextFqcn(module, xmlFile);
    if (fqn != null) {
      Project project = module.getProject();
      return JavaPsiFacade.getInstance(project).findClass(fqn, GlobalSearchScope.allScope(project));
    }
    return null;
  }

  /**
   * Returns the root tag for the given {@link PsiFile}, if any, acquiring the read
   * lock to do so if necessary
   *
   * @param file the file to look up the root tag for
   * @return the corresponding root tag, if any
   */
  @Nullable
  public static String getRootTagName(@NotNull PsiFile file) {
    ResourceFolderType folderType = IdeResourcesUtil.getFolderType(file);
    if (folderType == ResourceFolderType.XML || folderType == ResourceFolderType.MENU || folderType == ResourceFolderType.DRAWABLE) {
      if (file instanceof XmlFile) {
        XmlTag rootTag = AndroidPsiUtils.getRootTagSafely(((XmlFile)file));
        return rootTag == null ? null : rootTag.getName();
      }
    }
    return null;
  }
}<|MERGE_RESOLUTION|>--- conflicted
+++ resolved
@@ -12,11 +12,7 @@
 import com.android.tools.idea.AndroidPsiUtils;
 import com.android.tools.idea.apk.ApkFacet;
 import com.android.tools.idea.gradle.project.facet.gradle.GradleFacet;
-<<<<<<< HEAD
-=======
 import com.android.tools.idea.projectsystem.ProjectSystemUtil;
->>>>>>> b5f40ffd
-import com.android.tools.idea.res.AndroidDependenciesCache;
 import com.android.tools.idea.res.IdeResourcesUtil;
 import com.android.tools.idea.run.AndroidRunConfigurationBase;
 import com.android.tools.idea.run.TargetSelectionMode;
@@ -93,14 +89,12 @@
 import java.util.Comparator;
 import java.util.HashSet;
 import java.util.List;
-import java.util.Objects;
 import java.util.Set;
 import java.util.stream.Collectors;
 import javax.swing.JComponent;
 import javax.swing.JPanel;
 import javax.swing.JPasswordField;
 import javax.swing.JTextArea;
-import org.jetbrains.android.dom.manifest.Manifest;
 import org.jetbrains.android.facet.AndroidFacet;
 import org.jetbrains.android.facet.AndroidFacetConfiguration;
 import org.jetbrains.android.facet.AndroidFacetProperties;
@@ -200,49 +194,6 @@
     ProgressManager.checkCanceled();
     DomFileElement<T> element = domManager.getFileElement(xmlFile, aClass);
     return element == null ? null : element.getRootElement();
-<<<<<<< HEAD
-  }
-
-  @Nullable
-  public static VirtualFile findSourceRoot(@NotNull Module module, VirtualFile file) {
-    Set<VirtualFile> sourceRoots = new HashSet<>();
-    Collections.addAll(sourceRoots, ModuleRootManager.getInstance(module).getSourceRoots());
-
-    while (file != null) {
-      if (sourceRoots.contains(file)) {
-        return file;
-      }
-      file = file.getParent();
-    }
-    return null;
-  }
-
-  @Nullable
-  public static String computePackageName(@NotNull Module module, VirtualFile file) {
-    Set<VirtualFile> sourceRoots = new HashSet<>();
-    Collections.addAll(sourceRoots, ModuleRootManager.getInstance(module).getSourceRoots());
-
-    VirtualFile projectDir = module.getProject().getBaseDir();
-    List<String> packages = new ArrayList<>();
-    file = file.getParent();
-
-    while (file != null && !Objects.equals(projectDir, file) && !sourceRoots.contains(file)) {
-      packages.add(file.getName());
-      file = file.getParent();
-    }
-
-    if (file != null && sourceRoots.contains(file)) {
-      StringBuilder packageName = new StringBuilder();
-
-      for (int i = packages.size() - 1; i >= 0; i--) {
-        packageName.append(packages.get(i));
-        if (i > 0) packageName.append('.');
-      }
-      return packageName.toString();
-    }
-    return null;
-=======
->>>>>>> b5f40ffd
   }
 
   public static boolean isAbstract(@NotNull PsiClass c) {
@@ -472,29 +423,6 @@
     return depFacets;
   }
 
-<<<<<<< HEAD
-  @NotNull
-  public static Set<String> getDepLibsPackages(Module module) {
-    Set<String> result = new HashSet<>();
-    HashSet<Module> visited = new HashSet<>();
-
-    if (visited.add(module)) {
-      for (AndroidFacet depFacet : AndroidDependenciesCache.getAllAndroidDependencies(module, true)) {
-        Manifest manifest = Manifest.getMainManifest(depFacet);
-
-        if (manifest != null) {
-          String aPackage = manifest.getPackage().getValue();
-          if (aPackage != null) {
-            result.add(aPackage);
-          }
-        }
-      }
-    }
-    return result;
-  }
-
-=======
->>>>>>> b5f40ffd
   public static void checkNewPassword(JPasswordField passwordField, JPasswordField confirmedPasswordField) throws CommitStepException {
     char[] password = passwordField.getPassword();
     char[] confirmedPassword = confirmedPasswordField.getPassword();
