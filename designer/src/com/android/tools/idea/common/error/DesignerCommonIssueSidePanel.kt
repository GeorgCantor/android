/*
 * Copyright (C) 2022 The Android Open Source Project
 *
 * Licensed under the Apache License, Version 2.0 (the "License");
 * you may not use this file except in compliance with the License.
 * You may obtain a copy of the License at
 *
 *      http://www.apache.org/licenses/LICENSE-2.0
 *
 * Unless required by applicable law or agreed to in writing, software
 * distributed under the License is distributed on an "AS IS" BASIS,
 * WITHOUT WARRANTIES OR CONDITIONS OF ANY KIND, either express or implied.
 * See the License for the specific language governing permissions and
 * limitations under the License.
 */
package com.android.tools.idea.common.error

import com.android.tools.idea.rendering.errors.ui.MessageTip
import com.android.tools.idea.uibuilder.visual.visuallint.VisualLintRenderIssue
import com.android.utils.HtmlBuilder
import com.intellij.analysis.problemsView.toolWindow.ProblemsView
<<<<<<< HEAD
=======
import com.intellij.designer.model.EmptyXmlTag
>>>>>>> 574fcae1
import com.intellij.notebook.editor.BackedVirtualFile
import com.intellij.openapi.Disposable
import com.intellij.openapi.editor.Editor
import com.intellij.openapi.editor.EditorFactory
import com.intellij.openapi.editor.EditorKind
import com.intellij.openapi.editor.ex.EditorEx
import com.intellij.openapi.fileEditor.FileEditorManager
import com.intellij.openapi.fileEditor.FileEditorManagerListener
import com.intellij.openapi.fileEditor.OpenFileDescriptor
import com.intellij.openapi.project.Project
import com.intellij.openapi.util.Disposer
import com.intellij.openapi.util.io.FileUtilRt
import com.intellij.openapi.vfs.VirtualFile
import com.intellij.profile.codeInspection.ui.DescriptionEditorPane
import com.intellij.profile.codeInspection.ui.readHTML
import com.intellij.ui.OnePixelSplitter
import com.intellij.ui.components.ActionLink
import com.intellij.ui.components.JBLabel
import com.intellij.ui.components.JBPanel
import com.intellij.ui.components.JBScrollPane
import com.intellij.ui.components.panels.HorizontalLayout
import com.intellij.ui.components.panels.VerticalLayout
import com.intellij.util.ui.JBUI
import java.awt.BorderLayout
import java.awt.Font
import java.io.File
import javax.swing.BoxLayout
import javax.swing.JPanel
import javax.swing.ScrollPaneConstants
import javax.swing.SwingConstants
import javax.swing.ToolTipManager
import javax.swing.event.HyperlinkListener
import org.jetbrains.annotations.TestOnly

/** The side panel to show the detail of issue and its source code if available */
class DesignerCommonIssueSidePanel(private val project: Project, parentDisposable: Disposable) :
  JPanel(BorderLayout()), Disposable {

  private val splitter: OnePixelSplitter = OnePixelSplitter(true, 0.5f, 0.1f, 0.9f)

  private val fileToEditorMap = mutableMapOf<VirtualFile, Editor>()

  init {
    Disposer.register(parentDisposable, this)
    splitter.firstComponent = null
    splitter.secondComponent = null
    splitter.setResizeEnabled(true)
    add(splitter, BorderLayout.CENTER)

    project.messageBus
      .connect(this)
      .subscribe(
        FileEditorManagerListener.FILE_EDITOR_MANAGER,
        object : FileEditorManagerListener {
          override fun fileClosed(source: FileEditorManager, file: VirtualFile) {
            fileToEditorMap.remove(file)?.let { editor ->
              EditorFactory.getInstance().releaseEditor(editor)
            }
          }
        }
      )
  }

  /**
   * Load the data from the given [issueNode]. Return true if there is any content to display, or
   * false otherwise.
   */
  fun loadIssueNode(issueNode: DesignerCommonIssueNode?): Boolean {
    splitter.firstComponent =
      (issueNode as? IssueNode)?.let { node -> DesignerCommonIssueDetailPanel(project, node.issue) }

    if (issueNode == null) {
      splitter.secondComponent = null
      return false
    }
    val editor = issueNode.getVirtualFile()?.let { getEditor(it) }
    if (editor != null) {
      editor.setBorder(JBUI.Borders.empty())
      val navigable = issueNode.getNavigatable()
      if (navigable is OpenFileDescriptor) {
        navigable.navigateIn(editor)
      }
    }
    splitter.secondComponent = editor?.component

    return splitter.firstComponent != null || splitter.secondComponent != null
  }

  private fun getEditor(file: VirtualFile): Editor? {
    val editor = fileToEditorMap[file]
    if (editor != null) {
      return editor
    }
    val document = ProblemsView.getDocument(project, file) ?: return null
    val newEditor =
<<<<<<< HEAD
      EditorFactory.getInstance().createEditor(document, project, file, false, EditorKind.PREVIEW)
    if (newEditor != null) {
      fileToEditorMap[file] = newEditor
    }
=======
      (EditorFactory.getInstance().createViewer(document, project, EditorKind.PREVIEW) as EditorEx)
        .apply {
          setCaretEnabled(false)
          isEmbeddedIntoDialogWrapper = true
          contentComponent.isOpaque = false
          setBorder(JBUI.Borders.empty())
          settings.setGutterIconsShown(false)
        }
    fileToEditorMap[file] = newEditor
>>>>>>> 574fcae1
    return newEditor
  }

  override fun dispose() {
    for (editor in fileToEditorMap.values) {
      EditorFactory.getInstance().releaseEditor(editor)
    }
    fileToEditorMap.clear()
  }

  @TestOnly fun hasFirstComponent() = splitter.firstComponent != null

  @TestOnly fun hasSecondComponent() = splitter.secondComponent != null
}

/** The side panel to show the details of issue detail in [DesignerCommonIssuePanel]. */
@Suppress("DialogTitleCapitalization")
private class DesignerCommonIssueDetailPanel(project: Project, issue: Issue) : JPanel() {

  init {
    border = JBUI.Borders.empty(18, 12, 0, 0)
    layout = BorderLayout()

    val title =
      JBLabel().apply {
        text = issue.summary
        font = font.deriveFont(Font.BOLD)
      }
    add(title, BorderLayout.NORTH)

    issue.messageTips
      .takeIf { it.isNotEmpty() }
      ?.let { add(createBottomPanel(it, issue.hyperlinkListener), BorderLayout.SOUTH) }

    val contentPanel = JPanel()
    contentPanel.layout = BorderLayout()
    val scrollPane =
      JBScrollPane(
        contentPanel,
        ScrollPaneConstants.VERTICAL_SCROLLBAR_AS_NEEDED,
        ScrollPaneConstants.HORIZONTAL_SCROLLBAR_NEVER
      )
    scrollPane.border = JBUI.Borders.emptyTop(12)
    add(scrollPane, BorderLayout.CENTER)

    val descriptionEditorPane = DescriptionEditorPane()
    descriptionEditorPane.addHyperlinkListener(issue.hyperlinkListener)
    descriptionEditorPane.alignmentX = LEFT_ALIGNMENT
    contentPanel.add(descriptionEditorPane, BorderLayout.NORTH)

<<<<<<< HEAD
    val description =
      updateImageSize(
        HtmlBuilder().openHtmlBody().addHtml(issue.description).closeHtmlBody().html,
        UIUtil.getFontSize(UIUtil.FontSize.NORMAL).toInt()
      )
    descriptionEditorPane.readHTML(description)

    if (issue is VisualLintRenderIssue) {
      val affectedFilePanel = JPanel().apply { border = JBUI.Borders.empty(4, 0) }
      affectedFilePanel.layout = BoxLayout(affectedFilePanel, BoxLayout.Y_AXIS)

      val projectBasePath = project.basePath
      if (projectBasePath != null) {
        val relatedFiles =
          issue.models
            .filter { model -> issue.shouldHighlight(model) }
            .map {
              @Suppress("UnstableApiUsage") BackedVirtualFile.getOriginFileIfBacked(it.virtualFile)
            }
            .distinct()
        if (relatedFiles.isNotEmpty()) {
          affectedFilePanel.add(
            JBLabel("Affected Files:").apply {
              font = font.deriveFont(Font.BOLD)
              alignmentX = Component.LEFT_ALIGNMENT
              border = JBUI.Borders.empty(4, 0)
            }
          )
        }
        for (file in relatedFiles) {
          val pathToDisplay =
            FileUtilRt.getRelativePath(projectBasePath, file.path, File.separatorChar, true)
              ?: continue
          val link =
            object :
              ActionLink(
                pathToDisplay,
                { OpenFileDescriptor(project, file).navigateInEditor(project, true) }
              ) {
              override fun getToolTipText(): String? {
                return if (size.width < minimumSize.width) {
                  pathToDisplay
                } else {
                  null
                }
              }
            }
          ToolTipManager.sharedInstance().registerComponent(link)
          affectedFilePanel.add(link)
        }
=======
    val description = HtmlBuilder().openHtmlBody().addHtml(issue.description).closeHtmlBody().html
    descriptionEditorPane.readHTML(description)

    if (issue is VisualLintRenderIssue) {
      contentPanel.addVisualRenderIssue(issue, project)
    }
  }

  private fun createBottomPanel(issues: List<MessageTip>?, hyperlinkListener: HyperlinkListener?) =
    JBPanel<JBPanel<*>>(VerticalLayout(1)).apply {
      border = JBUI.Borders.empty(3, 2)
      issues?.forEach { messageType -> add(createMessageTip(messageType, hyperlinkListener)) }
    }

  private fun createMessageTip(messageType: MessageTip, hyperlinkListener: HyperlinkListener?) =
    JBPanel<JBPanel<*>>(HorizontalLayout(1)).apply {
      add(
        JBLabel(messageType.icon).apply {
          verticalAlignment = SwingConstants.TOP
          border = JBUI.Borders.empty(3)
        }
      )

      add(
        object : JBLabel(messageType.htmlText) {
          init {
            isAllowAutoWrapping = true
            setCopyable(true)
          }

          override fun createHyperlinkListener(): HyperlinkListener {
            return hyperlinkListener.takeIf { it != null } ?: super.createHyperlinkListener()
          }
        },
      )
    }

  private fun VisualLintRenderIssue.getAffectedFiles(): List<VirtualFile> {
    val modelFiles =
      models
        .filter { model -> this.shouldHighlight(model) }
        .map {
          @Suppress("UnstableApiUsage") BackedVirtualFile.getOriginFileIfBacked(it.virtualFile)
        }
        .distinct()
    val navigatableFile =
      (components.firstOrNull { it.tag == EmptyXmlTag.INSTANCE }?.navigatable
          as? OpenFileDescriptor)
        ?.file
    return if (navigatableFile == null || modelFiles.contains(navigatableFile)) {
      modelFiles
    } else {
      modelFiles.toMutableList().apply { add(navigatableFile) }
    }
  }

  private fun JPanel.addVisualRenderIssue(
    issue: VisualLintRenderIssue,
    project: Project,
  ) {
    val affectedFilePanel = JPanel().apply { border = JBUI.Borders.empty(4, 0) }
    affectedFilePanel.layout = BoxLayout(affectedFilePanel, BoxLayout.Y_AXIS)

    val projectBasePath = project.basePath
    if (projectBasePath != null) {
      val relatedFiles = issue.getAffectedFiles()
      if (relatedFiles.isNotEmpty()) {
        affectedFilePanel.add(
          JBLabel("Affected Files:").apply {
            font = font.deriveFont(Font.BOLD)
            alignmentX = LEFT_ALIGNMENT
            border = JBUI.Borders.empty(4, 0)
          },
        )
      }
      for (file in relatedFiles) {
        val pathToDisplay =
          FileUtilRt.getRelativePath(projectBasePath, file.path, File.separatorChar, true)
            ?: continue
        val link =
          object :
            ActionLink(
              pathToDisplay,
              { OpenFileDescriptor(project, file).navigateInEditor(project, true) },
            ) {
            override fun getToolTipText(): String? {
              return if (size.width < minimumSize.width) {
                pathToDisplay
              } else {
                null
              }
            }
          }
        ToolTipManager.sharedInstance().registerComponent(link)
        affectedFilePanel.add(link)
>>>>>>> 574fcae1
      }
    }
    add(affectedFilePanel, BorderLayout.CENTER)
  }
}<|MERGE_RESOLUTION|>--- conflicted
+++ resolved
@@ -19,10 +19,7 @@
 import com.android.tools.idea.uibuilder.visual.visuallint.VisualLintRenderIssue
 import com.android.utils.HtmlBuilder
 import com.intellij.analysis.problemsView.toolWindow.ProblemsView
-<<<<<<< HEAD
-=======
 import com.intellij.designer.model.EmptyXmlTag
->>>>>>> 574fcae1
 import com.intellij.notebook.editor.BackedVirtualFile
 import com.intellij.openapi.Disposable
 import com.intellij.openapi.editor.Editor
@@ -46,6 +43,7 @@
 import com.intellij.ui.components.panels.HorizontalLayout
 import com.intellij.ui.components.panels.VerticalLayout
 import com.intellij.util.ui.JBUI
+import org.jetbrains.annotations.TestOnly
 import java.awt.BorderLayout
 import java.awt.Font
 import java.io.File
@@ -55,7 +53,6 @@
 import javax.swing.SwingConstants
 import javax.swing.ToolTipManager
 import javax.swing.event.HyperlinkListener
-import org.jetbrains.annotations.TestOnly
 
 /** The side panel to show the detail of issue and its source code if available */
 class DesignerCommonIssueSidePanel(private val project: Project, parentDisposable: Disposable) :
@@ -118,12 +115,6 @@
     }
     val document = ProblemsView.getDocument(project, file) ?: return null
     val newEditor =
-<<<<<<< HEAD
-      EditorFactory.getInstance().createEditor(document, project, file, false, EditorKind.PREVIEW)
-    if (newEditor != null) {
-      fileToEditorMap[file] = newEditor
-    }
-=======
       (EditorFactory.getInstance().createViewer(document, project, EditorKind.PREVIEW) as EditorEx)
         .apply {
           setCaretEnabled(false)
@@ -133,7 +124,6 @@
           settings.setGutterIconsShown(false)
         }
     fileToEditorMap[file] = newEditor
->>>>>>> 574fcae1
     return newEditor
   }
 
@@ -184,58 +174,6 @@
     descriptionEditorPane.alignmentX = LEFT_ALIGNMENT
     contentPanel.add(descriptionEditorPane, BorderLayout.NORTH)
 
-<<<<<<< HEAD
-    val description =
-      updateImageSize(
-        HtmlBuilder().openHtmlBody().addHtml(issue.description).closeHtmlBody().html,
-        UIUtil.getFontSize(UIUtil.FontSize.NORMAL).toInt()
-      )
-    descriptionEditorPane.readHTML(description)
-
-    if (issue is VisualLintRenderIssue) {
-      val affectedFilePanel = JPanel().apply { border = JBUI.Borders.empty(4, 0) }
-      affectedFilePanel.layout = BoxLayout(affectedFilePanel, BoxLayout.Y_AXIS)
-
-      val projectBasePath = project.basePath
-      if (projectBasePath != null) {
-        val relatedFiles =
-          issue.models
-            .filter { model -> issue.shouldHighlight(model) }
-            .map {
-              @Suppress("UnstableApiUsage") BackedVirtualFile.getOriginFileIfBacked(it.virtualFile)
-            }
-            .distinct()
-        if (relatedFiles.isNotEmpty()) {
-          affectedFilePanel.add(
-            JBLabel("Affected Files:").apply {
-              font = font.deriveFont(Font.BOLD)
-              alignmentX = Component.LEFT_ALIGNMENT
-              border = JBUI.Borders.empty(4, 0)
-            }
-          )
-        }
-        for (file in relatedFiles) {
-          val pathToDisplay =
-            FileUtilRt.getRelativePath(projectBasePath, file.path, File.separatorChar, true)
-              ?: continue
-          val link =
-            object :
-              ActionLink(
-                pathToDisplay,
-                { OpenFileDescriptor(project, file).navigateInEditor(project, true) }
-              ) {
-              override fun getToolTipText(): String? {
-                return if (size.width < minimumSize.width) {
-                  pathToDisplay
-                } else {
-                  null
-                }
-              }
-            }
-          ToolTipManager.sharedInstance().registerComponent(link)
-          affectedFilePanel.add(link)
-        }
-=======
     val description = HtmlBuilder().openHtmlBody().addHtml(issue.description).closeHtmlBody().html
     descriptionEditorPane.readHTML(description)
 
@@ -331,7 +269,6 @@
           }
         ToolTipManager.sharedInstance().registerComponent(link)
         affectedFilePanel.add(link)
->>>>>>> 574fcae1
       }
     }
     add(affectedFilePanel, BorderLayout.CENTER)
