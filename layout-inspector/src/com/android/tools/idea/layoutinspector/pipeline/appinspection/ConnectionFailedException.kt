/*
 * Copyright (C) 2023 The Android Open Source Project
 *
 * Licensed under the Apache License, Version 2.0 (the "License");
 * you may not use this file except in compliance with the License.
 * You may obtain a copy of the License at
 *
 *      http://www.apache.org/licenses/LICENSE-2.0
 *
 * Unless required by applicable law or agreed to in writing, software
 * distributed under the License is distributed on an "AS IS" BASIS,
 * WITHOUT WARRANTIES OR CONDITIONS OF ANY KIND, either express or implied.
 * See the License for the specific language governing permissions and
 * limitations under the License.
 */
package com.android.tools.idea.layoutinspector.pipeline.appinspection

import com.android.tools.idea.appinspection.inspector.api.AppInspectionAppProguardedException
import com.android.tools.idea.appinspection.inspector.api.AppInspectionArtifactNotFoundException
import com.android.tools.idea.appinspection.inspector.api.AppInspectionCannotFindAdbDeviceException
import com.android.tools.idea.appinspection.inspector.api.AppInspectionLibraryMissingException
import com.android.tools.idea.appinspection.inspector.api.AppInspectionProcessNoLongerExistsException
import com.android.tools.idea.appinspection.inspector.api.AppInspectionServiceException
import com.android.tools.idea.appinspection.inspector.api.AppInspectionVersionIncompatibleException
import com.android.tools.idea.appinspection.inspector.api.AppInspectionVersionMissingException
<<<<<<< HEAD
import com.android.tools.idea.appinspection.inspector.api.launch.LibraryCompatbilityInfo
import com.android.tools.idea.layoutinspector.pipeline.InspectorConnectionError
import com.android.tools.idea.layoutinspector.pipeline.appinspection.compose.MINIMUM_COMPOSE_COORDINATE
=======
import com.android.tools.idea.appinspection.inspector.api.launch.LibraryCompatibilityInfo
import com.android.tools.idea.appinspection.inspector.api.launch.MinimumArtifactCoordinate
import com.android.tools.idea.layoutinspector.pipeline.InspectorConnectionError
>>>>>>> 574fcae1
import com.android.tools.idea.transport.TransportNonExistingFileException
import com.google.wireless.android.sdk.stats.DynamicLayoutInspectorErrorInfo.AttachErrorCode
import com.intellij.openapi.diagnostic.Logger

const val GMAVEN_HOSTNAME = "maven.google.com"

/**
 * A problem was detected in one of the app inspection inspectors.
 *
 * @param message User visible error message.
 * @param code The error code used for analytics.
 */
<<<<<<< HEAD
class ConnectionFailedException(
  message: String,
  val code: AttachErrorCode = AttachErrorCode.UNKNOWN_ERROR_CODE
) : Exception(message)
=======
class ConnectionFailedException(message: String, val code: AttachErrorCode) : Exception(message)
>>>>>>> 574fcae1

/**
 * An error description with an error [code] and optional [args] for generating a message.
 *
 * @param code The error code used for analytics.
 * @param args The arguments to use in creating a string representation of the error
 */
data class AttachErrorInfo(val code: AttachErrorCode, val args: Map<String, String>)

/**
 * Convert an exception to an [AttachErrorInfo] which has enough information for generating a
 * message for the user and logging to analytics.
 */
fun Throwable.toAttachErrorInfo(): AttachErrorInfo {
  return when (this) {
    is ConnectionFailedException -> code.toInfo()
    is AppInspectionCannotFindAdbDeviceException ->
      AttachErrorCode.APP_INSPECTION_CANNOT_FIND_DEVICE.toInfo()
    is AppInspectionProcessNoLongerExistsException ->
      AttachErrorCode.APP_INSPECTION_PROCESS_NO_LONGER_EXISTS.toInfo()
    is AppInspectionVersionIncompatibleException ->
      AttachErrorCode.APP_INSPECTION_INCOMPATIBLE_VERSION.toInfo()
    is AppInspectionVersionMissingException ->
      AttachErrorCode.APP_INSPECTION_VERSION_FILE_NOT_FOUND.toInfo()
    is AppInspectionLibraryMissingException ->
      AttachErrorCode.APP_INSPECTION_MISSING_LIBRARY.toInfo()
    is AppInspectionAppProguardedException -> AttachErrorCode.APP_INSPECTION_PROGUARDED_APP.toInfo()
    is TransportNonExistingFileException ->
      AttachErrorCode.TRANSPORT_PUSH_FAILED_FILE_NOT_FOUND.toInfo("path" to path)
    is AppInspectionArtifactNotFoundException -> this.toAttachErrorInfo()
    is AppInspectionServiceException -> AttachErrorCode.UNKNOWN_APP_INSPECTION_ERROR.toInfo()
<<<<<<< HEAD
    else -> AttachErrorCode.UNKNOWN_ERROR_CODE.toInfo()
  }
}

/**
 * Convert a [LibraryCompatbilityInfo.Status] to [AttachErrorInfo].
 *
 * An unexpected status will be logged to the crash db.
 */
fun LibraryCompatbilityInfo.Status?.toAttachErrorInfo(): AttachErrorInfo {
  val errorCode =
    when (this) {
      LibraryCompatbilityInfo.Status.INCOMPATIBLE ->
        AttachErrorCode.APP_INSPECTION_INCOMPATIBLE_VERSION
      LibraryCompatbilityInfo.Status.APP_PROGUARDED -> AttachErrorCode.APP_INSPECTION_PROGUARDED_APP
      LibraryCompatbilityInfo.Status.VERSION_MISSING ->
        AttachErrorCode.APP_INSPECTION_VERSION_FILE_NOT_FOUND
      LibraryCompatbilityInfo.Status.LIBRARY_MISSING ->
=======
    else -> AttachErrorCode.UNEXPECTED_ERROR.toInfo()
  }
}

/**
 * Convert a [LibraryCompatibilityInfo.Status] to [AttachErrorInfo].
 *
 * An unexpected status will be logged to the crash db.
 */
fun LibraryCompatibilityInfo.Status?.toAttachErrorInfo(): AttachErrorInfo {
  val errorCode =
    when (this) {
      LibraryCompatibilityInfo.Status.INCOMPATIBLE ->
        AttachErrorCode.APP_INSPECTION_INCOMPATIBLE_VERSION
      LibraryCompatibilityInfo.Status.APP_PROGUARDED ->
        AttachErrorCode.APP_INSPECTION_PROGUARDED_APP
      LibraryCompatibilityInfo.Status.VERSION_MISSING ->
        AttachErrorCode.APP_INSPECTION_VERSION_FILE_NOT_FOUND
      LibraryCompatibilityInfo.Status.LIBRARY_MISSING ->
>>>>>>> 574fcae1
        AttachErrorCode.APP_INSPECTION_MISSING_LIBRARY
      else -> {
        logUnexpectedError(InspectorConnectionError("Unexpected status $this"))
        AttachErrorCode.UNKNOWN_APP_INSPECTION_ERROR
      }
    }
  return errorCode.toInfo()
}

/**
 * Log unexpected exception, so we can see them in idea.log and are reported in the crash db at
 * go/studio-exceptions.
 */
fun logUnexpectedError(error: InspectorConnectionError) {
  try {
    Logger.getInstance(ConnectionFailedException::class.java).error(error)
  } catch (_: Throwable) {}
}

private fun AppInspectionArtifactNotFoundException.toAttachErrorInfo(): AttachErrorInfo {
  val errorCode =
    when {
      // The app may be using a SNAPSHOT for compose:ui:ui but have not specified the VM flag
      // use.snapshot.jar:
      artifactCoordinate.version.endsWith("-SNAPSHOT") ->
        AttachErrorCode.APP_INSPECTION_SNAPSHOT_NOT_SPECIFIED
      message?.contains(GMAVEN_HOSTNAME) == true ->
        AttachErrorCode.APP_INSPECTION_FAILED_MAVEN_DOWNLOAD
<<<<<<< HEAD
      artifactCoordinate.sameArtifact(MINIMUM_COMPOSE_COORDINATE) ->
=======
      MinimumArtifactCoordinate.COMPOSE_UI.sameArtifact(artifactCoordinate) ||
        MinimumArtifactCoordinate.COMPOSE_UI_ANDROID.sameArtifact(artifactCoordinate) ->
>>>>>>> 574fcae1
        AttachErrorCode.APP_INSPECTION_COMPOSE_INSPECTOR_NOT_FOUND
      else -> AttachErrorCode.APP_INSPECTION_ARTIFACT_NOT_FOUND
    }
  return errorCode.toInfo("artifact" to artifactCoordinate.toString())
}

fun AttachErrorCode.toInfo(vararg args: Pair<String, String>) = AttachErrorInfo(this, args.toMap())<|MERGE_RESOLUTION|>--- conflicted
+++ resolved
@@ -23,15 +23,9 @@
 import com.android.tools.idea.appinspection.inspector.api.AppInspectionServiceException
 import com.android.tools.idea.appinspection.inspector.api.AppInspectionVersionIncompatibleException
 import com.android.tools.idea.appinspection.inspector.api.AppInspectionVersionMissingException
-<<<<<<< HEAD
-import com.android.tools.idea.appinspection.inspector.api.launch.LibraryCompatbilityInfo
-import com.android.tools.idea.layoutinspector.pipeline.InspectorConnectionError
-import com.android.tools.idea.layoutinspector.pipeline.appinspection.compose.MINIMUM_COMPOSE_COORDINATE
-=======
 import com.android.tools.idea.appinspection.inspector.api.launch.LibraryCompatibilityInfo
 import com.android.tools.idea.appinspection.inspector.api.launch.MinimumArtifactCoordinate
 import com.android.tools.idea.layoutinspector.pipeline.InspectorConnectionError
->>>>>>> 574fcae1
 import com.android.tools.idea.transport.TransportNonExistingFileException
 import com.google.wireless.android.sdk.stats.DynamicLayoutInspectorErrorInfo.AttachErrorCode
 import com.intellij.openapi.diagnostic.Logger
@@ -44,14 +38,7 @@
  * @param message User visible error message.
  * @param code The error code used for analytics.
  */
-<<<<<<< HEAD
-class ConnectionFailedException(
-  message: String,
-  val code: AttachErrorCode = AttachErrorCode.UNKNOWN_ERROR_CODE
-) : Exception(message)
-=======
 class ConnectionFailedException(message: String, val code: AttachErrorCode) : Exception(message)
->>>>>>> 574fcae1
 
 /**
  * An error description with an error [code] and optional [args] for generating a message.
@@ -83,26 +70,6 @@
       AttachErrorCode.TRANSPORT_PUSH_FAILED_FILE_NOT_FOUND.toInfo("path" to path)
     is AppInspectionArtifactNotFoundException -> this.toAttachErrorInfo()
     is AppInspectionServiceException -> AttachErrorCode.UNKNOWN_APP_INSPECTION_ERROR.toInfo()
-<<<<<<< HEAD
-    else -> AttachErrorCode.UNKNOWN_ERROR_CODE.toInfo()
-  }
-}
-
-/**
- * Convert a [LibraryCompatbilityInfo.Status] to [AttachErrorInfo].
- *
- * An unexpected status will be logged to the crash db.
- */
-fun LibraryCompatbilityInfo.Status?.toAttachErrorInfo(): AttachErrorInfo {
-  val errorCode =
-    when (this) {
-      LibraryCompatbilityInfo.Status.INCOMPATIBLE ->
-        AttachErrorCode.APP_INSPECTION_INCOMPATIBLE_VERSION
-      LibraryCompatbilityInfo.Status.APP_PROGUARDED -> AttachErrorCode.APP_INSPECTION_PROGUARDED_APP
-      LibraryCompatbilityInfo.Status.VERSION_MISSING ->
-        AttachErrorCode.APP_INSPECTION_VERSION_FILE_NOT_FOUND
-      LibraryCompatbilityInfo.Status.LIBRARY_MISSING ->
-=======
     else -> AttachErrorCode.UNEXPECTED_ERROR.toInfo()
   }
 }
@@ -122,7 +89,6 @@
       LibraryCompatibilityInfo.Status.VERSION_MISSING ->
         AttachErrorCode.APP_INSPECTION_VERSION_FILE_NOT_FOUND
       LibraryCompatibilityInfo.Status.LIBRARY_MISSING ->
->>>>>>> 574fcae1
         AttachErrorCode.APP_INSPECTION_MISSING_LIBRARY
       else -> {
         logUnexpectedError(InspectorConnectionError("Unexpected status $this"))
@@ -151,12 +117,8 @@
         AttachErrorCode.APP_INSPECTION_SNAPSHOT_NOT_SPECIFIED
       message?.contains(GMAVEN_HOSTNAME) == true ->
         AttachErrorCode.APP_INSPECTION_FAILED_MAVEN_DOWNLOAD
-<<<<<<< HEAD
-      artifactCoordinate.sameArtifact(MINIMUM_COMPOSE_COORDINATE) ->
-=======
       MinimumArtifactCoordinate.COMPOSE_UI.sameArtifact(artifactCoordinate) ||
         MinimumArtifactCoordinate.COMPOSE_UI_ANDROID.sameArtifact(artifactCoordinate) ->
->>>>>>> 574fcae1
         AttachErrorCode.APP_INSPECTION_COMPOSE_INSPECTOR_NOT_FOUND
       else -> AttachErrorCode.APP_INSPECTION_ARTIFACT_NOT_FOUND
     }
