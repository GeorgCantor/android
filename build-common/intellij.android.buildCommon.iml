--- conflicted
+++ resolved
@@ -10,23 +10,8 @@
     </content>
     <orderEntry type="inheritedJdk" />
     <orderEntry type="sourceFolder" forTests="false" />
-<<<<<<< HEAD
     <orderEntry type="library" name="jetbrains-annotations-java5" level="project" />
-    <orderEntry type="module" module-name="intellij.platform.util" />
-=======
     <orderEntry type="module" module-name="intellij.platform.ide" />
-    <orderEntry type="module-library" exported="">
-      <library name="android-sdk-tools-jps">
-        <CLASSES>
-          <root url="jar://$MODULE_DIR$/../android/lib/jarutils.jar!/" />
-        </CLASSES>
-        <JAVADOC />
-        <SOURCES>
-          <root url="jar://$MODULE_DIR$/../android/lib/src/jarutils.zip!/src" />
-        </SOURCES>
-      </library>
-    </orderEntry>
->>>>>>> 640ce73c
     <orderEntry type="library" name="NanoXML" level="project" />
     <orderEntry type="module" module-name="android.sdktools.common" exported="" />
     <orderEntry type="module" module-name="android.sdktools.ddmlib" exported="" />
