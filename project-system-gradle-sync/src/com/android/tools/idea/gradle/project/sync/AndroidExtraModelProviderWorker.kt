--- conflicted
+++ resolved
@@ -20,19 +20,15 @@
 import com.android.ide.gradle.model.LegacyV1AgpVersionModel
 import com.android.tools.idea.gradle.model.IdeCompositeBuildMap
 import com.android.tools.idea.gradle.model.impl.BuildFolderPaths
-<<<<<<< HEAD
-import com.intellij.gradle.toolingExtension.util.GradleVersionUtil
-=======
 import com.intellij.gradle.toolingExtension.impl.model.projectModel.GradleExternalProjectModelProvider
 import com.intellij.gradle.toolingExtension.impl.model.sourceSetDependencyModel.GradleSourceSetDependencyModelProvider
 import com.intellij.gradle.toolingExtension.impl.model.sourceSetModel.GradleSourceSetModelProvider
->>>>>>> 0d09370c
 import org.gradle.tooling.BuildController
 import org.gradle.tooling.model.build.BuildEnvironment
 import org.gradle.tooling.model.gradle.BasicGradleProject
 import org.gradle.tooling.model.gradle.GradleBuild
 import org.gradle.tooling.model.idea.IdeaProject
-import org.jetbrains.plugins.gradle.model.ExternalProject
+import org.gradle.util.GradleVersion
 import org.jetbrains.plugins.gradle.model.ProjectImportModelProvider
 import java.io.File
 
@@ -114,31 +110,18 @@
           }
           is NativeVariantsSyncActionOptions -> {
             // Native sync may run with just a subset of resolvers, so make sure to fetch  IdeaProject and ExternalProject directly
-<<<<<<< HEAD
             consumer.consumeBuildModel(
-=======
-            consumer.consume(
->>>>>>> 0d09370c
               buildInfo.rootBuild,
               // TODO(b/215344823): Idea parallel model fetching is broken for now, so we need to request it sequentially.
               safeActionRunner.runAction { controller -> controller.getModel(IdeaProject::class.java) },
               IdeaProject::class.java
             )
-<<<<<<< HEAD
-            consumer.consumeBuildModel(
-              buildInfo.rootBuild,
-              // TODO(b/215344823): Idea parallel model fetching is broken for now, so we need to request it sequentially.
-              safeActionRunner.runAction { controller -> controller.getModel(ExternalProject::class.java) },
-              ExternalProject::class.java
-            )
-=======
             safeActionRunner.runAction { controller ->
               // TODO(b/215344823): Idea parallel model fetching is broken for now, so we need to request it sequentially.
               GradleSourceSetModelProvider().populateBuildModels(controller, buildInfo.rootBuild, consumer)
               GradleSourceSetDependencyModelProvider().populateBuildModels(controller, buildInfo.rootBuild, consumer)
               GradleExternalProjectModelProvider().populateBuildModels(controller, buildInfo.rootBuild, consumer)
             }
->>>>>>> 0d09370c
             NativeVariantsSyncActionWorker(buildInfo, syncOptions, safeActionRunner).fetchNativeVariantsAndroidModels()
           }
           // Note: No more cases.
@@ -188,11 +171,7 @@
               return BasicV1AndroidModuleGradleProject(
                 gradleProject,
                 buildPath,
-<<<<<<< HEAD
-                legacyV1AgpVersionModel
-=======
                 legacyV1AgpVersionModel.convert()
->>>>>>> 0d09370c
               )
 
             return BasicNonAndroidIncompleteGradleModule(gradleProject, buildPath) // Check here tha Version does not return anything.
@@ -208,11 +187,7 @@
 private fun verifyIncompatibleAgpVersionsAreNotUsedOrFailSync(modules: List<BasicIncompleteGradleModule>) {
   val agpVersionsAndGradleBuilds = modules
     .filterIsInstance<BasicIncompleteAndroidModule>()
-<<<<<<< HEAD
-    .map { it.agpVersion to it.buildPath }
-=======
     .map { it.modelVersions.agpVersionAsString to it.buildPath }
->>>>>>> 0d09370c
   // Fail Sync if we do not use the same AGP version across all the android projects.
   if (agpVersionsAndGradleBuilds.isNotEmpty() && agpVersionsAndGradleBuilds.map { it.first }.distinct().singleOrNull() == null)
     throw AgpVersionsMismatch(agpVersionsAndGradleBuilds)
@@ -222,14 +197,6 @@
  * This is the only model-reading version check that should compare AGP versions directly.
  * All other checks should use [ModelVersions.get] with a [ModelFeature]
  */
-<<<<<<< HEAD
-private fun canUseParallelSync(agpVersion: AgpVersion?, gradleVersion: String): Boolean {
-  return GradleVersionUtil.isGradleAtLeast(gradleVersion, "7.4.2") &&
-         agpVersion != null &&
-         ((agpVersion >= AgpVersion(7, 2, 0) && agpVersion < "7.3.0-alpha01") ||
-          agpVersion.isAtLeast(7, 3, 0, "alpha", 4, true))
-}
-=======
 private val MINIMUM_AGP_FOR_VERSIONS_MAP = AgpVersion.parse("7.3.0")
 
 private fun Versions.convert(): ModelVersions {
@@ -261,4 +228,3 @@
     minimumModelConsumer = null,
   )
 }
->>>>>>> 0d09370c
