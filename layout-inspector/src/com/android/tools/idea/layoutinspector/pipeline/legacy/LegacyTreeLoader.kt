--- conflicted
+++ resolved
@@ -38,18 +38,11 @@
 import com.google.common.collect.Lists
 import com.google.wireless.android.sdk.stats.DynamicLayoutInspectorErrorInfo.AttachErrorState
 import com.intellij.openapi.project.modules
-<<<<<<< HEAD
 import org.jetbrains.kotlin.idea.base.util.isAndroidModule
-=======
->>>>>>> 574fcae1
 import java.io.IOException
 import java.nio.ByteBuffer
 import java.util.concurrent.TimeUnit
 import java.util.concurrent.atomic.AtomicReference
-import org.jetbrains.kotlin.idea.base.util.isAndroidModule
-
-private val CONFIGURATION_REGEX = Regex("config: (.*)")
-private val ACTIVITY_REGEX = Regex("mFocusedActivity: ActivityRecord\\{[^ ]+ [^ ]+ ([^ ]+) [^ ]+}")
 
 private val CONFIGURATION_REGEX = Regex("config: (.*)")
 private val ACTIVITY_REGEX = Regex("mFocusedActivity: ActivityRecord\\{[^ ]+ [^ ]+ ([^ ]+) [^ ]+}")
@@ -161,12 +154,8 @@
       client.model.project.modules.find { it.isAndroidModule() && it.isMainModule() } ?: return null
     val themeString =
       activity?.let { module.getThemeNameForActivity(it) }
-<<<<<<< HEAD
-        ?: module.getAppThemeName() ?: return null
-=======
         ?: module.getAppThemeName()
         ?: return null
->>>>>>> 574fcae1
     client.latestTheme = themeString
     return createReference(themeString, client.process.packageName)
   }
