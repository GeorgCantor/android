--- conflicted
+++ resolved
@@ -55,29 +55,15 @@
 import javax.swing.JPanel
 
 @UiThread
-<<<<<<< HEAD
-class DatabaseInspectorViewImpl(
-  project: Project,
-  parentDisposable: Disposable
-) : DatabaseInspectorView {
-  val listeners: MutableList<DatabaseInspectorView.Listener> = mutableListOf()
-=======
 class DatabaseInspectorViewImpl(project: Project, parentDisposable: Disposable) :
   DatabaseInspectorView {
   val listeners = mutableListOf<DatabaseInspectorView.Listener>()
->>>>>>> de127946
 
   private val centerPanel = JPanel(BorderLayout())
   private val leftPanelView = LeftPanelView(this)
   private val viewContext = SqliteViewContext(leftPanelView.component)
-<<<<<<< HEAD
   private val workBench: WorkBench<SqliteViewContext> = WorkBench(project, "Database Inspector", null, parentDisposable)
   private val tabs = BorderedTabs(project, project)
-=======
-  private val workBench: WorkBench<SqliteViewContext> =
-    WorkBench(project, "Database Inspector", null, parentDisposable)
-  private val tabs = BorderedTabs(project, IdeFocusManager.getInstance(project), project)
->>>>>>> de127946
 
   override val component: JComponent = workBench
 
@@ -96,7 +82,6 @@
 
     tabs.name = "right-panel-tabs-panel"
     tabs.apply {
-<<<<<<< HEAD
       setTabDraggingEnabled(true)
       setUiDecorator(object : UiDecorator {
         override fun getDecoration(): UiDecorator.UiDecoration {
@@ -109,21 +94,9 @@
             val targetTabInfo = findInfo(e)
             val tabId = targetTabInfo?.`object` as? TabId ?: return
             listeners.forEach { it.closeTabActionInvoked(tabId) }
-=======
-      isTabDraggingEnabled = true
-      setUiDecorator { UiDecorator.UiDecoration(null, JBUI.insets(5, 10, 5, 10)) }
-      addTabMouseListener(
-        object : MouseAdapter() {
-          override fun mousePressed(e: MouseEvent) {
-            if (UIUtil.isCloseClick(e)) {
-              val targetTabInfo = findInfo(e)
-              val tabId = targetTabInfo?.`object` as? TabId ?: return
-              listeners.forEach { it.closeTabActionInvoked(tabId) }
-            }
->>>>>>> de127946
           }
         }
-      )
+      })
     }
   }
 
@@ -317,12 +290,7 @@
    * The [JBTabsBorder] used by [JBTabsImpl] does not add a border to the first tab, if there is
    * only one tab.
    */
-<<<<<<< HEAD
   private class BorderedTabs(project: Project, parent: Disposable) : JBTabsImpl(project, parent) {
-=======
-  private class BorderedTabs(project: Project, focusManager: IdeFocusManager, parent: Disposable) :
-    JBTabsImpl(project, focusManager, parent) {
->>>>>>> de127946
     override fun createTabBorder() = JBEditorTabsBorder(this)
   }
 }