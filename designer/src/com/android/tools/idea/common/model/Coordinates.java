--- conflicted
+++ resolved
@@ -299,11 +299,7 @@
    */
   @AndroidCoordinate
   public static int getAndroidDimension(@NotNull DesignSurface<?> surface, @SwingCoordinate int swingDimension) {
-<<<<<<< HEAD
-    int dpDim = (int)Math.round(swingDimension / surface.getScale());
-=======
     int dpDim = (int)Math.round(swingDimension / surface.getZoomController().getScale());
->>>>>>> 0d09370c
     return dpToPx(surface.getSceneManager(), dpDim);
   }
 
