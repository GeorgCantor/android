/*
 * Copyright (C) 2020 The Android Open Source Project
 *
 * Licensed under the Apache License, Version 2.0 (the "License");
 * you may not use this file except in compliance with the License.
 * You may obtain a copy of the License at
 *
 *      http://www.apache.org/licenses/LICENSE-2.0
 *
 * Unless required by applicable law or agreed to in writing, software
 * distributed under the License is distributed on an "AS IS" BASIS,
 * WITHOUT WARRANTIES OR CONDITIONS OF ANY KIND, either express or implied.
 * See the License for the specific language governing permissions and
 * limitations under the License.
 */
package com.android.tools.idea.databinding.finders

import com.android.tools.idea.databinding.DataBindingMode
import com.android.tools.idea.databinding.module.LayoutBindingModuleCache
import com.android.tools.idea.testing.AndroidProjectRule
import com.android.tools.idea.util.androidFacet
import com.google.common.truth.Truth.assertThat
import com.intellij.openapi.project.DumbService
import com.intellij.psi.search.PsiSearchScopeUtil
import com.intellij.testFramework.DumbModeTestUtils
import com.intellij.testFramework.EdtRule
import com.intellij.testFramework.RunsInEdt
import com.intellij.testFramework.fixtures.JavaCodeInsightTestFixture
import org.junit.Before
import org.junit.Rule
import org.junit.Test
import org.junit.rules.RuleChain

@RunsInEdt
class BindingScopeEnlargerTest {
  private val projectRule = AndroidProjectRule.onDisk()

  // We want to run tests on EDT, but we also need to make sure the project rule is not initialized
  // on EDT.
  @get:Rule val ruleChain = RuleChain.outerRule(projectRule).around(EdtRule())!!

  /**
   * Expose the underlying project rule fixture directly.
   *
   * We know that the underlying fixture is a [JavaCodeInsightTestFixture] because our
   * [AndroidProjectRule] is initialized to use the disk.
   */
  private val fixture
    get() = projectRule.fixture as JavaCodeInsightTestFixture

  private val facet
    get() = projectRule.module.androidFacet!!

  private val project
    get() = projectRule.project

  @Before
  fun setUp() {
    fixture.addFileToProject(
      "AndroidManifest.xml",
      // language=XML
      """
      <?xml version="1.0" encoding="utf-8"?>
      <manifest xmlns:android="http://schemas.android.com/apk/res/android" package="test.db">
        <application />
      </manifest>
    """
        .trimIndent()
    )

    LayoutBindingModuleCache.getInstance(facet).dataBindingMode = DataBindingMode.ANDROIDX
  }

  @Test
  fun scopeDoesNotCacheStaleValuesInDumbMode() {
    assertThat(DumbService.isDumb(project)).isFalse()

    // In dumb mode, add a resource and then request the current scope. In the past, this would
    // cause
    // the scope enlarger to internally cache stale values (because the service that the enlarger
    // queries into aborts early in dumb mode).
<<<<<<< HEAD
    val (activityClass, dumbScope) = DumbModeTestUtils.computeInDumbModeSynchronously(project) {
      fixture.addFileToProject(
        "res/layout/activity_main.xml",
        //language=XML
        """
        <?xml version="1.0" encoding="utf-8"?>
        <layout xmlns:android="http://schemas.android.com/apk/res/android">
          <LinearLayout />
        </layout>
      """.trimIndent())
      val activityClass = fixture.addClass("public class MainActivity {}")

      val dumbScope = activityClass.resolveScope
      Pair(activityClass, dumbScope)
    }
=======
    val (activityClass, dumbScope) =
      DumbModeTestUtils.computeInDumbModeSynchronously(project) {
        fixture.addFileToProject(
          "res/layout/activity_main.xml",
          // language=XML
          """
          <?xml version="1.0" encoding="utf-8"?>
          <layout xmlns:android="http://schemas.android.com/apk/res/android">
            <LinearLayout />
          </layout>
        """
            .trimIndent()
        )
        val activityClass = fixture.addClass("public class MainActivity {}")
        val dumbScope = activityClass.resolveScope
        Pair(activityClass, dumbScope)
      }
>>>>>>> 574fcae1
    // Exit dumb mode and request our final enlarged scope. It should pick up the changes that
    // occurred while we were previously in dumb mode.
    val enlargedScope = activityClass.resolveScope

    val moduleCache = LayoutBindingModuleCache.getInstance(facet)
    assertThat(moduleCache.bindingLayoutGroups.map { it.mainLayout.qualifiedClassName })
      .containsExactly("test.db.databinding.ActivityMainBinding")

    moduleCache.bindingLayoutGroups.forEach { group ->
      moduleCache.getLightBindingClasses(group).forEach { bindingClass ->
        assertThat(PsiSearchScopeUtil.isInScope(dumbScope, bindingClass)).isFalse()
        assertThat(PsiSearchScopeUtil.isInScope(enlargedScope, bindingClass)).isTrue()
      }
    }
  }
}<|MERGE_RESOLUTION|>--- conflicted
+++ resolved
@@ -79,23 +79,6 @@
     // cause
     // the scope enlarger to internally cache stale values (because the service that the enlarger
     // queries into aborts early in dumb mode).
-<<<<<<< HEAD
-    val (activityClass, dumbScope) = DumbModeTestUtils.computeInDumbModeSynchronously(project) {
-      fixture.addFileToProject(
-        "res/layout/activity_main.xml",
-        //language=XML
-        """
-        <?xml version="1.0" encoding="utf-8"?>
-        <layout xmlns:android="http://schemas.android.com/apk/res/android">
-          <LinearLayout />
-        </layout>
-      """.trimIndent())
-      val activityClass = fixture.addClass("public class MainActivity {}")
-
-      val dumbScope = activityClass.resolveScope
-      Pair(activityClass, dumbScope)
-    }
-=======
     val (activityClass, dumbScope) =
       DumbModeTestUtils.computeInDumbModeSynchronously(project) {
         fixture.addFileToProject(
@@ -113,7 +96,6 @@
         val dumbScope = activityClass.resolveScope
         Pair(activityClass, dumbScope)
       }
->>>>>>> 574fcae1
     // Exit dumb mode and request our final enlarged scope. It should pick up the changes that
     // occurred while we were previously in dumb mode.
     val enlargedScope = activityClass.resolveScope
