--- conflicted
+++ resolved
@@ -31,11 +31,7 @@
     val device: Device,
     @AndroidCoordinate val x: Int,
     @AndroidCoordinate val y: Int,
-<<<<<<< HEAD
-    var rotate: Boolean = false
-=======
     var rotate: Boolean = false,
->>>>>>> 0d09370c
   ) : Comparable<DeviceSize> {
 
     override fun compareTo(other: DeviceSize): Int {
@@ -85,11 +81,7 @@
   fun snapToDevice(
     @AndroidCoordinate px: Int,
     @AndroidCoordinate py: Int,
-<<<<<<< HEAD
-    snapThreshold: Int
-=======
     snapThreshold: Int,
->>>>>>> 0d09370c
   ): DeviceSize? {
     val reverse = px > py
     val x = if (reverse) py else px
