--- conflicted
+++ resolved
@@ -72,9 +72,6 @@
     long baseMergedManifestTrackerCount = mergedManifestTracker.getModificationCount();
 
     updateManifest(modificationListener, stringPath, androidFacet);
-<<<<<<< HEAD
-    assertThat(mergedManifestTracker.getModificationCount()).isEqualTo(baseMergedManifestTrackerCount + 1);
-=======
     waitForCondition(2, TimeUnit.SECONDS, () -> mergedManifestTracker.getModificationCount() == baseMergedManifestTrackerCount + 1);
   }
 
@@ -124,7 +121,6 @@
 
     assertThat(dependencyModuleTracker.getModificationCount()).isEqualTo(dependencyModuleTrackerBaseCount + 20);
     assertThat(myModuleTracker.getModificationCount()).isEqualTo(myModuleTrackerBaseCount + 1);
->>>>>>> cdc83e4e
   }
 
   public void testCombinationCases() throws TimeoutException {
@@ -143,11 +139,7 @@
 
     // update manifest
     updateManifest(modificationListener, stringPath, androidFacet);
-<<<<<<< HEAD
-    assertThat(mergedManifestTracker.getModificationCount()).isEqualTo(baseMergedManifestTrackerCount + 1);
-=======
     waitForCondition(2, TimeUnit.SECONDS, () -> mergedManifestTracker.getModificationCount() == baseMergedManifestTrackerCount + 1);
->>>>>>> cdc83e4e
 
     // sync
     projectSync();
@@ -156,11 +148,7 @@
 
     // update manifest
     updateManifest(modificationListener, stringPath, androidFacet);
-<<<<<<< HEAD
-    assertThat(mergedManifestTracker.getModificationCount()).isEqualTo(baseMergedManifestTrackerCount + 3);
-=======
     waitForCondition(2, TimeUnit.SECONDS, () -> mergedManifestTracker.getModificationCount() == baseMergedManifestTrackerCount + 3);
->>>>>>> cdc83e4e
 
     // sync
     projectSync();
