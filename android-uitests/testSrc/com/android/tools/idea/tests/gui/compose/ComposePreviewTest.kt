--- conflicted
+++ resolved
@@ -16,10 +16,6 @@
 package com.android.tools.idea.tests.gui.compose
 
 import com.android.ddmlib.internal.FakeAdbTestRule
-<<<<<<< HEAD
-import com.android.tools.adtui.compose.IssueNotificationActionButton
-=======
->>>>>>> 0d09370c
 import com.android.tools.compose.COMPOSE_PREVIEW_ACTIVITY_FQN
 import com.android.tools.idea.bleak.UseBleak
 import com.android.tools.idea.tests.gui.framework.GuiTestRule
@@ -34,10 +30,7 @@
 import com.android.tools.idea.tests.gui.framework.fixture.designer.getSplitEditorFixture
 import com.android.tools.idea.tests.gui.framework.matcher.Matchers
 import com.android.tools.idea.tests.gui.uibuilder.RenderTaskLeakCheckRule
-<<<<<<< HEAD
-=======
 import com.intellij.icons.AllIcons
->>>>>>> 0d09370c
 import com.intellij.testGuiFramework.framework.GuiTestRemoteRunner
 import icons.StudioIcons
 import org.fest.swing.core.GenericTypeMatcher
@@ -63,11 +56,7 @@
 import java.util.regex.Pattern
 import javax.swing.JMenuItem
 
-<<<<<<< HEAD
-private const val KOTLIN_VERSION = "1.8.10"
-=======
 private const val KOTLIN_VERSION = "1.9.0"
->>>>>>> 0d09370c
 
 @RunWith(GuiTestRemoteRunner::class)
 class ComposePreviewTest {
@@ -89,14 +78,10 @@
 
     editor.open(file)
 
-<<<<<<< HEAD
-    return editor.getSplitEditorFixture().waitForRenderToFinish()
-=======
     return editor.getSplitEditorFixture().apply {
       setSplitMode()
       waitForRenderToFinish()
     }
->>>>>>> 0d09370c
   }
 
   private fun getSyncedProjectFixture() =
@@ -190,15 +175,7 @@
 
     guiTest.robot().waitForIdle()
 
-<<<<<<< HEAD
-    val notificationButton = GuiTests.waitUntilShowing(guiTest.robot(), Matchers.byType(IssueNotificationActionButton::class.java))
-    Wait
-      .seconds(10)
-      .expecting("Status to be Paused, due to a syntax error.")
-      .until { notificationButton.presentation.text == "Paused" }
-=======
     GuiTests.waitUntilShowing(guiTest.robot(), Matchers.buttonWithIcon(AllIcons.General.InspectionsPause))
->>>>>>> 0d09370c
 
     // Undo modifications and close editor to return to the initial state
     editor.select("(${modification})")
