/*
 * Copyright (C) 2020 The Android Open Source Project
 *
 * Licensed under the Apache License, Version 2.0 (the "License");
 * you may not use this file except in compliance with the License.
 * You may obtain a copy of the License at
 *
 *      http://www.apache.org/licenses/LICENSE-2.0
 *
 * Unless required by applicable law or agreed to in writing, software
 * distributed under the License is distributed on an "AS IS" BASIS,
 * WITHOUT WARRANTIES OR CONDITIONS OF ANY KIND, either express or implied.
 * See the License for the specific language governing permissions and
 * limitations under the License.
 */
package com.android.tools.idea.common.assistant

import com.android.tools.analytics.UsageTracker.log
import com.google.common.annotations.VisibleForTesting
import com.google.common.base.Stopwatch
import com.google.wireless.android.sdk.stats.AndroidStudioEvent
import com.google.wireless.android.sdk.stats.DesignEditorHelpPanelEvent
import com.google.wireless.android.sdk.stats.DesignEditorHelpPanelEvent.HelpPanelAction
import com.google.wireless.android.sdk.stats.DesignEditorHelpPanelEvent.HelpPanelType

open class AssistantPanelMetricsTracker(private val type: HelpPanelType) {
  @VisibleForTesting val timer: Stopwatch = Stopwatch.createUnstarted()

  fun logOpen() {
    if (timer.isRunning) {
      timer.stop().reset()
    }

    val event = createEventBuilder(type, HelpPanelAction.OPEN)
    timer.start()
    logEvent(event)
  }

  fun logClose() {
    if (timer.isRunning) {
      timer.stop()
    }

    val event = createEventBuilder(type, HelpPanelAction.CLOSE)
    event.timeToCloseMs = timer.elapsed().toMillis()
    logEvent(event)
  }

  fun logButtonClicked() {
    val event = createEventBuilder(type, HelpPanelAction.BUTTON_CLICKED)
    logEvent(event)
  }

  fun logReachedEnd() {
    val event = createEventBuilder(type, HelpPanelAction.REACHED_END)
    logEvent(event)
  }

  @VisibleForTesting
  open fun logEvent(event: DesignEditorHelpPanelEvent.Builder) {
    log(
      AndroidStudioEvent.newBuilder()
        .setKind(AndroidStudioEvent.EventKind.DESIGN_EDITOR_HELP_PANEL_EVENT)
        .setDesignEditorHelpPanelEvent(event)
    )
  }

  private fun createEventBuilder(
    type: HelpPanelType,
<<<<<<< HEAD
    action: HelpPanelAction
=======
    action: HelpPanelAction,
>>>>>>> 0d09370c
  ): DesignEditorHelpPanelEvent.Builder {
    val event: DesignEditorHelpPanelEvent.Builder = DesignEditorHelpPanelEvent.newBuilder()
    event.helpPanelType = type
    event.action = action
    return event
  }
}<|MERGE_RESOLUTION|>--- conflicted
+++ resolved
@@ -67,11 +67,7 @@
 
   private fun createEventBuilder(
     type: HelpPanelType,
-<<<<<<< HEAD
-    action: HelpPanelAction
-=======
     action: HelpPanelAction,
->>>>>>> 0d09370c
   ): DesignEditorHelpPanelEvent.Builder {
     val event: DesignEditorHelpPanelEvent.Builder = DesignEditorHelpPanelEvent.newBuilder()
     event.helpPanelType = type
