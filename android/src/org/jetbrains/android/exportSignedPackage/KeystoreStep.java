// Copyright 2000-2018 JetBrains s.r.o. Use of this source code is governed by the Apache 2.0 license that can be found in the LICENSE file.

package org.jetbrains.android.exportSignedPackage;

import com.android.annotations.VisibleForTesting;
<<<<<<< HEAD
import com.intellij.credentialStore.CredentialAttributesKt;
import com.intellij.credentialStore.Credentials;
=======
import com.android.tools.idea.gradle.util.DynamicAppUtils;
import com.android.tools.idea.instantapp.InstantApps;
import com.intellij.execution.configurations.GeneralCommandLine;
import com.intellij.execution.util.ExecUtil;
>>>>>>> 2cd46877
import com.intellij.ide.passwordSafe.PasswordSafe;
import com.intellij.ide.util.PropertiesComponent;
import com.intellij.ide.wizard.CommitStepException;
import com.intellij.openapi.diagnostic.Logger;
import com.intellij.openapi.fileChooser.FileChooserDescriptor;
import com.intellij.openapi.fileChooser.FileChooserDescriptorFactory;
import com.intellij.openapi.fileChooser.actions.GotoDesktopDirAction;
import com.intellij.openapi.module.Module;
import com.intellij.openapi.module.ModuleType;
import com.intellij.openapi.project.Project;
import com.intellij.openapi.ui.TextFieldWithBrowseButton;
import com.intellij.openapi.util.SystemInfo;
import com.intellij.openapi.vfs.LocalFileSystem;
import com.intellij.openapi.vfs.VirtualFile;
import com.intellij.ui.CollectionComboBoxModel;
import com.intellij.ui.HyperlinkLabel;
import com.intellij.ui.ListCellRendererWrapper;
import com.intellij.ui.components.JBCheckBox;
import com.intellij.ui.components.JBLabel;
import com.intellij.util.SystemProperties;
import org.jetbrains.android.compiler.artifact.ApkSigningSettingsForm;
import org.jetbrains.android.facet.AndroidFacet;
import org.jetbrains.android.util.AndroidBundle;
import org.jetbrains.android.util.AndroidUiUtil;
import org.jetbrains.android.util.AndroidUtils;
import org.jetbrains.annotations.NotNull;
import org.jetbrains.annotations.Nullable;

import javax.swing.*;
import javax.swing.event.HyperlinkEvent;
import javax.swing.event.HyperlinkListener;
import java.awt.*;
import java.awt.event.ActionEvent;
import java.awt.event.ActionListener;
import java.io.File;
import java.io.FileInputStream;
import java.io.IOException;
import java.security.KeyStore;
import java.security.PrivateKey;
import java.security.cert.Certificate;
import java.security.cert.X509Certificate;
import java.util.Arrays;
import java.util.List;
import java.util.stream.Collectors;

import static com.intellij.openapi.ui.DialogWrapper.CANCEL_EXIT_CODE;

import static com.intellij.credentialStore.CredentialAttributesKt.CredentialAttributes;

/**
 * @author Eugene.Kudelevsky
 */
class KeystoreStep extends ExportSignedPackageWizardStep implements ApkSigningSettingsForm {
  public static final String MODULE_PROPERTY = "ExportedModule";
  @VisibleForTesting static final String KEY_STORE_PASSWORD_KEY = "KEY_STORE_PASSWORD";
  @VisibleForTesting static final String KEY_PASSWORD_KEY = "KEY_PASSWORD";

  private static class KeyStorePasswordRequestor {
    // dummy: used as a requestor class id to access the key store password
  }

  private static class KeyPasswordRequestor {
    // dummy: used as a requestor class id to access the key password
  }

  private JPanel myContentPanel;
  private JButton myCreateKeyStoreButton;
  private JBCheckBox myExportKeysCheckBox;
  private HyperlinkLabel myGoogleAppSigningLabel;
  private JPasswordField myKeyStorePasswordField;
  private JPasswordField myKeyPasswordField;
  private TextFieldWithBrowseButton.NoPathCompletion myKeyAliasField;
  private JTextField myKeyStorePathField;
  private JButton myLoadKeyStoreButton;
  private JBCheckBox myRememberPasswordCheckBox;
  @VisibleForTesting
  JComboBox myModuleCombo;
  private JPanel myGradlePanel;
  private HyperlinkLabel myCloseAndUpdateLink;
  private JBLabel myKeyStorePathLabel;
  private JBLabel myKeyStorePasswordLabel;
  private JBLabel myKeyAliasLabel;
  private JBLabel myKeyPasswordLabel;
  private JPanel myExportKeyPanel;
  @VisibleForTesting
  JBLabel myExportKeyPathLabel;
  @VisibleForTesting
  TextFieldWithBrowseButton myExportKeyPathField;

  private final ExportSignedPackageWizard myWizard;
  private final boolean myUseGradleForSigning;
  @VisibleForTesting
  AndroidFacet mySelection;
  @VisibleForTesting final List<AndroidFacet> myFacets;

<<<<<<< HEAD
  KeystoreStep(ExportSignedPackageWizard wizard, boolean useGradleForSigning) {
=======
  public KeystoreStep(@NotNull ExportSignedPackageWizard wizard,
                      boolean useGradleForSigning,
                      @NotNull List<AndroidFacet> facets) {
>>>>>>> 2cd46877
    myWizard = wizard;
    myFacets = facets;
    myUseGradleForSigning = useGradleForSigning;
    final Project project = wizard.getProject();

    final GenerateSignedApkSettings settings = GenerateSignedApkSettings.getInstance(project);
    myKeyStorePathField.setText(settings.KEY_STORE_PATH);
    myKeyAliasField.setText(settings.KEY_ALIAS);
    myRememberPasswordCheckBox.setSelected(settings.REMEMBER_PASSWORDS);

    if (settings.REMEMBER_PASSWORDS) {
      final String keyStorePasswordKey = makePasswordKey(KEY_STORE_PASSWORD_KEY, settings.KEY_STORE_PATH, null);
      String password = retrievePassword(KeyStorePasswordRequestor.class, keyStorePasswordKey);
      if (password != null) {
        myKeyStorePasswordField.setText(password);
      }

      final String keyPasswordKey = makePasswordKey(KEY_PASSWORD_KEY, settings.KEY_STORE_PATH, settings.KEY_ALIAS);
      password = retrievePassword(KeyPasswordRequestor.class, keyPasswordKey);
      if (password != null) {
        myKeyPasswordField.setText(password);
      }
    }

    myModuleCombo.setRenderer(new ListCellRendererWrapper<AndroidFacet>() {
      @Override
      public void customize(JList list, AndroidFacet value, int index, boolean selected, boolean hasFocus) {
        if (value == null) return;
        final Module module = value.getModule();
        setText(module.getName());
        setIcon(ModuleType.get(module).getIcon());
      }
    });
    myCloseAndUpdateLink.setHyperlinkText(AndroidBundle.message("android.export.package.bundle.gradle.update"));
    myCloseAndUpdateLink.addHyperlinkListener(new HyperlinkListener() {
      @Override
      public void hyperlinkUpdate(HyperlinkEvent e) {
        if (DynamicAppUtils.promptUserForGradleUpdate(project)) {
          myWizard.close(CANCEL_EXIT_CODE);
        }
      }
    });
    myGradlePanel.setVisible(false);
    myModuleCombo.addActionListener(e -> updateSelection((AndroidFacet)myModuleCombo.getSelectedItem()));

    myExportKeysCheckBox.addActionListener(new ActionListener() {
      @Override
      public void actionPerformed(ActionEvent e) {
        myExportKeyPathLabel.setVisible(myExportKeysCheckBox.isSelected());
        myExportKeyPathField.setVisible(myExportKeysCheckBox.isSelected());
      }
    });
    FileChooserDescriptor descriptor = FileChooserDescriptorFactory.createSingleFolderDescriptor();
    myExportKeyPathField.addBrowseFolderListener("Select Encrypted Key Destination Folder", null, myWizard.getProject(), descriptor);
    VirtualFile desktopDir = getDesktopDirectory();
    if (desktopDir != null) {
      myExportKeyPathField.setText(desktopDir.getPath());
    }

    AndroidUiUtil.initSigningSettingsForm(project, this);
  }

  @Override
  public void _init() {
    super._init();
    boolean isBundle = myWizard.getTargetType().equals(ExportSignedPackageWizard.BUNDLE);
    updateModuleDropdown(isBundle);

    if (isBundle) {
      final GenerateSignedApkSettings settings = GenerateSignedApkSettings.getInstance(myWizard.getProject());
      myExportKeysCheckBox.setSelected(settings.EXPORT_PRIVATE_KEY);
      myGoogleAppSigningLabel.setHyperlinkText("Google Play App Signing");
      myGoogleAppSigningLabel.setHyperlinkTarget("https://support.google.com/googleplay/android-developer/answer/7384423");
      myGoogleAppSigningLabel.setCursor(Cursor.getPredefinedCursor(Cursor.HAND_CURSOR));
      myExportKeysCheckBox.setVisible(true);
      myGoogleAppSigningLabel.setVisible(true);
      myExportKeyPathLabel.setVisible(myExportKeysCheckBox.isVisible() && myExportKeysCheckBox.isSelected());
      myExportKeyPathField.setVisible(myExportKeysCheckBox.isVisible() && myExportKeysCheckBox.isSelected());
    }
    else {
      myExportKeysCheckBox.setVisible(false);
      myGoogleAppSigningLabel.setVisible(false);
      myExportKeyPathLabel.setVisible(false);
      myExportKeyPathField.setVisible(false);
    }
  }

  private void updateModuleDropdown(boolean isBundle) {
    List<AndroidFacet> facets = isBundle ? filteredFacets(myFacets) : myFacets;
    myModuleCombo.setEnabled(facets.size() > 1);
    if (!facets.isEmpty()) {
      if (mySelection == null) {
        String moduleName = PropertiesComponent.getInstance(myWizard.getProject()).getValue(MODULE_PROPERTY);
        if (moduleName != null) {
          for (AndroidFacet facet : facets) {
            if (moduleName.equals(facet.getModule().getName())) {
              mySelection = facet;
              break;
            }
          }
        }
      }

      // it's possible for mySelection to be filtered out if user goes from apk -> select an instant app module -> back to build a bundle
      // switch to the first valid facet in that case.
      if (!facets.contains(mySelection)) {
        mySelection = facets.get(0);
      }

      myModuleCombo.setModel(new CollectionComboBoxModel(facets, mySelection));
      updateSelection(mySelection);
    }
  }

  // Instant Apps cannot be built as bundles
  private List<AndroidFacet> filteredFacets(List<AndroidFacet> facets) {
    return facets.stream().filter(f -> !InstantApps.isInstantAppApplicationModule(f.getModule())).collect(Collectors.toList());
  }

  private void updateSelection(@Nullable AndroidFacet selectedItem) {
    mySelection = selectedItem;
    showGradleError(!isGradleValid(myWizard.getTargetType()));
  }

  private boolean isGradleValid(@Nullable String targetType) {
    // all gradle versions are valid unless targetType is bundle
    if (!targetType.equals(ExportSignedPackageWizard.BUNDLE)) {
      return true;
    }

    if (mySelection == null) return true;
    return DynamicAppUtils.supportsBundleTask(mySelection.getModule());
  }

  private void showGradleError(boolean showError) {
    // key store fields
    myKeyStorePasswordField.setVisible(!showError);
    myKeyPasswordField.setVisible(!showError);
    myKeyAliasField.setVisible(!showError);
    myKeyStorePathField.setVisible(!showError);
    myCreateKeyStoreButton.setVisible(!showError);
    myLoadKeyStoreButton.setVisible(!showError);
    myRememberPasswordCheckBox.setVisible(!showError);
    myKeyStorePasswordLabel.setVisible(!showError);
    myKeyPasswordLabel.setVisible(!showError);
    myKeyAliasLabel.setVisible(!showError);
    myKeyStorePathLabel.setVisible(!showError);
    myExportKeyPanel.setVisible(!showError);
    myExportKeyPathLabel.setVisible(!showError);
    myExportKeyPathField.setVisible(!showError);

    // gradle error fields
    myGradlePanel.setVisible(showError);
  }

  private static String retrievePassword(@NotNull Class<?> primaryRequestor, @NotNull String key) {
<<<<<<< HEAD
    final PasswordSafe passwordSafe = PasswordSafe.getInstance();
    String password = passwordSafe.getPassword(CredentialAttributesKt.CredentialAttributes(primaryRequestor, key));
    if (password == null) {
=======
    String password = null;
    PasswordSafe passwordSafe = null;
    // Return a null password in case there are problems reading it from PasswordSafe (b/70654787)
    try {
      passwordSafe = PasswordSafe.getInstance();
      password = passwordSafe.getPassword(primaryRequestor, key);
    }
    catch (Throwable t) {
        Logger.getInstance(KeystoreStep.class).info("Unable to use password safe", t);
    }
    if ((password == null) && (passwordSafe != null)){
>>>>>>> 2cd46877
      // Try to retrieve password previously saved with an old requestor in order to make user experience more seamless
      // while transitioning to a version which contains the fix for b/64995008, rather than having them retype all the
      // passwords at once.
      password = passwordSafe.getPassword(CredentialAttributesKt.CredentialAttributes(KeystoreStep.class, key));
    }

    return password;
  }

  private static void updateSavedPassword(@NotNull Class<?> primaryRequestor, @NotNull String key, @Nullable String value) {
    final PasswordSafe passwordSafe = PasswordSafe.getInstance();
    passwordSafe.set(CredentialAttributes(primaryRequestor, key), value == null ? null : new Credentials(key, value));
    // Always erase the one stored with the old requestor (the one used before the fix for b/64995008).
    passwordSafe.set(CredentialAttributes(KeystoreStep.class, key), null);
  }

  @VisibleForTesting
  static String makePasswordKey(@NotNull String prefix, @NotNull String keyStorePath, @Nullable String keyAlias) {
    return prefix + "__" + keyStorePath + (keyAlias != null ? "__" + keyAlias : "");
  }

  @Override
  public JComponent getPreferredFocusedComponent() {
    if (myKeyStorePathField.getText().isEmpty()) {
      return myKeyStorePathField;
    }
    else if (myKeyStorePasswordField.getPassword().length == 0) {
      return myKeyStorePasswordField;
    }
    else if (myKeyAliasField.getText().isEmpty()) {
      return myKeyAliasField;
    }
    else if (myKeyPasswordField.getPassword().length == 0) {
      return myKeyPasswordField;
    }
    return null;
  }

  @Override
  public JComponent getComponent() {
    return myContentPanel;
  }

  @Override
  public String getHelpId() {
    return "reference.android.reference.extract.signed.package.specify.keystore";
  }

  @Override
  protected void commitForNext() throws CommitStepException {
    if (!isGradleValid(myWizard.getTargetType())) {
      throw new CommitStepException(AndroidBundle.message("android.export.package.bundle.gradle.error"));
    }

    final String keyStoreLocation = myKeyStorePathField.getText().trim();
    if (keyStoreLocation.isEmpty()) {
      throw new CommitStepException(AndroidBundle.message("android.export.package.specify.keystore.location.error"));
    }

    final char[] keyStorePassword = myKeyStorePasswordField.getPassword();
    if (keyStorePassword.length == 0) {
      throw new CommitStepException(AndroidBundle.message("android.export.package.specify.key.store.password.error"));
    }

    final String keyAlias = myKeyAliasField.getText().trim();
    if (keyAlias.isEmpty()) {
      throw new CommitStepException(AndroidBundle.message("android.export.package.specify.key.alias.error"));
    }

    final char[] keyPassword = myKeyPasswordField.getPassword();
    if (keyPassword.length == 0) {
      throw new CommitStepException(AndroidBundle.message("android.export.package.specify.key.password.error"));
    }

    if (myUseGradleForSigning) {
      myWizard.setGradleSigningInfo(new GradleSigningInfo(keyStoreLocation, keyStorePassword, keyAlias, keyPassword));
    }
    else {
      final KeyStore keyStore = loadKeyStore(new File(keyStoreLocation));
      if (keyStore == null) {
        throw new CommitStepException(AndroidBundle.message("android.export.package.keystore.error.title"));
      }
      loadKeyAndSaveToWizard(keyStore, keyAlias, keyPassword);
    }

    final String keyFolder = myExportKeyPathField.getText().trim();
    if (keyFolder.isEmpty()) {
      throw new CommitStepException(AndroidBundle.message("android.apk.sign.gradle.missing.destination", myWizard.getTargetType()));
    }

    File f = new File(keyFolder);
    if (!f.isDirectory() || !f.canWrite()) {
      throw new CommitStepException(AndroidBundle.message("android.apk.sign.gradle.invalid.destination"));
    }

    final Project project = myWizard.getProject();
    final GenerateSignedApkSettings settings = GenerateSignedApkSettings.getInstance(project);

    settings.KEY_STORE_PATH = keyStoreLocation;
    settings.KEY_ALIAS = keyAlias;

    final boolean rememberPasswords = myRememberPasswordCheckBox.isSelected();
    settings.REMEMBER_PASSWORDS = rememberPasswords;

    if (myWizard.getTargetType().equals(ExportSignedPackageWizard.BUNDLE)) {
      final boolean exportPrivateKey = myExportKeysCheckBox.isSelected();
      settings.EXPORT_PRIVATE_KEY = exportPrivateKey;
      myWizard.setExportPrivateKey(exportPrivateKey);
    }

    final String keyStorePasswordKey = makePasswordKey(KEY_STORE_PASSWORD_KEY, keyStoreLocation, null);
    final String keyPasswordKey = makePasswordKey(KEY_PASSWORD_KEY, keyStoreLocation, keyAlias);

    updateSavedPassword(KeyStorePasswordRequestor.class, keyStorePasswordKey, rememberPasswords ? new String(keyStorePassword) : null);
    updateSavedPassword(KeyPasswordRequestor.class, keyPasswordKey, rememberPasswords ? new String(keyPassword) : null);

    myWizard.setFacet(getSelectedFacet());
    myWizard.setExportKeyPath(keyFolder);
  }

  private KeyStore loadKeyStore(File keystoreFile) throws CommitStepException {
    final char[] password = myKeyStorePasswordField.getPassword();
    FileInputStream fis = null;
    AndroidUtils.checkPassword(password);
    if (!keystoreFile.isFile()) {
      throw new CommitStepException(AndroidBundle.message("android.cannot.find.file.error", keystoreFile.getPath()));
    }
    final KeyStore keyStore;
    try {
      keyStore = KeyStore.getInstance(KeyStore.getDefaultType());
      //noinspection IOResourceOpenedButNotSafelyClosed
      fis = new FileInputStream(keystoreFile);
      keyStore.load(fis, password);
    }
    catch (Exception e) {
      throw new CommitStepException(e.getMessage());
    }
    finally {
      if (fis != null) {
        try {
          fis.close();
        }
        catch (IOException ignored) {
        }
      }
      Arrays.fill(password, '\0');
    }
    return keyStore;
  }

  private void loadKeyAndSaveToWizard(KeyStore keyStore, String alias, char[] keyPassword) throws CommitStepException {
    KeyStore.PrivateKeyEntry entry;
    try {
      assert keyStore != null;
      entry = (KeyStore.PrivateKeyEntry)keyStore.getEntry(alias, new KeyStore.PasswordProtection(keyPassword));
    }
    catch (Exception e) {
      throw new CommitStepException("Error: " + e.getMessage());
    }
    if (entry == null) {
      throw new CommitStepException(AndroidBundle.message("android.extract.package.cannot.find.key.error", alias));
    }
    PrivateKey privateKey = entry.getPrivateKey();
    Certificate certificate = entry.getCertificate();
    if (privateKey == null || certificate == null) {
      throw new CommitStepException(AndroidBundle.message("android.extract.package.cannot.find.key.error", alias));
    }
    myWizard.setPrivateKey(privateKey);
    myWizard.setCertificate((X509Certificate)certificate);
  }

  private AndroidFacet getSelectedFacet() {
    return (AndroidFacet)myModuleCombo.getSelectedItem();
  }

  @Override
  public JButton getLoadKeyStoreButton() {
    return myLoadKeyStoreButton;
  }

  @Override
  public JTextField getKeyStorePathField() {
    return myKeyStorePathField;
  }

  @Override
  public JPanel getPanel() {
    return myContentPanel;
  }

  @Override
  public JButton getCreateKeyStoreButton() {
    return myCreateKeyStoreButton;
  }

  @Override
  public JPasswordField getKeyStorePasswordField() {
    return myKeyStorePasswordField;
  }

  @Override
  public TextFieldWithBrowseButton getKeyAliasField() {
    return myKeyAliasField;
  }

  @Override
  public JPasswordField getKeyPasswordField() {
    return myKeyPasswordField;
  }

  @VisibleForTesting
  JBCheckBox getExportKeysCheckBox() {
    return myExportKeysCheckBox;
  }

  /** Copied from {@link GotoDesktopDirAction} **/
  @Nullable
  private static VirtualFile getDesktopDirectory() {
    File desktop = new File(SystemProperties.getUserHome(), "Desktop");

    if (!desktop.isDirectory() && SystemInfo.hasXdgOpen()) {
      String path = ExecUtil.execAndReadLine(new GeneralCommandLine("xdg-user-dir", "DESKTOP"));
      if (path != null) {
        desktop = new File(path);
      }
    }

    return desktop.isDirectory() ? LocalFileSystem.getInstance().refreshAndFindFileByIoFile(desktop) : null;
  }

}<|MERGE_RESOLUTION|>--- conflicted
+++ resolved
@@ -3,15 +3,12 @@
 package org.jetbrains.android.exportSignedPackage;
 
 import com.android.annotations.VisibleForTesting;
-<<<<<<< HEAD
 import com.intellij.credentialStore.CredentialAttributesKt;
 import com.intellij.credentialStore.Credentials;
-=======
 import com.android.tools.idea.gradle.util.DynamicAppUtils;
 import com.android.tools.idea.instantapp.InstantApps;
 import com.intellij.execution.configurations.GeneralCommandLine;
 import com.intellij.execution.util.ExecUtil;
->>>>>>> 2cd46877
 import com.intellij.ide.passwordSafe.PasswordSafe;
 import com.intellij.ide.util.PropertiesComponent;
 import com.intellij.ide.wizard.CommitStepException;
@@ -107,13 +104,9 @@
   AndroidFacet mySelection;
   @VisibleForTesting final List<AndroidFacet> myFacets;
 
-<<<<<<< HEAD
-  KeystoreStep(ExportSignedPackageWizard wizard, boolean useGradleForSigning) {
-=======
   public KeystoreStep(@NotNull ExportSignedPackageWizard wizard,
                       boolean useGradleForSigning,
                       @NotNull List<AndroidFacet> facets) {
->>>>>>> 2cd46877
     myWizard = wizard;
     myFacets = facets;
     myUseGradleForSigning = useGradleForSigning;
@@ -270,23 +263,9 @@
   }
 
   private static String retrievePassword(@NotNull Class<?> primaryRequestor, @NotNull String key) {
-<<<<<<< HEAD
     final PasswordSafe passwordSafe = PasswordSafe.getInstance();
     String password = passwordSafe.getPassword(CredentialAttributesKt.CredentialAttributes(primaryRequestor, key));
     if (password == null) {
-=======
-    String password = null;
-    PasswordSafe passwordSafe = null;
-    // Return a null password in case there are problems reading it from PasswordSafe (b/70654787)
-    try {
-      passwordSafe = PasswordSafe.getInstance();
-      password = passwordSafe.getPassword(primaryRequestor, key);
-    }
-    catch (Throwable t) {
-        Logger.getInstance(KeystoreStep.class).info("Unable to use password safe", t);
-    }
-    if ((password == null) && (passwordSafe != null)){
->>>>>>> 2cd46877
       // Try to retrieve password previously saved with an old requestor in order to make user experience more seamless
       // while transitioning to a version which contains the fix for b/64995008, rather than having them retype all the
       // passwords at once.
