--- conflicted
+++ resolved
@@ -15,11 +15,8 @@
  */
 package com.android.tools.idea.welcome.wizard;
 
-<<<<<<< HEAD
-=======
 import static com.intellij.util.ui.update.UiNotifyConnector.doWhenFirstShown;
 
->>>>>>> bd07c1f4
 import com.intellij.openapi.diagnostic.Logger;
 import com.intellij.openapi.wm.IdeFrame;
 import com.intellij.openapi.wm.WelcomeFrameProvider;
@@ -44,11 +41,7 @@
       }
       return null;
     });
-<<<<<<< HEAD
-    return frame == null ? null : customizeFlatWelcomeFrame();
-=======
     return frame != null ? frame : customizeFlatWelcomeFrame();
->>>>>>> bd07c1f4
   }
 
   /**
