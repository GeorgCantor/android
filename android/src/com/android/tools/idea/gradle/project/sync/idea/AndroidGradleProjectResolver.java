--- conflicted
+++ resolved
@@ -297,8 +297,6 @@
   }
 
   @Override
-<<<<<<< HEAD
-=======
   @NotNull
   public Collection<TaskData> populateModuleTasks(@NotNull IdeaModule gradleModule,
                                                   @NotNull DataNode<ModuleData> ideModule,
@@ -312,7 +310,6 @@
   }
 
   @Override
->>>>>>> 2cd46877
   public void populateProjectExtraModels(@NotNull IdeaProject gradleProject, @NotNull DataNode<ProjectData> projectDataNode) {
     populateModuleBuildDirs(gradleProject);
     populateGlobalLibraryMap(gradleProject);
