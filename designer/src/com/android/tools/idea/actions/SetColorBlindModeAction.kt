/*
 * Copyright (C) 2020 The Android Open Source Project
 *
 * Licensed under the Apache License, Version 2.0 (the "License");
 * you may not use this file except in compliance with the License.
 * You may obtain a copy of the License at
 *
 *      http://www.apache.org/licenses/LICENSE-2.0
 *
 * Unless required by applicable law or agreed to in writing, software
 * distributed under the License is distributed on an "AS IS" BASIS,
 * WITHOUT WARRANTIES OR CONDITIONS OF ANY KIND, either express or implied.
 * See the License for the specific language governing permissions and
 * limitations under the License.
 */
package com.android.tools.idea.actions

import com.android.tools.idea.uibuilder.surface.NlDesignSurface
import com.android.tools.idea.uibuilder.surface.ScreenViewProvider
import com.android.tools.idea.uibuilder.visual.colorblindmode.ColorBlindMode
import com.intellij.openapi.actionSystem.ActionUpdateThread
import com.intellij.openapi.actionSystem.AnActionEvent
import com.intellij.openapi.actionSystem.ToggleAction
import org.jetbrains.android.util.AndroidBundle.message

/** Action class to switch the [ScreenViewProvider.colorBlindFilter] in a [NlDesignSurface]. */
class SetColorBlindModeAction(val colorBlindMode: ColorBlindMode) :
  ToggleAction(
    colorBlindMode.displayName,
    message("android.layout.screenview.action.description", colorBlindMode.displayName),
<<<<<<< HEAD
    null
=======
    null,
>>>>>>> 0d09370c
  ) {

  override fun isSelected(e: AnActionEvent): Boolean {
    return (e.getData(DESIGN_SURFACE) as? NlDesignSurface)?.screenViewProvider?.colorBlindFilter ==
      colorBlindMode
  }

  override fun setSelected(e: AnActionEvent, state: Boolean) {
    (e.getData(DESIGN_SURFACE) as? NlDesignSurface)?.setColorBlindMode(
      if (state) colorBlindMode else ColorBlindMode.NONE
    )
  }

  override fun getActionUpdateThread() = ActionUpdateThread.BGT
}<|MERGE_RESOLUTION|>--- conflicted
+++ resolved
@@ -28,11 +28,7 @@
   ToggleAction(
     colorBlindMode.displayName,
     message("android.layout.screenview.action.description", colorBlindMode.displayName),
-<<<<<<< HEAD
-    null
-=======
     null,
->>>>>>> 0d09370c
   ) {
 
   override fun isSelected(e: AnActionEvent): Boolean {
