<!--
  ~ Copyright (C) 2020 The Android Open Source Project
  ~
  ~ Licensed under the Apache License, Version 2.0 (the "License");
  ~ you may not use this file except in compliance with the License.
  ~ You may obtain a copy of the License at
  ~
  ~      http://www.apache.org/licenses/LICENSE-2.0
  ~
  ~ Unless required by applicable law or agreed to in writing, software
  ~ distributed under the License is distributed on an "AS IS" BASIS,
  ~ WITHOUT WARRANTIES OR CONDITIONS OF ANY KIND, either express or implied.
  ~ See the License for the specific language governing permissions and
  ~ limitations under the License.
  -->
<idea-plugin>
  <extensions defaultExtensionNs="com.intellij">
    <applicationService serviceImplementation="com.android.tools.idea.emulator.RunningEmulatorCatalog"/>

    <applicationConfigurable groupId="tools" id="emulator"
                             provider="com.android.tools.idea.emulator.settings.EmulatorConfigurableProvider"/>

    <customizableActionGroupProvider implementation="com.android.tools.idea.emulator.actions.EmulatorCustomizableActionGroupProvider"/>

<<<<<<< HEAD
    <facet.toolWindow id="Android Emulator"
                facetIdList="android,apk"
=======
    <toolWindow id="Android Emulator"
>>>>>>> b5f40ffd
                anchor="right"
                secondary="true"
                canCloseContents="true"
                doNotActivateOnStart="true"
                icon="StudioIcons.Shell.ToolWindows.EMULATOR"
                factoryClass="com.android.tools.idea.emulator.EmulatorToolWindowFactory"/>
    <notificationGroup id="Android Emulator Messages"
                       displayType="BALLOON"
                       toolWindowId="Android Emulator"
                       bundle="messages.AndroidBundle"
                       key="android.emulator.notification.title"/>

    <projectService serviceImplementation="com.android.tools.idea.emulator.EmulatorToolWindowPanel$MultiDisplayStateStorage" />
<<<<<<< HEAD
    <notificationGroup id="Android Emulator" displayType="BALLOON"/>
=======
>>>>>>> b5f40ffd
  </extensions>

  <actions>
    <group id="EmulatorToolbar">
      <action id="android.emulator.power.button" class="com.android.tools.idea.emulator.actions.EmulatorPowerButtonAction"
              icon="StudioIcons.Emulator.Toolbar.POWER" text="Power" description="Press the Power button"/>
      <action id="android.emulator.volume.up.button" class="com.android.tools.idea.emulator.actions.EmulatorVolumeUpButtonAction"
              icon="StudioIcons.Emulator.Toolbar.VOLUME_UP" text="Volume Up" description="Press the Volume Up button"/>
      <action id="android.emulator.volume.down.button" class="com.android.tools.idea.emulator.actions.EmulatorVolumeDownButtonAction"
              icon="StudioIcons.Emulator.Toolbar.VOLUME_DOWN" text="Volume Down" description="Press the Volume Down button"/>
      <action id="android.emulator.rotate.left" class="com.android.tools.idea.emulator.actions.EmulatorRotateAction$Left"
              icon="StudioIcons.Emulator.Toolbar.ROTATE_LEFT" text="Rotate Left" description="Rotate counterclockwise by 90 degrees"/>
      <action id="android.emulator.rotate.right" class="com.android.tools.idea.emulator.actions.EmulatorRotateAction$Right"
              icon="StudioIcons.Emulator.Toolbar.ROTATE_RIGHT" text="Rotate Right" description="Rotate clockwise by 90 degrees"/>
      <action id="android.emulator.folding.controls" class="com.android.tools.idea.emulator.actions.EmulatorShowFoldingControlsAction"
              icon="StudioIcons.Emulator.Toolbar.FOLD" text="Fold/Unfold" description="Show folding controls"/>
      <action id="android.emulator.back.button" class="com.android.tools.idea.emulator.actions.EmulatorBackButtonAction"
              icon="StudioIcons.Emulator.Toolbar.BACK" text="Back" description="Press the Back button"/>
      <action id="android.emulator.home.button" class="com.android.tools.idea.emulator.actions.EmulatorHomeButtonAction"
              icon="StudioIcons.Emulator.Toolbar.HOME" text="Home" description="Press the Home button"/>
      <action id="android.emulator.overview.button" class="com.android.tools.idea.emulator.actions.EmulatorOverviewButtonAction"
              icon="StudioIcons.Emulator.Toolbar.OVERVIEW" text="Overview" description="Press the Overview button"/>
<<<<<<< HEAD
      <action id="android.emulator.screenshot" class="com.android.tools.idea.emulator.actions.EmulatorScreenshotAction"
              icon="StudioIcons.Emulator.Toolbar.SCREENSHOT" text="Take Screenshot" description="Take a screenshot"/>
=======
      <action id="android.emulator.wear1.button" class="com.android.tools.idea.emulator.actions.EmulatorWear1ButtonAction"
              icon="StudioIcons.Emulator.Wear.BUTTON_1" text="Button 1" description="Press the first button"/>
      <action id="android.emulator.wear2.button" class="com.android.tools.idea.emulator.actions.EmulatorWear2ButtonAction"
              icon="StudioIcons.Emulator.Wear.BUTTON_2" text="Button 2" description="Press the second button"/>
      <action id="android.emulator.sleep" class="com.android.tools.idea.emulator.actions.EmulatorPalmAction"
              icon="StudioIcons.Emulator.Wear.PALM" text="Palm" description="Simulate the Palm gesture"/>
      <action id="android.emulator.tilt" class="com.android.tools.idea.emulator.actions.EmulatorTiltAction"
              icon="StudioIcons.Emulator.Wear.TILT" text="Tilt" description="Simulate the Tilt gesture"/>
      <action id="android.emulator.screenshot" class="com.android.tools.idea.emulator.actions.EmulatorScreenshotAction"
              icon="StudioIcons.Emulator.Toolbar.SCREENSHOT" text="Take Screenshot" description="Obtain a screenshot from the device"/>
      <action id="android.emulator.screen.record" class="com.android.tools.idea.ui.screenrecording.ScreenRecorderAction"
              icon="StudioIcons.Common.VIDEO_CAPTURE" text="Record Screen" description="Record a video of the device display"/>
>>>>>>> b5f40ffd
      <group id="android.emulator.display.mode" class="com.android.tools.idea.emulator.actions.DisplayModeActionGroup"
              text="Display Mode" description="Select display mode" popup="true">
        <action id="android.emulator.display.mode.phone" class="com.android.tools.idea.emulator.actions.DisplayModeAction$Phone"
                icon="StudioIcons.Emulator.Menu.MODE_PHONE" text="Phone" description="Change display size to match a typical phone"/>
        <action id="android.emulator.display.mode.foldable" class="com.android.tools.idea.emulator.actions.DisplayModeAction$Foldable"
                icon="StudioIcons.Emulator.Menu.MODE_FOLDABLE" text="Unfolded Foldable"
                description="Change display size to match a typical foldable"/>
        <action id="android.emulator.display.mode.tablet" class="com.android.tools.idea.emulator.actions.DisplayModeAction$Tablet"
                icon="StudioIcons.Emulator.Menu.MODE_TABLET" text="Tablet" description="Change display size to match a typical tablet"/>
        <action id="android.emulator.display.mode.desktop" class="com.android.tools.idea.emulator.actions.DisplayModeAction$Desktop"
                icon="StudioIcons.Emulator.Menu.MODE_DESKTOP" text="Desktop" description="Change display size to match a typical desktop"/>
        <separator/>
      </group>
      <action id="android.emulator.snapshots" class="com.android.tools.idea.emulator.actions.EmulatorManageSnapshotsAction"
              icon="StudioIcons.Emulator.Toolbar.SNAPSHOTS" text="Snapshots" description="Create, load, rename or delete snapshots"/>
      <action id="android.emulator.extended.controls" class="com.android.tools.idea.emulator.actions.EmulatorShowExtendedControlsAction"
              icon="AllIcons.Actions.More" text="Extended Controls" description="Show extended controls"/>
<<<<<<< HEAD
=======
    </group>
    <group id="DeviceToolbar">
      <action id="android.device.power.button" class="com.android.tools.idea.device.actions.DevicePowerButtonAction"
              icon="StudioIcons.Emulator.Toolbar.POWER" text="Power" description="Press the Power button"/>
      <action id="android.device.volume.up.button" class="com.android.tools.idea.device.actions.DeviceVolumeUpButtonAction"
              icon="StudioIcons.Emulator.Toolbar.VOLUME_UP" text="Volume Up" description="Press the Volume Up button"/>
      <action id="android.device.volume.down.button" class="com.android.tools.idea.device.actions.DeviceVolumeDownButtonAction"
              icon="StudioIcons.Emulator.Toolbar.VOLUME_DOWN" text="Volume Down" description="Press the Volume Down button"/>
      <action id="android.device.rotate.left" class="com.android.tools.idea.device.actions.DeviceRotateAction$Left"
              icon="StudioIcons.Emulator.Toolbar.ROTATE_LEFT" text="Rotate Left" description="Rotate counterclockwise by 90 degrees"/>
      <action id="android.device.rotate.right" class="com.android.tools.idea.device.actions.DeviceRotateAction$Right"
              icon="StudioIcons.Emulator.Toolbar.ROTATE_RIGHT" text="Rotate Right" description="Rotate clockwise by 90 degrees"/>
      <action id="android.device.back.button" class="com.android.tools.idea.device.actions.DeviceBackButtonAction"
              icon="StudioIcons.Emulator.Toolbar.BACK" text="Back" description="Press the Back button"/>
      <action id="android.device.home.button" class="com.android.tools.idea.device.actions.DeviceHomeButtonAction"
              icon="StudioIcons.Emulator.Toolbar.HOME" text="Home" description="Press the Home button"/>
      <action id="android.device.overview.button" class="com.android.tools.idea.device.actions.DeviceOverviewButtonAction"
              icon="StudioIcons.Emulator.Toolbar.OVERVIEW" text="Overview" description="Press the Overview button"/>
      <action id="android.device.screenshot" class="com.android.tools.idea.ui.screenshot.ScreenshotAction"
              icon="StudioIcons.Emulator.Toolbar.SCREENSHOT" text="Take Screenshot" description="Obtain a screenshot from the device"/>
      <action id="android.device.screen.record" class="com.android.tools.idea.ui.screenrecording.ScreenRecorderAction"
              icon="StudioIcons.Common.VIDEO_CAPTURE" text="Record Screen" description="Record a video of the device display"/>
>>>>>>> b5f40ffd
    </group>
  </actions>
</idea-plugin><|MERGE_RESOLUTION|>--- conflicted
+++ resolved
@@ -22,12 +22,8 @@
 
     <customizableActionGroupProvider implementation="com.android.tools.idea.emulator.actions.EmulatorCustomizableActionGroupProvider"/>
 
-<<<<<<< HEAD
     <facet.toolWindow id="Android Emulator"
                 facetIdList="android,apk"
-=======
-    <toolWindow id="Android Emulator"
->>>>>>> b5f40ffd
                 anchor="right"
                 secondary="true"
                 canCloseContents="true"
@@ -41,10 +37,7 @@
                        key="android.emulator.notification.title"/>
 
     <projectService serviceImplementation="com.android.tools.idea.emulator.EmulatorToolWindowPanel$MultiDisplayStateStorage" />
-<<<<<<< HEAD
     <notificationGroup id="Android Emulator" displayType="BALLOON"/>
-=======
->>>>>>> b5f40ffd
   </extensions>
 
   <actions>
@@ -67,10 +60,6 @@
               icon="StudioIcons.Emulator.Toolbar.HOME" text="Home" description="Press the Home button"/>
       <action id="android.emulator.overview.button" class="com.android.tools.idea.emulator.actions.EmulatorOverviewButtonAction"
               icon="StudioIcons.Emulator.Toolbar.OVERVIEW" text="Overview" description="Press the Overview button"/>
-<<<<<<< HEAD
-      <action id="android.emulator.screenshot" class="com.android.tools.idea.emulator.actions.EmulatorScreenshotAction"
-              icon="StudioIcons.Emulator.Toolbar.SCREENSHOT" text="Take Screenshot" description="Take a screenshot"/>
-=======
       <action id="android.emulator.wear1.button" class="com.android.tools.idea.emulator.actions.EmulatorWear1ButtonAction"
               icon="StudioIcons.Emulator.Wear.BUTTON_1" text="Button 1" description="Press the first button"/>
       <action id="android.emulator.wear2.button" class="com.android.tools.idea.emulator.actions.EmulatorWear2ButtonAction"
@@ -83,7 +72,6 @@
               icon="StudioIcons.Emulator.Toolbar.SCREENSHOT" text="Take Screenshot" description="Obtain a screenshot from the device"/>
       <action id="android.emulator.screen.record" class="com.android.tools.idea.ui.screenrecording.ScreenRecorderAction"
               icon="StudioIcons.Common.VIDEO_CAPTURE" text="Record Screen" description="Record a video of the device display"/>
->>>>>>> b5f40ffd
       <group id="android.emulator.display.mode" class="com.android.tools.idea.emulator.actions.DisplayModeActionGroup"
               text="Display Mode" description="Select display mode" popup="true">
         <action id="android.emulator.display.mode.phone" class="com.android.tools.idea.emulator.actions.DisplayModeAction$Phone"
@@ -101,8 +89,6 @@
               icon="StudioIcons.Emulator.Toolbar.SNAPSHOTS" text="Snapshots" description="Create, load, rename or delete snapshots"/>
       <action id="android.emulator.extended.controls" class="com.android.tools.idea.emulator.actions.EmulatorShowExtendedControlsAction"
               icon="AllIcons.Actions.More" text="Extended Controls" description="Show extended controls"/>
-<<<<<<< HEAD
-=======
     </group>
     <group id="DeviceToolbar">
       <action id="android.device.power.button" class="com.android.tools.idea.device.actions.DevicePowerButtonAction"
@@ -125,7 +111,6 @@
               icon="StudioIcons.Emulator.Toolbar.SCREENSHOT" text="Take Screenshot" description="Obtain a screenshot from the device"/>
       <action id="android.device.screen.record" class="com.android.tools.idea.ui.screenrecording.ScreenRecorderAction"
               icon="StudioIcons.Common.VIDEO_CAPTURE" text="Record Screen" description="Record a video of the device display"/>
->>>>>>> b5f40ffd
     </group>
   </actions>
 </idea-plugin>