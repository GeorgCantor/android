--- conflicted
+++ resolved
@@ -130,11 +130,7 @@
       () -> completedDownload("Error loading remote images"),
       ModalityState.any());
 
-<<<<<<< HEAD
-    StudioProgressRunner runner = new StudioProgressRunner(false, false, "Loading Images", true, myProject);
-=======
     StudioProgressRunner runner = new StudioProgressRunner(false, true, false, "Loading Images", myProject);
->>>>>>> 1e5b25b8
     mySdkHandler.getSdkManager(LOGGER)
       .load(forceRefresh ? 0 : RepoManager.DEFAULT_EXPIRATION_PERIOD_MS, ImmutableList.of(localComplete), ImmutableList.of(remoteComplete),
             ImmutableList.of(error), runner, new StudioDownloader(), StudioSettingsController.getInstance(), false);
