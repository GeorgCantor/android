/*
 * Copyright (C) 2020 The Android Open Source Project
 *
 * Licensed under the Apache License, Version 2.0 (the "License");
 * you may not use this file except in compliance with the License.
 * You may obtain a copy of the License at
 *
 *      http://www.apache.org/licenses/LICENSE-2.0
 *
 * Unless required by applicable law or agreed to in writing, software
 * distributed under the License is distributed on an "AS IS" BASIS,
 * WITHOUT WARRANTIES OR CONDITIONS OF ANY KIND, either express or implied.
 * See the License for the specific language governing permissions and
 * limitations under the License.
 */
package com.android.tools.idea.layoutinspector.metrics

import com.android.testutils.MockitoKt.mock
import com.android.testutils.MockitoKt.whenever
<<<<<<< HEAD
import com.android.testutils.VirtualTimeScheduler
=======
>>>>>>> 574fcae1
import com.android.testutils.waitForCondition
import com.android.tools.analytics.LoggedUsage
import com.android.tools.idea.layoutinspector.InspectorClientProvider
import com.android.tools.idea.layoutinspector.LEGACY_DEVICE
import com.android.tools.idea.layoutinspector.LayoutInspectorBundle
import com.android.tools.idea.layoutinspector.LayoutInspectorRule
import com.android.tools.idea.layoutinspector.LegacyClientProvider
import com.android.tools.idea.layoutinspector.createProcess
import com.android.tools.idea.layoutinspector.pipeline.CONNECT_TIMEOUT_MESSAGE_KEY
import com.android.tools.idea.layoutinspector.pipeline.InspectorClientLaunchMonitor
import com.android.tools.idea.layoutinspector.pipeline.legacy.LegacyClient
import com.android.tools.idea.layoutinspector.pipeline.legacy.LegacyTreeLoader
import com.android.tools.idea.metrics.MetricsTrackerRule
import com.android.tools.idea.stats.AnonymizerUtil
import com.android.tools.idea.testing.AndroidProjectRule
import com.android.tools.idea.util.ListenerCollection
import com.google.common.truth.Truth.assertThat
import com.google.wireless.android.sdk.stats.AndroidStudioEvent
import com.google.wireless.android.sdk.stats.DeviceInfo
import com.google.wireless.android.sdk.stats.DynamicLayoutInspectorAttachToProcess.ClientType.LEGACY_CLIENT
import com.google.wireless.android.sdk.stats.DynamicLayoutInspectorErrorInfo.AttachErrorCode
import com.google.wireless.android.sdk.stats.DynamicLayoutInspectorErrorInfo.AttachErrorState
import com.google.wireless.android.sdk.stats.DynamicLayoutInspectorEvent.DynamicLayoutInspectorEventType
import java.util.concurrent.CountDownLatch
import java.util.concurrent.TimeUnit
import kotlinx.coroutines.ExperimentalCoroutinesApi
import kotlinx.coroutines.test.StandardTestDispatcher
import kotlinx.coroutines.test.TestCoroutineScheduler
import kotlinx.coroutines.test.TestScope
import org.junit.Before
import org.junit.Rule
import org.junit.Test
import org.junit.rules.RuleChain
import org.mockito.ArgumentMatchers
import org.mockito.Mockito

@OptIn(ExperimentalCoroutinesApi::class)
class LegacyInspectorMetricsTest {

  private val windowIdsRetrievedLock = CountDownLatch(1)

  private val windowIds = mutableListOf<String>()
  private val projectRule: AndroidProjectRule = AndroidProjectRule.onDisk()
  private val unused = TestScope(StandardTestDispatcher(TestCoroutineScheduler()))
  private val timeoutScope = TestScope(StandardTestDispatcher(TestCoroutineScheduler()))
  private val debuggerScope = TestScope(StandardTestDispatcher(TestCoroutineScheduler()))
  private val legacyClientProvider = InspectorClientProvider { params, inspector ->
    val loader = Mockito.mock(LegacyTreeLoader::class.java)
    whenever(loader.getAllWindowIds(ArgumentMatchers.any())).thenAnswer {
      windowIdsRetrievedLock.countDown()
      windowIds
    }
    val client =
      LegacyClientProvider({ projectRule.testRootDisposable }, loader).create(params, inspector)
        as LegacyClient
    client.launchMonitor =
      InspectorClientLaunchMonitor(
        projectRule.project,
        inspector.notificationModel,
        ListenerCollection.createWithDirectExecutor(),
        client.stats,
<<<<<<< HEAD
        scheduler
=======
        unused,
        timeoutScope,
        debuggerScope
>>>>>>> 574fcae1
      )
    client
  }

  private val inspectorRule = LayoutInspectorRule(listOf(legacyClientProvider), projectRule)

  @get:Rule val ruleChain = RuleChain.outerRule(projectRule).around(inspectorRule)!!

  @get:Rule val usageTrackerRule = MetricsTrackerRule()

  @Before
  fun setUp() {
    inspectorRule.attachDevice(LEGACY_DEVICE)
  }

  @Test
  fun testAttachSuccessAfterProcessConnected() {
    windowIds.addAll(listOf("window1", "window2", "window3"))
    val process = LEGACY_DEVICE.createProcess()
    inspectorRule.processes.selectedProcess = process
    inspectorRule.processNotifier.fireDisconnected(process)

    val usages = waitFor3Events()
    var studioEvent = usages[0].studioEvent

    val deviceInfo = studioEvent.deviceInfo
    assertThat(deviceInfo.anonymizedSerialNumber)
      .isEqualTo(AnonymizerUtil.anonymizeUtf8(LEGACY_DEVICE.serial))
    assertThat(deviceInfo.model).isEqualTo(LEGACY_DEVICE.model)
    assertThat(deviceInfo.manufacturer).isEqualTo(LEGACY_DEVICE.manufacturer)
    assertThat(deviceInfo.deviceType).isEqualTo(DeviceInfo.DeviceType.LOCAL_PHYSICAL)

    var inspectorEvent = studioEvent.dynamicLayoutInspectorEvent
    assertThat(inspectorEvent.type).isEqualTo(DynamicLayoutInspectorEventType.COMPATIBILITY_REQUEST)

    studioEvent = usages[1].studioEvent
    assertThat(studioEvent.deviceInfo).isEqualTo(deviceInfo)
    assertThat(studioEvent.dynamicLayoutInspectorEvent.type)
      .isEqualTo(DynamicLayoutInspectorEventType.COMPATIBILITY_SUCCESS)
    assertThat(studioEvent.projectId)
      .isEqualTo(AnonymizerUtil.anonymizeUtf8(inspectorRule.project.basePath!!))

    studioEvent = usages[2].studioEvent
    inspectorEvent = studioEvent.dynamicLayoutInspectorEvent
    assertThat(studioEvent.deviceInfo).isEqualTo(deviceInfo)
    assertThat(studioEvent.projectId)
      .isEqualTo(AnonymizerUtil.anonymizeUtf8(inspectorRule.project.basePath!!))
    assertThat(inspectorEvent.type).isEqualTo(DynamicLayoutInspectorEventType.SESSION_DATA)
    assertThat(inspectorEvent.session.attach.clientType).isEqualTo(LEGACY_CLIENT)
    assertThat(inspectorEvent.session.attach.success).isTrue()
  }

  @Test
  fun testAttachFailAfterProcessConnected() {
    assertThat(windowIds.isEmpty()).isTrue() // No window IDs will cause attaching to fail
    val connectThread = Thread {
      inspectorRule.processes.selectedProcess = LEGACY_DEVICE.createProcess()
    }
    connectThread.start()
    windowIdsRetrievedLock.await()

    // Launch monitor will set a banner
<<<<<<< HEAD
    scheduler.advanceBy(CONNECT_TIMEOUT_SECONDS + 1, TimeUnit.SECONDS)
=======
    timeoutScope.testScheduler.advanceUntilIdle()
>>>>>>> 574fcae1
    val notificationModel = inspectorRule.notificationModel
    assertThat(notificationModel.notifications.single().message)
      .isEqualTo(LayoutInspectorBundle.message(CONNECT_TIMEOUT_MESSAGE_KEY))

    // User disconnects:
    notificationModel.notifications.single().actions.last().invoke(mock())
    connectThread.join()
    val usages = waitFor3Events()
    var studioEvent = usages[0].studioEvent

    val deviceInfo = studioEvent.deviceInfo
    assertThat(deviceInfo.anonymizedSerialNumber)
      .isEqualTo(AnonymizerUtil.anonymizeUtf8(LEGACY_DEVICE.serial))
    assertThat(deviceInfo.model).isEqualTo(LEGACY_DEVICE.model)
    assertThat(deviceInfo.manufacturer).isEqualTo(LEGACY_DEVICE.manufacturer)
    assertThat(deviceInfo.deviceType).isEqualTo(DeviceInfo.DeviceType.LOCAL_PHYSICAL)

    var inspectorEvent = studioEvent.dynamicLayoutInspectorEvent
    assertThat(inspectorEvent.type).isEqualTo(DynamicLayoutInspectorEventType.COMPATIBILITY_REQUEST)

    studioEvent = usages[1].studioEvent
    inspectorEvent = studioEvent.dynamicLayoutInspectorEvent
    assertThat(studioEvent.deviceInfo).isEqualTo(deviceInfo)
    assertThat(studioEvent.dynamicLayoutInspectorEvent.type)
      .isEqualTo(DynamicLayoutInspectorEventType.ATTACH_ERROR)
    assertThat(inspectorEvent.errorInfo.attachErrorState).isEqualTo(AttachErrorState.ADB_PING)
    assertThat(inspectorEvent.errorInfo.attachErrorCode).isEqualTo(AttachErrorCode.CONNECT_TIMEOUT)

    studioEvent = usages[2].studioEvent
    inspectorEvent = studioEvent.dynamicLayoutInspectorEvent
    assertThat(studioEvent.deviceInfo).isEqualTo(deviceInfo)
    assertThat(studioEvent.dynamicLayoutInspectorEvent.type)
      .isEqualTo(DynamicLayoutInspectorEventType.SESSION_DATA)
    assertThat(inspectorEvent.session.attach.clientType).isEqualTo(LEGACY_CLIENT)
    assertThat(inspectorEvent.session.attach.success).isFalse()
    assertThat(inspectorEvent.session.attach.errorInfo.attachErrorState)
      .isEqualTo(AttachErrorState.ADB_PING)
    assertThat(inspectorEvent.session.attach.errorInfo.attachErrorCode)
      .isEqualTo(AttachErrorCode.CONNECT_TIMEOUT)
  }

  private fun waitFor3Events(): List<LoggedUsage> {
    var usages: List<LoggedUsage> = emptyList()
    waitForCondition(10, TimeUnit.SECONDS) {
      usages =
        usageTrackerRule.testTracker.usages.filter {
          it.studioEvent.kind == AndroidStudioEvent.EventKind.DYNAMIC_LAYOUT_INSPECTOR_EVENT
        }
      usages.size >= 3
    }
    return usages
  }
}<|MERGE_RESOLUTION|>--- conflicted
+++ resolved
@@ -17,10 +17,6 @@
 
 import com.android.testutils.MockitoKt.mock
 import com.android.testutils.MockitoKt.whenever
-<<<<<<< HEAD
-import com.android.testutils.VirtualTimeScheduler
-=======
->>>>>>> 574fcae1
 import com.android.testutils.waitForCondition
 import com.android.tools.analytics.LoggedUsage
 import com.android.tools.idea.layoutinspector.InspectorClientProvider
@@ -44,8 +40,6 @@
 import com.google.wireless.android.sdk.stats.DynamicLayoutInspectorErrorInfo.AttachErrorCode
 import com.google.wireless.android.sdk.stats.DynamicLayoutInspectorErrorInfo.AttachErrorState
 import com.google.wireless.android.sdk.stats.DynamicLayoutInspectorEvent.DynamicLayoutInspectorEventType
-import java.util.concurrent.CountDownLatch
-import java.util.concurrent.TimeUnit
 import kotlinx.coroutines.ExperimentalCoroutinesApi
 import kotlinx.coroutines.test.StandardTestDispatcher
 import kotlinx.coroutines.test.TestCoroutineScheduler
@@ -54,8 +48,9 @@
 import org.junit.Rule
 import org.junit.Test
 import org.junit.rules.RuleChain
-import org.mockito.ArgumentMatchers
 import org.mockito.Mockito
+import java.util.concurrent.CountDownLatch
+import java.util.concurrent.TimeUnit
 
 @OptIn(ExperimentalCoroutinesApi::class)
 class LegacyInspectorMetricsTest {
@@ -69,7 +64,7 @@
   private val debuggerScope = TestScope(StandardTestDispatcher(TestCoroutineScheduler()))
   private val legacyClientProvider = InspectorClientProvider { params, inspector ->
     val loader = Mockito.mock(LegacyTreeLoader::class.java)
-    whenever(loader.getAllWindowIds(ArgumentMatchers.any())).thenAnswer {
+    whenever(loader.getAllWindowIds(Mockito.any())).thenAnswer {
       windowIdsRetrievedLock.countDown()
       windowIds
     }
@@ -82,13 +77,9 @@
         inspector.notificationModel,
         ListenerCollection.createWithDirectExecutor(),
         client.stats,
-<<<<<<< HEAD
-        scheduler
-=======
         unused,
         timeoutScope,
         debuggerScope
->>>>>>> 574fcae1
       )
     client
   }
@@ -151,11 +142,7 @@
     windowIdsRetrievedLock.await()
 
     // Launch monitor will set a banner
-<<<<<<< HEAD
-    scheduler.advanceBy(CONNECT_TIMEOUT_SECONDS + 1, TimeUnit.SECONDS)
-=======
     timeoutScope.testScheduler.advanceUntilIdle()
->>>>>>> 574fcae1
     val notificationModel = inspectorRule.notificationModel
     assertThat(notificationModel.notifications.single().message)
       .isEqualTo(LayoutInspectorBundle.message(CONNECT_TIMEOUT_MESSAGE_KEY))
