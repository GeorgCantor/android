/*
 * Copyright (C) 2021 The Android Open Source Project
 *
 * Licensed under the Apache License, Version 2.0 (the "License");
 * you may not use this file except in compliance with the License.
 * You may obtain a copy of the License at
 *
 *      http://www.apache.org/licenses/LICENSE-2.0
 *
 * Unless required by applicable law or agreed to in writing, software
 * distributed under the License is distributed on an "AS IS" BASIS,
 * WITHOUT WARRANTIES OR CONDITIONS OF ANY KIND, either express or implied.
 * See the License for the specific language governing permissions and
 * limitations under the License.
 */
package com.android.tools.idea.uibuilder.type

import com.android.ide.common.resources.configuration.FolderConfiguration
import com.android.resources.Density
import com.android.resources.ScreenOrientation
import com.android.resources.ScreenRatio
import com.android.resources.ScreenRound
import com.android.resources.ScreenSize
import com.android.sdklib.devices.Device
import com.android.sdklib.devices.Hardware
import com.android.sdklib.devices.Screen
import com.android.sdklib.devices.Software
import com.android.sdklib.devices.State
import com.android.tools.configurations.Configuration
import com.android.tools.idea.AndroidPsiUtils
import com.android.tools.idea.common.type.typeOf
import com.android.tools.idea.configurations.ConfigurationManager
import com.intellij.openapi.vfs.VirtualFile
import kotlin.math.sqrt

private const val PREVIEW_CONFIG_X_DIMENSION = 2000
private const val PREVIEW_CONFIG_Y_DIMENSION = 2000
private val PREVIEW_CONFIG_DENSITY = Density.XXXHIGH

private var deviceAndStateCached: Pair<Device, State>? = null

/**
 * A helper function to provide the [Configuration] for a [VirtualFile]. For example, a drawable
 * file may want to use a custom [Configuration]; a layout file may just use the [Configuration]
 * provided by [ConfigurationManager.getConfiguration].
 */
fun VirtualFile.getConfiguration(configurationManager: ConfigurationManager): Configuration {
  val psiFile = AndroidPsiUtils.getPsiFileSafely(configurationManager.project, this)
  return when (psiFile?.typeOf()) {
    is AdaptiveIconFileType,
    is DrawableFileType -> configurationManager.getPreviewConfig()
    else -> configurationManager.getConfiguration(this)
  }
}

/**
 * Create specific configuration and device for preview resources (e.g. drawable and vector) The
 * dimension of device is [PREVIEW_CONFIG_X_DIMENSION] x [PREVIEW_CONFIG_Y_DIMENSION]. The density
 * is [PREVIEW_CONFIG_DENSITY] if it is compatible with the project api level, otherwise
 * [Density.DPI_560] is used.
 */
fun ConfigurationManager.getPreviewConfig(): Configuration {
  val configurationManager = this
  val config = Configuration.create(configurationManager, FolderConfiguration())

  val cached = deviceAndStateCached
  if (cached != null) {
    config.setEffectiveDevice(cached.first, cached.second)
    return config
  }

  val targetApiLevel = configurationManager.target?.version?.apiLevel ?: 1
  val targetDensity =
<<<<<<< HEAD
    if (targetApiLevel >= PREVIEW_CONFIG_DENSITY.since()) PREVIEW_CONFIG_DENSITY
    else Density.DPI_560
=======
    if (targetApiLevel >= PREVIEW_CONFIG_DENSITY.since()) PREVIEW_CONFIG_DENSITY else Density(560)
>>>>>>> 574fcae1

  val device =
    Device.Builder()
      .apply {
        setTagId("")
        setName("Custom")
        setId(Configuration.CUSTOM_DEVICE_ID)
        setManufacturer("")
        addSoftware(Software())
        addState(
          State().apply {
            isDefaultState = true
            hardware = Hardware()
          }
        )
      }
      .build()

  val state = device.defaultState
  state.apply {
    orientation = ScreenOrientation.SQUARE
    hardware =
      Hardware().apply {
        screen =
          Screen().apply {
            xDimension = PREVIEW_CONFIG_X_DIMENSION
            yDimension = PREVIEW_CONFIG_Y_DIMENSION
            pixelDensity = targetDensity

            val dpi = pixelDensity.dpiValue.toDouble()
            val width = PREVIEW_CONFIG_X_DIMENSION / dpi
            val height = PREVIEW_CONFIG_Y_DIMENSION / dpi
            diagonalLength = sqrt(width * width + height * height)
            size = ScreenSize.getScreenSize(diagonalLength)
<<<<<<< HEAD
            ratio =
              AvdScreenData.getScreenRatio(PREVIEW_CONFIG_X_DIMENSION, PREVIEW_CONFIG_Y_DIMENSION)
=======
            ratio = ScreenRatio.create(PREVIEW_CONFIG_X_DIMENSION, PREVIEW_CONFIG_Y_DIMENSION)
>>>>>>> 574fcae1
            screenRound = ScreenRound.NOTROUND
            chin = 0
          }
      }
  }

  deviceAndStateCached = device to state
  config.setEffectiveDevice(device, state)
  return config
}<|MERGE_RESOLUTION|>--- conflicted
+++ resolved
@@ -71,12 +71,7 @@
 
   val targetApiLevel = configurationManager.target?.version?.apiLevel ?: 1
   val targetDensity =
-<<<<<<< HEAD
-    if (targetApiLevel >= PREVIEW_CONFIG_DENSITY.since()) PREVIEW_CONFIG_DENSITY
-    else Density.DPI_560
-=======
     if (targetApiLevel >= PREVIEW_CONFIG_DENSITY.since()) PREVIEW_CONFIG_DENSITY else Density(560)
->>>>>>> 574fcae1
 
   val device =
     Device.Builder()
@@ -111,12 +106,7 @@
             val height = PREVIEW_CONFIG_Y_DIMENSION / dpi
             diagonalLength = sqrt(width * width + height * height)
             size = ScreenSize.getScreenSize(diagonalLength)
-<<<<<<< HEAD
-            ratio =
-              AvdScreenData.getScreenRatio(PREVIEW_CONFIG_X_DIMENSION, PREVIEW_CONFIG_Y_DIMENSION)
-=======
             ratio = ScreenRatio.create(PREVIEW_CONFIG_X_DIMENSION, PREVIEW_CONFIG_Y_DIMENSION)
->>>>>>> 574fcae1
             screenRound = ScreenRound.NOTROUND
             chin = 0
           }
