--- conflicted
+++ resolved
@@ -134,11 +134,6 @@
   @VisibleForTesting
   static final ExecutorService ourDisposeService =
     AppExecutorUtil.createBoundedApplicationPoolExecutor("RenderTask Dispose Thread", 1);
-<<<<<<< HEAD
-  public static final String GAP_WORKER_CLASS_NAME = "androidx.recyclerview.widget.GapWorker";
-  private static final String WINDOW_RECOMPOSER_ANDROID_KT_FQN = "androidx.compose.ui.platform.WindowRecomposer_androidKt";
-=======
->>>>>>> de127946
 
   @NotNull private final ImagePool myImagePool;
   @NotNull private final RenderContext myContext;
@@ -1369,67 +1364,6 @@
    */
   @NotNull
   private CompletableFuture<Void> disposeRenderSession(@NotNull RenderSession renderSession) {
-<<<<<<< HEAD
-    Optional<Method> disposeMethod = Optional.empty();
-    if (myLayoutlibCallback.hasLoadedClass(COMPOSE_VIEW_ADAPTER_FQN)) {
-      try {
-        Class<?> composeViewAdapter = myLayoutlibCallback.findClass(COMPOSE_VIEW_ADAPTER_FQN);
-        // Kotlin bytecode generation converts dispose() method into dispose$ui_tooling() therefore we have to perform this filtering
-        disposeMethod = Arrays.stream(composeViewAdapter.getMethods()).filter(m -> m.getName().contains("dispose")).findFirst();
-      }
-      catch (ClassNotFoundException ex) {
-        LOG.debug(COMPOSE_VIEW_ADAPTER_FQN + " class not found", ex);
-      }
-
-      if (disposeMethod.isEmpty()) {
-        LOG.warn("Unable to find dispose method in ComposeViewAdapter");
-      }
-
-      try {
-        Class<?> windowRecomposer = myLayoutlibCallback.findClass(WINDOW_RECOMPOSER_ANDROID_KT_FQN);
-        Field animationScaleField = windowRecomposer.getDeclaredField("animationScale");
-        animationScaleField.setAccessible(true);
-        Object animationScale = animationScaleField.get(windowRecomposer);
-        if (animationScale instanceof Map) {
-          ((Map)animationScale).clear();
-        }
-      }
-      catch (ClassNotFoundException | NoSuchFieldException | IllegalAccessException ex) {
-        // If the WindowRecomposer does not exist or the animationScale does not exist anymore, ignore.
-        LOG.debug("Unable to dispose the recompose animationScale", ex);
-      }
-    }
-    disposeMethod.ifPresent(m -> m.setAccessible(true));
-    Optional<Method> finalDisposeMethod = disposeMethod;
-    return RenderService.getRenderAsyncActionExecutor().runAsyncAction(myPriority, () -> {
-      finalDisposeMethod.ifPresent(
-        m -> renderSession.execute(
-          () -> renderSession.getRootViews().forEach(v -> disposeIfCompose(v, m))
-        )
-      );
-      renderSession.dispose();
-    });
-  }
-
-  /**
-   * Performs dispose() call against View object associated with {@link ViewInfo} if that object is an instance of ComposeViewAdapter
-   *
-   * @param viewInfo      a {@link ViewInfo} associated with the View object to be potentially disposed of
-   * @param disposeMethod a dispose method to be executed against View object
-   */
-  private static void disposeIfCompose(@NotNull ViewInfo viewInfo, @NotNull Method disposeMethod) {
-    Object viewObject = viewInfo.getViewObject();
-    if (viewObject == null || !COMPOSE_VIEW_ADAPTER_FQN.equals(viewObject.getClass().getName())) {
-      return;
-    }
-    try {
-      disposeMethod.invoke(viewObject);
-    }
-    catch (IllegalAccessException | InvocationTargetException ex) {
-      LOG.warn("Unexpected error while disposing compose view", ex);
-    }
-=======
     return RenderSessionCleanerKt.dispose(renderSession, myLayoutlibCallback);
->>>>>>> de127946
   }
 }