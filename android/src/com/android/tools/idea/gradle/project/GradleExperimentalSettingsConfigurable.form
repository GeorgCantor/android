<?xml version="1.0" encoding="UTF-8"?>
<form xmlns="http://www.intellij.com/uidesigner/form/" version="1" bind-to-class="com.android.tools.idea.gradle.project.GradleExperimentalSettingsConfigurable">
<<<<<<< HEAD
  <grid id="27dc6" binding="myPanel" layout-manager="GridLayoutManager" row-count="10" column-count="3" same-size-horizontally="false" same-size-vertically="false" hgap="-1" vgap="-1">
=======
  <grid id="27dc6" binding="myPanel" layout-manager="GridLayoutManager" row-count="9" column-count="3" same-size-horizontally="false" same-size-vertically="false" hgap="-1" vgap="-1">
>>>>>>> 50d6ab60
    <margin top="0" left="0" bottom="0" right="0"/>
    <constraints>
      <xy x="20" y="20" width="919" height="400"/>
    </constraints>
    <properties/>
    <border type="none"/>
    <children>
      <component id="bfe08" class="com.intellij.ui.components.JBLabel">
        <constraints>
          <grid row="0" column="0" row-span="1" col-span="3" vsize-policy="0" hsize-policy="0" anchor="0" fill="1" indent="0" use-parent-layout="false"/>
        </constraints>
        <properties>
          <text value="&lt;html&gt;&lt;b&gt;Note:&lt;/b&gt; This settings are for features that are considered &lt;b&gt;experimental&lt;/b&gt;.&lt;/html&gt;"/>
        </properties>
      </component>
      <vspacer id="d6e1c">
        <constraints>
<<<<<<< HEAD
          <grid row="9" column="0" row-span="1" col-span="3" vsize-policy="6" hsize-policy="1" anchor="0" fill="2" indent="0" use-parent-layout="false"/>
=======
          <grid row="8" column="0" row-span="1" col-span="3" vsize-policy="6" hsize-policy="1" anchor="0" fill="2" indent="0" use-parent-layout="false"/>
>>>>>>> 50d6ab60
        </constraints>
      </vspacer>
      <component id="638a9" class="com.intellij.ui.components.JBLabel">
        <constraints>
          <grid row="1" column="0" row-span="1" col-span="3" vsize-policy="0" hsize-policy="0" anchor="0" fill="0" indent="0" use-parent-layout="false"/>
        </constraints>
        <properties>
          <text value="&lt;html&gt;&lt;br&gt;&lt;/html&gt;"/>
        </properties>
      </component>
      <component id="ba9f4" class="javax.swing.JCheckBox" binding="myEnableModuleSelectionOnImportCheckBox">
        <constraints>
          <grid row="2" column="0" row-span="1" col-span="3" vsize-policy="0" hsize-policy="3" anchor="8" fill="0" indent="0" use-parent-layout="false"/>
        </constraints>
        <properties>
          <text value="Allow Module selection on project import"/>
        </properties>
      </component>
      <component id="45061" class="org.jdesktop.swingx.JXLabel">
        <constraints>
          <grid row="3" column="0" row-span="1" col-span="3" vsize-policy="2" hsize-policy="3" anchor="1" fill="1" indent="0" use-parent-layout="false"/>
        </constraints>
        <properties>
          <lineWrap value="true"/>
          <text value="When importing a project, select the Modules to be visible in the IDE (helps improve IDE performance when working on big projects.)"/>
        </properties>
      </component>
      <component id="9d275" class="com.intellij.ui.components.JBLabel">
        <constraints>
          <grid row="4" column="0" row-span="1" col-span="3" vsize-policy="0" hsize-policy="0" anchor="0" fill="0" indent="0" use-parent-layout="false"/>
        </constraints>
        <properties>
          <text value="&lt;html&gt;&lt;br&gt;&lt;/html&gt;"/>
        </properties>
      </component>
      <component id="6c673" class="javax.swing.JCheckBox" binding="mySkipSourceGenOnSyncCheckbox">
        <constraints>
          <grid row="5" column="0" row-span="1" col-span="1" vsize-policy="0" hsize-policy="0" anchor="8" fill="0" indent="0" use-parent-layout="false"/>
        </constraints>
        <properties>
          <text value="Skip source generation on Gradle sync if a project has more than"/>
        </properties>
      </component>
      <component id="f46fa" class="com.intellij.ui.components.JBLabel">
        <constraints>
          <grid row="6" column="2" row-span="1" col-span="1" vsize-policy="0" hsize-policy="0" anchor="0" fill="0" indent="0" use-parent-layout="false"/>
        </constraints>
        <properties>
          <text value="&lt;html&gt;&lt;br&gt;&lt;/html&gt;"/>
<<<<<<< HEAD
        </properties>
      </component>
      <component id="113aa" class="javax.swing.JCheckBox" binding="myLoadAllTestArtifactsCheckbox">
        <constraints>
          <grid row="7" column="0" row-span="1" col-span="3" vsize-policy="0" hsize-policy="3" anchor="8" fill="0" indent="0" use-parent-layout="false"/>
        </constraints>
        <properties>
          <text value="Enable all test artifacts (Unit Test and Instrumentation Test) in Android projects."/>
=======
>>>>>>> 50d6ab60
        </properties>
      </component>
      <component id="afb5f" class="javax.swing.JSpinner" binding="myModuleNumberSpinner" custom-create="true">
        <constraints>
          <grid row="5" column="1" row-span="1" col-span="1" vsize-policy="0" hsize-policy="3" anchor="8" fill="0" indent="0" use-parent-layout="false"/>
        </constraints>
        <properties/>
      </component>
      <component id="f5d2f" class="com.intellij.ui.components.JBLabel">
        <constraints>
          <grid row="5" column="2" row-span="1" col-span="1" vsize-policy="0" hsize-policy="6" anchor="0" fill="1" indent="0" use-parent-layout="false"/>
        </constraints>
        <properties>
          <text value="modules."/>
        </properties>
      </component>
      <component id="48979" class="javax.swing.JCheckBox" binding="myUseNewProjectStructureCheckBox" default-binding="true">
        <constraints>
<<<<<<< HEAD
          <grid row="8" column="0" row-span="1" col-span="3" vsize-policy="0" hsize-policy="3" anchor="8" fill="0" indent="0" use-parent-layout="false"/>
=======
          <grid row="7" column="0" row-span="1" col-span="3" vsize-policy="0" hsize-policy="3" anchor="8" fill="0" indent="0" use-parent-layout="false"/>
>>>>>>> 50d6ab60
        </constraints>
        <properties>
          <text value="Use new 'Project Structure' dialog."/>
        </properties>
      </component>
    </children>
  </grid>
</form><|MERGE_RESOLUTION|>--- conflicted
+++ resolved
@@ -1,10 +1,6 @@
 <?xml version="1.0" encoding="UTF-8"?>
 <form xmlns="http://www.intellij.com/uidesigner/form/" version="1" bind-to-class="com.android.tools.idea.gradle.project.GradleExperimentalSettingsConfigurable">
-<<<<<<< HEAD
-  <grid id="27dc6" binding="myPanel" layout-manager="GridLayoutManager" row-count="10" column-count="3" same-size-horizontally="false" same-size-vertically="false" hgap="-1" vgap="-1">
-=======
   <grid id="27dc6" binding="myPanel" layout-manager="GridLayoutManager" row-count="9" column-count="3" same-size-horizontally="false" same-size-vertically="false" hgap="-1" vgap="-1">
->>>>>>> 50d6ab60
     <margin top="0" left="0" bottom="0" right="0"/>
     <constraints>
       <xy x="20" y="20" width="919" height="400"/>
@@ -22,11 +18,7 @@
       </component>
       <vspacer id="d6e1c">
         <constraints>
-<<<<<<< HEAD
-          <grid row="9" column="0" row-span="1" col-span="3" vsize-policy="6" hsize-policy="1" anchor="0" fill="2" indent="0" use-parent-layout="false"/>
-=======
           <grid row="8" column="0" row-span="1" col-span="3" vsize-policy="6" hsize-policy="1" anchor="0" fill="2" indent="0" use-parent-layout="false"/>
->>>>>>> 50d6ab60
         </constraints>
       </vspacer>
       <component id="638a9" class="com.intellij.ui.components.JBLabel">
@@ -76,17 +68,6 @@
         </constraints>
         <properties>
           <text value="&lt;html&gt;&lt;br&gt;&lt;/html&gt;"/>
-<<<<<<< HEAD
-        </properties>
-      </component>
-      <component id="113aa" class="javax.swing.JCheckBox" binding="myLoadAllTestArtifactsCheckbox">
-        <constraints>
-          <grid row="7" column="0" row-span="1" col-span="3" vsize-policy="0" hsize-policy="3" anchor="8" fill="0" indent="0" use-parent-layout="false"/>
-        </constraints>
-        <properties>
-          <text value="Enable all test artifacts (Unit Test and Instrumentation Test) in Android projects."/>
-=======
->>>>>>> 50d6ab60
         </properties>
       </component>
       <component id="afb5f" class="javax.swing.JSpinner" binding="myModuleNumberSpinner" custom-create="true">
@@ -105,11 +86,7 @@
       </component>
       <component id="48979" class="javax.swing.JCheckBox" binding="myUseNewProjectStructureCheckBox" default-binding="true">
         <constraints>
-<<<<<<< HEAD
-          <grid row="8" column="0" row-span="1" col-span="3" vsize-policy="0" hsize-policy="3" anchor="8" fill="0" indent="0" use-parent-layout="false"/>
-=======
           <grid row="7" column="0" row-span="1" col-span="3" vsize-policy="0" hsize-policy="3" anchor="8" fill="0" indent="0" use-parent-layout="false"/>
->>>>>>> 50d6ab60
         </constraints>
         <properties>
           <text value="Use new 'Project Structure' dialog."/>
