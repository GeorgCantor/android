--- conflicted
+++ resolved
@@ -91,11 +91,7 @@
                 null,
                 listOf(updatablePackage),
                 listOf(),
-<<<<<<< HEAD
-                false
-=======
                 false,
->>>>>>> 0d09370c
               )
               ?.show()
           }
@@ -138,11 +134,7 @@
         RepoManager.DEFAULT_EXPIRATION_PERIOD_MS,
         progressIndicator,
         StudioDownloader(),
-<<<<<<< HEAD
-        StudioSettingsController.getInstance()
-=======
         StudioSettingsController.getInstance(),
->>>>>>> 0d09370c
       )
 
       val updatablePackage = sdkManager.packages.consolidatedPkgs[packagePath] ?: return false
@@ -227,11 +219,7 @@
       RepoManager.DEFAULT_EXPIRATION_PERIOD_MS,
       progressIndicator,
       StudioDownloader(),
-<<<<<<< HEAD
-      StudioSettingsController.getInstance()
-=======
       StudioSettingsController.getInstance(),
->>>>>>> 0d09370c
     )
 
     val latestRemote =
@@ -295,11 +283,7 @@
       PARSER_PACKAGE_NAME,
       { true },
       true,
-<<<<<<< HEAD
-      progressIndicator
-=======
       progressIndicator,
->>>>>>> 0d09370c
     )
   }
 }
