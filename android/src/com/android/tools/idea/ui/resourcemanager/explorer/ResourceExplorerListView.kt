/*
 * Copyright (C) 2019 The Android Open Source Project
 *
 * Licensed under the Apache License, Version 2.0 (the "License");
 * you may not use this file except in compliance with the License.
 * You may obtain a copy of the License at
 *
 *      http://www.apache.org/licenses/LICENSE-2.0
 *
 * Unless required by applicable law or agreed to in writing, software
 * distributed under the License is distributed on an "AS IS" BASIS,
 * WITHOUT WARRANTIES OR CONDITIONS OF ANY KIND, either express or implied.
 * See the License for the specific language governing permissions and
 * limitations under the License.
 */
package com.android.tools.idea.ui.resourcemanager.explorer

import com.android.tools.idea.ui.resourcemanager.ResourceManagerTracking
import com.android.tools.idea.ui.resourcemanager.actions.RefreshDesignAssetAction
import com.android.tools.idea.ui.resourcemanager.explorer.ResourceExplorerListViewModel.UpdateUiReason
import com.android.tools.idea.ui.resourcemanager.findCompatibleFacets
import com.android.tools.idea.ui.resourcemanager.importer.ResourceImportDragTarget
import com.android.tools.idea.ui.resourcemanager.model.Asset
import com.android.tools.idea.ui.resourcemanager.model.DesignAsset
import com.android.tools.idea.ui.resourcemanager.model.ResourceAssetSet
import com.android.tools.idea.ui.resourcemanager.model.ResourceSection
import com.android.tools.idea.ui.resourcemanager.model.designAssets
import com.android.tools.idea.ui.resourcemanager.rendering.DefaultIconProvider
import com.android.tools.idea.ui.resourcemanager.widget.DetailedPreview
import com.android.tools.idea.ui.resourcemanager.widget.LinkLabelSearchView
import com.android.tools.idea.ui.resourcemanager.widget.Section
import com.android.tools.idea.ui.resourcemanager.widget.SectionList
import com.android.tools.idea.ui.resourcemanager.widget.SectionListModel
import com.intellij.concurrency.JobScheduler
import com.intellij.icons.AllIcons
import com.intellij.ide.dnd.DnDManager
import com.intellij.ide.util.PropertiesComponent
import com.intellij.openapi.Disposable
import com.intellij.openapi.actionSystem.ActionGroup
import com.intellij.openapi.actionSystem.ActionManager
import com.intellij.openapi.actionSystem.AnAction
import com.intellij.openapi.actionSystem.AnActionEvent
import com.intellij.openapi.actionSystem.DataProvider
import com.intellij.openapi.actionSystem.DefaultActionGroup
import com.intellij.openapi.actionSystem.Separator
import com.intellij.openapi.actionSystem.ToggleAction
import com.intellij.openapi.application.ModalityState
import com.intellij.openapi.project.DumbAware
import com.intellij.openapi.util.SystemInfo
import com.intellij.openapi.util.text.StringUtil
import com.intellij.openapi.vfs.VirtualFile
import com.intellij.ui.CollectionListModel
import com.intellij.ui.JBColor
import com.intellij.ui.PopupHandler
import com.intellij.ui.components.JBLabel
import com.intellij.ui.components.labels.LinkLabel
import com.intellij.ui.components.labels.LinkListener
import com.intellij.ui.speedSearch.NameFilteringListModel
import com.intellij.util.ModalityUiUtil
import com.intellij.util.concurrency.EdtExecutorService
import com.intellij.util.ui.JBUI
import com.intellij.util.ui.UIUtil
import icons.StudioIcons
import java.awt.BorderLayout
import java.awt.Component
import java.awt.Container
import java.awt.Dimension
import java.awt.Point
import java.awt.event.InputEvent
import java.awt.event.KeyAdapter
import java.awt.event.KeyEvent
import java.awt.event.MouseAdapter
import java.awt.event.MouseEvent
import java.awt.font.TextAttribute
import java.util.Locale
import java.util.concurrent.CompletableFuture
import java.util.concurrent.ScheduledFuture
import java.util.concurrent.TimeUnit
import java.util.function.BiConsumer
import javax.swing.BorderFactory
import javax.swing.BoxLayout
import javax.swing.JComponent
import javax.swing.JList
import javax.swing.JPanel
import javax.swing.JScrollPane
import javax.swing.JSeparator
import javax.swing.LayoutFocusTraversalPolicy
import javax.swing.ListSelectionModel
import kotlin.math.max
import kotlin.math.min
import kotlin.math.roundToInt
import kotlin.properties.Delegates

private val DEFAULT_LIST_MODE_WIDTH get() = JBUI.scale(60)
private val MAX_CELL_WIDTH get() = JBUI.scale(300)
private val LIST_CELL_SIZE get() = JBUI.scale(60)
private val MIN_CELL_WIDTH get() = JBUI.scale(150)
private val DEFAULT_CELL_WIDTH get() = LIST_CELL_SIZE
private val SECTION_HEADER_SECONDARY_COLOR get() = JBColor.border()

private val SECTION_HEADER_BORDER
  get() = BorderFactory.createCompoundBorder(
    JBUI.Borders.empty(4, 4, 8, 4),
    JBUI.Borders.customLine(SECTION_HEADER_SECONDARY_COLOR, 0, 0, 1, 0)
  )

private val SECTION_LIST_BORDER get() = JBUI.Borders.empty()

private val SECTION_HEADER_LABEL_FONT
  get() = JBUI.Fonts.label().deriveFont(mapOf(
    TextAttribute.WEIGHT to TextAttribute.WEIGHT_SEMIBOLD,
    TextAttribute.SIZE to JBUI.scaleFontSize(14f)
  ))

private val TOOLBAR_BORDER
  get() = BorderFactory.createCompoundBorder(
    JBUI.Borders.customLine(JBColor.border(), 0, 0, 1, 0),
    JBUI.Borders.empty(4, 2)
  )

private val GRID_MODE_BACKGROUND = UIUtil.getPanelBackground()
private val LIST_MODE_BACKGROUND = UIUtil.getListBackground()

/**
 * Delay to wait for before showing the "Loading" state.
 *
 * If we don't delay showing the loading state, user might see a quick flickering
 * when switching tabs because of the quick change from old resources to loading view to new resources.
 */
private const val MS_DELAY_BEFORE_LOADING_STATE = 100L // ms
private val UNIT_DELAY_BEFORE_LOADING_STATE = TimeUnit.MILLISECONDS

private const val GRID_MODE = "resourceExplorer.gridMode"
private const val PREVIEW_SIZE = "resourceExplorer.previewSize"

/**
 * View displaying [com.android.tools.idea.ui.resourcemanager.model.Asset]s located in the project.
 *
 * It uses an [ResourceExplorerListViewModelImpl] to populate the view.
 */
class ResourceExplorerListView(
  private val viewModel: ResourceExplorerListViewModel,
  private val resourceImportDragTarget: ResourceImportDragTarget,
  withMultiModuleSearch: Boolean = true,
  private val summaryView: DetailedPreview?,
  private val withDetailView: Boolean = true,
  private val multiSelection: Boolean = true
) : JPanel(BorderLayout()), Disposable, DataProvider {

  private var updatePending = false

  private var populateResourcesFuture: CompletableFuture<List<ResourceSection>>? = null

  /** Reference to the last [CompletableFuture] used to search for filtered resources in other modules */
  private var searchFuture: CompletableFuture<List<ResourceSection>>? = null
  private var showLoadingFuture: ScheduledFuture<*>? = null

  private var fileToSelect: VirtualFile? = null
  private var resourceToSelect: String? = null

  private var previewSize = PropertiesComponent.getInstance().getInt(PREVIEW_SIZE, DEFAULT_CELL_WIDTH)
    set(value) {
      if (value != field) {
        PropertiesComponent.getInstance().setValue(PREVIEW_SIZE, value, DEFAULT_CELL_WIDTH)
        field = value
        sectionList.getLists().forEach {
          (it as AssetListView).thumbnailWidth = previewSize
        }
      }
    }

  private var gridMode: Boolean by Delegates.observable(PropertiesComponent.getInstance().getBoolean(GRID_MODE)) { _, _, newValue ->
    PropertiesComponent.getInstance().setValue(GRID_MODE, newValue)
    val backgroundColor = if (newValue) GRID_MODE_BACKGROUND else LIST_MODE_BACKGROUND
    centerPanel.background = backgroundColor
    sectionList.background = backgroundColor
    moduleSearchView?.backgroundColor = backgroundColor
    sectionList.getLists().forEach {
      (it as AssetListView).isGridMode = newValue
    }
  }

  private val listeners = mutableListOf<SelectionListener>()
  private val sectionListModel: SectionListModel = SectionListModel()
  private val dragHandler = resourceDragHandler(resourceImportDragTarget)

  private val topActionsPanel = JPanel().apply {
    layout = BoxLayout(this, BoxLayout.Y_AXIS)
    isOpaque = false
  }

  private val sectionList: SectionList = SectionList(sectionListModel).apply {
    border = SECTION_LIST_BORDER
    background = if (gridMode) GRID_MODE_BACKGROUND else LIST_MODE_BACKGROUND
    horizontalScrollBarPolicy = JScrollPane.HORIZONTAL_SCROLLBAR_NEVER
    verticalScrollBarPolicy = JScrollPane.VERTICAL_SCROLLBAR_ALWAYS
    addMouseWheelListener { event ->
      val modifierKey = if (SystemInfo.isMac) InputEvent.META_MASK else InputEvent.CTRL_MASK
      val modifierPressed = (event.modifiers and modifierKey) == modifierKey
      if (modifierPressed && gridMode) {
        previewSize = max(MIN_CELL_WIDTH, min(
          MAX_CELL_WIDTH, (previewSize * (1 - event.preciseWheelRotation * 0.1)).roundToInt()))
      }
    }
  }

  private val contentSeparator = JSeparator().apply {
    isVisible = false
    minimumSize = Dimension(JBUI.scale(10), JBUI.scale(4))
    maximumSize = Dimension(Integer.MAX_VALUE, JBUI.scale(10))
  }

  /** A view to hold clickable labels to change modules when filtering resources. */
  private val moduleSearchView = if (withMultiModuleSearch) LinkLabelSearchView().apply {
    backgroundColor = if (gridMode) GRID_MODE_BACKGROUND else LIST_MODE_BACKGROUND
  } else null

  private val centerPanel = JPanel().apply {
    layout = BoxLayout(this@apply, BoxLayout.Y_AXIS)
    background = if (gridMode) GRID_MODE_BACKGROUND else LIST_MODE_BACKGROUND
    add(sectionList)
    if (moduleSearchView != null) {
      add(contentSeparator)
      add(moduleSearchView)
    }
  }

  private val footerPanel = JPanel(BorderLayout()).apply {
    border = JBUI.Borders.customLine(JBColor.border(), 1, 0, 0, 0)

    val bottomToolbar = ActionManager.getInstance().createActionToolbar("resourceExplorer", createBottomActions(), true)
    bottomToolbar.targetComponent = this@ResourceExplorerListView
    add(bottomToolbar.component, BorderLayout.EAST)
  }

  private val contentPanel: JPanel =
    JPanel(BorderLayout()).apply {
      add(topActionsPanel, BorderLayout.NORTH)
      add(centerPanel)
      add(footerPanel, BorderLayout.SOUTH)
    }

  /**
   * Mouse listener to invoke the popup menu.
   *
   * This custom implementation is needed to ensure that the clicked element is selected
   * before invoking the menu.
   */
  private val popupHandler = object : PopupHandler() {
    val actionManager = ActionManager.getInstance()
    val group = DefaultActionGroup().apply {
      add(RefreshDesignAssetAction { assets ->
        assets.forEach { viewModel.clearImageCache(it) }
        repaint()
      })
      addSeparator()
      add(actionManager.getAction("ResourceExplorer") as ActionGroup)
    }

    override fun invokePopup(comp: Component?, x: Int, y: Int) {
      val list = comp as JList<*>
      // Select the element before invoking the popup menu
      val clickedIndex = list.locationToIndex(Point(x, y))
      if (!list.isSelectedIndex(clickedIndex)) {
        list.selectedIndex = clickedIndex
      }
      val popupMenu = actionManager.createActionPopupMenu("ResourceExplorer", group)
      popupMenu.setTargetComponent(list)
      val menu = popupMenu.component
      menu.show(comp, x, y)
    }
  }

  /**
   * A mouse listener that opens a [ResourceDetailView] when double clicking
   * on an item from the list.
   * @see doSelectAssetAction
   */
  private val mouseClickListener = object : MouseAdapter() {
    override fun mouseClicked(e: MouseEvent) {
      if (!(e.clickCount == 2 && e.button == MouseEvent.BUTTON1)) {
        return
      }
      val assetListView = e.source as AssetListView
      val index = assetListView.locationToIndex(e.point)
      if (index >= 0) {
        val designAssetSet = assetListView.model.getElementAt(index)
        doSelectAssetAction(designAssetSet)
      }
    }
  }

  private val keyListener = object : KeyAdapter() {
    override fun keyPressed(e: KeyEvent) {
      if (KeyEvent.VK_ENTER == e.keyCode) {
        val assetListView = e.source as AssetListView
        doSelectAssetAction(assetListView.selectedValue)
      }
    }
  }

  /**
   * Replace the content of the view with a [ResourceDetailView] for the provided [designAssetSet].
   */
  private fun doSelectAssetAction(designAssetSet: ResourceAssetSet) {
    if (designAssetSet.assets.isNotEmpty()) {
      val asset = designAssetSet.assets.first()
      if (designAssetSet.assets.size > 1 && withDetailView) {
        showDetailView(designAssetSet)
        return
      }
      ResourceManagerTracking.logAssetOpened(viewModel.facet, asset.type)
      viewModel.doSelectAssetAction(asset)
      return
    }
  }

  private fun showDetailView(designAssetSet: ResourceAssetSet) {
    val previousSelectedValue = sectionList.selectedValue

    val detailView = ResourceDetailView(designAssetSet, viewModel) {
      setContentPanel()
      sectionList.selectedValue = previousSelectedValue
    }

    removeAll()
    add(detailView)
    revalidate()
    repaint()
    detailView.requestFocusInWindow()
  }

  /**
   * Update the [summaryView] panel.
   * May populate the icon, the metadata and/or a [configuration, value] map.
   */
  private fun updateSummaryPreview() {
    if (summaryView == null) return
    val resourceAssetSet = sectionList.selectedValue as? ResourceAssetSet ?: return

    updateSummaryPreviewIcon()
    summaryView.apply {
      val summaryMapFuture = viewModel.getResourceSummaryMap(resourceAssetSet)
      val configurationMapFuture = viewModel.getResourceConfigurationMap(resourceAssetSet)
      CompletableFuture.allOf(summaryMapFuture, configurationMapFuture).whenCompleteAsync(BiConsumer { _, _ ->
        data = summaryMapFuture.join()
        values = configurationMapFuture.join()
        validate()
        repaint()
      }, EdtExecutorService.getInstance())
    }
  }

  /**
   * Update the icon in the [summaryView] panel, if any. Also used for the refresh callback in the preview provider.
   */
  private fun updateSummaryPreviewIcon() {
    val assetSet = (sectionList.selectedValue as? ResourceAssetSet)?: return
    val assetForPreview = assetSet.getHighestDensityAsset()
    summaryView?.let {
      if (assetForPreview !is DesignAsset) {
        // TODO: Figure out a way to render a BaseAssets, for things like Tools -> SampleData.
        summaryView.icon = null
        summaryView.repaint()
        return
      }
      val previewProvider = viewModel.summaryPreviewManager.getPreviewProvider(assetForPreview.type)
      summaryView.icon = if (previewProvider !is DefaultIconProvider) previewProvider.getIcon(
        assetForPreview,
        JBUI.scale(DetailedPreview.PREVIEW_ICON_SIZE),
        JBUI.scale(DetailedPreview.PREVIEW_ICON_SIZE),
        refreshCallback = {
          updateSummaryPreviewIcon()
        }
      ) else null
      summaryView.repaint()
    }
  }

  init {
    DnDManager.getInstance().registerTarget(resourceImportDragTarget, this)

    viewModel.updateUiCallback = { reason ->
      when (reason) {
        UpdateUiReason.IMAGE_CACHE_CHANGED -> repaint()
        UpdateUiReason.RESOURCE_TYPE_CHANGED -> {
          setContentPanel()
          populateExternalActions()
          populateResourcesLists()
          populateSearchLinkLabels()
        }
        UpdateUiReason.RESOURCES_CHANGED -> {
          populateExternalActions()
          populateResourcesLists(keepScrollPosition = true)
          populateSearchLinkLabels()
        }
      }
    }
    populateExternalActions()
    populateResourcesLists()
    populateSearchLinkLabels()
    viewModel.speedSearch.addChangeListener {
      sectionList.getLists().filterIsInstance<AssetListView>().forEach { assetListView -> assetListView.refilter() }
      sectionList.getSections().filterIsInstance<AssetSection<AssetListView>>().forEach {
        section -> section.updateHeaderName((section.list as? AssetListView)?.getFilteredSize())
      }
      centerPanel.validate()
      centerPanel.repaint()
      populateSearchLinkLabels()
    }

    setContentPanel()
    isFocusTraversalPolicyProvider = true
    focusTraversalPolicy = object : LayoutFocusTraversalPolicy() {
      override fun getFirstComponent(p0: Container?): Component {
        return sectionList.getLists().firstOrNull() ?: this@ResourceExplorerListView
      }
    }
  }

  private fun setContentPanel() {
    removeAll()
    add(contentPanel)
    revalidate()
    repaint()
  }

  private fun getSelectedAssets(): List<Asset> {
    return sectionList.getLists()
      .flatMap { it.selectedValuesList }
      .filterIsInstance<ResourceAssetSet>()
      .flatMap(ResourceAssetSet::assets)
  }

  private fun populateExternalActions() {
    topActionsPanel.removeAll()
    val actionManager = ActionManager.getInstance()
    viewModel.externalActions.forEach {
      actionManager.createActionToolbar("resourceExplorer", it, true).let { actionToolbar ->
        actionToolbar.targetComponent = this@ResourceExplorerListView
        topActionsPanel.add(actionToolbar.component.apply { border = TOOLBAR_BORDER })
      }
    }
  }

  private fun populateSearchLinkLabels() {
    if (moduleSearchView == null) return
    searchFuture?.let { future ->
      if (!future.isDone()) {
        // Only one 'future' for getOtherModulesResourceLists may run at a time.
        future.cancel(true)
      }
    }

    moduleSearchView.clear()
    contentSeparator.isVisible = false

    val filter = viewModel.speedSearch.filter
    if (filter.isNotBlank()) {
      searchFuture = viewModel.getOtherModulesResourceLists()
        .whenCompleteAsync(BiConsumer { resourceLists, _ ->
          displaySearchLinkLabels(resourceLists, filter)
        }, EdtExecutorService.getInstance())
    }
    centerPanel.revalidate()
  }

  /**
   * Applies the filter in the SpeedSearch to the given resource sections, then, creates and displays LinkLabels to the modules with
   * resources matching the filter.
   *
   * @param filter Received filter string, since the filter in SpeedSearch might change at runtime while this is running.
   */
  private fun displaySearchLinkLabels(resourceSections: List<ResourceSection>, filter: String) {
    if (moduleSearchView == null) return // TODO: Log?
    val search = viewModel.speedSearch
    search.setEnabled(true)
    resourceSections.forEach { section ->
      val filteringModel = NameFilteringListModel(CollectionListModel(section.assetSets), { it.name }, search::shouldBeShowing,
                                                  { StringUtil.notNullize(filter) })
      filteringModel.refilter()
      val resourcesCount = filteringModel.size
      if (resourcesCount > 0) {
        // TODO: Get the facet when the module is being set in ResourceExplorerViewModel by passing the module name instead of the actual facet.
        // I.e: This class should not be fetching module objects.
        findCompatibleFacets(viewModel.facet.module.project).firstOrNull {
          it.module.name == section.libraryName
        }?.let { facetToChange ->
          // Create [LinkLabel]s that when clicking them, changes the working module to the module in the given [AndroidFacet].
          moduleSearchView.addLabel(
            "$resourcesCount ${StringUtil.pluralize("resource", resourcesCount)} found in '${facetToChange.module.name}'") {
            viewModel.facetUpdated(facetToChange)
          }
        }
      }
    }
    contentSeparator.isVisible = moduleSearchView.isVisible
    centerPanel.validate()
    centerPanel.repaint()
  }

  /**
   * Update the [sectionList] to show the current lists of resource. By default, the scroll
   * position will be reset to the top.
   *
   * @param keepScrollPosition: when true, the updated list will be automatically scrolled to
   *  the position it had before. This is the desired behaviour in some particular scenarios,
   *  and it is the caller's responsibility to decide depending on the context.
   */
  private fun populateResourcesLists(keepScrollPosition: Boolean = false) {
    val selectedValue = sectionList.selectedValue
    val selectedIndices = sectionList.selectedIndices
    val scrollPosition = getScrollPosition()
    updatePending = true
    populateResourcesFuture?.cancel(true)
    populateResourcesFuture = viewModel.getCurrentModuleResourceLists()
      .whenCompleteAsync(BiConsumer { resourceLists, _ ->
        updatePending = false
        displayResources(resourceLists)
        if (keepScrollPosition) setScrollPosition(scrollPosition)
        selectIndicesIfNeeded(selectedValue, selectedIndices)
      }, EdtExecutorService.getInstance())

    if (populateResourcesFuture?.isDone == false) {
      if (showLoadingFuture == null) {
        showLoadingFuture = JobScheduler.getScheduler().schedule(
          { ModalityUiUtil.invokeLaterIfNeeded(ModalityState.defaultModalityState(), this::displayLoading) },
          MS_DELAY_BEFORE_LOADING_STATE,
          UNIT_DELAY_BEFORE_LOADING_STATE)
      }
    }
  }

  private fun displayLoading() {
    showLoadingFuture = null
<<<<<<< HEAD
    if (populateResourcesFuture?.isDone != false) {
=======
    if (populateResourcesFuture?.isDone ?: true) {
>>>>>>> b5f40ffd
      return
    }
    sectionListModel.clear()
    sectionListModel.addSection(createLoadingSection())
  }

  private fun displayResources(resourceLists: List<ResourceSection>) {
    sectionListModel.clear()
    val sections = resourceLists
      .filterNot { it.assetSets.isEmpty() }
      .map(this::createSection)
      .toList()
    if (!sections.isEmpty()) {
      sectionListModel.addSections(sections)
    }
    else {
      sectionListModel.addSection(createEmptySection())
    }
    sectionList.validate()
    sectionList.repaint()
  }

  private fun createLoadingSection() = AssetSection<ResourceAssetSet>(
    viewModel.facet.module.name, null,
    AssetListView(emptyList(), null).apply {
      setPaintBusy(true)
      setEmptyText("Loading...")
      background = this@ResourceExplorerListView.background
    })

  private fun createEmptySection() = AssetSection<ResourceAssetSet>(
    viewModel.facet.module.name, null,
    AssetListView(emptyList(), null).apply {
      setEmptyText("No ${viewModel.selectedTabName.toLowerCase(Locale.US)} available")
      background = this@ResourceExplorerListView.background
    })

  private fun selectIndicesIfNeeded(selectedValue: Any?, selectedIndices: List<IntArray?>) {
    val finalFileToSelect = fileToSelect
    val finalResourceToSelect = resourceToSelect
    if (finalFileToSelect != null) {
      // Attempt to select resource by file, if it was pending.
      selectAsset(finalFileToSelect)
    }
    else if (finalResourceToSelect != null) {
      // Attempt to select resource by name, if it was pending.
      selectAsset(finalResourceToSelect, recentlyAdded = false)
    }
    else if (selectedValue != null) {
      // Attempt to reselect the previously selected element
      // If the value still exist in the list, just reselect it
      sectionList.selectedValue = selectedValue

      // Otherwise, like if the selected resource was renamed, we reselect the element
      // based on the indexes
      if (sectionList.selectedIndex == null) {
        sectionList.selectedIndices = selectedIndices
      }
    }

    // Guarantee that any other pending selection is cancelled. Having more than one of these is unintended behavior.
    fileToSelect = null
    resourceToSelect = null
  }

  private fun getScrollPosition(): Point {
    return sectionList.viewport.viewPosition
  }

  private fun setScrollPosition(scrollPosition: Point) {
    sectionList.viewport.viewPosition = scrollPosition
  }

  /**
   * Selects a [ResourceAssetSet] by a given [VirtualFile]. Depending of the file, the currently displayed resource type may change to
   * select the right resource.
   */
  fun selectAsset(virtualFile: VirtualFile) {
    if (virtualFile.isDirectory) return

    if (updatePending) {
      fileToSelect = virtualFile
    }
    else {
      doSelectAsset { assetSet ->
        assetSet.designAssets.any { it.file == virtualFile }.also { if (it) fileToSelect = null }
      }
    }
  }

  /**
   * Selects a listed [ResourceAssetSet] by its name.
   *
   * @param resourceName Name to look for in existing lists of resources.
   * @param recentlyAdded The resource might not be listed yet if it was recently added (awaiting resource notification).
   */
  fun selectAsset(resourceName: String, recentlyAdded: Boolean) {
    if (updatePending || recentlyAdded) {
      resourceToSelect = resourceName
    }
    if (!updatePending) {
      doSelectAsset isAsset@{ assetSet ->
        val found = assetSet.name == resourceName
        if (found) {
          resourceToSelect = null
        }
        return@isAsset found
      }
    }
  }

  private fun doSelectAsset(isDesiredAssetSet: (ResourceAssetSet) -> Boolean) {
    sectionList.getLists()
      .filterIsInstance<AssetListView>()
      .forEachIndexed { listIndex, list ->
        for (assetIndex in 0 until list.model.size) {
          if (isDesiredAssetSet(list.model.getElementAt(assetIndex))) {
            sectionList.selectedIndex = listIndex to assetIndex
            sectionList.scrollToSelection()
            list.requestFocusInWindow()
            return
          }
        }
      }
  }

  private fun createSection(section: ResourceSection): AssetSection<ResourceAssetSet> {
    val assetList = AssetListView(section.assetSets, viewModel.speedSearch).apply {
      cellRenderer = DesignAssetCellRenderer(viewModel.assetPreviewManager)
      dragHandler.registerSource(this)
      addMouseListener(popupHandler)
      addMouseListener(mouseClickListener)
      addKeyListener(keyListener)
      selectionMode = if (multiSelection) ListSelectionModel.MULTIPLE_INTERVAL_SELECTION else ListSelectionModel.SINGLE_SELECTION
      this.addListSelectionListener {
        listeners.forEach { listener ->
          listener.onDesignAssetSetSelected(sectionList.selectedValue as? ResourceAssetSet)
        }
        (sectionList.selectedValue as? ResourceAssetSet)?.let { viewModel.updateSelectedAssetSet(it) }
        updateSummaryPreview()
      }
      thumbnailWidth = this@ResourceExplorerListView.previewSize
      isGridMode = this@ResourceExplorerListView.gridMode
    }
    return AssetSection(section.libraryName, assetList.getFilteredSize(), assetList)
  }

  fun addSelectionListener(listener: SelectionListener) {
    listeners += listener
  }

  fun removeSelectionListener(listener: SelectionListener) {
    listeners -= listener
  }

  interface SelectionListener {
    /** Triggers when the [ResourceAssetSet] selection changes. */
    fun onDesignAssetSetSelected(resourceAssetSet: ResourceAssetSet?)
  }

  private class AssetSection<T>(
    override var name: String,
    size: Int?,
    override var list: JList<T>
  ) : Section<T> {

    private var listIsExpanded = true
    private val headerNameLabel = JBLabel(buildName(size)).apply {
      font = SECTION_HEADER_LABEL_FONT
      border = JBUI.Borders.empty(8, 0)
    }

    override var header: JComponent = createHeaderComponent()

    fun updateHeaderName(newSize: Int?) {
      headerNameLabel.text = buildName(newSize)
    }

    private fun createHeaderComponent() = JPanel(BorderLayout()).apply {
      isOpaque = false
      val linkLabel = LinkLabel(null, AllIcons.Ide.Notification.Collapse, LinkListener<String> { source, _ ->
        // Create a clickable label that toggles the expand/collapse icon every time is clicked, and hides/shows the list in this section.
        source.icon = if (listIsExpanded) AllIcons.Ide.Notification.Expand else AllIcons.Ide.Notification.Collapse
        source.setHoveringIcon(if (listIsExpanded) AllIcons.Ide.Notification.ExpandHover else AllIcons.Ide.Notification.CollapseHover)
        listIsExpanded = !listIsExpanded
        list.isVisible = listIsExpanded
        // Clear selection to avoid interaction issues.
        list.selectionModel.clearSelection()
      }).apply {
        setHoveringIcon(AllIcons.Ide.Notification.CollapseHover)
      }
      add(headerNameLabel, BorderLayout.WEST)
      add(linkLabel, BorderLayout.EAST)
      border = SECTION_HEADER_BORDER
    }

    private fun buildName(size: Int?): String {
      val itemNumber = size?.let { " ($it)" } ?: ""
      return "${this@AssetSection.name}$itemNumber"
    }
  }

  override fun getData(dataId: String): Any? {
    return viewModel.getData(dataId, getSelectedAssets())
  }

  override fun dispose() {
    DnDManager.getInstance().unregisterTarget(resourceImportDragTarget, this)
    populateResourcesFuture?.cancel(true)
    searchFuture?.cancel(true)
    showLoadingFuture?.cancel(true)
  }

  private fun createBottomActions(): DefaultActionGroup {
    return DefaultActionGroup(
      ListModeButton(),
      GridModeButton(),
      Separator(),
      ZoomMinus(),
      ZoomPlus()
    )
  }

  /**
   * Button to enable the list view
   */
  private inner class ListModeButton
    : ToggleAction("List mode", "Switch to list mode", StudioIcons.Common.LIST_VIEW), DumbAware {

    override fun isSelected(e: AnActionEvent) = !gridMode

    override fun setSelected(e: AnActionEvent, state: Boolean) {
      if (state) {
        ResourceManagerTracking.logSwitchToListMode()
        gridMode = false
        previewSize = DEFAULT_LIST_MODE_WIDTH
      }
    }
  }

  /**
   * Button to enable the grid view
   */
  private inner class GridModeButton
    : ToggleAction("Grid mode", "Switch to grid mode", StudioIcons.Common.GRID_VIEW),
      DumbAware {

    override fun isSelected(e: AnActionEvent) = gridMode

    override fun setSelected(e: AnActionEvent, state: Boolean) {
      if (state) {
        ResourceManagerTracking.logSwitchToGridMode(viewModel.facet)
        gridMode = true
        previewSize = MIN_CELL_WIDTH
      }
    }
  }

  /**
   * Button to scale down the icons. It is only enabled in grid mode.
   */
  private inner class ZoomMinus : AnAction("Zoom Out", "Decrease thumbnail size", AllIcons.General.ZoomOut), DumbAware {

    override fun actionPerformed(e: AnActionEvent) {
      previewSize = max(MIN_CELL_WIDTH, (previewSize * 0.9).roundToInt())
    }

    override fun update(e: AnActionEvent) {
      e.presentation.isEnabled = gridMode && previewSize > MIN_CELL_WIDTH
    }
  }

  /**
   * Button to scale up the icons. It is only enabled in grid mode.
   */
  private inner class ZoomPlus : AnAction("Zoom In", "Increase thumbnail size", AllIcons.General.ZoomIn), DumbAware {

    override fun actionPerformed(e: AnActionEvent) {
      previewSize = min(MAX_CELL_WIDTH, (previewSize * 1.1).roundToInt())
    }

    override fun update(e: AnActionEvent) {
      e.presentation.isEnabled = gridMode && previewSize < MAX_CELL_WIDTH
    }
  }
}<|MERGE_RESOLUTION|>--- conflicted
+++ resolved
@@ -533,11 +533,7 @@
 
   private fun displayLoading() {
     showLoadingFuture = null
-<<<<<<< HEAD
     if (populateResourcesFuture?.isDone != false) {
-=======
-    if (populateResourcesFuture?.isDone ?: true) {
->>>>>>> b5f40ffd
       return
     }
     sectionListModel.clear()
