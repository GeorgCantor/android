--- conflicted
+++ resolved
@@ -21,21 +21,12 @@
 import com.google.common.annotations.VisibleForTesting;
 import com.intellij.util.containers.CollectionFactory;
 import com.intellij.util.lang.UrlClassLoader;
-<<<<<<< HEAD
 import java.awt.*;
 import java.io.File;
 import java.lang.reflect.InvocationTargetException;
 import java.lang.reflect.Method;
 import java.nio.file.Path;
 import java.util.List;
-=======
-import java.awt.Component;
-import java.io.File;
-import java.lang.reflect.InvocationTargetException;
-import java.lang.reflect.Method;
-import java.net.MalformedURLException;
-import java.nio.file.Path;
->>>>>>> cdc83e4e
 import java.util.Map;
 import org.jetbrains.annotations.NotNull;
 import org.jetbrains.annotations.Nullable;
@@ -78,11 +69,7 @@
   /**
    * Cache of patcher classes. Key is jar file, subkey is class name.
    */
-<<<<<<< HEAD
-  private static Map<LocalPackage, PatchRunner> ourCache = CollectionFactory.createWeakMap();
-=======
-  private static final Map<LocalPackage, PatchRunner> ourCache = ContainerUtil.createWeakMap();
->>>>>>> cdc83e4e
+  private static final Map<LocalPackage, PatchRunner> ourCache = CollectionFactory.createWeakMap();
 
   /**
    * Run the IJ patcher by reflection.
@@ -199,22 +186,8 @@
   /**
    * Gets a class loader for the given jar.
    */
-<<<<<<< HEAD
   private static @NotNull ClassLoader getClassLoader(@NotNull Path patcherJar) {
     return UrlClassLoader.build().files(List.of(patcherJar)).allowLock(false).parent(PatchInstaller.class.getClassLoader()).get();
-=======
-  @NotNull
-  private static ClassLoader getClassLoader(@NotNull Path patcherJar) {
-    ClassLoader loader;
-    try {
-      loader = UrlClassLoader.build().urls(patcherJar.toUri().toURL()).parent(PatchInstaller.class.getClassLoader()).get();
-    }
-    catch (MalformedURLException e) {
-      // Shouldn't happen
-      throw new AssertionError("Failed to create URL from file: " + patcherJar, e);
-    }
-    return loader;
->>>>>>> cdc83e4e
   }
 
   @NotNull
@@ -244,19 +217,11 @@
           progress.logWarning("Failed to find patcher JAR!");
           return null;
         }
-<<<<<<< HEAD
-        ClassLoader loader = getClassLoader(patcherFile.toPath());
-        Class runnerClass = Class.forName(RUNNER_CLASS_NAME, true, loader);
-        Class uiBaseClass = Class.forName(UPDATER_UI_CLASS_NAME, true, loader);
-        Class uiClass = Class.forName(REPO_UI_CLASS_NAME, true, loader);
-        Class generatorClass = Class.forName(PATCH_GENERATOR_CLASS_NAME, true, loader);
-=======
         ClassLoader loader = getClassLoader(patcherFile);
         Class<?> runnerClass = Class.forName(RUNNER_CLASS_NAME, true, loader);
         Class<?> uiBaseClass = Class.forName(UPDATER_UI_CLASS_NAME, true, loader);
         Class<?> uiClass = Class.forName(REPO_UI_CLASS_NAME, true, loader);
         Class<?> generatorClass = Class.forName(PATCH_GENERATOR_CLASS_NAME, true, loader);
->>>>>>> cdc83e4e
 
         result = new PatchRunner(patcherFile, runnerClass, uiBaseClass, uiClass, generatorClass);
         ourCache.put(runnerPackage, result);
