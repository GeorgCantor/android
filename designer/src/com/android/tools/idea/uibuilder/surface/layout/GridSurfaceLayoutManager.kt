/*
 * Copyright (C) 2020 The Android Open Source Project
 *
 * Licensed under the Apache License, Version 2.0 (the "License");
 * you may not use this file except in compliance with the License.
 * You may obtain a copy of the License at
 *
 *      http://www.apache.org/licenses/LICENSE-2.0
 *
 * Unless required by applicable law or agreed to in writing, software
 * distributed under the License is distributed on an "AS IS" BASIS,
 * WITHOUT WARRANTIES OR CONDITIONS OF ANY KIND, either express or implied.
 * See the License for the specific language governing permissions and
 * limitations under the License.
 */
package com.android.tools.idea.uibuilder.surface.layout

import com.android.tools.adtui.common.SwingCoordinate
import com.android.tools.idea.common.model.scaleBy
import com.android.tools.idea.common.surface.SurfaceScale
import java.awt.Dimension
import java.awt.Point
import kotlin.math.max
import kotlin.math.sqrt

/**
 * [SurfaceLayoutManager] that layouts [PositionableContent]s in grid style. It tries to fill the
 * [PositionableContent]s horizontally then vertically. When a row has no horizontal space for the
 * next [PositionableContent], it fills the remaining [PositionableContent]s in the new row, and so
 * on.
 *
 * The [horizontalPadding] and [verticalPadding] are minimum gaps between [PositionableContent] and
 * the boundaries of `NlDesignSurface`. The [horizontalViewDelta] and [verticalViewDelta] are the
 * gaps between different [PositionableContent]s. The [centralizeContent] decides if the content
 * should be placed at the center when the content is smaller then the surface size.
 */
open class GridSurfaceLayoutManager(
  @SwingCoordinate private val horizontalPadding: Int,
  @SwingCoordinate private val verticalPadding: Int,
  @SwingCoordinate private val horizontalViewDelta: Int,
  @SwingCoordinate private val verticalViewDelta: Int,
  private val centralizeContent: Boolean = true
) : SurfaceLayoutManager {

  private var previousHorizontalPadding = 0
  private var previousVerticalPadding = 0

  private var fitIntoCache: Pair<FitIntoScaleData, Double>? = null

  override fun getPreferredSize(
    content: Collection<PositionableContent>,
    @SwingCoordinate availableWidth: Int,
    @SwingCoordinate availableHeight: Int,
    @SwingCoordinate dimension: Dimension?
  ) = getSize(content, PositionableContent::contentSize, { 1.0 }, availableWidth, dimension)

  override fun getRequiredSize(
    content: Collection<PositionableContent>,
    @SwingCoordinate availableWidth: Int,
    @SwingCoordinate availableHeight: Int,
    @SwingCoordinate dimension: Dimension?
  ) = getSize(content, PositionableContent::scaledContentSize, { scale }, availableWidth, dimension)

  private fun getSize(
    content: Collection<PositionableContent>,
    sizeFunc: PositionableContent.() -> Dimension,
    scaleFunc: PositionableContent.() -> Double,
    availableWidth: Int,
    dimension: Dimension?
  ): Dimension {
    val dim = dimension ?: Dimension()

    val grid = layoutGrid(content, availableWidth, scaleFunc) { sizeFunc().width }
    var requiredWidth = 0
    var requiredHeight = 0

    for (row in grid) {
      var rowX = 0
      val rowY = requiredHeight
      var currentHeight = 0
      for (view in row) {
        val margin = view.getMargin(view.scaleFunc())
        rowX += view.sizeFunc().width + horizontalViewDelta + margin.horizontal
        currentHeight =
          max(currentHeight, rowY + verticalViewDelta + view.sizeFunc().height + margin.vertical)
      }
      requiredWidth = max(requiredWidth, max(rowX - horizontalViewDelta, 0))
      requiredHeight = currentHeight
    }

    dim.setSize(
      requiredWidth + 2 * horizontalPadding,
      max(0, requiredHeight - verticalViewDelta + 2 * verticalPadding)
    )
    return dim
  }

  /**
   * Arrange [PositionableContent]s into a 2-dimension list which represent a list of row of
   * [PositionableContent]. The [widthFunc] is for getting the preferred widths of
   * [PositionableContent]s when filling the horizontal spaces.
   */
  protected open fun layoutGrid(
    content: Collection<PositionableContent>,
    @SwingCoordinate availableWidth: Int,
    scaleFunc: PositionableContent.() -> Double,
    @SwingCoordinate widthFunc: PositionableContent.() -> Int
  ): List<List<PositionableContent>> {
<<<<<<< HEAD
    val visibleContent = content.filter { it.isVisible }
    if (visibleContent.isEmpty()) {
=======
    if (content.isEmpty()) {
>>>>>>> 574fcae1
      return listOf(emptyList())
    }
    val startX = horizontalPadding
    val gridList = mutableListOf<List<PositionableContent>>()

<<<<<<< HEAD
    val firstView = visibleContent.first()
=======
    val firstView = content.first()
>>>>>>> 574fcae1
    var nextX =
      startX +
        firstView.widthFunc() +
        firstView.getMargin(firstView.scaleFunc()).horizontal +
        horizontalViewDelta

    var columnList = mutableListOf(firstView)
    for (view in content.drop(1)) {
      // The full width is the view width + any horizontal margins
      val totalWidth = view.widthFunc() + view.getMargin(view.scaleFunc()).horizontal
      if (nextX + totalWidth > availableWidth) {
        nextX = horizontalPadding + totalWidth + horizontalViewDelta
        gridList.add(columnList)
        columnList = mutableListOf(view)
      } else {
        nextX += totalWidth + horizontalViewDelta
        columnList.add(view)
      }
    }
    gridList.add(columnList)
    return gridList
  }

  @SurfaceScale
  override fun getFitIntoScale(
    content: Collection<PositionableContent>,
    @SwingCoordinate availableWidth: Int,
    @SwingCoordinate availableHeight: Int
  ): Double {
    if (content.isEmpty()) {
      return 1.0
    }

    val previousData = fitIntoCache
    if (previousData != null) {
      val arguments = previousData.first
      if (
        arguments.content == content &&
          arguments.availableWidth == availableWidth &&
          arguments.availableHeight == availableHeight
      ) {
        return previousData.second
      }
    }

    // Find the upper and lower bounds, then do binary search to find the best scaling size.

    // Calculate the sum of the area of the original content sizes. This considers the margins of
    // every content.
    val rawSizes =
      content.map {
        val contentSize = it.contentSize
        val margin = it.getMargin(1.0)
        Dimension(contentSize.width + margin.horizontal, contentSize.height + margin.vertical)
      }

    val upperBound = run {
      // Find the scale the total areas of contents equals to the available spaces.
      // This happens when the contents perfectly full-fill the available space.
      // It is not possible that the zoom-to-fit scale is larger than this value.
      val contentAreas = rawSizes.sumOf { it.width * it.height }
      val availableArea =
        (availableWidth - 2 * horizontalPadding) * (availableHeight - 2 * verticalPadding)
      sqrt(availableArea.toDouble() / contentAreas)
    }

    val lowerBound = run {
      // This scale can fit all the content in a single row or a single column, which is the worst
      // case.
      // The zoom-to-fit scale should not be smaller than this value.
      val totalWidth =
        rawSizes.sumOf { it.width } +
          (content.size - 1) * horizontalViewDelta +
          2 * horizontalPadding
      val totalHeight =
        rawSizes.sumOf { it.height } + (content.size - 1) * verticalViewDelta + 2 * verticalPadding
      maxOf(
        SCALE_UNIT,
        minOf(availableWidth.toDouble() / totalWidth, availableHeight.toDouble() / totalHeight)
      )
    }

    // Do binary search to find the most proper scale.
    val scale =
      getMaxScale(content, lowerBound, upperBound, availableWidth, availableHeight, Dimension())
    fitIntoCache = FitIntoScaleData(content, availableWidth, availableHeight) to scale
    return scale
  }

  /** Binary search to find the largest scale for [width] x [height] space. */
  @SurfaceScale
  private fun getMaxScale(
    content: Collection<PositionableContent>,
    @SurfaceScale min: Double,
    @SurfaceScale max: Double,
    @SwingCoordinate width: Int,
    @SwingCoordinate height: Int,
    cache: Dimension
  ): Double {
    if (max - min <= SCALE_UNIT) {
      // Last attempt.
      val dim = getSize(content, { contentSize.scaleBy(max) }, { max }, width, cache)
      return if (dim.width <= width && dim.height <= height) max else min
    }
    val scale = (min + max) / 2
    val dim = getSize(content, { contentSize.scaleBy(scale) }, { scale }, width, cache)
    return if (dim.width <= width && dim.height <= height) {
      getMaxScale(content, scale, max, width, height, cache)
    } else {
      getMaxScale(content, min, scale, width, height, cache)
    }
  }

  override fun measure(
    content: Collection<PositionableContent>,
    @SwingCoordinate availableWidth: Int,
    @SwingCoordinate availableHeight: Int,
    keepPreviousPadding: Boolean
  ): Map<PositionableContent, Point> {
    if (content.isEmpty()) {
      return emptyMap()
    }

    val startX: Int
    val startY: Int
    if (!centralizeContent) {
      startX = horizontalPadding
      startY = verticalPadding
    } else if (keepPreviousPadding) {
      startX = previousHorizontalPadding
      startY = previousVerticalPadding
    } else {
      val dim = getRequiredSize(content, availableWidth, availableHeight, null)
      val paddingX = (availableWidth - dim.width) / 2
      val paddingY = (availableHeight - dim.height) / 2
      startX = max(paddingX, horizontalPadding)
      startY = max(paddingY, verticalPadding)
      previousHorizontalPadding = startX
      previousVerticalPadding = startY
    }

    val grid = layoutGrid(content, availableWidth, { scale }) { scaledContentSize.width }

    val positionMap = mutableMapOf<PositionableContent, Point>()

    var nextX = startX
    var nextY = startY
    var maxBottomInRow = 0
    for (row in grid) {
      for (view in row) {
        positionMap[view] = Point(nextX + view.margin.left, nextY)
        nextX += view.scaledContentSize.width + horizontalViewDelta + view.margin.horizontal
        maxBottomInRow =
          max(maxBottomInRow, nextY + view.margin.vertical + view.scaledContentSize.height)
      }
      nextX = startX
      nextY = maxBottomInRow + verticalViewDelta
    }

    return positionMap
  }

  /**
   * The data when calculating the [getFitIntoScale] value. This is used to avoid duplicated
   * calculation.
   */
  private data class FitIntoScaleData(
    val content: Collection<PositionableContent>,
    val availableWidth: Int,
    val availableHeight: Int
  )
}<|MERGE_RESOLUTION|>--- conflicted
+++ resolved
@@ -106,22 +106,13 @@
     scaleFunc: PositionableContent.() -> Double,
     @SwingCoordinate widthFunc: PositionableContent.() -> Int
   ): List<List<PositionableContent>> {
-<<<<<<< HEAD
-    val visibleContent = content.filter { it.isVisible }
-    if (visibleContent.isEmpty()) {
-=======
     if (content.isEmpty()) {
->>>>>>> 574fcae1
       return listOf(emptyList())
     }
     val startX = horizontalPadding
     val gridList = mutableListOf<List<PositionableContent>>()
 
-<<<<<<< HEAD
-    val firstView = visibleContent.first()
-=======
     val firstView = content.first()
->>>>>>> 574fcae1
     var nextX =
       startX +
         firstView.widthFunc() +
