--- conflicted
+++ resolved
@@ -24,11 +24,7 @@
 import com.android.tools.property.panel.api.TableExpansionState
 import com.android.tools.property.panel.api.TableSupport
 import com.intellij.openapi.actionSystem.DataProvider
-<<<<<<< HEAD
 import com.intellij.ui.ExperimentalUI
-=======
-import com.intellij.ui.NewUI
->>>>>>> 0d09370c
 import com.intellij.util.ui.ColorIcon
 import com.intellij.util.ui.UIUtil
 import java.awt.Color
@@ -95,11 +91,7 @@
     Delegates.observable(false) { _, _, _ -> fireValueChanged() }
 
   fun displayedIcon(icon: Icon?): Icon? =
-<<<<<<< HEAD
     if (icon != null && icon !is ColorIcon && isUsedInRendererWithSelection && !ExperimentalUI.isNewUI())
-=======
-    if (icon != null && icon !is ColorIcon && isUsedInRendererWithSelection && !NewUI.isEnabled())
->>>>>>> 0d09370c
       ColoredIconGenerator.generateWhiteIcon(icon)
     else icon
 
