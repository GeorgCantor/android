--- conflicted
+++ resolved
@@ -49,20 +49,6 @@
 
     modulesComboBox.selectItem("app");
     final List<String> appThemes = themeEditor.getThemesList();
-<<<<<<< HEAD
-    assertThat(Arrays.asList("@style/AppTheme", "@style/Library1DependentTheme", "@style/Library1Theme", "@style/Library2Theme"), everyItem(isIn(appThemes)));
-    assertThat("@style/Library3Theme", not(isIn(appThemes)));
-
-    modulesComboBox.selectItem("library");
-    final List<String> library1Themes = themeEditor.getThemesList();
-    assertThat(Arrays.asList("@style/Library1Theme", "@style/Library2Theme"), everyItem(isIn(library1Themes)));
-    assertThat(Arrays.asList("@style/AppTheme", "@style/Library1DependentTheme", "@style/Library3Theme"), everyItem(not(isIn(library1Themes))));
-
-    modulesComboBox.selectItem("library2");
-    final List<String> library2Themes = themeEditor.getThemesList();
-    assertThat("@style/Library2Theme", isIn(library2Themes));
-    assertThat(Arrays.asList("@style/AppTheme", "@style/Library1DependentTheme", "@style/Library1Theme", "@style/Library3Theme"),
-=======
     assertThat(Arrays.asList("AppTheme", "Library1DependentTheme", "Library1Theme", "Library2Theme"), everyItem(isIn(appThemes)));
     assertThat("Library3Theme", not(isIn(appThemes)));
 
@@ -75,18 +61,12 @@
     final List<String> library2Themes = themeEditor.getThemesList();
     assertThat("Library2Theme", isIn(library2Themes));
     assertThat(Arrays.asList("AppTheme", "Library1DependentTheme", "Library1Theme", "Library3Theme"),
->>>>>>> fd394df3
                everyItem(not(isIn(library2Themes))));
 
     modulesComboBox.selectItem("library3");
     final List<String> library3Themes = themeEditor.getThemesList();
-<<<<<<< HEAD
-    assertThat("@style/Library3Theme", isIn(library3Themes));
-    assertThat(library3Themes, not(containsInAnyOrder("@style/AppTheme", "@style/Library1DependentTheme", "@style/Library1Theme", "@style/Library2Theme")));
-=======
     assertThat("Library3Theme", isIn(library3Themes));
     assertThat(library3Themes, not(containsInAnyOrder("AppTheme", "Library1DependentTheme", "Library1Theme", "Library2Theme")));
->>>>>>> fd394df3
   }
 
   @Test
@@ -98,13 +78,8 @@
     final JComboBoxFixture modulesComboBox = themeEditor.getModulesComboBox();
 
     modulesComboBox.selectItem("app");
-<<<<<<< HEAD
-    themeEditor.getThemesComboBox().selectItem("@style/AppTheme");
-    themeEditor.waitForThemeSelection("@style/AppTheme");
-=======
     themeEditor.getThemesComboBox().selectItem("AppTheme");
     themeEditor.waitForThemeSelection("AppTheme");
->>>>>>> fd394df3
 
     modulesComboBox.selectItem("nothemeslibrary");
     myRobot.waitForIdle();
