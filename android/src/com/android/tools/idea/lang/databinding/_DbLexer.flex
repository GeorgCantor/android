--- conflicted
+++ resolved
@@ -109,10 +109,7 @@
   "|"                     { return OR; }
   "^"                     { return XOR; }
   "%"                     { return PERC; }
-<<<<<<< HEAD
-=======
   "->"                    { return LAMBDA; }
->>>>>>> a001a568
   "("                     { return LPARENTH; }
   ")"                     { return RPARENTH; }
   "["                     { return LBRACKET; }
