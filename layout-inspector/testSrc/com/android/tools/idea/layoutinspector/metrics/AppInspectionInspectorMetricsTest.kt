--- conflicted
+++ resolved
@@ -52,12 +52,7 @@
 import org.junit.Rule
 import org.junit.Test
 import org.junit.rules.RuleChain
-<<<<<<< HEAD
-import org.mockito.Mockito.anyDouble
-import java.util.concurrent.TimeUnit
-=======
 import org.mockito.ArgumentMatchers.anyDouble
->>>>>>> 0d09370c
 
 private val MODERN_PROCESS =
   MODERN_DEVICE.createProcess(streamId = DEFAULT_TEST_INSPECTION_STREAM.streamId)
@@ -213,11 +208,7 @@
       inspectorRule.inspectorClient.treeLoader.loadComponentTree(
         createFakeData(rootId),
         ResourceLookup(inspectorRule.project),
-<<<<<<< HEAD
-        inspectorRule.inspectorClient.process
-=======
         inspectorRule.inspectorClient.process,
->>>>>>> 0d09370c
       )!!
     window!!.refreshImages(1.0)
     assertThat(getUsages()).hasSize(1)
@@ -232,11 +223,7 @@
       inspectorRule.inspectorClient.treeLoader.loadComponentTree(
         createFakeData(rootId),
         ResourceLookup(inspectorRule.project),
-<<<<<<< HEAD
-        inspectorRule.inspectorClient.process
-=======
         inspectorRule.inspectorClient.process,
->>>>>>> 0d09370c
       )!!
     window2!!.refreshImages(1.0)
     assertThat(getUsages()).hasSize(1)
@@ -257,11 +244,7 @@
       inspectorRule.inspectorClient.treeLoader.loadComponentTree(
         createFakeData(rootId),
         ResourceLookup(inspectorRule.project),
-<<<<<<< HEAD
-        inspectorRule.inspectorClient.process
-=======
         inspectorRule.inspectorClient.process,
->>>>>>> 0d09370c
       )!!
     window3!!.refreshImages(1.0)
     assertThat(getUsages()).hasSize(2)
@@ -282,11 +265,7 @@
   private fun createFakeData(
     rootId: Long,
     screenshotType: LayoutInspectorViewProtocol.Screenshot.Type =
-<<<<<<< HEAD
-      LayoutInspectorViewProtocol.Screenshot.Type.SKP
-=======
       LayoutInspectorViewProtocol.Screenshot.Type.SKP,
->>>>>>> 0d09370c
   ): ViewLayoutInspectorClient.Data {
     val viewLayoutEvent =
       LayoutInspectorViewProtocol.LayoutEvent.newBuilder()
