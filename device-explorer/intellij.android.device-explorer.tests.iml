<?xml version="1.0" encoding="UTF-8"?>
<module type="JAVA_MODULE" version="4">
  <component name="NewModuleRootManager" inherit-compiler-output="true">
    <exclude-output />
    <content url="file://$MODULE_DIR$/testSrc">
      <sourceFolder url="file://$MODULE_DIR$/testSrc" isTestSource="true" />
    </content>
    <orderEntry type="inheritedJdk" />
    <orderEntry type="sourceFolder" forTests="false" />
    <orderEntry type="module" module-name="intellij.android.device-explorer" scope="TEST" />
    <orderEntry type="module" module-name="android.sdktools.testutils" scope="TEST" />
    <orderEntry type="module" module-name="intellij.android.adt.testutils" scope="TEST" />
    <orderEntry type="module" module-name="intellij.android.testFramework" scope="TEST" />
    <orderEntry type="module" module-name="intellij.android.device-explorer-files" scope="TEST" />
    <orderEntry type="module" module-name="intellij.android.device-explorer-monitor" scope="TEST" />
    <orderEntry type="module" module-name="android.sdktools.fakeadbserver" scope="TEST" />
<<<<<<< HEAD
    <orderEntry type="module" module-name="android.sdktools.flags" scope="TEST" />
    <orderEntry type="library" name="kotlin-stdlib" level="project" />
    <orderEntry type="library" scope="TEST" name="Guava" level="project" />
    <orderEntry type="library" scope="TEST" name="kotlinx-coroutines-core" level="project" />
    <orderEntry type="library" scope="TEST" name="jetbrains-annotations" level="project" />
    <orderEntry type="library" scope="TEST" name="JUnit4" level="project" />
    <orderEntry type="module" module-name="intellij.platform.projectModel" scope="TEST" />
    <orderEntry type="module" module-name="intellij.platform.util.rt" scope="TEST" />
    <orderEntry type="module" module-name="intellij.platform.testFramework" scope="TEST" />
    <orderEntry type="module" module-name="intellij.platform.editor" scope="TEST" />
    <orderEntry type="module" module-name="intellij.platform.analysis" scope="TEST" />
    <orderEntry type="module" module-name="intellij.platform.core" scope="TEST" />
    <orderEntry type="module" module-name="intellij.platform.ide" scope="TEST" />
    <orderEntry type="module" module-name="intellij.platform.extensions" scope="TEST" />
    <orderEntry type="module" module-name="intellij.platform.ide.impl" scope="TEST" />
    <orderEntry type="module" module-name="intellij.platform.core.impl" scope="TEST" />
    <orderEntry type="module" module-name="intellij.platform.util" scope="TEST" />
    <orderEntry type="module" module-name="intellij.platform.util.ex" scope="TEST" />
    <orderEntry type="module" module-name="intellij.platform.core.ui" scope="TEST" />
    <orderEntry type="module" module-name="intellij.platform.ide.core" scope="TEST" />
    <orderEntry type="module" module-name="intellij.platform.util.ui" scope="TEST" />
    <orderEntry type="module" module-name="intellij.platform.concurrency" scope="TEST" />
=======
    <orderEntry type="module" module-name="android.sdktools.adblib" scope="TEST" />
    <orderEntry type="library" scope="TEST" name="truth" level="project" />
    <orderEntry type="module" module-name="intellij.android.common" scope="TEST" />
    <orderEntry type="module" module-name="android.sdktools.device-provisioner" scope="TEST" />
>>>>>>> de127946
  </component>
</module><|MERGE_RESOLUTION|>--- conflicted
+++ resolved
@@ -14,34 +14,16 @@
     <orderEntry type="module" module-name="intellij.android.device-explorer-files" scope="TEST" />
     <orderEntry type="module" module-name="intellij.android.device-explorer-monitor" scope="TEST" />
     <orderEntry type="module" module-name="android.sdktools.fakeadbserver" scope="TEST" />
-<<<<<<< HEAD
-    <orderEntry type="module" module-name="android.sdktools.flags" scope="TEST" />
-    <orderEntry type="library" name="kotlin-stdlib" level="project" />
+    <orderEntry type="module" module-name="android.sdktools.adblib" scope="TEST" />
     <orderEntry type="library" scope="TEST" name="Guava" level="project" />
-    <orderEntry type="library" scope="TEST" name="kotlinx-coroutines-core" level="project" />
-    <orderEntry type="library" scope="TEST" name="jetbrains-annotations" level="project" />
-    <orderEntry type="library" scope="TEST" name="JUnit4" level="project" />
-    <orderEntry type="module" module-name="intellij.platform.projectModel" scope="TEST" />
-    <orderEntry type="module" module-name="intellij.platform.util.rt" scope="TEST" />
-    <orderEntry type="module" module-name="intellij.platform.testFramework" scope="TEST" />
-    <orderEntry type="module" module-name="intellij.platform.editor" scope="TEST" />
-    <orderEntry type="module" module-name="intellij.platform.analysis" scope="TEST" />
-    <orderEntry type="module" module-name="intellij.platform.core" scope="TEST" />
-    <orderEntry type="module" module-name="intellij.platform.ide" scope="TEST" />
-    <orderEntry type="module" module-name="intellij.platform.extensions" scope="TEST" />
-    <orderEntry type="module" module-name="intellij.platform.ide.impl" scope="TEST" />
-    <orderEntry type="module" module-name="intellij.platform.core.impl" scope="TEST" />
-    <orderEntry type="module" module-name="intellij.platform.util" scope="TEST" />
-    <orderEntry type="module" module-name="intellij.platform.util.ex" scope="TEST" />
-    <orderEntry type="module" module-name="intellij.platform.core.ui" scope="TEST" />
-    <orderEntry type="module" module-name="intellij.platform.ide.core" scope="TEST" />
-    <orderEntry type="module" module-name="intellij.platform.util.ui" scope="TEST" />
-    <orderEntry type="module" module-name="intellij.platform.concurrency" scope="TEST" />
-=======
-    <orderEntry type="module" module-name="android.sdktools.adblib" scope="TEST" />
     <orderEntry type="library" scope="TEST" name="truth" level="project" />
     <orderEntry type="module" module-name="intellij.android.common" scope="TEST" />
     <orderEntry type="module" module-name="android.sdktools.device-provisioner" scope="TEST" />
->>>>>>> de127946
+    <orderEntry type="library" name="kotlin-stdlib" level="project" />
+    <orderEntry type="library" scope="TEST" name="kotlinx-coroutines-core" level="project" />
+    <orderEntry type="library" scope="TEST" name="JUnit4" level="project" />
+    <orderEntry type="module" module-name="intellij.platform.core" scope="TEST" />
+    <orderEntry type="module" module-name="intellij.platform.extensions" scope="TEST" />
+    <orderEntry type="module" module-name="intellij.platform.util" scope="TEST" />
   </component>
 </module>