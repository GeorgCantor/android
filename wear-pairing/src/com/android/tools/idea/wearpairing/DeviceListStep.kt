/*
 * Copyright (C) 2021 The Android Open Source Project
 *
 * Licensed under the Apache License, Version 2.0 (the "License");
 * you may not use this file except in compliance with the License.
 * You may obtain a copy of the License at
 *
 *      http://www.apache.org/licenses/LICENSE-2.0
 *
 * Unless required by applicable law or agreed to in writing, software
 * distributed under the License is distributed on an "AS IS" BASIS,
 * WITHOUT WARRANTIES OR CONDITIONS OF ANY KIND, either express or implied.
 * See the License for the specific language governing permissions and
 * limitations under the License.
 */
package com.android.tools.idea.wearpairing

import com.android.sdklib.computeFullApiName
import com.android.tools.adtui.HtmlLabel
import com.android.tools.adtui.common.AdtUiUtils.allComponents
import com.android.tools.adtui.common.ColoredIconGenerator.generateWhiteIcon
import com.android.tools.adtui.util.HelpTooltipForList
import com.android.tools.idea.observable.ListenerManager
import com.android.tools.idea.observable.core.BoolValueProperty
import com.android.tools.idea.observable.core.ObservableBool
import com.android.tools.idea.wearpairing.AndroidWearPairingBundle.Companion.message
import com.android.tools.idea.wizard.model.ModelWizard
import com.android.tools.idea.wizard.model.ModelWizardStep
import com.google.wireless.android.sdk.stats.WearPairingEvent
import com.intellij.execution.runners.ExecutionUtil
import com.intellij.openapi.project.Project
import com.intellij.openapi.ui.Messages
import com.intellij.openapi.ui.Splitter
import com.intellij.ui.CollectionListModel
<<<<<<< HEAD
import com.intellij.ui.ExperimentalUI
=======
>>>>>>> 574fcae1
import com.intellij.ui.IdeBorderFactory
import com.intellij.ui.NewUI
import com.intellij.ui.ScrollPaneFactory
import com.intellij.ui.SideBorder
import com.intellij.ui.components.JBLabel
import com.intellij.ui.components.JBList
import com.intellij.ui.components.JBPanel
import com.intellij.util.containers.FixedHashMap
import com.intellij.util.ui.JBFont
import com.intellij.util.ui.JBUI.Borders.empty
import com.intellij.util.ui.JBUI.Borders.emptyLeft
import com.intellij.util.ui.UIUtil
import icons.StudioIcons
import java.awt.BorderLayout
import java.awt.Component
import java.awt.GridBagConstraints
import java.awt.GridBagLayout
import java.awt.event.MouseEvent
import java.net.URL
import javax.swing.BoxLayout
import javax.swing.DefaultListSelectionModel
import javax.swing.Icon
import javax.swing.JComponent
import javax.swing.JEditorPane
import javax.swing.JLabel
import javax.swing.JPanel
import javax.swing.ListCellRenderer
import javax.swing.ListSelectionModel
import javax.swing.ScrollPaneConstants.HORIZONTAL_SCROLLBAR_NEVER
import javax.swing.ScrollPaneConstants.VERTICAL_SCROLLBAR_AS_NEEDED
import javax.swing.SwingConstants
import javax.swing.event.HyperlinkEvent.EventType.ACTIVATED

internal const val WEAR_DOCS_LINK = "https://developer.android.com/training/wearables/apps/creating#pairing-assistant"

class DeviceListStep(model: WearDevicePairingModel, private val project: Project?, private val wizardAction: WizardAction) :
  ModelWizardStep<WearDevicePairingModel>(model, "") {
  private val listeners = ListenerManager()
  private val phoneListPanel = createDeviceListPanel(
    title = message("wear.assistant.device.list.phone.header"),
    listName = "phoneList",
    emptyTextTitle = message("wear.assistant.device.list.no.phone")
  )
  private val wearListPanel = createDeviceListPanel(
    title = message("wear.assistant.device.list.wear.header"),
    listName = "wearList",
    emptyTextTitle = message("wear.assistant.device.list.no.wear")
  )
  private var preferredFocus: JComponent? = null
  private val canGoForward = BoolValueProperty()

  override fun onWizardStarting(wizard: ModelWizard.Facade) {
    if (model.selectedPhoneDevice.valueOrNull == null) { // Don't update list if a value is pre-selected
      listeners.listenAndFire(model.phoneList) {
        updateList(phoneListPanel, model.phoneList.get())
      }
    }

    if (model.selectedWearDevice.valueOrNull == null) { // Don't update list if a value is pre-selected
      listeners.listenAndFire(model.wearList) {
        updateList(wearListPanel, model.wearList.get())
      }
    }
  }

  override fun onEntering() {
    val eventType = if (model.selectedPhoneDevice.valueOrNull == null && model.selectedWearDevice.valueOrNull == null)
      WearPairingEvent.EventKind.SHOW_ASSISTANT_FULL_SELECTION
    else
      WearPairingEvent.EventKind.SHOW_ASSISTANT_PRE_SELECTION
    WearPairingUsageTracker.log(eventType)
  }

  override fun createDependentSteps(): Collection<ModelWizardStep<*>> {
    return listOf(
      NewConnectionAlertStep(model),
      DevicesConnectionStep(model, project, wizardAction),
    )
  }

  override fun getComponent(): JComponent = JBPanel<JBPanel<*>>(GridBagLayout()).apply {
    border = empty(24)

    val selectedPhone = model.selectedPhoneDevice.valueOrNull
    val selectedWear = model.selectedWearDevice.valueOrNull
    add(JBLabel(UIUtil.ComponentStyle.LARGE).apply {
      font = JBFont.label().biggerOn(5.0f)
      text = message("wear.assistant.device.list.title")
    }, gridConstraint(x = 0, y = 0, weightx = 1.0, fill = GridBagConstraints.HORIZONTAL))

    add(HtmlLabel().apply {
      border = empty(24, 0)
      HtmlLabel.setUpAsHtmlLabel(this)
      text = when {
        selectedPhone != null -> message("wear.assistant.device.list.subtitle_one", selectedPhone.displayName, WEAR_DOCS_LINK)
        selectedWear != null -> message("wear.assistant.device.list.subtitle_one", selectedWear.displayName, WEAR_DOCS_LINK)
        else -> message("wear.assistant.device.list.subtitle_two", WEAR_DOCS_LINK)
      }
    }, gridConstraint(x = 0, y = 1, weightx = 1.0, fill = GridBagConstraints.HORIZONTAL))

    add(Splitter(false, 0.5f).apply {
      firstComponent = phoneListPanel.takeIf { selectedPhone == null }
      secondComponent = wearListPanel.takeIf { selectedWear == null }
    }, gridConstraint(x = 0, y = 2, weightx = 1.0, weighty = 1.0, fill = GridBagConstraints.BOTH))

    preferredFocus = if (selectedPhone == null) phoneListPanel.list else wearListPanel.list
  }

  override fun getPreferredFocusComponent(): JComponent? = preferredFocus

  override fun onProceeding() {
    if (model.selectedPhoneDevice.valueOrNull == null) {
      model.selectedPhoneDevice.setNullableValue(phoneListPanel.list.selectedValue)
    }
    if (model.selectedWearDevice.valueOrNull == null) {
      model.selectedWearDevice.setNullableValue(wearListPanel.list.selectedValue)
    }
  }

  override fun canGoForward(): ObservableBool = canGoForward

  override fun dispose() = listeners.releaseAll()

  private fun updateGoForward() {
    canGoForward.set(
      (model.selectedPhoneDevice.valueOrNull != null || phoneListPanel.list.selectedValue != null) &&
      (model.selectedWearDevice.valueOrNull != null || wearListPanel.list.selectedValue != null)
    )
  }

  private fun createDeviceListPanel(title: String, listName: String, emptyTextTitle: String): DeviceListPanel {
    val list = createList(listName)
    HelpTooltipForList<PairingDevice>().installOnList(this, list) { listIndex, helpTooltip ->
      val tooltip = list.model.getElementAt(listIndex).getTooltip() ?: return@installOnList false
      helpTooltip.setDescription(tooltip)
      helpTooltip.setBrowserLink(message("wear.assistant.device.list.tooltip.learn.more"), URL(WEAR_DOCS_LINK))
      true
    }

    return DeviceListPanel(title, list, createEmptyListPanel(list, emptyTextTitle))
  }

  private fun createList(listName: String): TooltipList<PairingDevice> {
    return TooltipList<PairingDevice>().apply {
      name = listName
      setCellRenderer { _, value, index, isSelected, _ ->

        JPanel().apply {
          layout = GridBagLayout()

          if (value.isDisabled() && (index == 0 || !model.getElementAt(index - 1).isDisabled())) {
            if (index == 0) {
              add(
                JBLabel("No compatible devices are available to pair.", SwingConstants.CENTER).apply {
                  isOpaque = true
                  foreground = UIUtil.getLabelDisabledForeground()
                  background = UIUtil.getListBackground()
                  border = empty(32, 16)
                },
                GridBagConstraints().apply {
                  gridwidth = GridBagConstraints.REMAINDER
                  fill = GridBagConstraints.HORIZONTAL
                  gridy = 0
                }
              )
            }
            add(
              JBLabel("Unavailable devices").apply {
                border = empty(4, 16)
                font = JBFont.label().asBold()
              },
              GridBagConstraints().apply {
                gridwidth = GridBagConstraints.REMAINDER
                fill = GridBagConstraints.HORIZONTAL
                gridy = 1
              }
            )
          }

          add(
            JBLabel(getDeviceIcon(value, isSelected)).apply {
              border = emptyLeft(16)
            },
            GridBagConstraints().apply {
              gridx = 0
              gridy = 2
            }
          )
          add(
            JPanel().apply {
              layout = BoxLayout(this, BoxLayout.Y_AXIS)
              border = empty(4, 4, 8, 16)
              isOpaque = false
              add(JBLabel(value.displayName).apply {
                icon = if (!value.isWearDevice && value.hasPlayStore) getIcon(StudioIcons.Avd.DEVICE_PLAY_STORE, isSelected) else null
                foreground = when {
                  isSelected -> UIUtil.getListForeground(true, true)
                  value.isDisabled() -> UIUtil.getLabelDisabledForeground()
                  else -> UIUtil.getLabelForeground()
                }
                horizontalTextPosition = SwingConstants.LEFT
              })
              add(JBLabel(computeFullApiName(
                apiLevel = value.apiLevel,
                extensionLevel = null,
                includeReleaseName = true,
                includeCodeName = true
              )).apply {
                foreground = when {
                  isSelected -> UIUtil.getListForeground(true, true)
                  value.isDisabled() -> UIUtil.getLabelDisabledForeground()
                  else -> UIUtil.getContextHelpForeground()
                }
                font = JBFont.label().lessOn(2f)
              })
            },
            GridBagConstraints().apply {
              fill = GridBagConstraints.HORIZONTAL
              weightx = 1.0
              gridx = 1
              gridy = 2
            }
          )

          // For accessibility purposes, pick the first visible label in this cell and use the text from
          // it for the screen reader.
          allComponents(this)
            .filterIsInstance<JLabel>()
            .filter { it.accessibleContext.accessibleName != null }
            .firstOrNull()?.let {
              accessibleContext.accessibleName = it.accessibleContext.accessibleName
              accessibleContext.accessibleDescription = it.accessibleContext.accessibleDescription
            }

          isOpaque = true
          background = UIUtil.getListBackground(isSelected, isSelected)
        }
      }

      selectionModel = SomeDisabledSelectionModel(this)

      addListSelectionListener {
        if (!it.valueIsAdjusting) {
          updateGoForward()
        }
      }
    }
  }

  private fun updateList(deviceListPanel: DeviceListPanel, originalDeviceList: List<PairingDevice>) {
    val deviceList = originalDeviceList.sortedWith(compareBy { it.isDisabled() }) // Disabled at the bottom
    val uiList: JBList<PairingDevice> = deviceListPanel.list
    if (uiList.model.size == deviceList.size) {
      deviceList.forEachIndexed { index, device ->
        val listDevice = uiList.model.getElementAt(index)
        if (listDevice != device) {
          (uiList.model as CollectionListModel).setElementAt(device, index)
        }
      }
    }
    else {
      uiList.model = CollectionListModel(deviceList)
    }

    if (uiList.selectedValue?.isDisabled() == true) {
      uiList.clearSelection()
    }

    if (uiList.selectedValue == null) {
      val firstAvailable = deviceList.indexOfFirst { !it.isDisabled() }
      if (firstAvailable >= 0) {
        uiList.selectedIndex = firstAvailable
      }
    }

    deviceListPanel.showList()
    updateGoForward()
  }

  private fun getDeviceIcon(device: PairingDevice, isSelected: Boolean): Icon {
    val baseIcon = when {
      device.isWearDevice -> getIcon(StudioIcons.Avd.DEVICE_WEAR, isSelected)
      else -> getIcon(StudioIcons.Avd.DEVICE_PHONE, isSelected)
    }
    return if (device.isOnline()) ExecutionUtil.getLiveIndicator(baseIcon) else baseIcon
  }

  // Cache generated white icons, so we don't keep creating new ones
  private val whiteIconsCache = hashMapOf<Icon, Icon>()
  private fun getIcon(icon: Icon, isSelected: Boolean): Icon = when {
<<<<<<< HEAD
    isSelected && !ExperimentalUI.isNewUI() -> whiteIconsCache.getOrPut(icon) { generateWhiteIcon(icon) }
=======
    isSelected && !NewUI.isEnabled() -> whiteIconsCache.getOrPut(icon) { generateWhiteIcon(icon) }
>>>>>>> 574fcae1
    else -> icon
  }

  private fun showCloudSyncDialog(pairedPhone: PairingDevice) {
    Messages.showIdeaMessageDialog(
      project,
      message("wear.assistant.device.list.cloud.sync.subtitle", pairedPhone.displayName, WEAR_DOCS_LINK),
      message("wear.assistant.device.list.cloud.sync.title"),
      arrayOf(Messages.getOkButton()),
      0,
      Messages.getWarningIcon(),
      null
    )
  }

  private class SomeDisabledSelectionModel(val list: JBList<PairingDevice>) : DefaultListSelectionModel() {
    init {
      selectionMode = ListSelectionModel.SINGLE_SELECTION
    }

    override fun setSelectionInterval(idx0: Int, idx1: Int) {
      // Note from javadoc: in SINGLE_SELECTION selection mode, only the second index is used
      val n = if (idx1 < 0 || idx1 >= list.model.size || list.model.getElementAt(idx1).isDisabled()) -1 else idx1
      super.setSelectionInterval(n, n)
    }
  }

  private fun createEmptyListPanel(list: JBList<PairingDevice>, emptyTextTitle: String): JPanel = JPanel(GridBagLayout()).apply {
    background = list.background
    border = IdeBorderFactory.createBorder(SideBorder.TOP)
    add(JEditorPane().apply {
      name = "${list.name}EmptyText"
      border = empty(0, 16, 0, 16)
      HtmlLabel.setUpAsHtmlLabel(this)
      text = "<div style='text-align:center'>$emptyTextTitle</div>" // Center text horizontally
      addHyperlinkListener {
        if (it.eventType == ACTIVATED) {
          wizardAction.closeAndStartAvd(project)
        }
      }
    }, gridConstraint(x = 0, y = 0, weightx = 1.0, fill = GridBagConstraints.HORIZONTAL))
  }
}

private fun PairingDevice.isDisabled(): Boolean {
  return state == ConnectionState.DISCONNECTED || isEmulator && !isWearDevice && (apiLevel < 30 || !hasPlayStore)
         || isEmulator && isWearDevice && apiLevel < 28
}

private fun PairingDevice.getTooltip(): String? {
  return when {
    isEmulator && isWearDevice && apiLevel < 28 -> message("wear.assistant.device.list.tooltip.requires.api", 28)
    isEmulator && !isWearDevice && apiLevel < 30 -> message("wear.assistant.device.list.tooltip.requires.api", 30)
    isEmulator && !isWearDevice && !hasPlayStore -> message("wear.assistant.device.list.tooltip.requires.play")
    else -> null
  }
}

/**
 * A [JBList] with a special tooltip that can take html links
 */
private class TooltipList<E> : JBList<E>() {
  private data class CellRendererItem<E>(val value: E, val isSelected: Boolean, val cellHasFocus: Boolean)

  // Tooltip manager keeps requesting cell items when the mouse moves (even inside the same item!). Keep the last few in memory.
  private val cellRendererCache = FixedHashMap<CellRendererItem<E>, Component>(8)

  override fun setCellRenderer(cellRenderer: ListCellRenderer<in E>) {
    super.setCellRenderer { list, value, index, isSelected, cellHasFocus ->
      cellRendererCache.getOrPut(CellRendererItem(value, isSelected, cellHasFocus)) {
        cellRenderer.getListCellRendererComponent(list, value, index, isSelected, cellHasFocus)
      }
    }
  }

  override fun getToolTipText(event: MouseEvent?): String? = null

  fun cleanCache() {
    cellRendererCache.clear()
  }
}

private class DeviceListPanel(title: String, val list: TooltipList<PairingDevice>, val emptyListPanel: JPanel) : JPanel(BorderLayout()) {
  val scrollPane = ScrollPaneFactory.createScrollPane(list, VERTICAL_SCROLLBAR_AS_NEEDED, HORIZONTAL_SCROLLBAR_NEVER).apply {
    border = IdeBorderFactory.createBorder(SideBorder.TOP)
  }

  init {
    border = IdeBorderFactory.createBorder(SideBorder.ALL)

    add(JBLabel(title).apply {
      font = JBFont.label().asBold()
      border = empty(4, 16)
    }, BorderLayout.NORTH)
    add(scrollPane, BorderLayout.CENTER)
  }

  fun showList() {
    val view = if (list.isEmpty) emptyListPanel else list
    scrollPane.setViewportView(view)
  }
}<|MERGE_RESOLUTION|>--- conflicted
+++ resolved
@@ -32,12 +32,8 @@
 import com.intellij.openapi.ui.Messages
 import com.intellij.openapi.ui.Splitter
 import com.intellij.ui.CollectionListModel
-<<<<<<< HEAD
 import com.intellij.ui.ExperimentalUI
-=======
->>>>>>> 574fcae1
 import com.intellij.ui.IdeBorderFactory
-import com.intellij.ui.NewUI
 import com.intellij.ui.ScrollPaneFactory
 import com.intellij.ui.SideBorder
 import com.intellij.ui.components.JBLabel
@@ -232,7 +228,7 @@
               add(JBLabel(value.displayName).apply {
                 icon = if (!value.isWearDevice && value.hasPlayStore) getIcon(StudioIcons.Avd.DEVICE_PLAY_STORE, isSelected) else null
                 foreground = when {
-                  isSelected -> UIUtil.getListForeground(true, true)
+                  isSelected -> UIUtil.getListForeground(isSelected, isSelected)
                   value.isDisabled() -> UIUtil.getLabelDisabledForeground()
                   else -> UIUtil.getLabelForeground()
                 }
@@ -245,7 +241,7 @@
                 includeCodeName = true
               )).apply {
                 foreground = when {
-                  isSelected -> UIUtil.getListForeground(true, true)
+                  isSelected -> UIUtil.getListForeground(isSelected, isSelected)
                   value.isDisabled() -> UIUtil.getLabelDisabledForeground()
                   else -> UIUtil.getContextHelpForeground()
                 }
@@ -326,11 +322,7 @@
   // Cache generated white icons, so we don't keep creating new ones
   private val whiteIconsCache = hashMapOf<Icon, Icon>()
   private fun getIcon(icon: Icon, isSelected: Boolean): Icon = when {
-<<<<<<< HEAD
     isSelected && !ExperimentalUI.isNewUI() -> whiteIconsCache.getOrPut(icon) { generateWhiteIcon(icon) }
-=======
-    isSelected && !NewUI.isEnabled() -> whiteIconsCache.getOrPut(icon) { generateWhiteIcon(icon) }
->>>>>>> 574fcae1
     else -> icon
   }
 
