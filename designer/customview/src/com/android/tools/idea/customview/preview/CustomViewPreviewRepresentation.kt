--- conflicted
+++ resolved
@@ -60,20 +60,14 @@
 import com.intellij.psi.xml.XmlFile
 import com.intellij.ui.EditorNotifications
 import com.intellij.util.ui.UIUtil
-import java.util.concurrent.atomic.AtomicBoolean
-import java.util.function.BiFunction
-import javax.swing.JComponent
 import kotlinx.coroutines.future.await
 import kotlinx.coroutines.launch
 import kotlinx.coroutines.withContext
 import org.jetbrains.android.facet.AndroidFacet
 import org.jetbrains.annotations.TestOnly
-<<<<<<< HEAD
 import java.util.concurrent.atomic.AtomicBoolean
 import java.util.function.BiFunction
 import javax.swing.JComponent
-=======
->>>>>>> 0d09370c
 
 private fun fqcn2name(fcqn: String) = fcqn.substringAfterLast('.')
 
@@ -113,11 +107,7 @@
   persistenceProvider: (Project) -> PropertiesComponent = { p ->
     PropertiesComponent.getInstance(p)
   },
-<<<<<<< HEAD
-  buildStateProvider: (Project) -> CustomViewVisualStateTracker.BuildState = ::getBuildState
-=======
   buildStateProvider: (Project) -> CustomViewVisualStateTracker.BuildState = ::getBuildState,
->>>>>>> 0d09370c
 ) :
   PreviewRepresentation,
   CustomViewPreviewManager,
@@ -291,11 +281,7 @@
               }
             }
           }
-<<<<<<< HEAD
-        }
-=======
         },
->>>>>>> 0d09370c
       )
 
     setupBuildListener(
@@ -327,11 +313,7 @@
           stateTracker.setBuildState(CustomViewVisualStateTracker.BuildState.IN_PROGRESS)
         }
       },
-<<<<<<< HEAD
-      this
-=======
       this,
->>>>>>> 0d09370c
     )
 
     setupChangeListener(
@@ -342,11 +324,7 @@
           stateTracker.setFileState(CustomViewVisualStateTracker.FileState.MODIFIED)
         }
       },
-<<<<<<< HEAD
-      this
-=======
       this,
->>>>>>> 0d09370c
     )
   }
 
@@ -450,11 +428,7 @@
           configuration.updateScreenSize(
             previewDimensions[0].toInt(),
             previewDimensions[1].toInt(),
-<<<<<<< HEAD
-            configuration.device
-=======
             configuration.device,
->>>>>>> 0d09370c
           )
         }
 
@@ -482,11 +456,7 @@
       val screen = configuration.device!!.defaultHardware.screen
       persistenceManager.setList(
         dimensionsPropertyNameForClass(className),
-<<<<<<< HEAD
-        listOf("${screen.xDimension}", "${screen.yDimension}")
-=======
         listOf("${screen.xDimension}", "${screen.yDimension}"),
->>>>>>> 0d09370c
       )
     }
   }
