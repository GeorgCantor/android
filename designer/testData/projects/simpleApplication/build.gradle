--- conflicted
+++ resolved
@@ -4,13 +4,8 @@
     mavenCentral()
   }
   dependencies {
-<<<<<<< HEAD
-    classpath 'com.android.tools.build:gradle:7.2.0'
-    classpath "org.jetbrains.kotlin:kotlin-gradle-plugin:1.9.20-Beta"
-=======
     classpath 'com.android.tools.build:gradle:8.1.0'
     classpath "org.jetbrains.kotlin:kotlin-gradle-plugin:1.9.22"
->>>>>>> 0d09370c
   }
 }
 
