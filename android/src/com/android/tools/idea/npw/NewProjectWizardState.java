--- conflicted
+++ resolved
@@ -25,13 +25,10 @@
 import com.android.tools.idea.templates.KeystoreUtils;
 import com.android.tools.idea.templates.Template;
 import com.android.tools.idea.wizard.WizardConstants;
-<<<<<<< HEAD
-=======
 import com.android.tools.idea.wizard.template.TemplateWizardState;
 import com.intellij.openapi.diagnostic.Logger;
 import com.intellij.openapi.util.io.FileUtil;
 import org.jetbrains.annotations.NotNull;
->>>>>>> 1e5b25b8
 import org.jetbrains.annotations.TestOnly;
 
 import java.io.File;
@@ -117,8 +114,6 @@
   public Template getProjectTemplate() {
     return myProjectTemplate;
   }
-<<<<<<< HEAD
-=======
 
   @NotNull
   public TemplateWizardState getActivityTemplateState() {
@@ -163,5 +158,4 @@
       to.put(key, from.get(key));
     }
   }
->>>>>>> 1e5b25b8
 }