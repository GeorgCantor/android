load("//tools/base/bazel:bazel.bzl", "iml_module")
load("//tools/base/bazel:maven.bzl", "maven_repository")

# managed by go/iml_to_build
iml_module(
    name = "intellij.android.execution.common",
    srcs = ["src"],
    iml_files = ["intellij.android.execution.common.iml"],
    visibility = ["//visibility:public"],
    # do not sort: must match IML order
    deps = [
        "@intellij//:intellij-sdk",
        "@intellij//:com.intellij.java",
        "@intellij//:org.jetbrains.kotlin",
        "//tools/base/deploy/deployer:studio.android.sdktools.deployer[module]",
        "//tools/base/ddmlib:studio.android.sdktools.ddmlib[module]",
        "//tools/base/flags:studio.android.sdktools.flags[module]",
        "//tools/adt/idea/project-system:intellij.android.projectSystem[module]",
        "//tools/adt/idea/deploy:intellij.android.deploy[module]",
        "//tools/adt/idea/android-common:intellij.android.common[module]",
        "//tools/adt/idea/artwork:intellij.android.artwork[module]",
        "//tools/adt/idea/build-common:intellij.android.buildCommon[module]",
        "//tools/adt/idea/.idea/libraries:studio-analytics-proto",
        "//tools/analytics-library/tracker:analytics-tracker[module]",
        "//tools/adt/idea/analytics[module]",
        "//tools/base/tracer:studio.android.sdktools.tracer[module]",
        "//tools/base/device-provisioner:studio.android.sdktools.device-provisioner[module]",
        "//tools/adt/idea/android-adb:intellij.android.adb[module]",
        "//tools/base/adblib:studio.android.sdktools.adblib[module]",
    ],
)

# managed by go/iml_to_build
iml_module(
    name = "intellij.android.execution.common.tests",
    iml_files = ["intellij.android.execution.common.tests.iml"],
    split_test_targets = {
        "applychanges": {
            "test_filter": "com.android.tools.idea.execution.common.applychanges",
<<<<<<< HEAD
=======
            "tags": ["no_windows"],
>>>>>>> 0d09370c
        },
    },
    test_class = "com.android.tools.idea.execution.common.AndroidExecutionCommonTestSuite",
    # keep sorted
    test_data = [
        ":test_deps",
        "//prebuilts/studio/sdk:build-tools/latest",
        "//prebuilts/studio/sdk:platform-tools",
        "//prebuilts/studio/sdk:platforms/latest",
        "//tools/adt/idea/android/annotations",
        "//tools/adt/idea/android/testData",
        "//tools/base/build-system:android_gradle_plugin.zip",
        "//tools/base/build-system:android_gradle_plugin_runtime_dependencies",
        "//tools/base/build-system:gradle-distrib",
        "//tools/base/build-system/integration-test:kotlin_gradle_plugin_prebuilts",
    ],
    test_srcs = ["testSrc"],
    visibility = ["//visibility:public"],
    # do not sort: must match IML order
    deps = [
        "@intellij//:intellij-sdk",
        "@intellij//:com.intellij.java",
        "@intellij//:org.jetbrains.kotlin",
        "//tools/adt/idea/execution/common:intellij.android.execution.common[module]",
        "//tools/adt/idea/.idea/libraries:truth",
        "//tools/adt/idea/android-test-framework:intellij.android.testFramework[module]",
        "//tools/base/testutils:studio.android.sdktools.testutils[module, test]",
        "//tools/adt/idea/adt-testutils:intellij.android.adt.testutils[module, test]",
        "//tools/adt/idea/.idea/libraries:mockito[test]",
        "//tools/adt/idea/deploy:intellij.android.deploy[module, test]",
        "//tools/base/ddmlib:studio.android.sdktools.ddmlib[module, test]",
        "//tools/adt/idea/.idea/libraries:kotlin-test[test]",
        "//tools/base/fakeadbserver:studio.android.sdktools.fakeadbserver[module, test]",
        "//tools/adt/idea/android-common:intellij.android.common[module, test]",
        "//tools/adt/idea/project-system:intellij.android.projectSystem[module, test]",
        "//tools/adt/idea/project-system-gradle-models:intellij.android.projectSystem.gradle.models[module, test]",
        "//tools/base/deploy/deployer:studio.android.sdktools.deployer[module, test]",
        "//tools/base/manifest-parser:studio.android.sdktools.manifest-parser[module, test]",
        "//tools/analytics-library/testing:android.sdktools.analytics-testing[module, test]",
        "//tools/adt/idea/.idea/libraries:studio-analytics-proto[test]",
        "//tools/adt/idea/.idea/libraries:jetbrains.kotlinx.coroutines.test[test]",
        "//tools/adt/idea/android-adb:intellij.android.adb[module, test]",
        "//tools/base/device-provisioner:studio.android.sdktools.device-provisioner[module, test]",
        "//tools/base/adblib:studio.android.sdktools.adblib[module, test]",
    ],
)

maven_repository(
    name = "test_deps",
    # keep sorted: for buildifier
    artifacts = [
        "@maven//:com.android.support.appcompat-v7_28.0.0",
        "@maven//:com.android.support.constraint.constraint-layout_1.0.2",
        "@maven//:com.android.support.test.espresso.espresso-core_3.0.2",
        "@maven//:com.android.support.test.runner_1.0.2",
        "@maven//:com.google.guava.guava_19.0",
    ],
)<|MERGE_RESOLUTION|>--- conflicted
+++ resolved
@@ -37,10 +37,7 @@
     split_test_targets = {
         "applychanges": {
             "test_filter": "com.android.tools.idea.execution.common.applychanges",
-<<<<<<< HEAD
-=======
             "tags": ["no_windows"],
->>>>>>> 0d09370c
         },
     },
     test_class = "com.android.tools.idea.execution.common.AndroidExecutionCommonTestSuite",
