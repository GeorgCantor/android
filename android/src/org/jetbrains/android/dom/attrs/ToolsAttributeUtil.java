/*
 * Copyright (C) 2015 The Android Open Source Project
 *
 * Licensed under the Apache License, Version 2.0 (the "License");
 * you may not use this file except in compliance with the License.
 * You may obtain a copy of the License at
 *
 *      http://www.apache.org/licenses/LICENSE-2.0
 *
 * Unless required by applicable law or agreed to in writing, software
 * distributed under the License is distributed on an "AS IS" BASIS,
 * WITHOUT WARRANTIES OR CONDITIONS OF ANY KIND, either express or implied.
 * See the License for the specific language governing permissions and
 * limitations under the License.
 */
package org.jetbrains.android.dom.attrs;

import com.android.resources.ResourceType;
import com.google.common.collect.ImmutableList;
import com.google.common.collect.ImmutableMap;
import com.intellij.util.xml.ResolvingConverter;
import org.jetbrains.android.dom.AndroidDomUtil;
import org.jetbrains.android.dom.converters.PackageClassConverter;
import org.jetbrains.android.dom.converters.ResourceReferenceConverter;
import org.jetbrains.android.dom.converters.StaticEnumConverter;
import org.jetbrains.android.dom.converters.TargetApiConverter;
import org.jetbrains.android.util.AndroidUtils;
import org.jetbrains.annotations.NotNull;
import org.jetbrains.annotations.Nullable;

<<<<<<< HEAD
import java.util.Collection;
import java.util.Collections;
import java.util.List;
import java.util.Set;
=======
import java.util.*;
>>>>>>> 50d6ab60

import static com.android.SdkConstants.*;
import static java.util.Collections.singletonList;

/**
 * Class containing utility methods to handle XML attributes in the "tools" namespace.
 * <p/>
 * Tools attributes are described in several documents:
 * <ul>
 *   <li><a href="http://tools.android.com/tech-docs/tools-attributes">layout attributes</a></li>
 *   <li><a href="http://tools.android.com/tech-docs/new-build-system/user-guide/manifest-merger#TOC-Markers">manifest attributes</a></li>
 * </ul>
 */
public class ToolsAttributeUtil {
  private static final ResolvingConverter LAYOUT_REFERENCE_CONVERTER =
    new ResourceReferenceConverter(EnumSet.of(ResourceType.LAYOUT));
  private static final ResolvingConverter ACTIVITY_CLASS_CONVERTER = new PackageClassConverter(true, AndroidUtils.ACTIVITY_BASE_CLASS_NAME);

  private static final List<AttributeFormat> NO_FORMATS = Collections.emptyList();

  // Manifest merger attribute names
  public static final String ATTR_NODE = "node";
  public static final String ATTR_STRICT = "strict";
  public static final String ATTR_REMOVE = "remove";
  public static final String ATTR_REPLACE = "replace";
  public static final String ATTR_OVERRIDE_LIBRARY = "overrideLibrary";

  /** List of all the tools namespace attributes and its attribute format */
  private static final ImmutableMap<String, List<AttributeFormat>> ATTRIBUTES = ImmutableMap.<String, List<AttributeFormat>>builder()
    // Layout files attributes
    .put(ATTR_ACTION_BAR_NAV_MODE, singletonList(AttributeFormat.Flag))
    .put(ATTR_CONTEXT, ImmutableList.of(AttributeFormat.Reference, AttributeFormat.String))
    .put(ATTR_IGNORE, NO_FORMATS)
    .put(ATTR_LISTFOOTER,  singletonList(AttributeFormat.Reference))
    .put(ATTR_LISTHEADER, singletonList(AttributeFormat.Reference))
    .put(ATTR_LISTITEM, singletonList(AttributeFormat.Reference))
    .put(ATTR_LAYOUT, singletonList(AttributeFormat.Reference))
    .put(ATTR_LOCALE, NO_FORMATS)
    .put(ATTR_MENU, NO_FORMATS)
<<<<<<< HEAD
=======
    .put(ATTR_OPEN_DRAWER, singletonList(AttributeFormat.Enum))
    .put(ATTR_PARENT_TAG, singletonList(AttributeFormat.String))
>>>>>>> 50d6ab60
    .put(ATTR_SHOW_IN, singletonList(AttributeFormat.Reference))
    .put(ATTR_TARGET_API, NO_FORMATS)
    // Manifest merger attributes
    .put(ATTR_NODE, singletonList(AttributeFormat.Enum))
    .put(ATTR_STRICT, NO_FORMATS)
    .put(ATTR_REMOVE, NO_FORMATS)
    .put(ATTR_REPLACE, NO_FORMATS)
    .put(ATTR_OVERRIDE_LIBRARY, NO_FORMATS)
<<<<<<< HEAD
=======
    // Raw files attributes
    .put(ATTR_SHRINK_MODE, singletonList(AttributeFormat.Enum))
    .put(ATTR_KEEP, NO_FORMATS)
    .put(ATTR_DISCARD, NO_FORMATS)
>>>>>>> 50d6ab60
    .build();
  /** List of converters to be applied to some of the attributes */
  private static final ImmutableMap<String, ResolvingConverter> CONVERTERS = ImmutableMap.<String, ResolvingConverter>builder()
    .put(ATTR_ACTION_BAR_NAV_MODE, new StaticEnumConverter("standard", "list", "tabs"))
<<<<<<< HEAD
=======
    .put(ATTR_OPEN_DRAWER, new StaticEnumConverter("start", "end", "left", "right"))
>>>>>>> 50d6ab60
    .put(ATTR_CONTEXT, ACTIVITY_CLASS_CONVERTER)
    .put(ATTR_LISTFOOTER, LAYOUT_REFERENCE_CONVERTER)
    .put(ATTR_LISTHEADER, LAYOUT_REFERENCE_CONVERTER)
    .put(ATTR_LISTITEM, LAYOUT_REFERENCE_CONVERTER)
    .put(ATTR_LAYOUT, LAYOUT_REFERENCE_CONVERTER)
    .put(ATTR_SHOW_IN, LAYOUT_REFERENCE_CONVERTER)
    .put(ATTR_NODE, new StaticEnumConverter("merge", "replace", "strict", "merge-only-attributes", "remove", "removeAll"))
    .put(ATTR_TARGET_API, new TargetApiConverter())
<<<<<<< HEAD
=======
    .put(ATTR_SHRINK_MODE, new StaticEnumConverter(VALUE_STRICT, VALUE_SAFE))
>>>>>>> 50d6ab60
    .build();

  /**
   * Returns a {@link ResolvingConverter} for the given attribute definition
   */
  @Nullable
  public static ResolvingConverter getConverter(@NotNull AttributeDefinition attrDef) {
    String name = attrDef.getName();
    ResolvingConverter converter = CONVERTERS.get(name);

    return converter != null ? converter : AndroidDomUtil.getConverter(attrDef);
  }

  /**
   * Returns a set with the names of all the tools namespace attributes.
   */
  @NotNull
  public static Set<String> getAttributeNames() {
    return ATTRIBUTES.keySet();
  }

  /**
   * Returns an {@link AttributeDefinition} for the attribute with the given name. If the attribute is not defined
   * in the tools namespace, null will be returned.
   */
  @Nullable
  public static AttributeDefinition getAttrDefByName(@NotNull String name) {
    if (!ATTRIBUTES.containsKey(name)) {
      return null;
    }

    Collection<AttributeFormat> formats = ATTRIBUTES.get(name);
    AttributeDefinition def = new AttributeDefinition(name);
    def.addFormats(formats);

    return def;
  }
}<|MERGE_RESOLUTION|>--- conflicted
+++ resolved
@@ -28,14 +28,7 @@
 import org.jetbrains.annotations.NotNull;
 import org.jetbrains.annotations.Nullable;
 
-<<<<<<< HEAD
-import java.util.Collection;
-import java.util.Collections;
-import java.util.List;
-import java.util.Set;
-=======
 import java.util.*;
->>>>>>> 50d6ab60
 
 import static com.android.SdkConstants.*;
 import static java.util.Collections.singletonList;
@@ -75,11 +68,8 @@
     .put(ATTR_LAYOUT, singletonList(AttributeFormat.Reference))
     .put(ATTR_LOCALE, NO_FORMATS)
     .put(ATTR_MENU, NO_FORMATS)
-<<<<<<< HEAD
-=======
     .put(ATTR_OPEN_DRAWER, singletonList(AttributeFormat.Enum))
     .put(ATTR_PARENT_TAG, singletonList(AttributeFormat.String))
->>>>>>> 50d6ab60
     .put(ATTR_SHOW_IN, singletonList(AttributeFormat.Reference))
     .put(ATTR_TARGET_API, NO_FORMATS)
     // Manifest merger attributes
@@ -88,21 +78,15 @@
     .put(ATTR_REMOVE, NO_FORMATS)
     .put(ATTR_REPLACE, NO_FORMATS)
     .put(ATTR_OVERRIDE_LIBRARY, NO_FORMATS)
-<<<<<<< HEAD
-=======
     // Raw files attributes
     .put(ATTR_SHRINK_MODE, singletonList(AttributeFormat.Enum))
     .put(ATTR_KEEP, NO_FORMATS)
     .put(ATTR_DISCARD, NO_FORMATS)
->>>>>>> 50d6ab60
     .build();
   /** List of converters to be applied to some of the attributes */
   private static final ImmutableMap<String, ResolvingConverter> CONVERTERS = ImmutableMap.<String, ResolvingConverter>builder()
     .put(ATTR_ACTION_BAR_NAV_MODE, new StaticEnumConverter("standard", "list", "tabs"))
-<<<<<<< HEAD
-=======
     .put(ATTR_OPEN_DRAWER, new StaticEnumConverter("start", "end", "left", "right"))
->>>>>>> 50d6ab60
     .put(ATTR_CONTEXT, ACTIVITY_CLASS_CONVERTER)
     .put(ATTR_LISTFOOTER, LAYOUT_REFERENCE_CONVERTER)
     .put(ATTR_LISTHEADER, LAYOUT_REFERENCE_CONVERTER)
@@ -111,10 +95,7 @@
     .put(ATTR_SHOW_IN, LAYOUT_REFERENCE_CONVERTER)
     .put(ATTR_NODE, new StaticEnumConverter("merge", "replace", "strict", "merge-only-attributes", "remove", "removeAll"))
     .put(ATTR_TARGET_API, new TargetApiConverter())
-<<<<<<< HEAD
-=======
     .put(ATTR_SHRINK_MODE, new StaticEnumConverter(VALUE_STRICT, VALUE_SAFE))
->>>>>>> 50d6ab60
     .build();
 
   /**
