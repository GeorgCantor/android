--- conflicted
+++ resolved
@@ -21,11 +21,6 @@
 import com.intellij.openapi.application.ApplicationManager
 import com.intellij.openapi.util.Disposer
 import com.intellij.ui.tabs.TabInfo
-<<<<<<< HEAD
-=======
-import javax.swing.JPanel
-import kotlin.test.assertNotNull
->>>>>>> 574fcae1
 import org.junit.After
 import org.junit.Assert.assertEquals
 import org.junit.Before
@@ -43,20 +38,6 @@
   @Before
   fun setUp() {
     parentDisposable = Disposer.newDisposable()
-<<<<<<< HEAD
-    val model = runInEdtAndGet {
-      NlModelBuilderUtil.model(
-        projectRule,
-        "layout",
-        "layout.xml",
-        ComponentDescriptor(SdkConstants.CLASS_COMPOSE_VIEW_ADAPTER)
-      )
-        .build()
-    }
-    surface = NlDesignSurface.builder(projectRule.project, parentDisposable).build()
-    surface.addModelWithoutRender(model)
-=======
->>>>>>> 574fcae1
   }
 
   @After
