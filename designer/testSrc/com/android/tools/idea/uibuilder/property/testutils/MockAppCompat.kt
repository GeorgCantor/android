--- conflicted
+++ resolved
@@ -165,17 +165,6 @@
 
     fixture.addFileToProject(
       "src/android/support/v7/app/AppCompatImageView.java",
-<<<<<<< HEAD
-      APPCOMPAT_ACTIVITY
-    )
-    fixture.addFileToProject(
-      "src/android/support/v7/widget/AppCompatImageView.java",
-      APPCOMPAT_IMAGE_VIEW_SOURCE
-    )
-    fixture.addFileToProject(
-      "src/android/support/v7/widget/AppCompatTextView.java",
-      APPCOMPAT_TEXT_VIEW_SOURCE
-=======
       APPCOMPAT_ACTIVITY,
     )
     fixture.addFileToProject(
@@ -185,7 +174,6 @@
     fixture.addFileToProject(
       "src/android/support/v7/widget/AppCompatTextView.java",
       APPCOMPAT_TEXT_VIEW_SOURCE,
->>>>>>> 0d09370c
     )
     fixture.addFileToProject("res/values/attrs.xml", APPCOMPAT_ATTRS)
     fixture.addFileToProject("src/com/example/MyActivity.java", MY_ACTIVITY)
