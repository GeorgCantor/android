--- conflicted
+++ resolved
@@ -28,13 +28,8 @@
 import org.jetbrains.annotations.NotNull;
 import org.jetbrains.annotations.Nullable;
 
-<<<<<<< HEAD
 public class UseJavaHomeAsJdkHyperlink extends NotificationHyperlink {
-  @NotNull private String myJavaHome;
-=======
-public final class UseJavaHomeAsJdkHyperlink extends NotificationHyperlink {
   @NotNull private final String myJavaHome;
->>>>>>> 431f35ff
 
   @Nullable
   public static UseJavaHomeAsJdkHyperlink create() {
