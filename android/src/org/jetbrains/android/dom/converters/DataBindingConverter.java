--- conflicted
+++ resolved
@@ -257,11 +257,7 @@
           if (Character.isLowerCase(alias.charAt(0))) {
             PsiPrimitiveType primitive = PsiJavaParserFacadeImpl.getPrimitiveType(alias);
             if (primitive != null) {
-<<<<<<< HEAD
-              result.add(new PsiReferenceBase.Immediate(element, true, element));
-=======
               result.add(new PsiReferenceBase.Immediate<>(element, true, element));
->>>>>>> abbea60e
             }
           }
           else {
