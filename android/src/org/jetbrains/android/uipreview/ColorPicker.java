/*
 * Copyright 2000-2013 JetBrains s.r.o.
 *
 * Licensed under the Apache License, Version 2.0 (the "License");
 * you may not use this file except in compliance with the License.
 * You may obtain a copy of the License at
 *
 * http://www.apache.org/licenses/LICENSE-2.0
 *
 * Unless required by applicable law or agreed to in writing, software
 * distributed under the License is distributed on an "AS IS" BASIS,
 * WITHOUT WARRANTIES OR CONDITIONS OF ANY KIND, either express or implied.
 * See the License for the specific language governing permissions and
 * limitations under the License.
 */
package org.jetbrains.android.uipreview;

import com.android.tools.idea.editors.theme.MaterialColorUtils;
import com.google.common.annotations.VisibleForTesting;
import com.intellij.codeInsight.hint.HintUtil;
import com.intellij.icons.AllIcons;
import com.intellij.ide.ui.LafManager;
import com.intellij.ide.util.PropertiesComponent;
import com.intellij.openapi.Disposable;
import com.intellij.openapi.ui.DialogWrapper;
import com.intellij.openapi.ui.popup.Balloon;
import com.intellij.openapi.util.SystemInfo;
import com.intellij.openapi.util.text.StringUtil;
import com.intellij.openapi.wm.WindowManager;
import com.intellij.ui.*;
import com.intellij.ui.awt.RelativePoint;
import com.intellij.util.Alarm;
import com.intellij.util.Consumer;
import com.intellij.util.containers.ContainerUtil;
import com.intellij.util.ui.JBUI;
import com.intellij.util.ui.UIUtil;
import org.jetbrains.annotations.NotNull;
import org.jetbrains.annotations.Nullable;

import javax.swing.*;
import javax.swing.event.DocumentEvent;
import javax.swing.event.DocumentListener;
import javax.swing.plaf.basic.BasicButtonUI;
import javax.swing.text.AttributeSet;
import javax.swing.text.BadLocationException;
import javax.swing.text.PlainDocument;
import java.awt.*;
import java.awt.event.*;
import java.awt.geom.Point2D;
import java.awt.image.BufferedImage;
import java.awt.image.ColorModel;
import java.awt.image.ImageObserver;
import java.awt.image.MemoryImageSource;
import java.text.ParseException;
import java.util.ArrayList;
import java.util.List;

/**
 * Color picker with support for Material suggestions and ARGB.
 * Unlike Intellij color picker, it uses a saturation and brightness matrix and a hue slider instead of a colour wheel
 */
public class ColorPicker extends JPanel implements ColorListener, DocumentListener {
  private static final String HSB_PROPERTY = "color.picker.is.hsb";

  private Color myColor;
  private ColorPreviewComponent myPreviewComponent;
  private final ColorSelectionPanel myColorSelectionPanel;
  private final JTextField myAlpha;
  private final JTextField myRed;
  private final JTextField myGreen;
  private final JTextField myBlue;
  private final JTextField myHex;
  private final Alarm myUpdateQueue;
  private final ColorPickerListener[] myExternalListeners;

  private RecommendedColorsComponent myRecommendedColorsComponent;
  private final ColorPipette myPicker;
  private final JLabel myA = new JLabel("A:");
  private final JLabel myR = new JLabel("R:");
  private final JLabel myG = new JLabel("G:");
  private final JLabel myB = new JLabel("B:");
  private final JLabel myR_after = new JLabel("");
  private final JLabel myG_after = new JLabel("");
  private final JLabel myB_after = new JLabel("");
  private final JLabel myHexLabel = new JLabel("#");

  private float[] myHSB;

  private final JComboBox myFormat = new JComboBox() {
    @Override
    public Dimension getPreferredSize() {
      Dimension size = super.getPreferredSize();
      UIManager.LookAndFeelInfo info = LafManager.getInstance().getCurrentLookAndFeel();
      if (info != null && info.getName().contains("Windows"))
        size.width += 10;
      return size;
    }
  };

  public ColorPicker(@NotNull Disposable parent, @Nullable Color color, boolean enableOpacity, ColorPickerListener... listeners) {
    this(parent, color, enableOpacity, listeners, false);
  }

  private ColorPicker(Disposable parent,
                      @Nullable Color color, boolean enableOpacity,
                      ColorPickerListener[] listeners, boolean opacityInPercent) {
    myUpdateQueue = new Alarm(Alarm.ThreadToUse.SWING_THREAD, parent);
    myAlpha = createColorField(false);
    myRed = createColorField(false);
    myGreen = createColorField(false);
    myBlue = createColorField(false);
    myHex = createColorField(true);
    myA.setLabelFor(myAlpha);
    myR.setLabelFor(myRed);
    myG.setLabelFor(myGreen);
    myB.setLabelFor(myBlue);
    myHexLabel.setLabelFor(myHex);
    setLayout(new BoxLayout(this, BoxLayout.PAGE_AXIS));
    setBorder(JBUI.Borders.empty(5, 5, 0, 5));

    DefaultComboBoxModel model = new DefaultComboBoxModel(new String[]{"RGB", "HSB"});
    if (enableOpacity) {
      model.addElement("ARGB");
    }
    myFormat.setModel(model);

    myColorSelectionPanel = new ColorSelectionPanel(this, enableOpacity, opacityInPercent);

    myExternalListeners = listeners;
    myFormat.addActionListener(new ActionListener() {
      @Override
      public void actionPerformed(ActionEvent e) {
<<<<<<< HEAD
        PropertiesComponent.getInstance().setValue(HSB_PROPERTY, !isRGBMode());
=======
        PropertiesComponent.getInstance().setValue(HSB_PROPERTY, String.valueOf(!isRGBMode()));
        myColorSelectionPanel.myOpacityComponent.setVisible(isARGBMode());
>>>>>>> 5e53b3dc
        myA.setVisible(isARGBMode());
        myAlpha.setVisible(isARGBMode());
        myR.setText(isRGBMode() ? "R:" : "H:");
        myG.setText(isRGBMode() ? "G:" : "S:");
        myR_after.setText(isRGBMode() ? "" : "\u00B0");
        myR_after.setVisible(!isRGBMode());
        myG.setText(isRGBMode() ? "G:" : "S:");
        myG_after.setText(isRGBMode() ? "" : "%");
        myG_after.setVisible(!isRGBMode());
        myB_after.setText(isRGBMode() ? "" : "%");
        myB_after.setVisible(!isRGBMode());
        if (!isARGBMode() && myColor.getAlpha() != 255) {
          updatePreview(ColorUtil.toAlpha(myColor, 255), false);
        }
        applyColor(myColor);
        applyColorToHEX(myColor);
      }
    });

    myPicker = new ColorPipette(this, getColor());
    myPicker.setListener(new ColorListener() {
      @Override
      public void colorChanged(Color color, Object source) {
        setColor(color, source);
      }
    });
    try {
      myRecommendedColorsComponent = new RecommendedColorsComponent(new ColorListener() {
        @Override
        public void colorChanged(Color color, Object source) {
          setColor(color, source);
        }
      });

      JComponent topPanel = buildTopPanel(true);
      add(topPanel);
      add(myColorSelectionPanel);
      add(myRecommendedColorsComponent);
    }
    catch (ParseException ignore) {
    }

    setColor(color == null ? Color.WHITE : color, this);
    setSize(JBUI.size(300, 350));

    final boolean hsb = PropertiesComponent.getInstance().getBoolean(HSB_PROPERTY);
    if (hsb) {
      myFormat.setSelectedIndex(1);
    }
  }

  /** RGB or ARGB mode */
  private boolean isRGBMode() {
    return myFormat.getSelectedIndex() == 0 || isARGBMode();
  }

  private boolean isARGBMode() {
    return myFormat.getSelectedIndex() == 2;
  }

  /** Pick colors in RGB mode */
  public void pickRGB() {
    myFormat.setSelectedIndex(0);
  }

  /** Pick colors in HSB mode */
  public void pickHSB() {
    myFormat.setSelectedIndex(1);
  }

  /** Pick colors in ARGB mode. Only valid if the color picker was constructed with enableOpacity=true. */
  public void pickARGB() {
    myFormat.setSelectedIndex(2);
  }

  private int getLargestDigitWidth(boolean hex) {
    FontMetrics metrics = getFontMetrics(getFont());
    int largestWidth = metrics.charWidth('0');
    int maxDigit = hex ? 16 : 10;
    for (int i = 1; i < maxDigit; i++) {
      largestWidth = Math.max(largestWidth, metrics.charWidth(Character.toUpperCase(Character.forDigit(i, maxDigit))));
    }
    return largestWidth;
  }

  private JTextField createColorField(final boolean hex) {
    final NumberDocument doc = new NumberDocument(hex);
    final JTextField field = new JTextField(doc, "", hex ? 8 : 3) {
      @Override
      protected int getColumnWidth() {
        return getLargestDigitWidth(hex);
      }
    };
    doc.setSource(field);
    field.getDocument().addDocumentListener(this);
    field.addFocusListener(new FocusAdapter() {
      @Override
      public void focusGained(final FocusEvent e) {
        field.selectAll();
      }
    });
    return field;
  }

  public JComponent getPreferredFocusedComponent() {
    return myHex;
  }

  private void setColor(Color color, Object src) {
    colorChanged(color, src);
    myColorSelectionPanel.setColor(color, src);
  }

  public Color getColor() {
    return myColor;
  }

  @Override
  public void insertUpdate(DocumentEvent e) {
    update(((NumberDocument)e.getDocument()).mySrc);
  }

  private void update(final JTextField src) {
    myUpdateQueue.cancelAllRequests();
    myUpdateQueue.addRequest(new Runnable() {
      @Override
      public void run() {
        validateAndUpdatePreview(src);
      }
    }, 300);
  }

  @Override
  public void removeUpdate(DocumentEvent e) {
    update(((NumberDocument)e.getDocument()).mySrc);
  }

  @Override
  public void changedUpdate(DocumentEvent e) {
    // ignore
  }

  private void validateAndUpdatePreview(JTextField src) {
    Color color;
    if (myHex.hasFocus()) {
      if (isARGBMode()) { // Read alpha from the text string itself
        // ColorUtil.fromHex only handles opaque colors
        String text = myHex.getText();
        int rgbIndex = Math.max(0, text.length() - 6);
        String rgb = text.substring(rgbIndex);
        String alphaText = text.substring(0, rgbIndex);
        int alpha = alphaText.isEmpty() ? 255 : Integer.parseInt(alphaText, 16);
        Color c = ColorUtil.fromHex(rgb, null);
        color = c != null ? ColorUtil.toAlpha(c, alpha) : null;
      } else {
        Color c = ColorUtil.fromHex(myHex.getText(), null);
        color = c != null ? ColorUtil.toAlpha(c, myColorSelectionPanel.mySaturationBrightnessComponent.myOpacity) : null;
      }
    } else {
      color = gatherRGB(myRed.hasFocus() || myGreen.hasFocus() || myBlue.hasFocus());
    }
    if (color != null) {
      myColorSelectionPanel.myOpacityComponent.setColor(color);
      if (myAlpha.hasFocus() || (isARGBMode() && myHex.hasFocus())) {
        myColorSelectionPanel.myOpacityComponent.setValue(color.getAlpha());
      }
      myColorSelectionPanel.myOpacityComponent.repaint();
      updatePreview(color, src == myHex);
    }
  }

  private void updatePreview(Color color, boolean fromHex) {
    if (color != null && !color.equals(myColor)) {
      myColor = color;
      myPreviewComponent.setColor(color);
      myColorSelectionPanel.setColor(color, fromHex ? myHex : null);

      if (fromHex) {
        applyColor(color);
      } else {
        applyColorToHEX(color);
      }

      fireColorChanged(color);
    }
  }

  @Override
  public void colorChanged(Color color, Object source) {
    if (color != null && !color.equals(myColor)) {
      myColor = color;

      applyColor(color);

      if (source != myHex) {
        applyColorToHEX(color);
      }
      myPreviewComponent.setColor(color);
      myColorSelectionPanel.setOpacityComponentColor(color);
      fireColorChanged(color);
    }
  }

  private void fireColorChanged(Color color) {
    if (myExternalListeners == null) return;
    for (ColorPickerListener listener : myExternalListeners) {
      listener.colorChanged(color);
    }
  }

  private void fireClosed(@Nullable Color color) {
    if (myExternalListeners == null) return;
    for (ColorPickerListener listener : myExternalListeners) {
      listener.closed(color);
    }
  }

  public void setRecommendedColors(@NotNull List<Color> colorList) {
    myRecommendedColorsComponent.setColors(colorList);
  }

  @SuppressWarnings("UseJBColor")
  @Nullable
  private Color gatherRGB(boolean fromTextFields) {
    try {
      final int r = Integer.parseInt(myRed.getText());
      final int g = Integer.parseInt(myGreen.getText());
      final int b = Integer.parseInt(myBlue.getText());
      final int a = Integer.parseInt(myAlpha.getText());
      if (isARGBMode()) {
        return new Color(r, g, b, a);
      }
      else if (isRGBMode()) {
        return new Color(r, g, b);
      }
      else if (fromTextFields) {
        return Color.getHSBColor(r / 360.0f, g / 100.0f, b / 100.0f);
      }
      else {
        return Color.getHSBColor(myHSB[0], myHSB[1], myHSB[2]);
      }
    }
    catch (Exception ignore) {
    }
    return null;
  }

  private void applyColorToHEX(final Color c) {
    if (isARGBMode()) {
      myHex.setText(String.format("%08X", c.getRGB()));
    } else {
      myHex.setText(String.format("%06X", (0xFFFFFF & c.getRGB())));
    }
  }

  private void applyColorToRGB(final Color color) {
    myAlpha.setText(String.valueOf(color.getAlpha()));
    myRed.setText(String.valueOf(color.getRed()));
    myGreen.setText(String.valueOf(color.getGreen()));
    myBlue.setText(String.valueOf(color.getBlue()));
  }

  private void applyColorToHSB(final Color c) {
    myAlpha.setText(String.valueOf(c.getAlpha()));
    myHSB = Color.RGBtoHSB(c.getRed(), c.getGreen(), c.getBlue(), null);
    myRed.setText(String.valueOf((Math.round(360f * myHSB[0]))));
    myGreen.setText(String.valueOf((Math.round(100f * myHSB[1]))));
    myBlue.setText(String.valueOf((Math.round(100f * myHSB[2]))));
  }

  private void applyColor(final Color color) {
    if (isRGBMode()) {
      applyColorToRGB(color);
    } else {
      applyColorToHSB(color);
    }
  }

  @Nullable
  public static Color showDialog(Component parent,
                                 String caption,
                                 @Nullable Color preselectedColor,
                                 boolean enableOpacity,
                                 @Nullable ColorPickerListener[] listeners,
                                 boolean opacityInPercent) {
    final ColorPickerDialog dialog = new ColorPickerDialog(parent, caption, preselectedColor, enableOpacity, listeners, opacityInPercent);
    dialog.show();
    if (dialog.getExitCode() == DialogWrapper.OK_EXIT_CODE) {
      return dialog.getColor();
    }

    return null;
  }

  private JComponent buildTopPanel(boolean enablePipette) throws ParseException {
    final JComponent result = new Box(BoxLayout.PAGE_AXIS);

    final JComponent previewPanel = new Box(BoxLayout.LINE_AXIS);
    if (enablePipette && ColorPipette.isAvailable()) {
      final JButton pipette = new JButton();
      pipette.setUI(new BasicButtonUI());
      pipette.setRolloverEnabled(true);
      pipette.setIcon(AllIcons.Ide.Pipette);
      pipette.setBorder(IdeBorderFactory.createEmptyBorder());
      pipette.setRolloverIcon(AllIcons.Ide.Pipette_rollover);
      pipette.setFocusable(false);
      pipette.addActionListener(new ActionListener() {
        @Override
        public void actionPerformed(ActionEvent e) {
          myPicker.myOldColor = getColor();
          myPicker.pick();
          //JBPopupFactory.getInstance().createBalloonBuilder(new JLabel("Press ESC button to close pipette"))
          //  .setAnimationCycle(2000)
          //  .setSmallVariant(true)
          //  .createBalloon().show(new RelativePoint(pipette, new Point(pipette.getWidth() / 2, 0)), Balloon.Position.above);
        }
      });
      previewPanel.add(pipette);
    }

    myPreviewComponent = new ColorPreviewComponent();
    previewPanel.add(myPreviewComponent);

    result.add(previewPanel);

    final JComponent rgbPanel = new Box(BoxLayout.LINE_AXIS);
    if (!UIUtil.isUnderAquaLookAndFeel()) {
      myR_after.setPreferredSize(JBUI.size(14, -1));
      myG_after.setPreferredSize(JBUI.size(14, -1));
      myB_after.setPreferredSize(JBUI.size(14, -1));
    }
    rgbPanel.setBorder(BorderFactory.createEmptyBorder(10, 0, 0, 0));
    rgbPanel.add(myA);
    rgbPanel.add(myAlpha);
    myA.setVisible(isARGBMode());
    myAlpha.setVisible(isARGBMode());
    rgbPanel.add(Box.createHorizontalStrut(JBUI.scale(3)));
    rgbPanel.add(myR);
    rgbPanel.add(myRed);
    if (!UIUtil.isUnderAquaLookAndFeel()) rgbPanel.add(myR_after);
    myR_after.setVisible(false);
    rgbPanel.add(Box.createHorizontalStrut(JBUI.scale(3)));
    rgbPanel.add(myG);
    rgbPanel.add(myGreen);
    if (!UIUtil.isUnderAquaLookAndFeel()) rgbPanel.add(myG_after);
    myG_after.setVisible(false);
    rgbPanel.add(Box.createHorizontalStrut(JBUI.scale(3)));
    rgbPanel.add(myB);
    rgbPanel.add(myBlue);
    if (!UIUtil.isUnderAquaLookAndFeel()) rgbPanel.add(myB_after);
    myB_after.setVisible(false);
    rgbPanel.add(Box.createHorizontalStrut(JBUI.scale(3)));
    rgbPanel.add(myFormat);

    JComponent valuesPanel = new Box(BoxLayout.LINE_AXIS);

    rgbPanel.setMaximumSize(JBUI.size(-1, 35));
    valuesPanel.add(rgbPanel);

    final JComponent hexPanel = new Box(BoxLayout.X_AXIS);
    hexPanel.setBorder(BorderFactory.createEmptyBorder(10, 0, 0, 0));
    hexPanel.add(myHexLabel);
    hexPanel.add(myHex);
    myHex.setMaximumSize(JBUI.size(120, 25));

    valuesPanel.add(Box.createHorizontalGlue());
    valuesPanel.add(hexPanel);
    result.add(valuesPanel);

    return result;
  }

  private static class ColorSelectionPanel extends JPanel {
    private SaturationBrightnessComponent mySaturationBrightnessComponent;
    private HueSlideComponent myHueComponent;
    private SlideComponent myOpacityComponent = null;

    private ColorSelectionPanel(ColorListener listener, boolean enableOpacity, boolean opacityInPercent) {
      setLayout(new BoxLayout(this, BoxLayout.PAGE_AXIS));
      setBorder(BorderFactory.createEmptyBorder(5, 0, 5, 0));

      mySaturationBrightnessComponent = new SaturationBrightnessComponent();
      add(mySaturationBrightnessComponent);

      mySaturationBrightnessComponent.addListener(listener);

      myHueComponent = new HueSlideComponent("Hue");
      myHueComponent.setToolTipText("Hue");
      myHueComponent.addListener(new Consumer<Integer>() {
        @Override
        public void consume(Integer value) {
          mySaturationBrightnessComponent.setHue(value.intValue() / 360.0f);
          myOpacityComponent.setHue(value.intValue() / 360.0f);
          mySaturationBrightnessComponent.repaint();
        }
      });

      add(myHueComponent);

      if (enableOpacity) {
        myOpacityComponent = new SlideComponent("Opacity", false);
        myOpacityComponent.setUnits(opacityInPercent ? SlideComponent.Unit.PERCENT : SlideComponent.Unit.LEVEL);
        myOpacityComponent.setToolTipText("Opacity");
        myOpacityComponent.addListener(new Consumer<Integer>() {
          @Override
          public void consume(Integer integer) {
            mySaturationBrightnessComponent.setOpacity(integer.intValue());
            mySaturationBrightnessComponent.repaint();
          }
        });

        add(myOpacityComponent);
      }
    }

    public void setOpacityComponentColor(Color color) {
      myOpacityComponent.setColor(color);
      myOpacityComponent.repaint();
    }

    public void setColor(Color color, Object source) {
      float[] hsb = new float[3];
      Color.RGBtoHSB(color.getRed(), color.getGreen(), color.getBlue(), hsb);

      myHueComponent.setHueValue(hsb[0]);
      myHueComponent.repaint();

      mySaturationBrightnessComponent.dropImage();
      if (myOpacityComponent != null) {
        setOpacityComponentColor(color);
        if (source instanceof ColorPicker || source instanceof RecommendedColorsComponent) {
          myOpacityComponent.setValue(color.getAlpha());
          myOpacityComponent.repaint();
        }
      }
      mySaturationBrightnessComponent.setColor(color, source);
    }
  }

  static class SaturationBrightnessComponent extends JComponent {
    private static final int BORDER_SIZE = JBUI.scale(5);
    private float myBrightness = 1f;
    private float myHue = 1f;
    private float mySaturation = 0f;

    private Image myImage;
    private Rectangle myComponent;

    private Color myColor;

    private final List<ColorListener> myListeners = ContainerUtil.createLockFreeCopyOnWriteList();
    private int myOpacity;

    protected SaturationBrightnessComponent() {
      setOpaque(true);

      addMouseMotionListener(new MouseAdapter() {
        @Override
        public void mouseDragged(MouseEvent e) {
          final Dimension size = getSize();
          final int x = Math.max(Math.min(e.getX(), size.width - BORDER_SIZE), BORDER_SIZE) - BORDER_SIZE;
          final int y = Math.max(Math.min(e.getY(), size.height - BORDER_SIZE), BORDER_SIZE) - BORDER_SIZE;

          float saturation = ((float)x) / (size.width - 2 * BORDER_SIZE);
          float brightness = 1.0f - ((float)y) / (size.height - 2 * BORDER_SIZE);

          setHSBValue(myHue, saturation, brightness, myOpacity);
        }
      });

      addMouseListener(new MouseAdapter() {
        @Override
        public void mousePressed(MouseEvent e) {
          final Dimension size = getSize();
          final int x = Math.max(Math.min(e.getX(), size.width - BORDER_SIZE), BORDER_SIZE) - BORDER_SIZE;
          final int y = Math.max(Math.min(e.getY(), size.height - BORDER_SIZE), BORDER_SIZE) - BORDER_SIZE;


          float saturation = ((float)x) / (size.width - 2 * BORDER_SIZE);
          float brightness = 1.0f - ((float)y) / (size.height - 2 * BORDER_SIZE);

          setHSBValue(myHue, saturation, brightness, myOpacity);
        }
      });
    }

    private void setHSBValue(float h, float s, float b, int opacity) {
      myHue = h;
      mySaturation = s;
      myBrightness = b;
      myOpacity = opacity;
      myColor = ColorUtil.toAlpha(Color.getHSBColor(h, s, b), opacity);

      fireColorChanged(this);

      repaint();
    }

    private void setColor(Color color, Object source) {
      float[] hsb = new float[3];
      Color.RGBtoHSB(color.getRed(), color.getGreen(), color.getBlue(), hsb);
      myColor = color;
      myHue = hsb[0];
      mySaturation = hsb[1];
      myBrightness = hsb[2];
      myOpacity = color.getAlpha();

      fireColorChanged(source);

      repaint();
    }

    public void addListener(ColorListener listener) {
      myListeners.add(listener);
    }

    private void fireColorChanged(Object source) {
      for (ColorListener listener : myListeners) {
        listener.colorChanged(myColor, source);
      }
    }

    public void setOpacity(int opacity) {
      if (opacity != myOpacity) {
        setHSBValue(myHue, mySaturation, myBrightness, opacity);
      }
    }

    public void setHue(float hue) {
      if (Math.abs(hue - myHue) > 0.01) {
        setHSBValue(hue, mySaturation, myBrightness, myOpacity);
      }
    }

    @Override
    public Dimension getPreferredSize() {
      return JBUI.size(250, 170);
    }

    @Override
    public Dimension getMinimumSize() {
      return JBUI.size(150, 170);
    }

    @Override
    protected void paintComponent(Graphics g) {
      Graphics2D g2d = (Graphics2D)g;

      final Dimension size = getSize();

      myComponent = new Rectangle(BORDER_SIZE, BORDER_SIZE, size.width, size.height);
      myImage = createImage(new SaturationBrightnessImageProducer(size.width - BORDER_SIZE * 2, size.height - BORDER_SIZE * 2, myHue));

      g.setColor(UIManager.getColor("Panel.background"));
      g.fillRect(0, 0, getWidth(), getHeight());

      g2d.setComposite(AlphaComposite.getInstance(AlphaComposite.SRC_OVER, ((float)myOpacity) / 255f));
      g.drawImage(myImage, myComponent.x, myComponent.y, null);

      g2d.setComposite(AlphaComposite.getInstance(AlphaComposite.SRC, 1.0f));

      final int x = Math.round(mySaturation * (myComponent.width - 2 * BORDER_SIZE));
      final int y = Math.round((myComponent.height - 2 * BORDER_SIZE) * (1.0f - myBrightness));

      int knobX = BORDER_SIZE + x;
      int knobY = BORDER_SIZE + y;
      g.setColor(Color.WHITE);
      g.drawOval(knobX - JBUI.scale(4), knobY - JBUI.scale(4), JBUI.scale(8), JBUI.scale(8));
      g.drawOval(knobX - JBUI.scale(3), knobY - JBUI.scale(3), JBUI.scale(6), JBUI.scale(6));
    }

    public void dropImage() {
      myImage = null;
    }

    @VisibleForTesting
    protected Color getColor() {
      return myColor;
    }
  }

  private static class ColorPreviewComponent extends JComponent {
    private Color myColor;

    private ColorPreviewComponent() {
      setBorder(JBUI.Borders.empty(0, 2));
    }

    @Override
    public Dimension getMaximumSize() {
      return new Dimension(Integer.MAX_VALUE, JBUI.scale(32));
    }

    @Override
    public Dimension getPreferredSize() {
      return new Dimension(super.getPreferredSize().width, JBUI.scale(32));
    }

    @Override
    public Dimension getMinimumSize() {
      return getPreferredSize();
    }

    public void setColor(Color c) {
      myColor = c;
      repaint();
    }

    @Override
    protected void paintComponent(Graphics g) {
      final Insets i = getInsets();
      final Rectangle r = getBounds();

      final int width = r.width - i.left - i.right;
      final int height = r.height - i.top - i.bottom;

      g.setColor(myColor);
      g.fillRect(i.left, i.top, width, height);
    }
  }

  public class NumberDocument extends PlainDocument {

    private final boolean myHex;
    private JTextField mySrc;

    public NumberDocument(boolean hex) {
      myHex = hex;
    }

    void setSource(JTextField field) {
      mySrc = field;
    }

    @Override
    public void insertString(int offs, String str, AttributeSet a) throws BadLocationException {
      final boolean rgb = isRGBMode();
      char[] source = str.toCharArray();
      if (mySrc != null) {
        final int selected = mySrc.getSelectionEnd() - mySrc.getSelectionStart();
        int newLen = mySrc.getText().length() -  selected + str.length();
        if (newLen > (myHex ? (isARGBMode() ? 8 : 6) : 3)) {
          Toolkit.getDefaultToolkit().beep();
          return;
        }
      }
      char[] result = new char[source.length];
      int j = 0;
      for (int i = 0; i < result.length; i++) {
        if (myHex ? "0123456789abcdefABCDEF".indexOf(source[i]) >= 0 : Character.isDigit(source[i])) {
          result[j++] = source[i];
        }
        else {
          Toolkit.getDefaultToolkit().beep();
        }
      }
      final String toInsert = StringUtil.toUpperCase(new String(result, 0, j));
      final String res = new StringBuilder(mySrc.getText()).insert(offs, toInsert).toString();
      try {
        if (!myHex) {
          final int num = Integer.parseInt(res);
          if (rgb) {
            if (num > 255) {
              Toolkit.getDefaultToolkit().beep();
              return;
            }
          } else {
            if ((mySrc == myRed && num > 359) || ((mySrc == myGreen || mySrc == myBlue) && num > 100)) {
              Toolkit.getDefaultToolkit().beep();
              return;
            }
          }
        }
      }
      catch (NumberFormatException ignore) {
      }
      super.insertString(offs, toInsert, a);
    }
  }

  private class RecommendedColorsComponent extends JComponent {
    private final int SPACE = JBUI.scale(3);
    private final int CELL_SIZE = JBUI.scale(40);
    private final int COLUMN_COUNT = 10;

    private List<Color> myRecommendedColors = new ArrayList<Color>();

    private RecommendedColorsComponent(final ColorListener listener) {
      addMouseListener(new MouseAdapter() {
        @Override
        public void mousePressed(MouseEvent e) {
          Color color = getColor(e);
          if (color != null) {
            listener.colorChanged(color, RecommendedColorsComponent.this);
          }
        }
      });
    }

    @Override
    public String getToolTipText(MouseEvent event) {
      Color color = getColor(event);
      if (color != null) {
        String name = MaterialColorUtils.getMaterialName(color);
        if (name != null) {
          return name;
        }
        return String.format("R: %d G: %d B: %d", color.getRed(), color.getGreen(), color.getBlue());
      }

      return super.getToolTipText(event);
    }

    @Nullable
    private Color getColor(MouseEvent event) {
      int ndx = pointToColorPosition(event.getPoint());
      if (ndx >= 0 && ndx < myRecommendedColors.size()) {
        return myRecommendedColors.get(ndx);
      }
      return null;
    }

    public void setColors(@NotNull List<Color> colorList) {
      myRecommendedColors.clear();
      myRecommendedColors.addAll(colorList);
    }

    private int pointToColorPosition(Point p) {
      int x = p.x;
      int y = p.y;

      int leftPadding = getLeftPadding();
      int topPadding = getTopPadding();

      int col = x - leftPadding >= 0 ? (x - leftPadding) / CELL_SIZE : -1;
      int row = y - topPadding >=0 ? (y - topPadding) / CELL_SIZE : -1;

      return row >= 0 && col >= 0 && row < getRowCount() && col < COLUMN_COUNT ?  col + row * COLUMN_COUNT: -1;
    }

    private int getLeftPadding() {
      return (getSize().width - (COLUMN_COUNT * CELL_SIZE - SPACE)) / 2;
    }

    private int getTopPadding() {
      return (getSize().height - (getRowCount() * CELL_SIZE - SPACE)) / 2;
    }

    private int getRowCount() {
      return myRecommendedColors.isEmpty() ? 0 : (int)Math.ceil(myRecommendedColors.size() / new Double(COLUMN_COUNT));
    }

    @Override
    public Dimension getPreferredSize() {
      return getMinimumSize();
    }

    @Override
    public Dimension getMinimumSize() {
      final Insets i = getInsets();
      // The dimension is not scaled since CELL_SIZE and PADDING are already scaled
      return new Dimension(COLUMN_COUNT * CELL_SIZE - SPACE + i.left + i.right, getRowCount() * CELL_SIZE - SPACE + i.top + i.bottom);
    }

    @Override
    public Dimension getMaximumSize() {
      return new Dimension(Integer.MAX_VALUE, -1);
    }

    @Override
    protected void paintComponent(Graphics g) {
      final int leftPadding = getLeftPadding();
      final int topPadding = getTopPadding();

      for (int r = 0; r < myRecommendedColors.size(); r++) {
        int row = r / COLUMN_COUNT;
        int col = r % COLUMN_COUNT;
        Color color = myRecommendedColors.get(r);
        g.setColor(color);
        g.fillRect(leftPadding + col * CELL_SIZE, topPadding + row * CELL_SIZE, CELL_SIZE - SPACE, CELL_SIZE - SPACE);
      }
    }
  }

  static class ColorPickerDialog extends DialogWrapper {

    private final Color myPreselectedColor;
    private final ColorPickerListener[] myListeners;
    private ColorPicker myColorPicker;
    private final boolean myEnableOpacity;
    private ColorPipette myPicker;
    private final boolean myOpacityInPercent;

    public ColorPickerDialog(Component parent,
                             String caption,
                             @Nullable Color preselectedColor,
                             boolean enableOpacity,
                             @Nullable ColorPickerListener[] listeners,
                             boolean opacityInPercent) {
      super(parent, true);
      myListeners = listeners;
      setTitle(caption);
      myPreselectedColor = preselectedColor;
      myEnableOpacity = enableOpacity;
      myOpacityInPercent = opacityInPercent;
      setResizable(false);
      setOKButtonText("Choose");
      init();
      addMouseListener((MouseMotionListener)new MouseAdapter() {
        @Override
        public void mouseEntered(MouseEvent e) {
          myPicker.cancelPipette();
        }

        @Override
        public void mouseExited(MouseEvent e) {
          myPicker.pick();
        }
      });

    }

    @Override
    protected JComponent createCenterPanel() {
      if (myColorPicker == null) {
        myColorPicker = new ColorPicker(myDisposable, myPreselectedColor, myEnableOpacity, myListeners, myOpacityInPercent);
        myColorPicker.pickARGB();
      }

      return myColorPicker;
    }

    public Color getColor() {
      return myColorPicker.getColor();
    }

    @Override
    public JComponent getPreferredFocusedComponent() {
      return myColorPicker.getPreferredFocusedComponent();
    }

    @Override
    public void show() {
      super.show();
      myColorPicker.fireClosed(getExitCode() == DialogWrapper.OK_EXIT_CODE ? getColor() : null);
    }
  }

  public static class SaturationBrightnessImageProducer extends MemoryImageSource {
    private int[] myPixels;
    private int myWidth;
    private int myHeight;

    private float[] mySat;
    private float[] myBrightness;

    private float myHue;

    public SaturationBrightnessImageProducer(int w, int h, float hue) {
      super(w, h, null, 0, w);
      myPixels = new int[w * h];
      myWidth = w;
      myHeight = h;
      myHue = hue;
      generateLookupTables();
      newPixels(myPixels, ColorModel.getRGBdefault(), 0, w);
      setAnimated(true);
      generateComponent();
    }

    public int getRadius() {
      return Math.min(myWidth, myHeight) / 2 - 2;
    }

    private void generateLookupTables() {
      mySat = new float[myWidth * myHeight];
      myBrightness = new float[myWidth * myHeight];
      for (int x = 0; x < myWidth; x++) {
        for (int y = 0; y < myHeight; y++) {
          int index = x + y * myWidth;
          mySat[index] = ((float)x) / myWidth;
          myBrightness[index] = 1.0f - ((float)y) / myHeight;
        }
      }
    }

    public void generateComponent() {
      for (int index = 0; index < myPixels.length; index++) {
        myPixels[index] = Color.HSBtoRGB(myHue, mySat[index], myBrightness[index]);
      }
      newPixels();
    }
  }

  private static class ColorPipette implements ImageObserver {
    private Dialog myPickerFrame;
    private final JComponent myParent;
    private Color myOldColor;
    private Timer myTimer;

    private Point myPoint = new Point();
    private Point myPickOffset;
    private Robot myRobot = null;
    private Color myPreviousColor;
    private Point myPreviousLocation;
    private Rectangle myCaptureRect;
    private Graphics2D myGraphics;
    private BufferedImage myImage;
    private Point myHotspot;
    private Point myCaptureOffset;
    private BufferedImage myMagnifierImage;
    private Color myTransparentColor = new Color(0, true);
    private Rectangle myZoomRect;
    private Rectangle myGlassRect;
    private ColorListener myColorListener;
    private BufferedImage myMaskImage;
    private Alarm myColorListenersNotifier = new Alarm(Alarm.ThreadToUse.SWING_THREAD);

    private ColorPipette(JComponent parent, Color oldColor) {
      myParent = parent;
      myOldColor = oldColor;

      try {
        myRobot = new Robot();
      }
      catch (AWTException e) {
        // should not happen
      }
    }

    public void setListener(ColorListener colorListener) {
      myColorListener = colorListener;
    }

    public void pick() {
      Dialog picker = getPicker();
      picker.setVisible(true);
      myTimer.start();
      // it seems like it's the lowest value for opacity for mouse events to be processed correctly
      WindowManager.getInstance().setAlphaModeRatio(picker, SystemInfo.isMac ? 0.95f : 0.99f);
    }

    @Override
    public boolean imageUpdate(Image img, int flags, int x, int y, int width, int height) {
      return false;
    }

    private Dialog getPicker() {
      if (myPickerFrame == null) {
        Window owner = SwingUtilities.getWindowAncestor(myParent);
        if (owner instanceof Dialog) {
          myPickerFrame = new JDialog((Dialog)owner);
        }
        else if (owner instanceof Frame) {
          myPickerFrame = new JDialog((Frame)owner);
        }
        else {
          myPickerFrame = new JDialog(new JFrame());
        }

        myPickerFrame.addMouseListener(new MouseAdapter() {
          @Override
          public void mousePressed(MouseEvent e) {
            e.consume();
            pickDone();
          }

          @Override
          public void mouseClicked(MouseEvent e) {
            e.consume();
          }

          @Override
          public void mouseExited(MouseEvent e) {
            updatePipette();
          }
        });

        myPickerFrame.addMouseMotionListener(new MouseAdapter() {
          @Override
          public void mouseMoved(MouseEvent e) {
            updatePipette();
          }
        });

        myPickerFrame.addFocusListener(new FocusAdapter() {
          @Override
          public void focusLost(FocusEvent e) {
            cancelPipette();
          }
        });

        myPickerFrame.setSize(50, 50);
        myPickerFrame.setUndecorated(true);
        myPickerFrame.setAlwaysOnTop(true);

        JRootPane rootPane = ((JDialog)myPickerFrame).getRootPane();
        rootPane.putClientProperty("Window.shadow", Boolean.FALSE);

        myGlassRect = new Rectangle(0, 0, 32, 32);
        myPickOffset = new Point(0, 0);
        myCaptureRect = new Rectangle(-4, -4, 8, 8);
        myCaptureOffset = new Point(myCaptureRect.x, myCaptureRect.y);
        myHotspot = new Point(14, 16);

        myZoomRect = new Rectangle(0, 0, 32, 32);

        myMaskImage = UIUtil.createImage(32, 32, BufferedImage.TYPE_INT_ARGB);
        Graphics2D maskG = myMaskImage.createGraphics();
        maskG.setColor(Color.BLUE);
        maskG.fillRect(0, 0, 32, 32);

        maskG.setColor(Color.RED);
        maskG.setComposite(AlphaComposite.SrcOut);
        maskG.fillRect(0, 0, 32, 32);
        maskG.dispose();

        myMagnifierImage = UIUtil.createImage(32, 32, BufferedImage.TYPE_INT_ARGB);
        Graphics2D graphics = myMagnifierImage.createGraphics();

        graphics.setRenderingHint(RenderingHints.KEY_ANTIALIASING, RenderingHints.VALUE_ANTIALIAS_ON);
        graphics.setRenderingHint(RenderingHints.KEY_RENDERING, RenderingHints.VALUE_RENDER_QUALITY);
        graphics.setRenderingHint(RenderingHints.KEY_INTERPOLATION, RenderingHints.VALUE_INTERPOLATION_NEAREST_NEIGHBOR);

        graphics.setColor(Color.BLACK);
        //graphics.drawOval(1, 1, 30, 30);
        //graphics.drawOval(2, 2, 28, 28);
        //
        //graphics.drawLine(2, 16, 12, 16);
        //graphics.drawLine(20, 16, 30, 16);
        //
        //graphics.drawLine(16, 2, 16, 12);
        //graphics.drawLine(16, 20, 16, 30);
        AllIcons.Ide.Pipette.paintIcon(null, graphics, 14, 0);

        graphics.dispose();

        myImage = myParent.getGraphicsConfiguration().createCompatibleImage(myMagnifierImage.getWidth(), myMagnifierImage.getHeight(),
                                                                            Transparency.TRANSLUCENT);

        myGraphics = (Graphics2D)myImage.getGraphics();
        myGraphics.setRenderingHint(RenderingHints.KEY_INTERPOLATION, RenderingHints.VALUE_INTERPOLATION_NEAREST_NEIGHBOR);

        myPickerFrame.addKeyListener(new KeyAdapter() {
          @Override
          public void keyPressed(KeyEvent e) {
            switch (e.getKeyCode()) {
              case KeyEvent.VK_ESCAPE:
                cancelPipette();
                break;
              case KeyEvent.VK_ENTER:
                pickDone();
                break;
            }
          }
        });

        myTimer = new Timer(5, new ActionListener() {
          @Override
          public void actionPerformed(ActionEvent e) {
            updatePipette();
          }
        });
      }

      return myPickerFrame;
    }

    private void cancelPipette() {
      myTimer.stop();
      myPickerFrame.setVisible(false);
      if (myColorListener != null && myOldColor != null) {
        myColorListener.colorChanged(myOldColor, this);
      }
    }

    public void pickDone() {
      PointerInfo pointerInfo = MouseInfo.getPointerInfo();
      Point location = pointerInfo.getLocation();
      Color pixelColor = myRobot.getPixelColor(location.x + myPickOffset.x, location.y + myPickOffset.y);
      cancelPipette();
      if (myColorListener != null) {
        myColorListener.colorChanged(pixelColor, this);
        myOldColor = pixelColor;
      }
    }

    private void updatePipette() {
      if (myPickerFrame != null && myPickerFrame.isShowing()) {
        PointerInfo pointerInfo = MouseInfo.getPointerInfo();
        Point mouseLoc = pointerInfo.getLocation();
        myPickerFrame.setLocation(mouseLoc.x - myPickerFrame.getWidth() / 2, mouseLoc.y - myPickerFrame.getHeight() / 2);

        myPoint.x = mouseLoc.x + myPickOffset.x;
        myPoint.y = mouseLoc.y + myPickOffset.y;

        final Color c = myRobot.getPixelColor(myPoint.x, myPoint.y);
        if (!c.equals(myPreviousColor) || !mouseLoc.equals(myPreviousLocation)) {
          myPreviousColor = c;
          myPreviousLocation = mouseLoc;
          myCaptureRect.setLocation(mouseLoc.x - 2/*+ myCaptureOffset.x*/, mouseLoc.y - 2/*+ myCaptureOffset.y*/);
          myCaptureRect.setBounds(mouseLoc.x -2, mouseLoc.y -2, 5, 5);

          BufferedImage capture = myRobot.createScreenCapture(myCaptureRect);

          // Clear the cursor graphics
          myGraphics.setComposite(AlphaComposite.Src);
          myGraphics.setColor(myTransparentColor);
          myGraphics.fillRect(0, 0, myImage.getWidth(), myImage.getHeight());

          myGraphics.drawImage(capture, myZoomRect.x, myZoomRect.y, myZoomRect.width, myZoomRect.height, this);

          // cropping round image
          myGraphics.setComposite(AlphaComposite.getInstance(AlphaComposite.DST_OUT));
          myGraphics.drawImage(myMaskImage, myZoomRect.x, myZoomRect.y, myZoomRect.width, myZoomRect.height, this);

          // paint magnifier
          myGraphics.setComposite(AlphaComposite.SrcOver);
          myGraphics.drawImage(myMagnifierImage, 0, 0, this);

          // We need to create a new subImage. This forces that
          // the color picker uses the new imagery.
          //BufferedImage subImage = myImage.getSubimage(0, 0, myImage.getWidth(), myImage.getHeight());
          myPickerFrame.setCursor(myParent.getToolkit().createCustomCursor(myImage, myHotspot, "ColorPicker"));
          if (myColorListener != null) {
            myColorListenersNotifier.cancelAllRequests();
            myColorListenersNotifier.addRequest(new Runnable() {
              @Override
              public void run() {
                myColorListener.colorChanged(c, ColorPipette.this);
              }
            }, 300);
          }
        }
      }
    }

    //public static void pickColor(ColorListener listener, JComponent c) {
    //  new ColorPipette(c, new ColorListener() {
    //    @Override
    //    public void colorChanged(Color color, Object source) {
    //      ColorPicker.this.setColor(color, my);
    //    }
    //  }).pick(listener);
    //}

    public static boolean isAvailable() {
      try {
        Robot robot = new Robot();
        robot.createScreenCapture(new Rectangle(0, 0, 1, 1));
        return WindowManager.getInstance().isAlphaModeSupported();
      }
      catch (AWTException e) {
        return false;
      }
    }
  }

  public static void main(String[] args) {
    SwingUtilities.invokeLater(new Runnable() {
      @Override
      public void run() {
        showDialog(null, "", null, true, null, false);
      }
    });
  }

  public static class SlideComponent extends JComponent {
    protected static final int MARGIN = JBUI.scale(5);
    protected int myPointerValue = 0;
    private int myValue = 0;
    private final boolean myVertical;
    private final String myTitle;

    private final List<Consumer<Integer>> myListeners = ContainerUtil.createLockFreeCopyOnWriteList();
    private LightweightHint myTooltipHint;
    private final JLabel myLabel = new JLabel();
    private Unit myUnit = Unit.LEVEL;

    private Color myColor;

    enum Unit {
      PERCENT,
      LEVEL;

      private static final float PERCENT_MAX_VALUE = 100f;
      private static final float LEVEL_MAX_VALUE = 255f;

      private static float getMaxValue(Unit unit) {
        return LEVEL.equals(unit) ? LEVEL_MAX_VALUE : PERCENT_MAX_VALUE;
      }

      private static String formatValue(int value, Unit unit) {
        return String.format("%d%s", (int) (getMaxValue(unit) / LEVEL_MAX_VALUE * value),
                             unit.equals(PERCENT) ? "%" : "");
      }
    }

    void setUnits(Unit unit) {
      myUnit = unit;
    }

    SlideComponent(String title, boolean vertical) {
      myTitle = title;
      myVertical = vertical;

      addMouseMotionListener(new MouseAdapter() {
        @Override
        public void mouseDragged(MouseEvent e) {
          processMouse(e);
        }
      });

      addMouseListener(new MouseAdapter() {
        @Override
        public void mousePressed(MouseEvent e) {
          processMouse(e);
        }

        @Override
        public void mouseClicked(MouseEvent e) {
          updateBalloonText();
        }

        @Override
        public void mouseEntered(MouseEvent e) {
          updateBalloonText();
        }

        @Override
        public void mouseMoved(MouseEvent e) {
          updateBalloonText();
        }

        @Override
        public void mouseExited(MouseEvent e) {
          if (myTooltipHint != null) {
            myTooltipHint.hide();
            myTooltipHint = null;
          }
        }
      });

      addMouseWheelListener(new MouseWheelListener() {
        @Override
        public void mouseWheelMoved(MouseWheelEvent e) {
          final int amount = e.getScrollType() == MouseWheelEvent.WHEEL_UNIT_SCROLL ? e.getUnitsToScroll() * e.getScrollAmount() :
                             e.getWheelRotation() < 0 ? -e.getScrollAmount() : e.getScrollAmount();
          int pointerValue = myPointerValue + amount;
          pointerValue = pointerValue < MARGIN ? MARGIN : pointerValue;
          int size = myVertical ? getHeight() : getWidth();
          pointerValue = pointerValue > (size - MARGIN) ? size - MARGIN : pointerValue;

          myPointerValue = pointerValue;
          myValue = pointerValueToValue(myPointerValue);

          repaint();
          fireValueChanged();
        }
      });

      addComponentListener(new ComponentAdapter() {
        @Override
        public void componentResized(ComponentEvent e) {
          setValue(getValue());
          fireValueChanged();
          repaint();
        }
      });
    }

    public void setColor(Color color) {
      myColor = color;
    }

    public void setHue(float hue) {
      float[] hsv = Color.RGBtoHSB(myColor.getRed(), myColor.getGreen(), myColor.getBlue(), null);
      if (Math.abs(hue - hsv[0]) > 0.01) {
        setColor(Color.getHSBColor(hue, hsv[1], hsv[2]));
      }
    }


    private void updateBalloonText() {
      final Point point = myVertical ? new Point(0, myPointerValue) : new Point(myPointerValue, 0);
      myLabel.setText(myTitle + ": " + Unit.formatValue(myValue, myUnit));
      if (myTooltipHint == null) {
        myTooltipHint = new LightweightHint(myLabel);
        myTooltipHint.setCancelOnClickOutside(false);
        myTooltipHint.setCancelOnOtherWindowOpen(false);

        final HintHint hint = new HintHint(this, point)
          .setPreferredPosition(myVertical ? Balloon.Position.atLeft : Balloon.Position.above)
          .setBorderColor(Color.BLACK)
          .setAwtTooltip(true)
          .setFont(UIUtil.getLabelFont().deriveFont(Font.BOLD))
          .setTextBg(HintUtil.INFORMATION_COLOR)
          .setShowImmediately(true);

        final Component owner = KeyboardFocusManager.getCurrentKeyboardFocusManager().getFocusOwner();
        myTooltipHint.show(this, point.x, point.y, owner instanceof JComponent ? (JComponent)owner : null, hint);
      }
      else {
        myTooltipHint.setLocation(new RelativePoint(this, point));
      }
    }

    @Override
    protected void processMouseMotionEvent(MouseEvent e) {
      super.processMouseMotionEvent(e);
      updateBalloonText();
    }

    private void processMouse(MouseEvent e) {
      int pointerValue = myVertical ? e.getY() : e.getX();
      pointerValue = pointerValue < MARGIN ? MARGIN : pointerValue;
      int size = myVertical ? getHeight() : getWidth();
      pointerValue = pointerValue > (size - MARGIN) ? size - MARGIN : pointerValue;

      setValue(pointerValueToValue(pointerValue));

      repaint();
      fireValueChanged();
    }

    public void addListener(Consumer<Integer> listener) {
      myListeners.add(listener);
    }

    private void fireValueChanged() {
      for (Consumer<Integer> listener : myListeners) {
        listener.consume(myValue);
      }
    }

    // 0 - 255
    public void setValue(int value) {
      myPointerValue = valueToPointerValue(value);
      myValue = value;
    }

    public int getValue() {
      return myValue;
    }

    protected int pointerValueToValue(int pointerValue) {
      pointerValue -= MARGIN;
      final int size = myVertical ? getHeight() : getWidth();
      float proportion = (size - 2 * MARGIN) / 255f;
      return (int)(pointerValue / proportion);
    }

    protected int valueToPointerValue(int value) {
      final int size = myVertical ? getHeight() : getWidth();
      float proportion = (size - 2 * MARGIN) / 255f;
      return MARGIN + (int)(value * proportion);
    }

    @Override
    public Dimension getPreferredSize() {
      return myVertical ? JBUI.size(22, 100) : JBUI.size(100, 22);
    }

    @Override
    public Dimension getMinimumSize() {
      return myVertical ? JBUI.size(22, 50) : JBUI.size(50, 22);
    }

    @Override
    public Dimension getMaximumSize() {
      return myVertical
             ? new Dimension(JBUI.scale(getPreferredSize().width), Integer.MAX_VALUE)
             : new Dimension(Integer.MAX_VALUE, JBUI.scale(getPreferredSize().height));
    }

    @Override
    public final void setToolTipText(String text) {
      //disable tooltips
    }

    @Override
    protected void paintComponent(Graphics g) {
      final Graphics2D g2d = (Graphics2D)g;
      Color color = new Color(myColor.getRGB());
      Color transparent = ColorUtil.toAlpha(Color.WHITE, 0);

      if (myVertical) {
        g2d.setPaint(UIUtil.getGradientPaint(0f, 0f, transparent, 0f, getHeight(), color));
        g.fillRect(JBUI.scale(7), MARGIN, JBUI.scale(12), getHeight() - 2 * MARGIN);
      }
      else {
        g2d.setPaint(UIUtil.getGradientPaint(0f, 0f, transparent, getWidth(), 0f, color));
        g.fillRect(MARGIN, JBUI.scale(7), getWidth() - 2 * MARGIN, JBUI.scale(12));
      }

      drawKnob(g2d, myVertical ? JBUI.scale(7) : myPointerValue, myVertical ? myPointerValue : JBUI.scale(7), myVertical);
    }

    protected static void drawKnob(Graphics2D g2d, int x, int y, boolean vertical) {
      g2d.setRenderingHint(RenderingHints.KEY_ANTIALIASING, RenderingHints.VALUE_ANTIALIAS_ON);

      if (vertical) {
        y -= JBUI.scale(6);

        Polygon arrowShadow = new Polygon();
        arrowShadow.addPoint(x - JBUI.scale(5), y + JBUI.scale(1));
        arrowShadow.addPoint(x + JBUI.scale(7), y + JBUI.scale(7));
        arrowShadow.addPoint(x - JBUI.scale(5), y + JBUI.scale(13));

        g2d.setColor(new Color(0, 0, 0, 70));
        g2d.fill(arrowShadow);

        Polygon arrowHead = new Polygon();
        arrowHead.addPoint(x - JBUI.scale(6), y);
        arrowHead.addPoint(x + JBUI.scale(6), y + JBUI.scale(6));
        arrowHead.addPoint(x - JBUI.scale(6), y + JBUI.scale(12));

        g2d.setColor(new Color(153, 51, 0));
        g2d.fill(arrowHead);
      }
      else {
        x -= JBUI.scale(6);

        Polygon arrowShadow = new Polygon();
        arrowShadow.addPoint(x + JBUI.scale(1), y - JBUI.scale(5));
        arrowShadow.addPoint(x + JBUI.scale(13), y - JBUI.scale(5));
        arrowShadow.addPoint(x + JBUI.scale(7), y + JBUI.scale(7));

        g2d.setColor(new Color(0, 0, 0, 70));
        g2d.fill(arrowShadow);

        Polygon arrowHead = new Polygon();
        arrowHead.addPoint(x, y - JBUI.scale(6));
        arrowHead.addPoint(x + JBUI.scale(12), y - JBUI.scale(6));
        arrowHead.addPoint(x + JBUI.scale(6), y + JBUI.scale(6));

        g2d.setColor(new Color(153, 51, 0));
        g2d.fill(arrowHead);
      }
    }
  }

  public static class HueSlideComponent extends SlideComponent {
    private final Color[] myColors = {Color.RED, Color.ORANGE, Color.YELLOW, Color.GREEN, Color.CYAN, Color.BLUE, Color.MAGENTA, Color.RED};
    private final float[] myPoints = new float[myColors.length];
    private float myHue;

    HueSlideComponent(String title) {
      super(title, false);
      int i = 0;
      for (Color color : myColors) {
        if (color.equals(Color.RED) && i != 0) {
          myPoints[i++] = 1.0f;
        }
        else {
          myPoints[i++] = Color.RGBtoHSB(color.getRed(), color.getGreen(), color.getBlue(), null)[0];
        }
      }
    }

    @Override
    protected int pointerValueToValue(int pointerValue) {
      pointerValue -= MARGIN;
      float proportion = (getWidth() - 2 * MARGIN) / 360f;
      return (int)(pointerValue / proportion);
    }

    @Override
     protected int valueToPointerValue(int value) {
      float proportion = (getWidth() - 2 * MARGIN) / 360f;
      return MARGIN + (int)(value * proportion);
    }

    public void setHueValue(float hue) {
      if (Math.abs(hue - myHue) > 0.01) {
        myHue = hue;
        super.setValue(Math.round(360 * hue));
      }
    }

    @Override
    public void setValue(int value) {
      super.setValue(value);
      setHueValue(value / 360.0f);
    }


    @Override
    protected void paintComponent(Graphics g) {
      final Graphics2D g2d = (Graphics2D)g;

      g2d.setPaint(new LinearGradientPaint(new Point2D.Double(0, 0), new Point2D.Double(getWidth() - 2 * MARGIN, 0), myPoints, myColors));
      g.fillRect(MARGIN, JBUI.scale(7), getWidth() - 2 * MARGIN, JBUI.scale(12));
      drawKnob(g2d, valueToPointerValue(Math.round(myHue * 360)), JBUI.scale(7), false);
    }
  }
}

interface ColorListener {
  void colorChanged(Color color, Object source);
}
<|MERGE_RESOLUTION|>--- conflicted
+++ resolved
@@ -130,12 +130,8 @@
     myFormat.addActionListener(new ActionListener() {
       @Override
       public void actionPerformed(ActionEvent e) {
-<<<<<<< HEAD
-        PropertiesComponent.getInstance().setValue(HSB_PROPERTY, !isRGBMode());
-=======
         PropertiesComponent.getInstance().setValue(HSB_PROPERTY, String.valueOf(!isRGBMode()));
         myColorSelectionPanel.myOpacityComponent.setVisible(isARGBMode());
->>>>>>> 5e53b3dc
         myA.setVisible(isARGBMode());
         myAlpha.setVisible(isARGBMode());
         myR.setText(isRGBMode() ? "R:" : "H:");
@@ -181,7 +177,7 @@
     setColor(color == null ? Color.WHITE : color, this);
     setSize(JBUI.size(300, 350));
 
-    final boolean hsb = PropertiesComponent.getInstance().getBoolean(HSB_PROPERTY);
+    final boolean hsb = PropertiesComponent.getInstance().getBoolean(HSB_PROPERTY, false);
     if (hsb) {
       myFormat.setSelectedIndex(1);
     }
