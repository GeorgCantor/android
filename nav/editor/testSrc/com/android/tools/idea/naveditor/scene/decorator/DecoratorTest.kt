--- conflicted
+++ resolved
@@ -40,8 +40,8 @@
 import com.intellij.psi.xml.XmlFile
 import org.mockito.InOrder
 import org.mockito.Mockito
+import org.mockito.Mockito.verifyNoMoreInteractions
 import org.mockito.Mockito.`when`
-import org.mockito.Mockito.verifyNoMoreInteractions
 import java.awt.Color
 import java.awt.Dimension
 import java.awt.Graphics2D
@@ -156,11 +156,7 @@
   fun testFragmentWithImage() {
     val layoutFile = myFixture.addFileToProject("res/layout/mylayout.xml", "<?xml version=\"1.0\" encoding=\"utf-8\"?>\n" +
                                                                            "<android.support.constraint.ConstraintLayout/>") as XmlFile
-<<<<<<< HEAD
     waitForResourceRepositoryUpdates()
-=======
-    dispatchAllInvocationEvents()
->>>>>>> 44b500f2
     val model = model("nav.xml") {
       navigation {
         fragment(FRAGMENT_ID, layout = "mylayout")
