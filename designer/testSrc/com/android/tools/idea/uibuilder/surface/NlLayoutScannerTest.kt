/*
 * Copyright (C) 2020 The Android Open Source Project
 *
 * Licensed under the Apache License, Version 2.0 (the "License");
 * you may not use this file except in compliance with the License.
 * You may obtain a copy of the License at
 *
 *      http://www.apache.org/licenses/LICENSE-2.0
 *
 * Unless required by applicable law or agreed to in writing, software
 * distributed under the License is distributed on an "AS IS" BASIS,
 * WITHOUT WARRANTIES OR CONDITIONS OF ANY KIND, either express or implied.
 * See the License for the specific language governing permissions and
 * limitations under the License.
 */
package com.android.tools.idea.uibuilder.surface

import com.android.testutils.MockitoKt.whenever
import com.android.tools.idea.common.error.IssueModel
import com.android.tools.idea.common.model.NlModel
import com.android.tools.idea.common.surface.LayoutScannerEnabled
import com.android.tools.idea.testing.AndroidProjectRule
<<<<<<< HEAD
import com.android.tools.idea.uibuilder.LayoutTestCase
=======
>>>>>>> 574fcae1
import com.android.tools.idea.uibuilder.scene.LayoutlibSceneManager
import com.android.tools.idea.validator.LayoutValidator
import com.android.tools.idea.validator.ValidatorData
import com.android.tools.idea.validator.ValidatorResult
import com.android.tools.rendering.RenderResult
<<<<<<< HEAD
import com.google.wireless.android.sdk.stats.LayoutEditorEvent
=======
import com.intellij.openapi.vfs.VirtualFile
>>>>>>> 574fcae1
import org.junit.Assert.assertEquals
import org.junit.Assert.assertFalse
import org.junit.Assert.assertNotNull
import org.junit.Assert.assertTrue
import org.junit.Before
import org.junit.Rule
import org.junit.Test
import org.junit.runner.RunWith
import org.junit.runners.JUnit4
import org.mockito.Mock
import org.mockito.Mockito
import org.mockito.MockitoAnnotations

@RunWith(JUnit4::class)
class NlLayoutScannerTest {
  @get:Rule val projectRule = AndroidProjectRule.withSdk()

  @Mock lateinit var mockSurface: NlDesignSurface
  @Mock lateinit var mockModel: NlModel

  @Before
  fun setUp() {
    MockitoAnnotations.openMocks(this)
  }

  private fun createScanner(): NlLayoutScanner {
    val issueModel: IssueModel = Mockito.mock(IssueModel::class.java)
    whenever(mockSurface.issueModel).thenReturn(issueModel)
    return NlLayoutScanner(mockSurface, projectRule.fixture.testRootDisposable!!)
  }

  @Test
<<<<<<< HEAD
  fun issuePanelExpanded() {
    val scanner = createScanner()
    val usageTracker = CommonUsageTracker.getInstance(mockSurface) as CommonNopTracker
    usageTracker.resetLastTrackedEvent()

    val issue =
      NlAtfIssue(ScannerTestHelper.createTestIssueBuilder().build(), IssueSource.NONE, mockModel)
    scanner.issuePanelListener.onIssueExpanded(issue, true)

    LayoutTestCase.assertEquals(
      LayoutEditorEvent.LayoutEditorEventType.ATF_AUDIT_RESULT,
      usageTracker.lastTrackedEvent
    )
  }

  @Test
  fun issuePanelCollapsed() {
    val scanner = createScanner()
    val usageTracker = CommonUsageTracker.getInstance(mockSurface) as CommonNopTracker
    usageTracker.resetLastTrackedEvent()

    val issue =
      NlAtfIssue(ScannerTestHelper.createTestIssueBuilder().build(), IssueSource.NONE, mockModel)
    scanner.issuePanelListener.onIssueExpanded(issue, false)

    LayoutTestCase.assertNull(usageTracker.lastTrackedEvent)
  }

  @Test
  fun issueIssueExpanded() {
    val scanner = createScanner()
    val usageTracker = CommonUsageTracker.getInstance(mockSurface) as CommonNopTracker
    usageTracker.resetLastTrackedEvent()

    val issue =
      NlAtfIssue(ScannerTestHelper.createTestIssueBuilder().build(), IssueSource.NONE, mockModel)
    scanner.issuePanelListener.onIssueExpanded(issue, true)

    LayoutTestCase.assertEquals(
      LayoutEditorEvent.LayoutEditorEventType.ATF_AUDIT_RESULT,
      usageTracker.lastTrackedEvent
    )
  }

  @Test
  fun issueIssueCollapsed() {
    val scanner = createScanner()
    val usageTracker = CommonUsageTracker.getInstance(mockSurface) as CommonNopTracker
    usageTracker.resetLastTrackedEvent()

    val issue =
      NlAtfIssue(ScannerTestHelper.createTestIssueBuilder().build(), IssueSource.NONE, mockModel)
    scanner.issuePanelListener.onIssueExpanded(issue, false)

    LayoutTestCase.assertNull(usageTracker.lastTrackedEvent)
  }

  @Test
  fun pauseAndresume() {
=======
  fun pauseAndResume() {
>>>>>>> 574fcae1
    val scanner = createScanner()
    try {
      scanner.pause()
      assertTrue(LayoutValidator.isPaused())

      scanner.resume()
      assertFalse(LayoutValidator.isPaused())
    } finally {
      scanner.resume()
    }
  }

  @Test
  fun addListener() {
    val scanner = createScanner()
    val listener =
      object : NlLayoutScanner.Listener {
        override fun lintUpdated(result: ValidatorResult?) {}
      }

    scanner.addListener(listener)

    assertTrue(scanner.listeners.contains(listener))
  }

  @Test
  fun removeListener() {
    val scanner = createScanner()
    val listener =
      object : NlLayoutScanner.Listener {
        override fun lintUpdated(result: ValidatorResult?) {}
      }
    scanner.addListener(listener)
    assertTrue(scanner.listeners.contains(listener))

    scanner.removeListener(listener)
    assertFalse(scanner.listeners.contains(listener))
  }

  @Test
  fun removeListenerInCallback() {
    val scanner = createScanner()
    val model = ScannerTestHelper().buildModel(0)
    val scannerConfig = LayoutScannerEnabled()
    val manager =
      Mockito.mock(LayoutlibSceneManager::class.java).also {
        Mockito.`when`(it.layoutScannerConfig).thenReturn(scannerConfig)
        Mockito.`when`(it.model).thenReturn(model)
      }
    val renderResult = Mockito.mock(RenderResult::class.java)
    val listener =
      object : NlLayoutScanner.Listener {
        override fun lintUpdated(result: ValidatorResult?) {
          scanner.removeListener(this)
        }
      }
    scanner.addListener(listener)

    scanner.validateAndUpdateLint(mapOf(manager to renderResult))

    assertFalse(scanner.listeners.contains(listener))
  }

  @Test
  fun validateNoResult() {
    val scanner = createScanner()
    val helper = ScannerTestHelper()
    val componentSize = 0
    val model = helper.buildModel(componentSize)
    val scannerConfig = LayoutScannerEnabled()
    val manager =
      Mockito.mock(LayoutlibSceneManager::class.java).also {
        Mockito.`when`(it.layoutScannerConfig).thenReturn(scannerConfig)
        Mockito.`when`(it.model).thenReturn(model)
      }
    val renderResult = Mockito.mock(RenderResult::class.java)

    var listenerTriggered = false
    val listener =
      object : NlLayoutScanner.Listener {
        override fun lintUpdated(result: ValidatorResult?) {
          listenerTriggered = true
        }
      }
    scanner.addListener(listener)

    scanner.validateAndUpdateLint(mapOf(manager to renderResult))

    assertTrue(listenerTriggered)
    assertEquals(0, scanner.issues.size)
    assertTrue(scanner.isParserCleaned())
  }

  @Test
  fun validateEmpty() {
    val scanner = createScanner()
    val helper = ScannerTestHelper()
    val componentSize = 0
    val model = helper.buildModel(componentSize)
    val scannerConfig = LayoutScannerEnabled()
    val manager =
      Mockito.mock(LayoutlibSceneManager::class.java).also {
        Mockito.`when`(it.layoutScannerConfig).thenReturn(scannerConfig)
        Mockito.`when`(it.model).thenReturn(model)
      }
    val renderResult = helper.mockRenderResult(model)

    var listenerTriggered = false
    val listener =
      object : NlLayoutScanner.Listener {
        override fun lintUpdated(result: ValidatorResult?) {
          listenerTriggered = true
        }
      }
    scanner.addListener(listener)

    scanner.validateAndUpdateLint(mapOf(manager to renderResult))

    assertTrue(listenerTriggered)
    assertEquals(0, scanner.issues.size)
    assertTrue(scanner.isParserCleaned())
  }

  @Test
  fun validateMultipleIssues() {
    val scanner = createScanner()
    val helper = ScannerTestHelper()
    val componentSize = 5
    val model = helper.buildModel(componentSize)
    val renderResult = helper.mockRenderResult(model)
    Mockito.mock(VirtualFile::class.java).also { Mockito.`when`(model.virtualFile).thenReturn(it) }

    var validatorResult: ValidatorResult? = null
    val listener =
      object : NlLayoutScanner.Listener {
        override fun lintUpdated(result: ValidatorResult?) {
          validatorResult = result
        }
      }
    scanner.addListener(listener)

    scanner.updateLint(renderResult, renderResult.validatorResult as ValidatorResult, model)

    assertNotNull(validatorResult)
    assertEquals(componentSize, validatorResult!!.issues.size)
    assertEquals(componentSize, scanner.issues.size)
    assertTrue(scanner.isParserCleaned())
  }

  @Test
  fun validateFiltersInternalIssues() {
    val scanner = createScanner()
    val helper = ScannerTestHelper()
    val model = helper.buildModel(1)
    val resultToInject = ValidatorResult.Builder()

    // Add 3 types of issues that will be filtered: Internal, verbose or info.
    resultToInject.mIssues.add(
      ScannerTestHelper.createTestIssueBuilder()
        .setLevel(ValidatorData.Level.ERROR)
        .setType(ValidatorData.Type.INTERNAL_ERROR)
        .build()
    )
    resultToInject.mIssues.add(
      ScannerTestHelper.createTestIssueBuilder()
        .setLevel(ValidatorData.Level.VERBOSE)
        .setType(ValidatorData.Type.ACCESSIBILITY)
        .build()
    )
    resultToInject.mIssues.add(
      ScannerTestHelper.createTestIssueBuilder()
        .setLevel(ValidatorData.Level.INFO)
        .setType(ValidatorData.Type.ACCESSIBILITY)
        .build()
    )

    // Run the scanner core code.
    val validatorResult = resultToInject.build()
    val renderResult = helper.mockRenderResult(model, validatorResult)

    var validatorResultReceived: ValidatorResult? = null
    val listener =
      object : NlLayoutScanner.Listener {
        override fun lintUpdated(result: ValidatorResult?) {
          validatorResultReceived = result
        }
      }
    scanner.addListener(listener)
    scanner.updateLint(renderResult, validatorResult, model)

    // Expect the results to be filtered.
    assertNotNull(validatorResult)
    assertEquals(3, validatorResultReceived!!.issues.size)
    assertTrue("Issue from Validator Result must be filtered.", scanner.issues.isEmpty())
    assertTrue("Maps must be cleaned after the scan.", scanner.isParserCleaned())
  }
}<|MERGE_RESOLUTION|>--- conflicted
+++ resolved
@@ -20,20 +20,12 @@
 import com.android.tools.idea.common.model.NlModel
 import com.android.tools.idea.common.surface.LayoutScannerEnabled
 import com.android.tools.idea.testing.AndroidProjectRule
-<<<<<<< HEAD
-import com.android.tools.idea.uibuilder.LayoutTestCase
-=======
->>>>>>> 574fcae1
 import com.android.tools.idea.uibuilder.scene.LayoutlibSceneManager
 import com.android.tools.idea.validator.LayoutValidator
 import com.android.tools.idea.validator.ValidatorData
 import com.android.tools.idea.validator.ValidatorResult
 import com.android.tools.rendering.RenderResult
-<<<<<<< HEAD
-import com.google.wireless.android.sdk.stats.LayoutEditorEvent
-=======
 import com.intellij.openapi.vfs.VirtualFile
->>>>>>> 574fcae1
 import org.junit.Assert.assertEquals
 import org.junit.Assert.assertFalse
 import org.junit.Assert.assertNotNull
@@ -66,69 +58,7 @@
   }
 
   @Test
-<<<<<<< HEAD
-  fun issuePanelExpanded() {
-    val scanner = createScanner()
-    val usageTracker = CommonUsageTracker.getInstance(mockSurface) as CommonNopTracker
-    usageTracker.resetLastTrackedEvent()
-
-    val issue =
-      NlAtfIssue(ScannerTestHelper.createTestIssueBuilder().build(), IssueSource.NONE, mockModel)
-    scanner.issuePanelListener.onIssueExpanded(issue, true)
-
-    LayoutTestCase.assertEquals(
-      LayoutEditorEvent.LayoutEditorEventType.ATF_AUDIT_RESULT,
-      usageTracker.lastTrackedEvent
-    )
-  }
-
-  @Test
-  fun issuePanelCollapsed() {
-    val scanner = createScanner()
-    val usageTracker = CommonUsageTracker.getInstance(mockSurface) as CommonNopTracker
-    usageTracker.resetLastTrackedEvent()
-
-    val issue =
-      NlAtfIssue(ScannerTestHelper.createTestIssueBuilder().build(), IssueSource.NONE, mockModel)
-    scanner.issuePanelListener.onIssueExpanded(issue, false)
-
-    LayoutTestCase.assertNull(usageTracker.lastTrackedEvent)
-  }
-
-  @Test
-  fun issueIssueExpanded() {
-    val scanner = createScanner()
-    val usageTracker = CommonUsageTracker.getInstance(mockSurface) as CommonNopTracker
-    usageTracker.resetLastTrackedEvent()
-
-    val issue =
-      NlAtfIssue(ScannerTestHelper.createTestIssueBuilder().build(), IssueSource.NONE, mockModel)
-    scanner.issuePanelListener.onIssueExpanded(issue, true)
-
-    LayoutTestCase.assertEquals(
-      LayoutEditorEvent.LayoutEditorEventType.ATF_AUDIT_RESULT,
-      usageTracker.lastTrackedEvent
-    )
-  }
-
-  @Test
-  fun issueIssueCollapsed() {
-    val scanner = createScanner()
-    val usageTracker = CommonUsageTracker.getInstance(mockSurface) as CommonNopTracker
-    usageTracker.resetLastTrackedEvent()
-
-    val issue =
-      NlAtfIssue(ScannerTestHelper.createTestIssueBuilder().build(), IssueSource.NONE, mockModel)
-    scanner.issuePanelListener.onIssueExpanded(issue, false)
-
-    LayoutTestCase.assertNull(usageTracker.lastTrackedEvent)
-  }
-
-  @Test
-  fun pauseAndresume() {
-=======
   fun pauseAndResume() {
->>>>>>> 574fcae1
     val scanner = createScanner()
     try {
       scanner.pause()
