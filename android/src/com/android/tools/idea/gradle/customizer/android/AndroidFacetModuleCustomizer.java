/*
 * Copyright (C) 2013 The Android Open Source Project
 *
 * Licensed under the Apache License, Version 2.0 (the "License");
 * you may not use this file except in compliance with the License.
 * You may obtain a copy of the License at
 *
 *      http://www.apache.org/licenses/LICENSE-2.0
 *
 * Unless required by applicable law or agreed to in writing, software
 * distributed under the License is distributed on an "AS IS" BASIS,
 * WITHOUT WARRANTIES OR CONDITIONS OF ANY KIND, either express or implied.
 * See the License for the specific language governing permissions and
 * limitations under the License.
 */
package com.android.tools.idea.gradle.customizer.android;

import com.android.builder.model.AndroidProject;
import com.android.builder.model.SourceProvider;
import com.android.tools.idea.gradle.AndroidGradleModel;
import com.android.tools.idea.gradle.customizer.ModuleCustomizer;
import com.intellij.facet.ModifiableFacetModel;
import com.intellij.openapi.externalSystem.service.project.IdeModifiableModelsProvider;
import com.intellij.openapi.module.Module;
import com.intellij.openapi.project.Project;
import org.jetbrains.android.facet.AndroidFacet;
import org.jetbrains.android.facet.AndroidFacetType;
import org.jetbrains.annotations.NotNull;
import org.jetbrains.annotations.Nullable;
import org.jetbrains.jps.android.model.impl.JpsAndroidModuleProperties;

import java.io.File;
import java.util.Collection;

import static com.android.tools.idea.gradle.util.Facets.findFacet;
import static com.android.tools.idea.gradle.util.Facets.removeAllFacetsOfType;
import static com.google.common.base.Strings.isNullOrEmpty;
import static com.intellij.openapi.util.io.FileUtilRt.getRelativePath;
import static com.intellij.openapi.util.io.FileUtilRt.toSystemIndependentName;
import static com.intellij.util.containers.ContainerUtil.getFirstItem;

/**
 * Adds the Android facet to modules imported from {@link AndroidProject}s.
 */
public class AndroidFacetModuleCustomizer implements ModuleCustomizer<AndroidGradleModel> {

  // It is safe to use "/" instead of File.separator. JpsAndroidModule uses it.
  private static final String SEPARATOR = "/";

  @Override
  public void customizeModule(@NotNull Project project,
                              @NotNull Module module,
                              @NotNull IdeModifiableModelsProvider modelsProvider,
<<<<<<< HEAD
                              @Nullable AndroidGradleModel androidProject) {
    if (androidProject == null) {
=======
                              @Nullable AndroidGradleModel androidModel) {
    if (androidModel == null) {
>>>>>>> 4130c6eb
      removeAllFacetsOfType(AndroidFacet.ID, modelsProvider.getModifiableFacetModel(module));
    }
    else {
      AndroidFacet facet = findFacet(module, modelsProvider, AndroidFacet.ID);
      if (facet != null) {
        configureFacet(facet, androidProject);
      }
      else {
        // Module does not have Android facet. Create one and add it.
        ModifiableFacetModel model = modelsProvider.getModifiableFacetModel(module);
<<<<<<< HEAD
        final AndroidFacetType facetType = AndroidFacet.getFacetType();
        facet = facetType.createFacet(module, AndroidFacet.NAME, facetType.createDefaultConfiguration(), null);
        model.addFacet(facet);
        configureFacet(facet, androidProject);
=======
        AndroidFacetType facetType = AndroidFacet.getFacetType();
        facet = facetType.createFacet(module, AndroidFacet.NAME, facetType.createDefaultConfiguration(), null);
        model.addFacet(facet);
        configureFacet(facet, androidModel);
>>>>>>> 4130c6eb
      }
    }
  }

  private static void configureFacet(@NotNull AndroidFacet facet, @NotNull AndroidGradleModel androidModel) {
    JpsAndroidModuleProperties facetState = facet.getProperties();
    facetState.ALLOW_USER_CONFIGURATION = false;

    AndroidProject androidProject = androidModel.getAndroidProject();
    facetState.LIBRARY_PROJECT = androidProject.isLibrary();

    SourceProvider sourceProvider = androidModel.getDefaultSourceProvider();

    syncSelectedVariantAndTestArtifact(facetState, androidModel);

    // This code needs to be modified soon. Read the TODO in getRelativePath
    File moduleDirPath = androidModel.getRootDirPath();
    File manifestFile = sourceProvider.getManifestFile();
    facetState.MANIFEST_FILE_RELATIVE_PATH = relativePath(moduleDirPath, manifestFile);

    Collection<File> resDirs = sourceProvider.getResDirectories();
    facetState.RES_FOLDER_RELATIVE_PATH = relativePath(moduleDirPath, resDirs);

    Collection<File> assetsDirs = sourceProvider.getAssetsDirectories();
    facetState.ASSETS_FOLDER_RELATIVE_PATH = relativePath(moduleDirPath, assetsDirs);

    facet.setAndroidModel(androidModel);
    androidModel.syncSelectedVariantAndTestArtifact(facet);
  }

  private static void syncSelectedVariantAndTestArtifact(@NotNull JpsAndroidModuleProperties facetState,
                                                         @NotNull AndroidGradleModel androidModel) {
    String variantStoredInFacet = facetState.SELECTED_BUILD_VARIANT;
    if (!isNullOrEmpty(variantStoredInFacet) && androidModel.getVariantNames().contains(variantStoredInFacet)) {
      androidModel.setSelectedVariantName(variantStoredInFacet);
    }

    String testArtifactStoredInFacet = facetState.SELECTED_TEST_ARTIFACT;
    if (!isNullOrEmpty(testArtifactStoredInFacet)) {
      androidModel.setSelectedTestArtifactName(testArtifactStoredInFacet);
    }
  }

  // We are only getting the relative path of the first file in the collection, because JpsAndroidModuleProperties only accepts one path.
  // TODO(alruiz): Change JpsAndroidModuleProperties (and callers) to use multiple paths.
  @NotNull
  private static String relativePath(@NotNull File basePath, @NotNull Collection<File> dirs) {
    return relativePath(basePath, getFirstItem(dirs));
  }

  @NotNull
  private static String relativePath(@NotNull File basePath, @Nullable File file) {
    String relativePath = null;
    if (file != null) {
      relativePath = getRelativePath(basePath, file);
    }
    if (relativePath != null && !relativePath.startsWith(SEPARATOR)) {
      return SEPARATOR + toSystemIndependentName(relativePath);
    }
    return "";
  }
}<|MERGE_RESOLUTION|>--- conflicted
+++ resolved
@@ -51,34 +51,22 @@
   public void customizeModule(@NotNull Project project,
                               @NotNull Module module,
                               @NotNull IdeModifiableModelsProvider modelsProvider,
-<<<<<<< HEAD
-                              @Nullable AndroidGradleModel androidProject) {
-    if (androidProject == null) {
-=======
                               @Nullable AndroidGradleModel androidModel) {
     if (androidModel == null) {
->>>>>>> 4130c6eb
       removeAllFacetsOfType(AndroidFacet.ID, modelsProvider.getModifiableFacetModel(module));
     }
     else {
       AndroidFacet facet = findFacet(module, modelsProvider, AndroidFacet.ID);
       if (facet != null) {
-        configureFacet(facet, androidProject);
+        configureFacet(facet, androidModel);
       }
       else {
         // Module does not have Android facet. Create one and add it.
         ModifiableFacetModel model = modelsProvider.getModifiableFacetModel(module);
-<<<<<<< HEAD
-        final AndroidFacetType facetType = AndroidFacet.getFacetType();
-        facet = facetType.createFacet(module, AndroidFacet.NAME, facetType.createDefaultConfiguration(), null);
-        model.addFacet(facet);
-        configureFacet(facet, androidProject);
-=======
         AndroidFacetType facetType = AndroidFacet.getFacetType();
         facet = facetType.createFacet(module, AndroidFacet.NAME, facetType.createDefaultConfiguration(), null);
         model.addFacet(facet);
         configureFacet(facet, androidModel);
->>>>>>> 4130c6eb
       }
     }
   }
