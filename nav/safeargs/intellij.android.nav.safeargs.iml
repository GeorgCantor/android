<?xml version="1.0" encoding="UTF-8"?>
<module type="JAVA_MODULE" version="4">
  <component name="NewModuleRootManager" inherit-compiler-output="true">
    <exclude-output />
    <content url="file://$MODULE_DIR$">
      <sourceFolder url="file://$MODULE_DIR$/src" isTestSource="false" />
    </content>
    <orderEntry type="inheritedJdk" />
    <orderEntry type="sourceFolder" forTests="false" />
    <orderEntry type="module" module-name="android.sdktools.flags" />
    <orderEntry type="module" module-name="android.sdktools.layoutlib-api" />
    <orderEntry type="module" module-name="android.sdktools.common" />
    <orderEntry type="module" module-name="intellij.android.common" />
    <orderEntry type="module" module-name="intellij.android.core" />
    <orderEntry type="module" module-name="android.sdktools.analytics-tracker" />
    <orderEntry type="library" name="studio-analytics-proto" level="project" />
    <orderEntry type="module" module-name="intellij.android.projectSystem" />
    <orderEntry type="library" name="protobuf" level="project" />
    <orderEntry type="library" name="Guava" level="project" />
    <orderEntry type="library" name="jcip" level="project" />
    <orderEntry type="library" name="jaxb-api" level="project" />
    <orderEntry type="library" name="jetbrains-annotations" level="project" />
    <orderEntry type="library" name="kotlin-stdlib-jdk8" level="project" />
    <orderEntry type="library" scope="PROVIDED" name="kotlinc.kotlin-compiler-common" level="project" />
    <orderEntry type="library" scope="PROVIDED" name="kotlinc.kotlin-compiler-fe10" level="project" />
    <orderEntry type="module" module-name="intellij.android.jps.model" />
    <orderEntry type="module" module-name="kotlin.base.fe10.analysis" />
    <orderEntry type="module" module-name="intellij.platform.lang.core" />
    <orderEntry type="module" module-name="intellij.platform.util.base" />
    <orderEntry type="module" module-name="kotlin.base.project-structure" />
    <orderEntry type="module" module-name="intellij.platform.lang.impl" />
    <orderEntry type="module" module-name="intellij.java.indexing" />
    <orderEntry type="module" module-name="kotlin.idea" />
    <orderEntry type="module" module-name="intellij.platform.util.rt" />
    <orderEntry type="module" module-name="intellij.xml.psi.impl" />
    <orderEntry type="module" module-name="intellij.platform.editor" />
    <orderEntry type="module" module-name="kotlin.base.obsolete-compat" />
    <orderEntry type="module" module-name="kotlin.base.fe10.obsolete-compat" />
    <orderEntry type="module" module-name="intellij.java.psi" />
    <orderEntry type="module" module-name="intellij.java.psi.impl" />
    <orderEntry type="module" module-name="intellij.platform.analysis" />
    <orderEntry type="module" module-name="intellij.platform.ide" />
    <orderEntry type="module" module-name="intellij.platform.util" />
    <orderEntry type="module" module-name="kotlin.fir.frontend-independent" />
    <orderEntry type="module" module-name="intellij.platform.core.ui" />
    <orderEntry type="module" module-name="kotlin.base.resources" />
    <orderEntry type="module" module-name="intellij.xml.psi" />
    <orderEntry type="module" module-name="intellij.platform.indexing" />
    <orderEntry type="module" module-name="intellij.platform.analysis.impl" />
    <orderEntry type="module" module-name="intellij.platform.projectModel" />
    <orderEntry type="module" module-name="intellij.java.analysis.impl" />
    <orderEntry type="module" module-name="intellij.platform.lang" />
    <orderEntry type="module" module-name="kotlin.base.util" />
<<<<<<< HEAD
=======
    <orderEntry type="module" module-name="kotlin.base.project-structure" />
    <orderEntry type="module" module-name="kotlin.base.code-insight" />
    <orderEntry type="module" module-name="kotlin.base.resources" />
    <orderEntry type="module" module-name="kotlin.base.analysis" />
    <orderEntry type="module" module-name="kotlin.base.fe10.analysis" />
    <orderEntry type="module" module-name="kotlin.base.fe10.code-insight" />
>>>>>>> b3731638
    <orderEntry type="module" module-name="intellij.xml.dom" />
    <orderEntry type="module" module-name="intellij.platform.externalSystem" />
    <orderEntry type="module" module-name="intellij.platform.core" />
    <orderEntry type="module" module-name="intellij.platform.extensions" />
    <orderEntry type="module" module-name="intellij.platform.ide.impl" />
    <orderEntry type="module" module-name="intellij.platform.core.impl" />
    <orderEntry type="module" module-name="intellij.platform.util.ex" />
    <orderEntry type="module" module-name="intellij.platform.ide.core" />
    <orderEntry type="module" module-name="kotlin.base.fe10.code-insight" />
    <orderEntry type="module" module-name="kotlin.code-insight.api" />
    <orderEntry type="module" module-name="kotlin.completion.impl-k1" />
  </component>
</module><|MERGE_RESOLUTION|>--- conflicted
+++ resolved
@@ -51,15 +51,7 @@
     <orderEntry type="module" module-name="intellij.java.analysis.impl" />
     <orderEntry type="module" module-name="intellij.platform.lang" />
     <orderEntry type="module" module-name="kotlin.base.util" />
-<<<<<<< HEAD
-=======
-    <orderEntry type="module" module-name="kotlin.base.project-structure" />
-    <orderEntry type="module" module-name="kotlin.base.code-insight" />
-    <orderEntry type="module" module-name="kotlin.base.resources" />
     <orderEntry type="module" module-name="kotlin.base.analysis" />
-    <orderEntry type="module" module-name="kotlin.base.fe10.analysis" />
-    <orderEntry type="module" module-name="kotlin.base.fe10.code-insight" />
->>>>>>> b3731638
     <orderEntry type="module" module-name="intellij.xml.dom" />
     <orderEntry type="module" module-name="intellij.platform.externalSystem" />
     <orderEntry type="module" module-name="intellij.platform.core" />
