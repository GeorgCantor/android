--- conflicted
+++ resolved
@@ -9,12 +9,8 @@
     <orderEntry type="inheritedJdk" />
     <orderEntry type="sourceFolder" forTests="false" />
     <orderEntry type="library" exported="" name="layoutlib" level="project" />
-<<<<<<< HEAD
     <orderEntry type="module" module-name="android.sdktools.sdk-common" />
-    <orderEntry type="module" module-name="intellij.platform.annotations.java5" />
-=======
     <orderEntry type="library" name="jetbrains-annotations-java5" level="project" />
->>>>>>> d223dbf3
     <orderEntry type="module" module-name="intellij.android.common" />
     <orderEntry type="module" module-name="intellij.platform.ide" />
     <orderEntry type="module" module-name="android.sdktools.layoutlib-api" />
