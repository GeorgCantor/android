--- conflicted
+++ resolved
@@ -85,15 +85,9 @@
     object :
         WorkBench<DesignSurface<*>>(project, "Main Preview", null, parentDisposable), DataProvider {
         override fun getData(dataId: String): Any? =
-<<<<<<< HEAD
-          if (DESIGN_SURFACE.`is`(dataId)) surface else null
-      }
-      .apply { init(editorPanel, surface, listOf(), false) }
-=======
           if (DESIGN_SURFACE.`is`(dataId)) mainSurface else null
       }
       .apply { init(mainPanelSplitter, mainSurface, listOf(), false) }
->>>>>>> 0d09370c
 
   @UiThread
   override fun showErrorMessage(
