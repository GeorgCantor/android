<?xml version="1.0" encoding="UTF-8"?>
<module type="JAVA_MODULE" version="4">
<<<<<<< HEAD
=======
  <component name="FacetManager">
    <facet type="kotlin-language" name="Kotlin">
      <configuration version="5" platform="JVM 17" allPlatforms="JVM [17]" useProjectSettings="false">
        <compilerSettings>
          <option name="additionalArguments" value="-version -Xjvm-default=all-compatibility -Xsam-conversions=class -Xcontext-receivers" />
        </compilerSettings>
        <compilerArguments>
          <stringArguments>
            <stringArg name="jvmTarget" arg="17" />
            <stringArg name="apiVersion" arg="1.8" />
            <stringArg name="languageVersion" arg="1.8" />
          </stringArguments>
          <arrayArguments>
            <arrayArg name="pluginClasspaths">
              <args>
                <arg>$MODULE_DIR$/../../../../prebuilts/tools/common/m2/repository/org/jetbrains/compose/compiler/compiler-hosted/1.4.8.1-dev03/compiler-hosted-1.4.8.1-dev03.jar</arg>
              </args>
            </arrayArg>
            <arrayArg name="pluginOptions">
              <args>
                <arg>plugin:androidx.compose.compiler.plugins.kotlin:suppressKotlinVersionCompatibilityCheck=1.8.21</arg>
              </args>
            </arrayArg>
          </arrayArguments>
        </compilerArguments>
      </configuration>
    </facet>
  </component>
>>>>>>> 574fcae1
  <component name="NewModuleRootManager" inherit-compiler-output="true">
    <exclude-output />
    <content url="file://$MODULE_DIR$">
      <sourceFolder url="file://$MODULE_DIR$/src" isTestSource="false" />
      <sourceFolder url="file://$MODULE_DIR$/testSrc" isTestSource="true" />
      <sourceFolder url="file://$MODULE_DIR$/resources" type="java-resource" />
    </content>
    <orderEntry type="inheritedJdk" />
    <orderEntry type="sourceFolder" forTests="false" />
    <orderEntry type="module" module-name="intellij.android.profilers" />
    <orderEntry type="module" module-name="intellij.android.adt.ui" />
    <orderEntry type="module" module-name="intellij.android.adt.ui.model" />
    <orderEntry type="module" module-name="android.sdktools.perflib" />
    <orderEntry type="library" scope="TEST" name="mockito" level="project" />
    <orderEntry type="library" scope="TEST" name="truth" level="project" />
    <orderEntry type="module" module-name="android.sdktools.testutils" scope="TEST" />
    <orderEntry type="module" module-name="intellij.android.artwork" />
    <orderEntry type="module" module-name="android.sdktools.common" />
    <orderEntry type="module" module-name="intellij.android.transport" scope="TEST" />
    <orderEntry type="module" module-name="android.sdktools.perf-logger" scope="TEST" />
    <orderEntry type="library" name="studio-proto" level="project" />
    <orderEntry type="library" name="transport-proto" level="project" />
    <orderEntry type="library" name="studio-grpc" level="project" />
    <orderEntry type="module" module-name="intellij.android.common" />
    <orderEntry type="module" module-name="intellij.android.adt.testutils" scope="TEST" />
    <orderEntry type="module" module-name="intellij.android.inspectors-common.ui" />
    <orderEntry type="module" module-name="intellij.android.inspectors-common.api" />
    <orderEntry type="library" scope="TEST" name="studio-analytics-proto" level="project" />
    <orderEntry type="module" module-name="intellij.android.codenavigation" />
    <orderEntry type="module-library" scope="TEST">
      <library name="traceprocessor-protos" type="repository">
        <properties include-transitive-deps="false" maven-id="org.jetbrains.intellij.deps.android.tools.base:traceprocessor_protos:231.0.26.0">
          <verification>
            <artifact url="file://$MAVEN_REPOSITORY$/org/jetbrains/intellij/deps/android/tools/base/traceprocessor_protos/231.0.26.0/traceprocessor_protos-231.0.26.0.jar">
              <sha256sum>ea346913c5fe1109c66ba36b6025fd2d696541e0bb1f19d3eff5ae6fcfbffc6d</sha256sum>
            </artifact>
          </verification>
        </properties>
        <CLASSES>
          <root url="jar://$MAVEN_REPOSITORY$/org/jetbrains/intellij/deps/android/tools/base/traceprocessor_protos/231.0.26.0/traceprocessor_protos-231.0.26.0.jar!/" />
        </CLASSES>
        <JAVADOC />
        <SOURCES />
      </library>
    </orderEntry>
    <orderEntry type="library" name="perfetto-proto" level="project" />
    <orderEntry type="library" name="Guava" level="project" />
    <orderEntry type="library" name="fastutil-min" level="project" />
    <orderEntry type="library" name="jetbrains-annotations" level="project" />
    <orderEntry type="library" name="gson" level="project" />
    <orderEntry type="library" name="Java Compatibility" level="project" />
    <orderEntry type="library" name="kotlin-stdlib" level="project" />
    <orderEntry type="module" module-name="intellij.platform.projectModel" />
    <orderEntry type="module" module-name="intellij.platform.core" />
    <orderEntry type="module" module-name="intellij.platform.ide" />
    <orderEntry type="module" module-name="intellij.platform.ide.impl" />
    <orderEntry type="module" module-name="intellij.platform.extensions" />
    <orderEntry type="module" module-name="intellij.platform.util.rt" />
    <orderEntry type="module" module-name="intellij.platform.util" />
    <orderEntry type="module" module-name="intellij.platform.core.ui" />
    <orderEntry type="module" module-name="intellij.platform.ide.core" />
    <orderEntry type="module" module-name="intellij.platform.editor" />
    <orderEntry type="module" module-name="intellij.platform.util.ui" />
    <orderEntry type="library" scope="TEST" name="protobuf" level="project" />
    <orderEntry type="library" scope="TEST" name="JUnit4" level="project" />
    <orderEntry type="module" module-name="intellij.platform.testFramework" scope="TEST" />
    <orderEntry type="library" name="kotlinx-html-jvm" level="project" />
  </component>
</module><|MERGE_RESOLUTION|>--- conflicted
+++ resolved
@@ -1,23 +1,21 @@
 <?xml version="1.0" encoding="UTF-8"?>
 <module type="JAVA_MODULE" version="4">
-<<<<<<< HEAD
-=======
   <component name="FacetManager">
     <facet type="kotlin-language" name="Kotlin">
       <configuration version="5" platform="JVM 17" allPlatforms="JVM [17]" useProjectSettings="false">
         <compilerSettings>
-          <option name="additionalArguments" value="-version -Xjvm-default=all-compatibility -Xsam-conversions=class -Xcontext-receivers" />
+          <option name="additionalArguments" value="-Xjvm-default=all -Xsam-conversions=class -Xcontext-receivers" />
         </compilerSettings>
         <compilerArguments>
           <stringArguments>
             <stringArg name="jvmTarget" arg="17" />
-            <stringArg name="apiVersion" arg="1.8" />
-            <stringArg name="languageVersion" arg="1.8" />
+            <stringArg name="apiVersion" arg="1.9" />
+            <stringArg name="languageVersion" arg="1.9" />
           </stringArguments>
           <arrayArguments>
             <arrayArg name="pluginClasspaths">
               <args>
-                <arg>$MODULE_DIR$/../../../../prebuilts/tools/common/m2/repository/org/jetbrains/compose/compiler/compiler-hosted/1.4.8.1-dev03/compiler-hosted-1.4.8.1-dev03.jar</arg>
+                <arg>$MODULE_DIR$/../compose-ide-plugin/lib/compiler-hosted-1.5.8.jar</arg>
               </args>
             </arrayArg>
             <arrayArg name="pluginOptions">
@@ -30,7 +28,6 @@
       </configuration>
     </facet>
   </component>
->>>>>>> 574fcae1
   <component name="NewModuleRootManager" inherit-compiler-output="true">
     <exclude-output />
     <content url="file://$MODULE_DIR$">
@@ -40,63 +37,66 @@
     </content>
     <orderEntry type="inheritedJdk" />
     <orderEntry type="sourceFolder" forTests="false" />
-    <orderEntry type="module" module-name="intellij.android.profilers" />
-    <orderEntry type="module" module-name="intellij.android.adt.ui" />
-    <orderEntry type="module" module-name="intellij.android.adt.ui.model" />
-    <orderEntry type="module" module-name="android.sdktools.perflib" />
-    <orderEntry type="library" scope="TEST" name="mockito" level="project" />
-    <orderEntry type="library" scope="TEST" name="truth" level="project" />
-    <orderEntry type="module" module-name="android.sdktools.testutils" scope="TEST" />
-    <orderEntry type="module" module-name="intellij.android.artwork" />
-    <orderEntry type="module" module-name="android.sdktools.common" />
-    <orderEntry type="module" module-name="intellij.android.transport" scope="TEST" />
-    <orderEntry type="module" module-name="android.sdktools.perf-logger" scope="TEST" />
-    <orderEntry type="library" name="studio-proto" level="project" />
-    <orderEntry type="library" name="transport-proto" level="project" />
-    <orderEntry type="library" name="studio-grpc" level="project" />
-    <orderEntry type="module" module-name="intellij.android.common" />
-    <orderEntry type="module" module-name="intellij.android.adt.testutils" scope="TEST" />
-    <orderEntry type="module" module-name="intellij.android.inspectors-common.ui" />
-    <orderEntry type="module" module-name="intellij.android.inspectors-common.api" />
-    <orderEntry type="library" scope="TEST" name="studio-analytics-proto" level="project" />
-    <orderEntry type="module" module-name="intellij.android.codenavigation" />
     <orderEntry type="module-library" scope="TEST">
       <library name="traceprocessor-protos" type="repository">
-        <properties include-transitive-deps="false" maven-id="org.jetbrains.intellij.deps.android.tools.base:traceprocessor_protos:231.0.26.0">
+        <properties maven-id="org.jetbrains.intellij.deps.android.tools.base:traceprocessor_protos:232.1.23.0">
           <verification>
-            <artifact url="file://$MAVEN_REPOSITORY$/org/jetbrains/intellij/deps/android/tools/base/traceprocessor_protos/231.0.26.0/traceprocessor_protos-231.0.26.0.jar">
-              <sha256sum>ea346913c5fe1109c66ba36b6025fd2d696541e0bb1f19d3eff5ae6fcfbffc6d</sha256sum>
+            <artifact url="file://$MAVEN_REPOSITORY$/org/jetbrains/intellij/deps/android/tools/base/traceprocessor_protos/232.1.23.0/traceprocessor_protos-232.1.23.0.jar">
+              <sha256sum>d34f8d993c5ad098050d512e3abfd2e6361b73e41b029f58af20dfc89e4ad62c</sha256sum>
             </artifact>
           </verification>
         </properties>
         <CLASSES>
-          <root url="jar://$MAVEN_REPOSITORY$/org/jetbrains/intellij/deps/android/tools/base/traceprocessor_protos/231.0.26.0/traceprocessor_protos-231.0.26.0.jar!/" />
+          <root url="jar://$MAVEN_REPOSITORY$/org/jetbrains/intellij/deps/android/tools/base/traceprocessor_protos/232.1.23.0/traceprocessor_protos-232.1.23.0.jar!/" />
         </CLASSES>
         <JAVADOC />
         <SOURCES />
       </library>
     </orderEntry>
+    <orderEntry type="library" name="Guava" level="project" />
+    <orderEntry type="library" name="Java Compatibility" level="project" />
+    <orderEntry type="library" name="fastutil-min" level="project" />
+    <orderEntry type="library" name="gson" level="project" />
+    <orderEntry type="library" name="jetbrains-annotations" level="project" />
+    <orderEntry type="library" name="kotlin-stdlib" level="project" />
+    <orderEntry type="library" name="kotlinx-html-jvm" level="project" />
     <orderEntry type="library" name="perfetto-proto" level="project" />
-    <orderEntry type="library" name="Guava" level="project" />
-    <orderEntry type="library" name="fastutil-min" level="project" />
-    <orderEntry type="library" name="jetbrains-annotations" level="project" />
-    <orderEntry type="library" name="gson" level="project" />
-    <orderEntry type="library" name="Java Compatibility" level="project" />
-    <orderEntry type="library" name="kotlin-stdlib" level="project" />
+    <orderEntry type="library" name="studio-grpc" level="project" />
+    <orderEntry type="library" name="studio-proto" level="project" />
+    <orderEntry type="library" name="transport-proto" level="project" />
+    <orderEntry type="library" scope="TEST" name="JUnit4" level="project" />
+    <orderEntry type="library" scope="TEST" name="mockito" level="project" />
+    <orderEntry type="library" scope="TEST" name="protobuf" level="project" />
+    <orderEntry type="library" scope="TEST" name="studio-analytics-proto" level="project" />
+    <orderEntry type="library" scope="TEST" name="truth" level="project" />
+    <orderEntry type="module" module-name="android.sdktools.android-annotations" />
+    <orderEntry type="module" module-name="android.sdktools.common" />
+    <orderEntry type="module" module-name="android.sdktools.perflib" />
+    <orderEntry type="module" module-name="intellij.android.adt.ui" />
+    <orderEntry type="module" module-name="intellij.android.adt.ui.compose" />
+    <orderEntry type="module" module-name="intellij.android.adt.ui.model" />
+    <orderEntry type="module" module-name="intellij.android.artwork" />
+    <orderEntry type="module" module-name="intellij.android.codenavigation" />
+    <orderEntry type="module" module-name="intellij.android.common" />
+    <orderEntry type="module" module-name="intellij.android.inspectors-common.api" />
+    <orderEntry type="module" module-name="intellij.android.inspectors-common.ui" />
+    <orderEntry type="module" module-name="intellij.android.profilers" />
+    <orderEntry type="module" module-name="intellij.color.scheme.warmNeon" />
+    <orderEntry type="module" module-name="intellij.platform.core" />
+    <orderEntry type="module" module-name="intellij.platform.core.ui" />
+    <orderEntry type="module" module-name="intellij.platform.editor" />
+    <orderEntry type="module" module-name="intellij.platform.ide" />
+    <orderEntry type="module" module-name="intellij.platform.ide.core" />
+    <orderEntry type="module" module-name="intellij.platform.ide.impl" />
     <orderEntry type="module" module-name="intellij.platform.projectModel" />
-    <orderEntry type="module" module-name="intellij.platform.core" />
-    <orderEntry type="module" module-name="intellij.platform.ide" />
-    <orderEntry type="module" module-name="intellij.platform.ide.impl" />
-    <orderEntry type="module" module-name="intellij.platform.extensions" />
+    <orderEntry type="module" module-name="intellij.platform.util" />
     <orderEntry type="module" module-name="intellij.platform.util.rt" />
-    <orderEntry type="module" module-name="intellij.platform.util" />
-    <orderEntry type="module" module-name="intellij.platform.core.ui" />
-    <orderEntry type="module" module-name="intellij.platform.ide.core" />
-    <orderEntry type="module" module-name="intellij.platform.editor" />
     <orderEntry type="module" module-name="intellij.platform.util.ui" />
-    <orderEntry type="library" scope="TEST" name="protobuf" level="project" />
-    <orderEntry type="library" scope="TEST" name="JUnit4" level="project" />
+    <orderEntry type="module" module-name="android.sdktools.perf-logger" scope="TEST" />
+    <orderEntry type="module" module-name="android.sdktools.testutils" scope="TEST" />
+    <orderEntry type="module" module-name="intellij.android.adt.testutils" scope="TEST" />
+    <orderEntry type="module" module-name="intellij.android.testutils" scope="TEST" />
+    <orderEntry type="module" module-name="intellij.android.transport" scope="TEST" />
     <orderEntry type="module" module-name="intellij.platform.testFramework" scope="TEST" />
-    <orderEntry type="library" name="kotlinx-html-jvm" level="project" />
   </component>
 </module>