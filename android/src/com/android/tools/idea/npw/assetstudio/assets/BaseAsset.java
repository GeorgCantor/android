/*
 * Copyright (C) 2015 The Android Open Source Project
 *
 * Licensed under the Apache License, Version 2.0 (the "License");
 * you may not use this file except in compliance with the License.
 * You may obtain a copy of the License at
 *
 *      http://www.apache.org/licenses/LICENSE-2.0
 *
 * Unless required by applicable law or agreed to in writing, software
 * distributed under the License is distributed on an "AS IS" BASIS,
 * WITHOUT WARRANTIES OR CONDITIONS OF ANY KIND, either express or implied.
 * See the License for the specific language governing permissions and
 * limitations under the License.
 */
package com.android.tools.idea.npw.assetstudio.assets;

<<<<<<< HEAD
import com.android.tools.idea.observable.AbstractProperty;
import com.android.tools.idea.observable.core.*;
import com.google.common.util.concurrent.ListenableFuture;
=======
import com.android.tools.idea.npw.assetstudio.wizard.PersistentState;
import com.android.tools.idea.observable.AbstractProperty;
import com.android.tools.idea.observable.core.*;
import com.android.tools.idea.observable.expressions.bool.BooleanExpression;
import com.google.common.util.concurrent.ListenableFuture;
import com.intellij.openapi.components.PersistentStateComponent;
>>>>>>> 9e819fa1
import org.jetbrains.annotations.NotNull;
import org.jetbrains.annotations.Nullable;

import java.awt.*;
import java.awt.image.BufferedImage;

/**
 * Base class for all asset types which can be converted into Android icons. See also
<<<<<<< HEAD
 * {@link com.android.tools.idea.npw.assetstudio.icon.AndroidIconGenerator}, which handles the conversion.
 *
=======
 * {@link com.android.tools.idea.npw.assetstudio.IconGenerator}, which handles the conversion.
 * <p>
>>>>>>> 9e819fa1
 * Asset fields are all {@link AbstractProperty} instances, which allows for assets to be easily
 * bound to and modified by UI widgets.
 */
public abstract class BaseAsset implements PersistentStateComponent<PersistentState> {
  @SuppressWarnings("UseJBColor") // Intentionally not using JBColor for Android icons.
  private static final Color DEFAULT_COLOR = Color.BLACK;

  private static final String TRIMMED_PROPERTY = "trimmed";
  private static final String PADDING_PERCENT_PROPERTY = "paddingPercent";
  private static final String SCALING_PERCENT_PROPERTY = "scalingPercent";
  private static final String COLOR_PROPERTY = "color";

  private final BoolProperty myTrimmed = new BoolValueProperty();
  private final IntProperty myPaddingPercent = new IntValueProperty(0);
  private final IntProperty myScalingPercent = new IntValueProperty(100);
<<<<<<< HEAD
  private final ObjectProperty<Color> myColor = new ObjectValueProperty<>(Color.BLACK);
  private final BoolValueProperty myIsResizable = new BoolValueProperty(true);
=======
  private final ObjectProperty<Color> myColor = new ObjectValueProperty<>(DEFAULT_COLOR);
>>>>>>> 9e819fa1

  /**
   * Whether or not transparent space should be removed from the asset before rendering.
   */
  @NotNull
  public BoolProperty trimmed() {
    return myTrimmed;
  }

  /**
   * A percentage of padding (transparent space) to add around the asset before rendering.
   *
   * Expected values are between -10 (zoomed in enough to clip some of the asset's edges) and 50
   * (zoomed out so that the image is half size and centered).
   */
  @NotNull
  public IntProperty paddingPercent() {
    return myPaddingPercent;
  }

  @NotNull
  public IntProperty scalingPercent() {
    return myScalingPercent;
  }

  /**
   * A color to use when rendering this image. Not all asset types are affected by this color.
   */
  @NotNull
  public ObjectProperty<Color> color() {
    return myColor;
  }

  /**
   * Returns an observable boolean reflecting whether the asset is resizable or not.
   */
  @NotNull
  public ObservableBool isResizable() {
<<<<<<< HEAD
    return myIsResizable;
=======
    return BooleanExpression.ALWAYS_TRUE;
>>>>>>> 9e819fa1
  }

  /**
   * Returns the image represented by this asset, or null if the asset is not in a valid state for generating
   * the image. In the latter case the method may also return a non-zero {@link ListenableFuture} wrapping
   * a null value.
   */
  @Nullable
  public abstract ListenableFuture<BufferedImage> toImage();
<<<<<<< HEAD
=======

  @Override
  @NotNull
  public PersistentState getState() {
    PersistentState state = new PersistentState();
    state.set(TRIMMED_PROPERTY, myTrimmed.get(), false);
    state.set(PADDING_PERCENT_PROPERTY, myPaddingPercent.get(), 0);
    state.set(SCALING_PERCENT_PROPERTY, myScalingPercent.get(), 100);
    state.set(COLOR_PROPERTY, myColor.get(), DEFAULT_COLOR);
    return state;
  }

  @Override
  public void loadState(@NotNull PersistentState state) {
    myTrimmed.set(state.get(TRIMMED_PROPERTY, false));
    myPaddingPercent.set(state.get(PADDING_PERCENT_PROPERTY, 0));
    myScalingPercent.set(state.get(SCALING_PERCENT_PROPERTY, 100));
    myColor.set(state.get(COLOR_PROPERTY, DEFAULT_COLOR));
  }
>>>>>>> 9e819fa1
}<|MERGE_RESOLUTION|>--- conflicted
+++ resolved
@@ -15,18 +15,12 @@
  */
 package com.android.tools.idea.npw.assetstudio.assets;
 
-<<<<<<< HEAD
-import com.android.tools.idea.observable.AbstractProperty;
-import com.android.tools.idea.observable.core.*;
-import com.google.common.util.concurrent.ListenableFuture;
-=======
 import com.android.tools.idea.npw.assetstudio.wizard.PersistentState;
 import com.android.tools.idea.observable.AbstractProperty;
 import com.android.tools.idea.observable.core.*;
 import com.android.tools.idea.observable.expressions.bool.BooleanExpression;
 import com.google.common.util.concurrent.ListenableFuture;
 import com.intellij.openapi.components.PersistentStateComponent;
->>>>>>> 9e819fa1
 import org.jetbrains.annotations.NotNull;
 import org.jetbrains.annotations.Nullable;
 
@@ -35,13 +29,8 @@
 
 /**
  * Base class for all asset types which can be converted into Android icons. See also
-<<<<<<< HEAD
- * {@link com.android.tools.idea.npw.assetstudio.icon.AndroidIconGenerator}, which handles the conversion.
- *
-=======
  * {@link com.android.tools.idea.npw.assetstudio.IconGenerator}, which handles the conversion.
  * <p>
->>>>>>> 9e819fa1
  * Asset fields are all {@link AbstractProperty} instances, which allows for assets to be easily
  * bound to and modified by UI widgets.
  */
@@ -57,12 +46,7 @@
   private final BoolProperty myTrimmed = new BoolValueProperty();
   private final IntProperty myPaddingPercent = new IntValueProperty(0);
   private final IntProperty myScalingPercent = new IntValueProperty(100);
-<<<<<<< HEAD
-  private final ObjectProperty<Color> myColor = new ObjectValueProperty<>(Color.BLACK);
-  private final BoolValueProperty myIsResizable = new BoolValueProperty(true);
-=======
   private final ObjectProperty<Color> myColor = new ObjectValueProperty<>(DEFAULT_COLOR);
->>>>>>> 9e819fa1
 
   /**
    * Whether or not transparent space should be removed from the asset before rendering.
@@ -101,11 +85,7 @@
    */
   @NotNull
   public ObservableBool isResizable() {
-<<<<<<< HEAD
-    return myIsResizable;
-=======
     return BooleanExpression.ALWAYS_TRUE;
->>>>>>> 9e819fa1
   }
 
   /**
@@ -115,8 +95,6 @@
    */
   @Nullable
   public abstract ListenableFuture<BufferedImage> toImage();
-<<<<<<< HEAD
-=======
 
   @Override
   @NotNull
@@ -136,5 +114,4 @@
     myScalingPercent.set(state.get(SCALING_PERCENT_PROPERTY, 100));
     myColor.set(state.get(COLOR_PROPERTY, DEFAULT_COLOR));
   }
->>>>>>> 9e819fa1
 }