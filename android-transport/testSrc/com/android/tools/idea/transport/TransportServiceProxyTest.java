--- conflicted
+++ resolved
@@ -33,11 +33,13 @@
 import com.android.ddmlib.ProfileableClient;
 import com.android.ddmlib.ProfileableClientData;
 import com.android.sdklib.AndroidVersion;
-<<<<<<< HEAD
-=======
-import com.android.tools.idea.flags.StudioFlagSettings;
->>>>>>> b5f40ffd
-import com.android.tools.idea.flags.StudioFlags;
+import com.android.tools.idea.io.grpc.ManagedChannel;
+import com.android.tools.idea.io.grpc.MethodDescriptor;
+import com.android.tools.idea.io.grpc.Server;
+import com.android.tools.idea.io.grpc.ServerServiceDefinition;
+import com.android.tools.idea.io.grpc.inprocess.InProcessChannelBuilder;
+import com.android.tools.idea.io.grpc.inprocess.InProcessServerBuilder;
+import com.android.tools.idea.io.grpc.stub.StreamObserver;
 import com.android.tools.idea.protobuf.ByteString;
 import com.android.tools.profiler.proto.Commands;
 import com.android.tools.profiler.proto.Common;
@@ -45,15 +47,7 @@
 import com.android.tools.profiler.proto.Transport.TimeRequest;
 import com.android.tools.profiler.proto.Transport.TimeResponse;
 import com.android.tools.profiler.proto.TransportServiceGrpc;
-import com.android.tools.idea.io.grpc.ManagedChannel;
-import com.android.tools.idea.io.grpc.MethodDescriptor;
-import com.android.tools.idea.io.grpc.Server;
-import com.android.tools.idea.io.grpc.ServerServiceDefinition;
-import com.android.tools.idea.io.grpc.inprocess.InProcessChannelBuilder;
-import com.android.tools.idea.io.grpc.inprocess.InProcessServerBuilder;
-import com.android.tools.idea.io.grpc.stub.StreamObserver;
 import java.io.IOException;
-import java.nio.charset.StandardCharsets;
 import java.util.ArrayList;
 import java.util.Arrays;
 import java.util.Collection;
@@ -147,10 +141,6 @@
 
   @Test
   public void profileableClientsAlsoCached() throws Exception {
-<<<<<<< HEAD
-    StudioFlags.PROFILEABLE.override(true);
-=======
->>>>>>> b5f40ffd
     Client client1 = createMockClient(1, "test1", "name1");
     ProfileableClient client2 = createMockProfileableClient(2, "name2");
     IDevice device = createMockDevice(AndroidVersion.VersionCodes.S, new Client[]{client1}, new ProfileableClient[] { client2 });
@@ -190,7 +180,7 @@
     List<Common.Event> receivedEvents = new ArrayList<>();
     // We should expect six events: two process starts events, followed by event1 and event2, then process ends events.
     CountDownLatch latch = new CountDownLatch(1);
-    proxy.getEvents(Transport.GetEventsRequest.getDefaultInstance(), new StreamObserver<>() {
+    proxy.getEvents(Transport.GetEventsRequest.getDefaultInstance(), new StreamObserver<Common.Event>() {
       @Override
       public void onNext(Common.Event event) {
         receivedEvents.add(event);
@@ -301,7 +291,7 @@
         return Collections.singletonList(generatedEvent);
       }
     });
-    proxy.getEvents(Transport.GetEventsRequest.getDefaultInstance(), new StreamObserver<>() {
+    proxy.getEvents(Transport.GetEventsRequest.getDefaultInstance(), new StreamObserver<Common.Event>() {
       @Override
       public void onNext(Common.Event event) {
         receivedEvents.add(event);
@@ -313,7 +303,7 @@
       }
 
       @Override
-      public void onCompleted() { }
+      public void onCompleted() {}
     });
     Common.Event eventToPreprocess = Common.Event.newBuilder().setPid(1).setKind(Common.Event.Kind.ECHO).setIsEnded(true).build();
     Common.Event eventToIgnore = Common.Event.newBuilder().setPid(1).setIsEnded(true).build();
@@ -357,17 +347,17 @@
 
     // Handle returning data to proxy service.
     Transport.BytesRequest.Builder request = Transport.BytesRequest.newBuilder();
-    StreamObserver<Transport.BytesResponse> validation = new StreamObserver<>() {
+    StreamObserver<Transport.BytesResponse> validation = new StreamObserver<Transport.BytesResponse>() {
       @Override
       public void onNext(Transport.BytesResponse response) {
         receivedData.add(response.getContents());
       }
 
       @Override
-      public void onError(Throwable throwable) { assert false; }
-
-      @Override
-      public void onCompleted() { }
+      public void onError(Throwable throwable) { assert false;}
+
+      @Override
+      public void onCompleted() {}
     };
 
     // Run test.
@@ -417,7 +407,7 @@
       @Override
       public Void answer(InvocationOnMock invocation) {
         Object[] args = invocation.getArguments();
-        ((IShellOutputReceiver)args[1]).addOutput("boot-id\n".getBytes(StandardCharsets.UTF_8), 0, 8);
+        ((IShellOutputReceiver)args[1]).addOutput("boot-id\n".getBytes(), 0, 8);
         return null;
       }
     }).when(mockDevice).executeShellCommand(anyString(), any(IShellOutputReceiver.class));
