/*
 * Copyright (C) 2020 The Android Open Source Project
 *
 * Licensed under the Apache License, Version 2.0 (the "License");
 * you may not use this file except in compliance with the License.
 * You may obtain a copy of the License at
 *
 *      http://www.apache.org/licenses/LICENSE-2.0
 *
 * Unless required by applicable law or agreed to in writing, software
 * distributed under the License is distributed on an "AS IS" BASIS,
 * WITHOUT WARRANTIES OR CONDITIONS OF ANY KIND, either express or implied.
 * See the License for the specific language governing permissions and
 * limitations under the License.
 */
package com.android.tools.compose.code.completion

import com.android.ide.common.vectordrawable.VdPreview
import com.android.tools.compose.ComposeSettings
import com.android.tools.compose.aa.code.getComposableFunctionRenderParts
import com.android.tools.compose.code.ComposableFunctionRenderParts
import com.android.tools.compose.code.getComposableFunctionRenderParts
import com.android.tools.compose.isComposableFunction
import com.android.tools.idea.projectsystem.getModuleSystem
import com.google.common.base.CaseFormat
import com.intellij.codeInsight.completion.CompletionContributor
import com.intellij.codeInsight.completion.CompletionParameters
import com.intellij.codeInsight.completion.CompletionResult
import com.intellij.codeInsight.completion.CompletionResultSet
import com.intellij.codeInsight.completion.InsertionContext
import com.intellij.codeInsight.daemon.impl.quickfix.EmptyExpression
import com.intellij.codeInsight.lookup.LookupElement
import com.intellij.codeInsight.lookup.LookupElementDecorator
import com.intellij.codeInsight.lookup.LookupElementPresentation
import com.intellij.codeInsight.template.Template
import com.intellij.codeInsight.template.TemplateEditingAdapter
import com.intellij.codeInsight.template.TemplateManager
import com.intellij.codeInsight.template.impl.ConstantNode
import com.intellij.openapi.application.ApplicationManager
import com.intellij.openapi.application.runWriteAction
import com.intellij.openapi.diagnostic.Logger
import com.intellij.psi.PsiDocumentManager
import com.intellij.psi.PsiElement
import com.intellij.psi.util.parentOfType
import com.intellij.util.asSafely
import icons.StudioIcons
import java.io.BufferedReader
import javax.swing.Icon
import javax.swing.ImageIcon
import org.jetbrains.annotations.VisibleForTesting
<<<<<<< HEAD
import org.jetbrains.kotlin.analysis.api.KaSession
import org.jetbrains.kotlin.analysis.api.analyze
import org.jetbrains.kotlin.analysis.api.permissions.KaAllowAnalysisOnEdt
import org.jetbrains.kotlin.analysis.api.permissions.allowAnalysisOnEdt
import org.jetbrains.kotlin.analysis.api.symbols.KaValueParameterSymbol
=======
import org.jetbrains.kotlin.analysis.api.KtAnalysisSession
import org.jetbrains.kotlin.analysis.api.analyze
import org.jetbrains.kotlin.analysis.api.symbols.KtValueParameterSymbol
>>>>>>> 0d09370c
import org.jetbrains.kotlin.analysis.api.types.KtFunctionalType
import org.jetbrains.kotlin.builtins.isBuiltinFunctionalType
import org.jetbrains.kotlin.builtins.isFunctionType
import org.jetbrains.kotlin.descriptors.FunctionDescriptor
import org.jetbrains.kotlin.descriptors.ValueParameterDescriptor
import org.jetbrains.kotlin.idea.KotlinLanguage
import org.jetbrains.kotlin.idea.base.plugin.KotlinPluginModeProvider
import org.jetbrains.kotlin.idea.base.psi.kotlinFqName
import org.jetbrains.kotlin.idea.completion.LookupElementFactory
import org.jetbrains.kotlin.idea.completion.handlers.KotlinCallableInsertHandler
import org.jetbrains.kotlin.idea.core.completion.DescriptorBasedDeclarationLookupObject
import org.jetbrains.kotlin.idea.references.mainReference
import org.jetbrains.kotlin.idea.util.CallType
import org.jetbrains.kotlin.idea.util.CallTypeAndReceiver
import org.jetbrains.kotlin.kdoc.psi.impl.KDocName
import org.jetbrains.kotlin.psi.KtCallExpression
import org.jetbrains.kotlin.psi.KtNameReferenceExpression
import org.jetbrains.kotlin.psi.KtNamedFunction
import org.jetbrains.kotlin.psi.KtProperty
import org.jetbrains.kotlin.psi.KtSimpleNameExpression
import org.jetbrains.kotlin.psi.psiUtil.getNextSiblingIgnoringWhitespace
import org.jetbrains.kotlin.resolve.calls.components.hasDefaultValue
import org.jetbrains.kotlin.resolve.calls.components.isVararg
import org.jetbrains.kotlin.resolve.calls.results.argumentValueType
import org.jetbrains.kotlin.types.typeUtil.isUnit

private val COMPOSABLE_FUNCTION_ICON = StudioIcons.Compose.Editor.COMPOSABLE_FUNCTION

private fun LookupElement.getFunctionDescriptor(): FunctionDescriptor? {
  return this.`object`
    .asSafely<DescriptorBasedDeclarationLookupObject>()
    ?.descriptor
    ?.asSafely<FunctionDescriptor>()
}

private fun ValueParameterDescriptor.isLambdaWithNoParameters() =
  // The only type in the list is the return type (can be Unit).
  type.isFunctionType && argumentValueType.arguments.size == 1

/** true iff [valueParameterSymbol]'s type arguments contains only the return type (can be Unit). */
<<<<<<< HEAD
private fun KaSession.isLambdaWithNoParameters(
  valueParameterSymbol: KaValueParameterSymbol
=======
private fun KtAnalysisSession.isLambdaWithNoParameters(
  valueParameterSymbol: KtValueParameterSymbol
>>>>>>> 0d09370c
) = with(valueParameterSymbol) { (returnType as? KtFunctionalType)?.ownTypeArguments?.size == 1 }

/** true iff the last parameter is required, and a lambda type with no parameters. */
private fun ValueParameterDescriptor.isRequiredLambdaWithNoParameters() =
  !hasDefaultValue() && isLambdaWithNoParameters() && varargElementType == null

/** true iff the last parameter is required, and a lambda type with no parameters. */
<<<<<<< HEAD
private fun KaSession.isRequiredLambdaWithNoParameters(
  valueParameterSymbol: KaValueParameterSymbol
=======
private fun KtAnalysisSession.isRequiredLambdaWithNoParameters(
  valueParameterSymbol: KtValueParameterSymbol
>>>>>>> 0d09370c
) = with(valueParameterSymbol) { !hasDefaultValue && isLambdaWithNoParameters(this) && !isVararg }

private fun InsertionContext.getParent(): PsiElement? = file.findElementAt(startOffset)?.parent

/**
 * Find the [CallType] from the [InsertionContext]. The [CallType] can be used to detect if the
 * completion is being done in a regular statement, an import or some other expression and decide if
 * we want to apply the [ComposeInsertHandler].
 */
private fun PsiElement?.inferCallType(): CallType<*> {
  // Look for an existing KtSimpleNameExpression to pass to CallTypeAndReceiver.detect so we can
  // infer the call type.
  val namedExpression =
    (this as? KtSimpleNameExpression)?.mainReference?.expression ?: return CallType.DEFAULT
  return CallTypeAndReceiver.detect(namedExpression).callType
}

/**
 * Return true if element is a KDoc.
 *
 * Ideally, we would use [inferCallType] but there doesn't seem to be a [CallType] for a KDoc
 * element.
 */
private fun PsiElement?.isKdoc() = this is KDocName

/** Modifies [LookupElement]s for composable functions, to improve Compose editing UX. */
class ComposeCompletionContributor : CompletionContributor() {
  override fun fillCompletionVariants(
    parameters: CompletionParameters,
<<<<<<< HEAD
    resultSet: CompletionResultSet
=======
    resultSet: CompletionResultSet,
>>>>>>> 0d09370c
  ) {
    if (
      parameters.position.getModuleSystem()?.usesCompose != true ||
        parameters.position.language != KotlinLanguage.INSTANCE
    ) {
      return
    }

    resultSet.runRemainingContributors(parameters) { completionResult ->
      transformCompletionResult(completionResult)?.let(resultSet::passResult)
    }
  }

  private fun transformCompletionResult(completionResult: CompletionResult): CompletionResult? {
    val lookupElement = completionResult.lookupElement

    // If there's no PsiElement, just leave the result alone.
    val psi = lookupElement.psiElement ?: return completionResult

    if (psi.isComposableFunction()) {
      // Get rid of the extra version of the lookup element shown with trailing lambda
      // syntax (i.e. "{ }").
      if (lookupElement.isForSpecialLambdaLookupElement()) return null
      return completionResult.withLookupElement(ComposableFunctionLookupElement(lookupElement))
    }
    if (ComposeMaterialIconLookupElement.appliesTo(psi)) {
      return completionResult.withLookupElement(ComposeMaterialIconLookupElement(lookupElement))
    }
    return completionResult
  }

  /**
   * Checks if the [LookupElement] is an additional, "special" lookup element created for functions
   * that can be invoked using the lambda syntax. These are created by
   * [LookupElementFactory.addSpecialFunctionCallElements] and can be confusing for Compose APIs
   * that often use overloaded function names.
   */
  private fun LookupElement.isForSpecialLambdaLookupElement(): Boolean {
    val presentation = LookupElementPresentation()
    renderElement(presentation)
    return presentation.tailText?.startsWith(" {...} (..., ") ?: false
  }
}

/** Wraps original Kotlin [LookupElement]s for composable functions to make them stand out more. */
private class ComposableFunctionLookupElement(original: LookupElement) :
  LookupElementDecorator<LookupElement>(original) {
  /** Set of [CallType]s that should be handled by the [ComposeInsertHandler]. */
  private val validCallTypes = setOf(CallType.DEFAULT, CallType.DOT)

  init {
    require(original.psiElement?.isComposableFunction() == true)
  }

  private val functionInfo = psiElement.getFunctionInfoForCompletion()

  override fun getPsiElement(): KtNamedFunction = super.getPsiElement() as KtNamedFunction

  override fun renderElement(presentation: LookupElementPresentation) {
    super.renderElement(presentation)

    if (KotlinPluginModeProvider.isK2Mode()) {
      val element = psiElement
      analyze(element) {
        val functionSymbol = element.getFunctionLikeSymbol()
        val typeText = presentation.typeText.takeUnless { functionSymbol.returnType.isUnit }
        presentation.setTypeText(typeText, null)
        presentation.rewriteSignature(getComposableFunctionRenderParts(functionSymbol))
      }
    } else {
      val descriptor = getFunctionDescriptor() ?: return
      val typeText = presentation.typeText.takeUnless { descriptor.returnType?.isUnit() == true }
      presentation.setTypeText(typeText, null)
      presentation.rewriteSignature(descriptor.getComposableFunctionRenderParts())
    }

    presentation.icon = COMPOSABLE_FUNCTION_ICON
  }

  override fun handleInsert(context: InsertionContext) {
    val handler = getInsertHandler(context)
    if (handler == null) super.handleInsert(context) else handler.handleInsert(context, this)
  }

  private fun getInsertHandler(context: InsertionContext): ComposeInsertHandler? {
    if (!ComposeSettings.getInstance().state.isComposeInsertHandlerEnabled) return null

    val parent = context.getParent()
    if (parent.isKdoc() || parent !is KtNameReferenceExpression) return null

    val callType = parent.inferCallType()
    if (!validCallTypes.contains(callType)) return null

    return if (KotlinPluginModeProvider.isK2Mode()) {
<<<<<<< HEAD
      ComposeInsertHandlerForK2(psiElement, callType)
=======
      ComposeInsertHandlerForK2(functionInfo, callType)
>>>>>>> 0d09370c
    } else {
      val descriptor = getFunctionDescriptor() ?: return null
      ComposeInsertHandlerForK1(descriptor, callType)
    }
  }

  private fun LookupElementPresentation.rewriteSignature(parts: ComposableFunctionRenderParts) {
    clearTail()
<<<<<<< HEAD
    parts.parameters?.let { appendTailTextItalic(it, /* grayed = */ false) }
    parts.tail?.let { appendTailText(" $it", /* grayed = */ true) }
=======
    parts.parameters?.let { appendTailTextItalic(it, /* grayed= */ false) }
    parts.tail?.let { appendTailText(" $it", /* grayed= */ true) }
>>>>>>> 0d09370c
  }
}

/**
 * Lookup element that decorates a Compose material icon property with the actual icon it
 * represents.
 */
@VisibleForTesting
internal class ComposeMaterialIconLookupElement(private val original: LookupElement) :
  LookupElementDecorator<LookupElement>(original) {

  init {
    // We know we'll want material icons, so start warming up the cache.
    ComposeMaterialIconService.getInstance(ApplicationManager.getApplication()).ensureIconsLoaded()
  }

  override fun renderElement(presentation: LookupElementPresentation) {
    super.renderElement(presentation)

    val fqName = original.psiElement?.kotlinFqName?.asString() ?: return
    getIcon(fqName)?.let { presentation.icon = it }
  }

  companion object {
    /**
     * Map of naming patterns for known Compose material icon themes.
     *
     * The key is the package name, coming from a fully-qualified icon name.
     *
     * The value is a pair that identifies how to construct names that represent these icons. The
     * first string in each pair represents part of a directory name where the theme's icons are
     * stored. The second string value represents the prefix of each image's file name.
     */
    private val themeNamingPatterns =
      mapOf(
        "androidx.compose.material.icons.filled" to Pair("materialicons", "baseline"),
        "androidx.compose.material.icons.rounded" to Pair("materialiconsround", "round"),
        "androidx.compose.material.icons.sharp" to Pair("materialiconssharp", "sharp"),
        "androidx.compose.material.icons.twotone" to Pair("materialiconstwotone", "twotone"),
        "androidx.compose.material.icons.outlined" to Pair("materialiconsoutlined", "outline"),
      )

    /** Whether ComposeMaterialIconLookupElement can apply to the given [LookupElement]. */
    fun appliesTo(psiElement: PsiElement): Boolean {
      if (psiElement !is KtProperty) return false
      val fqName = psiElement.kotlinFqName?.asString() ?: return false

      if (
        !fqName.startsWith("androidx.compose.material.icons") ||
          psiElement.typeReference?.text?.endsWith("ImageVector") != true
      )
        return false

      return themeNamingPatterns.containsKey(fqName.substringBeforeLast('.'))
    }

    /**
     * Converts the property name of a Compose material icon to the snake-case equivalent used in
     * file names, with additional underscores separating digits from non-digit characters.
     *
     * eg: "AccountBox3" -> "account_box_3"
     *
     * If a material icon's name starts with a number, the property name has an underscore prepended
     * to make it a valid identifier, even though the underscore doesn't appear in the file path and
     * name.
     *
     * eg: "_1kPlus42" -> "1k_plus_42"
     */
    private fun String.camelCaseToSnakeCase(): String {
      val str = trimStart('_').replace(Regex("(\\D)(\\d)"), "$1_$2")
      return CaseFormat.LOWER_CAMEL.to(CaseFormat.LOWER_UNDERSCORE, str)
    }

    @VisibleForTesting
    internal fun String.resourcePathFromFqName(): String? {
      val (directory, filePrefix) = themeNamingPatterns[substringBeforeLast('.')] ?: return null

      val snakeCaseName = substringAfterLast('.').camelCaseToSnakeCase()
      return "images/material/icons/${directory}/${snakeCaseName}/${filePrefix}_${snakeCaseName}_24.xml"
    }

    private fun String.iconFileNameFromFqName(): String? {
      val (_, filePrefix) = themeNamingPatterns[substringBeforeLast('.')] ?: return null

      val snakeCaseName = substringAfterLast('.').camelCaseToSnakeCase()
      return "${filePrefix}_${snakeCaseName}_24.xml"
    }

    /** Returns an [Icon] given an Android Studio resource path. */
    @VisibleForTesting
    internal fun getIcon(fqName: String): Icon? =
      getIconFromMaterialIconsProvider(fqName) ?: getIconFromResources(fqName)

    private fun getIconFromMaterialIconsProvider(fqName: String): Icon? {
      val iconFileName = fqName.iconFileNameFromFqName() ?: return null
      return ComposeMaterialIconService.getInstance(ApplicationManager.getApplication())
        .getIcon(iconFileName)
    }

    private fun getIconFromResources(fqName: String): Icon? {
      val resourcePath = fqName.resourcePathFromFqName() ?: return null

      return ComposeMaterialIconLookupElement::class
        .java
        .classLoader
        .getResourceAsStream(resourcePath)
        ?.use { inputStream ->
          val content = inputStream.bufferedReader().use(BufferedReader::readText)
          val errorLog = StringBuilder()
          val bufferedImage =
            VdPreview.getPreviewFromVectorXml(
              VdPreview.TargetSize.createFromMaxDimension(16),
              content,
<<<<<<< HEAD
              errorLog
=======
              errorLog,
>>>>>>> 0d09370c
            )
          if (errorLog.isNotEmpty()) {
            Logger.getInstance(ComposeMaterialIconLookupElement::class.java)
              .error(errorLog.toString())
          }

          ImageIcon(bufferedImage)
        }
    }
  }
}

private fun InsertionContext.getNextElementIgnoringWhitespace(): PsiElement? =
  file.findElementAt(editor.caretModel.offset)?.getNextSiblingIgnoringWhitespace(true)

private fun InsertionContext.isNextElementOpenCurlyBrace() = nextElementStartsWith("{")

private fun InsertionContext.nextElementStartsWith(prefix: String) =
  getNextElementIgnoringWhitespace()?.text?.startsWith(prefix) ?: false

private abstract class ComposeInsertHandler(callType: CallType<*>) :
  KotlinCallableInsertHandler(callType) {
  override fun handleInsert(context: InsertionContext, item: LookupElement) =
    with(context) {
      super.handleInsert(context, item)

      if (nextElementStartsWith("(")) return

      // All Kotlin insertion handlers do this, possibly to post-process adding a new import in the
      // call to super above.
      val psiDocumentManager = PsiDocumentManager.getInstance(project)
      psiDocumentManager.commitAllDocuments()
      psiDocumentManager.doPostponedOperationsAndUnblockDocument(document)

      val templateManager = TemplateManager.getInstance(project)
      val template =
        templateManager.createTemplate("", "").apply {
          configureFunctionTemplate(context, template = this)
        }

      templateManager.startTemplate(
        editor,
        template,
        object : TemplateEditingAdapter() {
          override fun templateFinished(template: Template, brokenOff: Boolean) {
            if (!brokenOff) {
              val callExpression =
                file.findElementAt(editor.caretModel.offset)?.parentOfType<KtCallExpression>()
                  ?: return
              val valueArgumentList = callExpression.valueArgumentList ?: return
              if (
                valueArgumentList.arguments.isEmpty() && callExpression.lambdaArguments.isNotEmpty()
              ) {
                runWriteAction { valueArgumentList.delete() }
              }
            }
          }
<<<<<<< HEAD
        }
=======
        },
>>>>>>> 0d09370c
      )
    }

  abstract fun configureFunctionTemplate(context: InsertionContext, template: Template)

  class ParameterInfo(val name: String, val isLambdaWithNoParameters: Boolean)

  fun configureFunctionTemplate(
    template: Template,
    parameterInfoList: List<ParameterInfo>,
    insertLambda: Boolean,
<<<<<<< HEAD
    isNextElementOpenCurlyBrace: Boolean
=======
    isNextElementOpenCurlyBrace: Boolean,
>>>>>>> 0d09370c
  ) =
    template.apply {
      isToReformat = true
      setToIndent(true)

      when {
        parameterInfoList.isNotEmpty() -> {
          addTextSegment("(")
          parameterInfoList.forEachIndexed { index, paramInfo ->
            if (index > 0) {
              addTextSegment(", ")
            }
            addTextSegment(paramInfo.name + " = ")
            if (paramInfo.isLambdaWithNoParameters) {
              addVariable(ConstantNode("{ /*TODO*/ }"), true)
            } else {
              addVariable(EmptyExpression(), true)
            }
          }
          addTextSegment(")")
        }
        !insertLambda -> addTextSegment("()")
      }

      if (insertLambda && !isNextElementOpenCurlyBrace) {
        addTextSegment(" {\n")
        addEndVariable()
        addTextSegment("\n}")
      }
    }
}

private class ComposeInsertHandlerForK1(
  val functionDescriptor: FunctionDescriptor,
<<<<<<< HEAD
  callType: CallType<*>
=======
  callType: CallType<*>,
>>>>>>> 0d09370c
) : ComposeInsertHandler(callType) {
  override fun configureFunctionTemplate(context: InsertionContext, template: Template) {
    val allParameters = functionDescriptor.valueParameters
    val requiredParameters =
      allParameters.filter { !it.declaresDefaultValue() && it.varargElementType == null }
    val insertLambda =
      allParameters.lastOrNull()?.let {
        !it.isVararg && it.type.isBuiltinFunctionalType && !it.hasDefaultValue()
      } ?: false
    val inParens = if (insertLambda) requiredParameters.dropLast(1) else requiredParameters
    configureFunctionTemplate(
      template,
      inParens.map { ParameterInfo(it.name.asString(), it.isLambdaWithNoParameters()) },
      insertLambda,
<<<<<<< HEAD
      context.isNextElementOpenCurlyBrace()
=======
      context.isNextElementOpenCurlyBrace(),
>>>>>>> 0d09370c
    )
  }
}

private class ComposeInsertHandlerForK2(
<<<<<<< HEAD
  val functionElement: KtNamedFunction,
  callType: CallType<*>
) : ComposeInsertHandler(callType) {
  @OptIn(KaAllowAnalysisOnEdt::class)
  override fun configureFunctionTemplate(context: InsertionContext, template: Template) {
    allowAnalysisOnEdt {
      analyze(functionElement) {
        val functionSymbol = functionElement.getFunctionLikeSymbol()
        val allParameters = functionSymbol.valueParameters
        val requiredParameters = allParameters.filter { !it.hasDefaultValue && !it.isVararg }
        val insertLambda =
          allParameters.lastOrNull()?.let {
            !it.isVararg && it.returnType is KtFunctionalType && !it.hasDefaultValue
          } ?: false
        val inParens = if (insertLambda) requiredParameters.dropLast(1) else requiredParameters
        configureFunctionTemplate(
          template,
          inParens.map { ParameterInfo(it.name.asString(), isLambdaWithNoParameters(it)) },
          insertLambda,
          context.isNextElementOpenCurlyBrace()
        )
      }
    }
=======
  private val functionInfo: FunctionInfo,
  callType: CallType<*>,
) : ComposeInsertHandler(callType) {
  override fun configureFunctionTemplate(context: InsertionContext, template: Template) {
    configureFunctionTemplate(
      template,
      functionInfo.parameters,
      functionInfo.insertLambda,
      context.isNextElementOpenCurlyBrace(),
    )
  }
}

/**
 * A class used to keep the result of analysis API for the information of parameters.
 * [getFunctionInfoForCompletion] generates an instance of this class, and
 * [ComposeInsertHandlerForK2] uses the instance of this class.
 */
private class FunctionInfo(
  val parameters: List<ComposeInsertHandler.ParameterInfo>,
  val insertLambda: Boolean,
)

private fun KtNamedFunction.getFunctionInfoForCompletion(): FunctionInfo {
  analyze(this) {
    val functionSymbol = getFunctionLikeSymbol()
    val allParameters = functionSymbol.valueParameters
    val requiredParameters = allParameters.filter { !it.hasDefaultValue && !it.isVararg }
    val insertLambda =
      allParameters.lastOrNull()?.let {
        !it.isVararg && it.returnType is KtFunctionalType && !it.hasDefaultValue
      } ?: false
    val inParens = if (insertLambda) requiredParameters.dropLast(1) else requiredParameters
    return FunctionInfo(
      inParens.map {
        ComposeInsertHandler.ParameterInfo(it.name.asString(), isLambdaWithNoParameters(it))
      },
      insertLambda,
    )
>>>>>>> 0d09370c
  }
}<|MERGE_RESOLUTION|>--- conflicted
+++ resolved
@@ -44,21 +44,12 @@
 import com.intellij.psi.util.parentOfType
 import com.intellij.util.asSafely
 import icons.StudioIcons
-import java.io.BufferedReader
-import javax.swing.Icon
-import javax.swing.ImageIcon
 import org.jetbrains.annotations.VisibleForTesting
-<<<<<<< HEAD
 import org.jetbrains.kotlin.analysis.api.KaSession
 import org.jetbrains.kotlin.analysis.api.analyze
 import org.jetbrains.kotlin.analysis.api.permissions.KaAllowAnalysisOnEdt
 import org.jetbrains.kotlin.analysis.api.permissions.allowAnalysisOnEdt
 import org.jetbrains.kotlin.analysis.api.symbols.KaValueParameterSymbol
-=======
-import org.jetbrains.kotlin.analysis.api.KtAnalysisSession
-import org.jetbrains.kotlin.analysis.api.analyze
-import org.jetbrains.kotlin.analysis.api.symbols.KtValueParameterSymbol
->>>>>>> 0d09370c
 import org.jetbrains.kotlin.analysis.api.types.KtFunctionalType
 import org.jetbrains.kotlin.builtins.isBuiltinFunctionalType
 import org.jetbrains.kotlin.builtins.isFunctionType
@@ -84,6 +75,9 @@
 import org.jetbrains.kotlin.resolve.calls.components.isVararg
 import org.jetbrains.kotlin.resolve.calls.results.argumentValueType
 import org.jetbrains.kotlin.types.typeUtil.isUnit
+import java.io.BufferedReader
+import javax.swing.Icon
+import javax.swing.ImageIcon
 
 private val COMPOSABLE_FUNCTION_ICON = StudioIcons.Compose.Editor.COMPOSABLE_FUNCTION
 
@@ -99,13 +93,8 @@
   type.isFunctionType && argumentValueType.arguments.size == 1
 
 /** true iff [valueParameterSymbol]'s type arguments contains only the return type (can be Unit). */
-<<<<<<< HEAD
 private fun KaSession.isLambdaWithNoParameters(
   valueParameterSymbol: KaValueParameterSymbol
-=======
-private fun KtAnalysisSession.isLambdaWithNoParameters(
-  valueParameterSymbol: KtValueParameterSymbol
->>>>>>> 0d09370c
 ) = with(valueParameterSymbol) { (returnType as? KtFunctionalType)?.ownTypeArguments?.size == 1 }
 
 /** true iff the last parameter is required, and a lambda type with no parameters. */
@@ -113,13 +102,8 @@
   !hasDefaultValue() && isLambdaWithNoParameters() && varargElementType == null
 
 /** true iff the last parameter is required, and a lambda type with no parameters. */
-<<<<<<< HEAD
 private fun KaSession.isRequiredLambdaWithNoParameters(
   valueParameterSymbol: KaValueParameterSymbol
-=======
-private fun KtAnalysisSession.isRequiredLambdaWithNoParameters(
-  valueParameterSymbol: KtValueParameterSymbol
->>>>>>> 0d09370c
 ) = with(valueParameterSymbol) { !hasDefaultValue && isLambdaWithNoParameters(this) && !isVararg }
 
 private fun InsertionContext.getParent(): PsiElement? = file.findElementAt(startOffset)?.parent
@@ -149,11 +133,7 @@
 class ComposeCompletionContributor : CompletionContributor() {
   override fun fillCompletionVariants(
     parameters: CompletionParameters,
-<<<<<<< HEAD
-    resultSet: CompletionResultSet
-=======
     resultSet: CompletionResultSet,
->>>>>>> 0d09370c
   ) {
     if (
       parameters.position.getModuleSystem()?.usesCompose != true ||
@@ -248,11 +228,7 @@
     if (!validCallTypes.contains(callType)) return null
 
     return if (KotlinPluginModeProvider.isK2Mode()) {
-<<<<<<< HEAD
-      ComposeInsertHandlerForK2(psiElement, callType)
-=======
       ComposeInsertHandlerForK2(functionInfo, callType)
->>>>>>> 0d09370c
     } else {
       val descriptor = getFunctionDescriptor() ?: return null
       ComposeInsertHandlerForK1(descriptor, callType)
@@ -261,13 +237,8 @@
 
   private fun LookupElementPresentation.rewriteSignature(parts: ComposableFunctionRenderParts) {
     clearTail()
-<<<<<<< HEAD
-    parts.parameters?.let { appendTailTextItalic(it, /* grayed = */ false) }
-    parts.tail?.let { appendTailText(" $it", /* grayed = */ true) }
-=======
     parts.parameters?.let { appendTailTextItalic(it, /* grayed= */ false) }
     parts.tail?.let { appendTailText(" $it", /* grayed= */ true) }
->>>>>>> 0d09370c
   }
 }
 
@@ -381,11 +352,7 @@
             VdPreview.getPreviewFromVectorXml(
               VdPreview.TargetSize.createFromMaxDimension(16),
               content,
-<<<<<<< HEAD
-              errorLog
-=======
               errorLog,
->>>>>>> 0d09370c
             )
           if (errorLog.isNotEmpty()) {
             Logger.getInstance(ComposeMaterialIconLookupElement::class.java)
@@ -443,11 +410,7 @@
               }
             }
           }
-<<<<<<< HEAD
-        }
-=======
         },
->>>>>>> 0d09370c
       )
     }
 
@@ -459,11 +422,7 @@
     template: Template,
     parameterInfoList: List<ParameterInfo>,
     insertLambda: Boolean,
-<<<<<<< HEAD
-    isNextElementOpenCurlyBrace: Boolean
-=======
     isNextElementOpenCurlyBrace: Boolean,
->>>>>>> 0d09370c
   ) =
     template.apply {
       isToReformat = true
@@ -498,11 +457,7 @@
 
 private class ComposeInsertHandlerForK1(
   val functionDescriptor: FunctionDescriptor,
-<<<<<<< HEAD
-  callType: CallType<*>
-=======
   callType: CallType<*>,
->>>>>>> 0d09370c
 ) : ComposeInsertHandler(callType) {
   override fun configureFunctionTemplate(context: InsertionContext, template: Template) {
     val allParameters = functionDescriptor.valueParameters
@@ -517,41 +472,12 @@
       template,
       inParens.map { ParameterInfo(it.name.asString(), it.isLambdaWithNoParameters()) },
       insertLambda,
-<<<<<<< HEAD
-      context.isNextElementOpenCurlyBrace()
-=======
       context.isNextElementOpenCurlyBrace(),
->>>>>>> 0d09370c
     )
   }
 }
 
 private class ComposeInsertHandlerForK2(
-<<<<<<< HEAD
-  val functionElement: KtNamedFunction,
-  callType: CallType<*>
-) : ComposeInsertHandler(callType) {
-  @OptIn(KaAllowAnalysisOnEdt::class)
-  override fun configureFunctionTemplate(context: InsertionContext, template: Template) {
-    allowAnalysisOnEdt {
-      analyze(functionElement) {
-        val functionSymbol = functionElement.getFunctionLikeSymbol()
-        val allParameters = functionSymbol.valueParameters
-        val requiredParameters = allParameters.filter { !it.hasDefaultValue && !it.isVararg }
-        val insertLambda =
-          allParameters.lastOrNull()?.let {
-            !it.isVararg && it.returnType is KtFunctionalType && !it.hasDefaultValue
-          } ?: false
-        val inParens = if (insertLambda) requiredParameters.dropLast(1) else requiredParameters
-        configureFunctionTemplate(
-          template,
-          inParens.map { ParameterInfo(it.name.asString(), isLambdaWithNoParameters(it)) },
-          insertLambda,
-          context.isNextElementOpenCurlyBrace()
-        )
-      }
-    }
-=======
   private val functionInfo: FunctionInfo,
   callType: CallType<*>,
 ) : ComposeInsertHandler(callType) {
@@ -591,6 +517,5 @@
       },
       insertLambda,
     )
->>>>>>> 0d09370c
   }
 }