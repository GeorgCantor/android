/*
 * Copyright (C) 2021 The Android Open Source Project
 *
 * Licensed under the Apache License, Version 2.0 (the "License");
 * you may not use this file except in compliance with the License.
 * You may obtain a copy of the License at
 *
 *      http://www.apache.org/licenses/LICENSE-2.0
 *
 * Unless required by applicable law or agreed to in writing, software
 * distributed under the License is distributed on an "AS IS" BASIS,
 * WITHOUT WARRANTIES OR CONDITIONS OF ANY KIND, either express or implied.
 * See the License for the specific language governing permissions and
 * limitations under the License.
 */
package com.android.tools.idea.devicemanager.virtualtab;

import com.android.annotations.concurrency.WorkerThread;
import com.android.repository.io.FileUtilKt;
import com.android.sdklib.AndroidVersion;
import com.android.sdklib.SystemImageTags;
import com.android.sdklib.internal.avd.AvdInfo;
import com.android.sdklib.repository.IdDisplay;
import com.android.tools.idea.avdmanager.AvdManagerConnection;
import com.android.tools.idea.devicemanager.DeviceType;
import com.android.tools.idea.devicemanager.Targets;
import com.intellij.icons.AllIcons;
import com.intellij.openapi.diagnostic.Logger;
import java.io.IOException;
import java.util.function.Supplier;
import org.jetbrains.annotations.NotNull;
import org.jetbrains.annotations.VisibleForTesting;

final class VirtualDeviceBuilder {
  private final @NotNull AvdInfo myDevice;
  private final @NotNull Supplier<Boolean> myIsAvdRunning;
  private final @NotNull Supplier<Long> myRecursiveSize;

  /**
   * Called by an application pool thread
   */
  @WorkerThread
  VirtualDeviceBuilder(@NotNull AvdInfo device) {
    this(device, () -> AvdManagerConnection.getDefaultAvdManagerConnection().isAvdRunning(device), () -> recursiveSize(device));
  }

  @VisibleForTesting
  VirtualDeviceBuilder(@NotNull AvdInfo device,
                       @NotNull Supplier<Boolean> isAvdRunning,
                       @NotNull Supplier<Long> recursiveSize) {
    myDevice = device;
    myIsAvdRunning = isAvdRunning;
    myRecursiveSize = recursiveSize;
  }

  private static long recursiveSize(@NotNull AvdInfo device) {
    try {
      return FileUtilKt.recursiveSize(device.getDataFolderPath());
    }
    catch (IOException exception) {
      Logger.getInstance(VirtualDeviceBuilder.class).warn(exception);
      return 0;
    }
  }

  /**
   * Called by an application pool thread
   */
  @WorkerThread
  @NotNull VirtualDevice build() {
    IdDisplay tag = myDevice.getTag();
    AndroidVersion version = myDevice.getAndroidVersion();

    VirtualDevice.Builder builder = new VirtualDevice.Builder()
      .setKey(new VirtualDevicePath(myDevice.getId()))
      .setType(getType(tag))
      .setName(myDevice.getDisplayName())
      .setTarget(Targets.toString(version, tag))
      .setCpuArchitecture(myDevice.getCpuArch())
      .setAndroidVersion(version)
      .setSizeOnDisk(myRecursiveSize.get())
      .setState(VirtualDevice.State.valueOf(myIsAvdRunning.get()))
      .setAvdInfo(myDevice);

    if (AvdManagerConnection.isSystemImageDownloadProblem(myDevice.getStatus())) {
      builder.setIcon(AllIcons.Actions.Download);
    }

    return builder
      .build();
  }

  private static @NotNull DeviceType getType(@NotNull IdDisplay tag) {
    if (tag.equals(SystemImageTags.WEAR_TAG)) {
      return DeviceType.WEAR_OS;
    }
    else if (tag.equals(SystemImageTags.ANDROID_TV_TAG)) {
      return DeviceType.TV;
    }
    else if (tag.equals(SystemImageTags.GOOGLE_TV_TAG)) {
      return DeviceType.TV;
    }
<<<<<<< HEAD
    else if (tag.equals(SystemImageTags.AUTOMOTIVE_TAG)) {
      return DeviceType.AUTOMOTIVE;
    }
    else if (tag.equals(SystemImageTags.AUTOMOTIVE_PLAY_STORE_TAG)) {
=======
    else if (tag.equals(SystemImageTags.AUTOMOTIVE_TAG)
        || tag.equals(SystemImageTags.AUTOMOTIVE_PLAY_STORE_TAG)
        || tag.equals(SystemImageTags.AUTOMOTIVE_DISTANT_DISPLAY_TAG)) {
>>>>>>> 0d09370c
      return DeviceType.AUTOMOTIVE;
    }
    else {
      return DeviceType.PHONE;
    }
  }
}<|MERGE_RESOLUTION|>--- conflicted
+++ resolved
@@ -100,16 +100,9 @@
     else if (tag.equals(SystemImageTags.GOOGLE_TV_TAG)) {
       return DeviceType.TV;
     }
-<<<<<<< HEAD
-    else if (tag.equals(SystemImageTags.AUTOMOTIVE_TAG)) {
-      return DeviceType.AUTOMOTIVE;
-    }
-    else if (tag.equals(SystemImageTags.AUTOMOTIVE_PLAY_STORE_TAG)) {
-=======
     else if (tag.equals(SystemImageTags.AUTOMOTIVE_TAG)
         || tag.equals(SystemImageTags.AUTOMOTIVE_PLAY_STORE_TAG)
         || tag.equals(SystemImageTags.AUTOMOTIVE_DISTANT_DISPLAY_TAG)) {
->>>>>>> 0d09370c
       return DeviceType.AUTOMOTIVE;
     }
     else {
