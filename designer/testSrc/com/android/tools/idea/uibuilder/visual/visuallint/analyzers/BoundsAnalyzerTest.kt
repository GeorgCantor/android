/*
 * Copyright (C) 2022 The Android Open Source Project
 *
 * Licensed under the Apache License, Version 2.0 (the "License");
 * you may not use this file except in compliance with the License.
 * You may obtain a copy of the License at
 *
 *      http://www.apache.org/licenses/LICENSE-2.0
 *
 * Unless required by applicable law or agreed to in writing, software
 * distributed under the License is distributed on an "AS IS" BASIS,
 * WITHOUT WARRANTIES OR CONDITIONS OF ANY KIND, either express or implied.
 * See the License for the specific language governing permissions and
 * limitations under the License.
 */
package com.android.tools.idea.uibuilder.visual.visuallint.analyzers

import com.android.tools.idea.common.SyncNlModel
import com.android.tools.idea.rendering.RenderTestUtil
import com.android.tools.idea.testing.AndroidProjectRule
import com.android.tools.idea.uibuilder.model.NlComponentRegistrar
import com.android.tools.rendering.RenderTask
import com.intellij.openapi.application.ApplicationManager
import junit.framework.Assert
import org.intellij.lang.annotations.Language
import org.jetbrains.android.facet.AndroidFacet
import org.junit.After
import org.junit.Before
import org.junit.Rule
import org.junit.Test

class BoundsAnalyzerTest {

  @get:Rule val projectRule = AndroidProjectRule.withSdk()

  @Before
  fun setup() {
    RenderTestUtil.beforeRenderTestCase()
  }

  @After
  fun tearDown() {
    ApplicationManager.getApplication().invokeAndWait { RenderTestUtil.afterRenderTestCase() }
  }

  @Test
  fun testAnalyzeModelWithError() {
    @Language("XML")
    val content =
      """<AbsoluteLayout xmlns:android="http://schemas.android.com/apk/res/android"
            android:layout_width="match_parent"
            android:layout_height="match_parent">

            <TextView
              android:layout_width="wrap_content"
              android:layout_height="wrap_content"
              android:text="Text"
              android:layout_x="400dp" />

            <AbsoluteLayout
              android:layout_width="match_parent"
              android:layout_height="300dp"
              android:layout_y="100dp">

              <ImageView
                android:id="@+id/image_view"
                android:layout_width="match_parent"
                android:layout_height="400dp" />

            </AbsoluteLayout>
         </AbsoluteLayout>"""

    val file = projectRule.fixture.addFileToProject("res/layout/layout.xml", content).virtualFile
    val configuration = RenderTestUtil.getConfiguration(projectRule.module, file)
    val facet = AndroidFacet.getInstance(projectRule.module)!!
    val nlModel =
<<<<<<< HEAD
      SyncNlModel.create(
        projectRule.fixture.testRootDisposable,
        NlComponentRegistrar,
        null,
        facet,
        file
      )
=======
      SyncNlModel.create(projectRule.fixture.testRootDisposable, NlComponentRegistrar, facet, file)
>>>>>>> 0d09370c

    RenderTestUtil.withRenderTask(facet, file, configuration) { task: RenderTask ->
      task.setDecorations(false)
      try {
        val result = task.render().get()
        val issues = BoundsAnalyzer.findIssues(result, nlModel)
        Assert.assertEquals(2, issues.size)
        Assert.assertEquals("TextView is partially hidden in layout", issues[0].message)
        Assert.assertEquals(
          "image_view <ImageView> is partially hidden in layout",
<<<<<<< HEAD
          issues[1].message
=======
          issues[1].message,
>>>>>>> 0d09370c
        )
      } catch (ex: java.lang.Exception) {
        throw RuntimeException(ex)
      }
    }
  }
}<|MERGE_RESOLUTION|>--- conflicted
+++ resolved
@@ -74,17 +74,7 @@
     val configuration = RenderTestUtil.getConfiguration(projectRule.module, file)
     val facet = AndroidFacet.getInstance(projectRule.module)!!
     val nlModel =
-<<<<<<< HEAD
-      SyncNlModel.create(
-        projectRule.fixture.testRootDisposable,
-        NlComponentRegistrar,
-        null,
-        facet,
-        file
-      )
-=======
       SyncNlModel.create(projectRule.fixture.testRootDisposable, NlComponentRegistrar, facet, file)
->>>>>>> 0d09370c
 
     RenderTestUtil.withRenderTask(facet, file, configuration) { task: RenderTask ->
       task.setDecorations(false)
@@ -95,11 +85,7 @@
         Assert.assertEquals("TextView is partially hidden in layout", issues[0].message)
         Assert.assertEquals(
           "image_view <ImageView> is partially hidden in layout",
-<<<<<<< HEAD
-          issues[1].message
-=======
           issues[1].message,
->>>>>>> 0d09370c
         )
       } catch (ex: java.lang.Exception) {
         throw RuntimeException(ex)
