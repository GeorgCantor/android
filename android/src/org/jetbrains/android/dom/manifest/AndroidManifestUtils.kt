/*
 * Copyright (C) 2019 The Android Open Source Project
 *
 * Licensed under the Apache License, Version 2.0 (the "License");
 * you may not use this file except in compliance with the License.
 * You may obtain a copy of the License at
 *
 *      http://www.apache.org/licenses/LICENSE-2.0
 *
 * Unless required by applicable law or agreed to in writing, software
 * distributed under the License is distributed on an "AS IS" BASIS,
 * WITHOUT WARRANTIES OR CONDITIONS OF ANY KIND, either express or implied.
 * See the License for the specific language governing permissions and
 * limitations under the License.
 */
@file:JvmName("AndroidManifestUtils")

package org.jetbrains.android.dom.manifest

import com.android.SdkConstants.ANDROID_URI
import com.android.SdkConstants.ATTR_NAME
import com.android.SdkConstants.ATTR_PACKAGE
import com.android.SdkConstants.ATTR_VERSION_NAME
import com.android.SdkConstants.TAG_MANIFEST
import com.android.SdkConstants.TAG_PERMISSION
import com.android.SdkConstants.TAG_PERMISSION_GROUP
import com.android.SdkConstants.TAG_USES_FEATURE
import com.android.tools.idea.AndroidPsiUtils
import com.android.tools.idea.model.AndroidManifestIndex
import com.android.tools.idea.model.logManifestIndexQueryError
import com.android.tools.idea.model.queryCustomPermissionGroupsFromManifestIndex
import com.android.tools.idea.model.queryCustomPermissionsFromManifestIndex
import com.android.tools.idea.projectsystem.SourceProviderManager
import com.intellij.openapi.application.runReadAction
import com.intellij.openapi.project.DumbService
import com.intellij.openapi.project.IndexNotReadyException
import com.intellij.openapi.util.Computable
import com.intellij.openapi.util.Key
import com.intellij.openapi.util.ModificationTracker
import com.intellij.psi.XmlRecursiveElementVisitor
import com.intellij.psi.util.CachedValue
import com.intellij.psi.util.CachedValueProvider
import com.intellij.psi.util.CachedValuesManager
import com.intellij.psi.xml.XmlFile
import com.intellij.psi.xml.XmlTag
import com.intellij.util.xml.DomElement
import com.intellij.util.xml.XmlName
import org.jetbrains.android.facet.AndroidFacet

/** Returns whether the given manifest [element] requires an attribute named [attrName]. */
fun isRequiredAttribute(attrName: XmlName, element: DomElement): Boolean {
  return if (element is CompatibleScreensScreen && attrName.namespaceKey == ANDROID_URI) {
    when (attrName.localName) {
      "screenSize",
      "screenDensity" -> true
      else -> false
    }
  } else {
    false
  }
}

private val CUSTOM_PERMISSIONS =
  Key.create<CachedValue<Collection<String>?>>("merged.manifest.custom.permissions")

/**
 * Returns the names of the custom permissions queried from [AndroidManifestIndex]. However, if
 * index is not ready, it falls back to the custom permissions listed in the primary manifest of the
 * module corresponding to the given [facet], or null if the primary manifest couldn't be found.
 */
fun getCustomPermissions(facet: AndroidFacet): Collection<String>? {
  try {
    return DumbService.getInstance(facet.module.project)
      .runReadActionInSmartMode(Computable { facet.queryCustomPermissionsFromManifestIndex() })
  } catch (e: IndexNotReadyException) {
    // TODO(147116755): runReadActionInSmartMode doesn't work if we already have read access.
    //  We need to refactor the callers of this to require a *smart*
    //  read action, at which point we can remove this try-catch.
    //  It falls back to the original method when index isn't ready.
    logManifestIndexQueryError(e)
  }

  val cachedValue = facet.cachedValueFromPrimaryManifest { customPermissions }
  return facet.putUserDataIfAbsent(CUSTOM_PERMISSIONS, cachedValue).value
}

private val CUSTOM_PERMISSION_GROUPS =
  Key.create<CachedValue<Collection<String>?>>("merged.manifest.custom.permission.groups")

/**
 * Returns the names of the custom permission groups queried from [AndroidManifestIndex]. However,
 * if index is not ready, it falls back to the custom permission groups listed in the primary
 * manifest of the module corresponding to the given [facet], or null if the primary manifest
 * couldn't be found.
 */
fun getCustomPermissionGroups(facet: AndroidFacet): Collection<String>? {
  try {
    return DumbService.getInstance(facet.module.project)
      .runReadActionInSmartMode(Computable { facet.queryCustomPermissionGroupsFromManifestIndex() })
  } catch (e: IndexNotReadyException) {
    // TODO(147116755): runReadActionInSmartMode doesn't work if we already have read access.
    //  We need to refactor the callers of this to require a *smart*
    //  read action, at which point we can remove this try-catch.
    //  It falls back to the original method when index isn't ready.
    logManifestIndexQueryError(e)
  }

  val cachedValue = facet.cachedValueFromPrimaryManifest { customPermissionGroups }
  return facet.putUserDataIfAbsent(CUSTOM_PERMISSION_GROUPS, cachedValue).value
}

/**
 * Creates a [CachedValue] that runs the given [valueSelector] on the facet's primary manifest. If
 * the manifest is missing, the returned [CachedValue] returns null and will check for the manifest
 * again next time it's evaluated.
 *
 * Note that the primary manifest is a subset of the effective merged manifest and relying on is
 * most likely incorrect. It's up to the [AndroidModuleSystem] to determine which values can be
 * safely read from just the primary manifest.
 *
 * @see com.android.tools.idea.model.MergedManifestManager
 * @see com.android.tools.idea.projectsystem.AndroidModuleSystem
 */
fun <T> AndroidFacet.cachedValueFromPrimaryManifest(
  valueSelector: AndroidManifestXmlFile.() -> T
): CachedValue<T?> {
  return CachedValuesManager.getManager(module.project).createCachedValue<T?> {
    val primaryManifest = runReadAction { getPrimaryManifestXml() }
    if (primaryManifest == null) {
      CachedValueProvider.Result.create(null, ModificationTracker.EVER_CHANGED)
    } else {
      val result = runReadAction { primaryManifest.valueSelector() }
      CachedValueProvider.Result.create(result, primaryManifest)
    }
  }
}

/** Returns the PSI representation of the facet's primary manifest, if available. */
fun AndroidFacet.getPrimaryManifestXml(): AndroidManifestXmlFile? {
  if (isDisposed) return null
  val psiFile =
    SourceProviderManager.getInstance(this).mainManifestFile?.let {
      AndroidPsiUtils.getPsiFileSafely(module.project, it)
    }
  return (psiFile as? XmlFile)?.let {
    if (it.rootTag?.name == TAG_MANIFEST) {
      AndroidManifestXmlFile(it)
    } else {
      null
    }
  }
}

/** The PSI representation of an Android manifest file. */
class AndroidManifestXmlFile(delegate: XmlFile) : XmlFile by delegate {
  init {
    require(delegate.rootTag?.name == TAG_MANIFEST)
  }

  val packageName
    get() = rootTag?.getAttributeValue(ATTR_PACKAGE, null)

  val customPermissions
    get() = findAndroidNamesForTags(TAG_PERMISSION)

  val customPermissionGroups
    get() = findAndroidNamesForTags(TAG_PERMISSION_GROUP)

  val versionName
    get() = rootTag?.getAttributeValue(ATTR_VERSION_NAME, ANDROID_URI)

  val usesFeature
    get() = findAndroidNamesForTags(TAG_USES_FEATURE)

<<<<<<< HEAD
  val usesFeature get() = findAndroidNamesForTags(TAG_USES_FEATURE)

  /**
   * Returns the android:name attribute of each [XmlTag] of the given type in the [XmlFile].
   */
=======
  /** Returns the android:name attribute of each [XmlTag] of the given type in the [XmlFile]. */
>>>>>>> 574fcae1
  private fun findAndroidNamesForTags(tagName: String): Collection<String> {
    val androidNames = mutableListOf<String>()
    accept(
      object : XmlRecursiveElementVisitor() {
        override fun visitXmlTag(tag: XmlTag) {
          super.visitXmlTag(tag)
          if (tagName != tag.name) return
          tag.getAttributeValue(ATTR_NAME, ANDROID_URI)?.let(androidNames::add)
        }
      }
    )
    return androidNames
  }
}<|MERGE_RESOLUTION|>--- conflicted
+++ resolved
@@ -172,15 +172,7 @@
   val usesFeature
     get() = findAndroidNamesForTags(TAG_USES_FEATURE)
 
-<<<<<<< HEAD
-  val usesFeature get() = findAndroidNamesForTags(TAG_USES_FEATURE)
-
-  /**
-   * Returns the android:name attribute of each [XmlTag] of the given type in the [XmlFile].
-   */
-=======
   /** Returns the android:name attribute of each [XmlTag] of the given type in the [XmlFile]. */
->>>>>>> 574fcae1
   private fun findAndroidNamesForTags(tagName: String): Collection<String> {
     val androidNames = mutableListOf<String>()
     accept(
