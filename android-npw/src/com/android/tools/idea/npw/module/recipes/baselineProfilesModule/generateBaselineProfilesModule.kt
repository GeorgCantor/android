--- conflicted
+++ resolved
@@ -15,15 +15,9 @@
  */
 package com.android.tools.idea.npw.module.recipes.baselineProfilesModule
 
-<<<<<<< HEAD
 import com.android.ide.common.repository.AgpVersion
-import com.android.tools.idea.gradle.dsl.api.ProjectBuildModel
-=======
 import com.android.tools.idea.gradle.model.IdeBasicVariant
-import com.android.ide.common.repository.AgpVersion
->>>>>>> 574fcae1
 import com.android.tools.idea.gradle.project.model.GradleAndroidModel
-import com.android.tools.idea.npw.module.recipes.baselineProfilesModule.BaselineProfilesMacrobenchmarkCommon.BP_PLUGIN_FILTERING_SUPPORTED
 import com.android.tools.idea.npw.module.recipes.baselineProfilesModule.BaselineProfilesMacrobenchmarkCommon.FILTER_ARG_BASELINE_PROFILE
 import com.android.tools.idea.npw.module.recipes.baselineProfilesModule.BaselineProfilesMacrobenchmarkCommon.FILTER_ARG_MACROBENCHMARK
 import com.android.tools.idea.npw.module.recipes.baselineProfilesModule.BaselineProfilesMacrobenchmarkCommon.createModule
@@ -52,32 +46,19 @@
 const val MACROBENCHMARKS_CLASS_NAME = "StartupBenchmarks"
 const val BENCHMARKS_CLASS_NAME = "StartupBenchmarks"
 const val RUN_CONFIGURATION_NAME = "Generate Baseline Profile"
-<<<<<<< HEAD
-const val PROFILE_INSTALLER_MIN_REV = "1.3.0-beta01"
-const val BASELINE_PROFILES_PLUGIN_MIN_REV = "1.2.0-beta01"
-const val MACROBENCHMARK_MIN_REV = "1.2.0-beta01"
-=======
 const val PROFILE_INSTALLER_MIN_REV = "1.3.1"
 const val BASELINE_PROFILES_PLUGIN_MIN_REV = "1.2.2"
 const val MACROBENCHMARK_MIN_REV = "1.2.2"
->>>>>>> 574fcae1
 
 fun RecipeExecutor.generateBaselineProfilesModule(
   newModule: ModuleTemplateData,
   useGradleKts: Boolean,
   targetModule: Module,
   useGmd: Boolean,
-<<<<<<< HEAD
-  useVersionCatalog: Boolean,
-  agpVersion: AgpVersion,
-=======
   useVersionCatalog: Boolean = true
->>>>>>> 574fcae1
 ) {
   val targetModuleGradleModel = GradleAndroidModel.get(targetModule) ?: return
 
-<<<<<<< HEAD
-=======
   // For agp 8.3.0-alpha10 and above, the target application id is passed as instrumentation runner argument.
   // This is because TestVariant#testedApks was introduced in that version.
   val useInstrumentationArgumentForAppId = targetModuleGradleModel.agpVersion >= AgpVersion.parse("8.3.0-alpha10")
@@ -86,7 +67,6 @@
       defaultValue = targetModuleGradleModel.applicationId
     )
 
->>>>>>> 574fcae1
   addClasspathDependency("androidx.benchmark:benchmark-baseline-profile-gradle-plugin:+", BASELINE_PROFILES_PLUGIN_MIN_REV)
 
   val gmdSpec = if (useGmd) GmdSpec(GMD_DEVICE, GMD_API, GMD_SYSTEM_IMAGE_SOURCE) else null
@@ -121,11 +101,7 @@
 
   // Only do the actions for the default executor, not when just finding references.
   if (this !is FindReferencesRecipeExecutor) {
-<<<<<<< HEAD
-    setupRunConfigurations(variants, targetModule, agpVersion)
-=======
     setupRunConfigurations(targetModule)
->>>>>>> 574fcae1
   }
 }
 
@@ -224,38 +200,11 @@
 @VisibleForTesting
 fun setupRunConfigurations(
   targetModule: Module,
-  agpVersion: AgpVersion,
   runManager: RunManager = RunManager.getInstance(targetModule.project)
 ) {
   val project = targetModule.project
 
-<<<<<<< HEAD
-  val gradleConfigFactory = GradleExternalTaskConfigurationType.getInstance().factory
-
-  variants
-    .ifEmpty { listOf(null) } // If there's no variant, we add one placeholder, so that we create at least one run configuration
-    .forEachIndexed { index, variantName ->
-      var runName = RUN_CONFIGURATION_NAME
-      if (variants.size > 1) {
-        runName += " [$variantName]"
-      }
-
-      val runConfig = GradleRunConfiguration(project, gradleConfigFactory, runName).also {
-        it.rawCommandLine = runConfigurationGradleTask(
-          moduleName = targetModule.getModuleNameForGradleTask(),
-          flavorName = variantName,
-          filterArgument = runConfigurationFilterArgument(agpVersion),
-        )
-        it.settings.externalProjectPath = project.basePath
-      }
-
-      val runConfigSettings = runManager.createConfiguration(runConfig, gradleConfigFactory)
-      // Persists in .idea folder
-      runConfigSettings.storeInDotIdeaFolder()
-      runManager.addConfiguration(runConfigSettings)
-=======
   val configFactory = AndroidBaselineProfileRunConfigurationType.getInstance().factory
->>>>>>> 574fcae1
 
   val runConfigForSelected = AndroidBaselineProfileRunConfiguration(
     project = project,
@@ -297,15 +246,6 @@
   }
 }
 
-/**
- * This parameter allows filtering only Baseline Profile generators as part of the run configuration (Gradle task).
- * If not added, the task would fail, because Macrobenchmarks by default can't run on an emulator (GMD).
- * Baseline profiles Gradle plugin adds this filtering parameter automatically from AGP 8.2.0, so we need to prevent adding it from then
- */
-@VisibleForTesting
-fun runConfigurationFilterArgument(agpVersion: AgpVersion): String? =
-  if (agpVersion >= BP_PLUGIN_FILTERING_SUPPORTED) null else FILTER_ARG_BASELINE_PROFILE
-
 @VisibleForTesting
 fun chooseReleaseTargetApplicationId(basicVariants: Collection<IdeBasicVariant>, defaultValue: String) =
   basicVariants
