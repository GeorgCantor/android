<!--
  ~ Copyright (C) 2019 The Android Open Source Project
  ~
  ~ Licensed under the Apache License, Version 2.0 (the "License");
  ~ you may not use this file except in compliance with the License.
  ~ You may obtain a copy of the License at
  ~
  ~      http://www.apache.org/licenses/LICENSE-2.0
  ~
  ~ Unless required by applicable law or agreed to in writing, software
  ~ distributed under the License is distributed on an "AS IS" BASIS,
  ~ WITHOUT WARRANTIES OR CONDITIONS OF ANY KIND, either express or implied.
  ~ See the License for the specific language governing permissions and
  ~ limitations under the License.
  -->
<idea-plugin>
  <depends>org.jetbrains.plugins.gradle</depends>
  <extensions defaultExtensionNs="com.intellij">
    <projectService serviceInterface="com.android.tools.idea.gradle.project.build.attribution.BuildAttributionManager"
                    serviceImplementation="com.android.build.attribution.BuildAttributionManagerImpl"/>
    <projectService serviceImplementation="com.android.build.attribution.BuildAttributionWarningsFilter"/>
    <projectService serviceImplementation="com.android.build.attribution.BuildAnalyzerSettings"/>
<!--    Remove BA Settings page for now as it ends up empty with notification setting removal.-->
<!--    <projectConfigurable groupId="build" id="build.analyzer" displayName="Build Analyzer"-->
<!--                         provider="com.android.build.attribution.BuildAnalyzerConfigurableProvider"/>-->
    <projectService serviceImplementation="com.android.build.attribution.BuildDescriptorStorageService"/>
    <projectService serviceInterface="com.android.build.attribution.ui.BuildAttributionUiManager"
                    serviceImplementation="com.android.build.attribution.ui.BuildAttributionUiManagerImpl"/>
    <projectService serviceImplementation="com.android.build.attribution.ui.controllers.ConfigurationCacheTestBuildFlowRunner"/>
    <applicationService serviceInterface="com.android.build.attribution.KnownGradlePluginsService"
                        serviceImplementation="com.android.build.attribution.LocalKnownGradlePluginsServiceImpl"/>
    <projectService  serviceInterface = "com.android.build.attribution.BuildAnalyzerStorageManager"
        serviceImplementation="com.android.build.attribution.BuildAnalyzerStorageManagerImpl"/>

    <projectService serviceInterface="com.android.tools.idea.gradle.project.sync.SyncAnalyzerManager"
                    serviceImplementation="com.android.sync.analyzer.SyncAnalyzerManagerImpl"/>

    <notificationGroup id="Build Analyzer" displayType="TOOL_WINDOW" toolWindowId="Build"/>
    <backgroundPostStartupActivity implementation="com.android.build.diagnostic.StudioWindowsDefenderCheckerActivity" os="windows"/>
<<<<<<< HEAD
    <applicationService serviceImplementation="com.android.build.diagnostic.WindowsDefenderChecker"/>
=======
>>>>>>> 0d09370c
    <applicationService serviceInterface="com.intellij.diagnostic.WindowsDefenderChecker"
                        serviceImplementation="com.android.build.diagnostic.WindowsDefenderCheckerOverride" overrides="true"/>

  </extensions>
  <extensions defaultExtensionNs="org.jetbrains.plugins.gradle">
    <operationHelperExtension implementation="com.android.sync.analyzer.SyncAnalyzerOperationHelperExtension"/>
  </extensions>
  <actions>
    <action id="Android.OpenBuildAnalyzerAction"
            class="com.android.build.attribution.ui.OpenBuildAnalyzerAction">
      <add-to-group group-id="BuildMenu" anchor="last"/>
    </action>
    <action id="Android.OpenBuildAnalyzerResultsAction"
            class="com.android.build.attribution.ui.OpenBuildAnalyzerResultsAction">
      <add-to-group group-id="BuildMenu" anchor="last"/>
    </action>
  </actions>
  <projectListeners>
    <listener
        class="com.android.build.attribution.ui.BuildAnalyzerStorageManagerListenerImpl"
        topic="com.android.build.attribution.BuildAnalyzerStorageManager$Listener"/>
  </projectListeners>
</idea-plugin><|MERGE_RESOLUTION|>--- conflicted
+++ resolved
@@ -37,10 +37,6 @@
 
     <notificationGroup id="Build Analyzer" displayType="TOOL_WINDOW" toolWindowId="Build"/>
     <backgroundPostStartupActivity implementation="com.android.build.diagnostic.StudioWindowsDefenderCheckerActivity" os="windows"/>
-<<<<<<< HEAD
-    <applicationService serviceImplementation="com.android.build.diagnostic.WindowsDefenderChecker"/>
-=======
->>>>>>> 0d09370c
     <applicationService serviceInterface="com.intellij.diagnostic.WindowsDefenderChecker"
                         serviceImplementation="com.android.build.diagnostic.WindowsDefenderCheckerOverride" overrides="true"/>
 
