--- conflicted
+++ resolved
@@ -58,10 +58,7 @@
           continue;
         }
         String artifactName = getNameWithoutExtension(artifact);
-<<<<<<< HEAD
-=======
 
->>>>>>> 799703f0
         String libraryName = module.getName() + "." + artifactName;
         myDependenciesSetup
           .setUpLibraryDependency(module, ideModelsProvider, libraryName, COMPILE, artifact, null, null, true/* exported */);
