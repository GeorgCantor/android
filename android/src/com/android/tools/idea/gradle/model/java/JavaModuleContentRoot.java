/*
 * Copyright (C) 2015 The Android Open Source Project
 *
 * Licensed under the Apache License, Version 2.0 (the "License");
 * you may not use this file except in compliance with the License.
 * You may obtain a copy of the License at
 *
 *      http://www.apache.org/licenses/LICENSE-2.0
 *
 * Unless required by applicable law or agreed to in writing, software
 * distributed under the License is distributed on an "AS IS" BASIS,
 * WITHOUT WARRANTIES OR CONDITIONS OF ANY KIND, either express or implied.
 * See the License for the specific language governing permissions and
 * limitations under the License.
 */
package com.android.tools.idea.gradle.model.java;

import com.intellij.serialization.PropertyMapping;
import java.io.File;
import java.io.Serializable;
import java.util.Collection;
import java.util.Collections;
import java.util.HashSet;
import java.util.Objects;
import java.util.Set;
import org.gradle.tooling.model.DomainObjectSet;
import org.gradle.tooling.model.UnsupportedMethodException;
import org.gradle.tooling.model.idea.IdeaContentRoot;
import org.gradle.tooling.model.idea.IdeaSourceDirectory;
import org.jetbrains.annotations.NotNull;
import org.jetbrains.annotations.Nullable;

/**
 * Content root of a Java module.
 */
public class JavaModuleContentRoot implements Serializable {
  // Increase the value when adding/removing fields or when changing the serialization/deserialization mechanism.
  private static final long serialVersionUID = 3L;

  @NotNull private final File myRootDirPath;
  @NotNull private final Collection<File> mySourceDirPaths;
  @NotNull private final Collection<File> myGenSourceDirPaths;
  @NotNull private final Collection<File> myResourceDirPaths;
  @NotNull private final Collection<File> myTestDirPaths;
  @NotNull private final Collection<File> myGenTestDirPaths;
  @NotNull private final Collection<File> myTestResourceDirPaths;
  @NotNull private final Collection<File> myExcludeDirPaths;

  @NotNull
  public static JavaModuleContentRoot copy(@NotNull IdeaContentRoot original) {
    File rootDirPath = original.getRootDirectory();
    Collection<File> sourceDirPaths = copy(original.getSourceDirectories());
    Collection<File> genSourceDirPaths = copy(original.getGeneratedSourceDirectories());
    Collection<File> testDirPaths = copy(original.getTestDirectories());
    Collection<File> genTestDirPaths = copy(original.getGeneratedTestDirectories());

    Collection<File> resourceDirPaths = Collections.emptySet();
    Collection<File> testResourceDirPaths = Collections.emptySet();
    try {
      resourceDirPaths = copy(original.getResourceDirectories());
      testResourceDirPaths = copy(original.getTestResourceDirectories());
<<<<<<< HEAD
    }
    catch (UnsupportedMethodException ignore) {
=======
>>>>>>> c50c8b87
    }
    catch (UnsupportedMethodException ignore) {
    }

    Collection<File> excludeDirPaths = Collections.emptySet();
    Set<File> exclude = original.getExcludeDirectories();
    if (exclude != null) {
      excludeDirPaths = new HashSet<File>();
      for (File path : exclude) {
        if (path != null) {
          excludeDirPaths.add(path);
        }
      }
    }
    return new JavaModuleContentRoot(rootDirPath, sourceDirPaths, genSourceDirPaths, resourceDirPaths, testDirPaths, genTestDirPaths,
                                     testResourceDirPaths, excludeDirPaths);
  }

  @NotNull
  private static Collection<File> copy(@Nullable DomainObjectSet<? extends IdeaSourceDirectory> directories) {
    if (directories == null) {
      return Collections.emptySet();
    }
    Set<File> paths = new HashSet<File>();
    for (IdeaSourceDirectory directory : directories) {
      paths.add(directory.getDirectory());
    }
    return paths;
  }

  @PropertyMapping({
    "myRootDirPath",
    "mySourceDirPaths",
    "myGenSourceDirPaths",
    "myResourceDirPaths",
    "myTestDirPaths",
    "myGenTestDirPaths",
    "myTestResourceDirPaths",
    "myExcludeDirPaths"})
  public JavaModuleContentRoot(@NotNull File rootDirPath,
                               @NotNull Collection<File> sourceDirPaths,
                               @NotNull Collection<File> genSourceDirPaths,
                               @NotNull Collection<File> resourceDirPaths,
                               @NotNull Collection<File> testDirPaths,
                               @NotNull Collection<File> genTestDirPaths,
                               @NotNull Collection<File> testResourceDirPaths,
                               @NotNull Collection<File> excludeDirPaths) {
    myRootDirPath = rootDirPath;
    mySourceDirPaths = sourceDirPaths;
    myGenSourceDirPaths = genSourceDirPaths;
    myResourceDirPaths = resourceDirPaths;
    myTestDirPaths = testDirPaths;
    myGenTestDirPaths = genTestDirPaths;
    myTestResourceDirPaths = testResourceDirPaths;
    myExcludeDirPaths = excludeDirPaths;
  }

  // for serialization
  @SuppressWarnings({"unused", "ConstantConditions"})
  private JavaModuleContentRoot() {
    myRootDirPath = null;
    mySourceDirPaths = null;
    myGenSourceDirPaths = null;
    myResourceDirPaths = null;
    myTestDirPaths = null;
    myGenTestDirPaths = null;
    myTestResourceDirPaths = null;
    myExcludeDirPaths = null;
  }

  @NotNull
  public File getRootDirPath() {
    return myRootDirPath;
  }

  @NotNull
  public Collection<File> getSourceDirPaths() {
    return mySourceDirPaths;
  }

  @NotNull
  public Collection<File> getGenSourceDirPaths() {
    return myGenSourceDirPaths;
  }

  @NotNull
  public Collection<File> getResourceDirPaths() {
    return myResourceDirPaths;
  }

  @NotNull
  public Collection<File> getTestDirPaths() {
    return myTestDirPaths;
  }

  @NotNull
  public Collection<File> getGenTestDirPaths() {
    return myGenTestDirPaths;
  }

  @NotNull
  public Collection<File> getTestResourceDirPaths() {
    return myTestResourceDirPaths;
  }

  @NotNull
  public Collection<File> getExcludeDirPaths() {
    return myExcludeDirPaths;
  }

  @Override
  public int hashCode() {
    return Objects.hash(
      myRootDirPath,
      mySourceDirPaths,
      myGenSourceDirPaths,
      myTestDirPaths,
      myGenTestDirPaths,
      myTestResourceDirPaths,
      myExcludeDirPaths
    );
  }

  @Override
  public boolean equals(Object obj) {
    if (this == obj) {
      return true;
    }
    if (!(obj instanceof JavaModuleContentRoot)) {
      return false;
    }
    JavaModuleContentRoot root = (JavaModuleContentRoot) obj;
    return Objects.equals(myRootDirPath, root.myRootDirPath)
           && Objects.equals(mySourceDirPaths, root.mySourceDirPaths)
           && Objects.equals(myGenSourceDirPaths, root.myGenSourceDirPaths)
           && Objects.equals(myTestDirPaths, root.myTestDirPaths)
           && Objects.equals(myGenTestDirPaths, root.myGenTestDirPaths)
           && Objects.equals(myTestResourceDirPaths, root.myTestResourceDirPaths)
           && Objects.equals(myExcludeDirPaths, root.myExcludeDirPaths);
  }
}<|MERGE_RESOLUTION|>--- conflicted
+++ resolved
@@ -59,11 +59,6 @@
     try {
       resourceDirPaths = copy(original.getResourceDirectories());
       testResourceDirPaths = copy(original.getTestResourceDirectories());
-<<<<<<< HEAD
-    }
-    catch (UnsupportedMethodException ignore) {
-=======
->>>>>>> c50c8b87
     }
     catch (UnsupportedMethodException ignore) {
     }
