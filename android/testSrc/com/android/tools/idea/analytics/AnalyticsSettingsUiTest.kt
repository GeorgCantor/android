--- conflicted
+++ resolved
@@ -43,17 +43,11 @@
 
   @Test
   fun testSettingsUi() {
-<<<<<<< HEAD
     if (!IdeInfo.getInstance().isAndroidStudio) return
-    //AndroidStudioAnalytics.initialize(AndroidStudioAnalyticsImpl())
-    //AnalyticsSettings.setInstanceForTest(AnalyticsSettingsData().apply {
-    //  optedIn = false
-    //})
-=======
+
     AnalyticsSettings.setInstanceForTest(AnalyticsSettingsData().apply {
       optedIn = false
     })
->>>>>>> 0d09370c
 
     val configurable = ConsentConfigurable()
     val component = configurable.createComponent()
