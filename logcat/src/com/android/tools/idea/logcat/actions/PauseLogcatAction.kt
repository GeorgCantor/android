/*
 * Copyright (C) 2022 The Android Open Source Project
 *
 * Licensed under the Apache License, Version 2.0 (the "License");
 * you may not use this file except in compliance with the License.
 * You may obtain a copy of the License at
 *
 *      http://www.apache.org/licenses/LICENSE-2.0
 *
 * Unless required by applicable law or agreed to in writing, software
 * distributed under the License is distributed on an "AS IS" BASIS,
 * WITHOUT WARRANTIES OR CONDITIONS OF ANY KIND, either express or implied.
 * See the License for the specific language governing permissions and
 * limitations under the License.
 */
package com.android.tools.idea.logcat.actions

import com.android.tools.idea.logcat.LogcatBundle
import com.android.tools.idea.logcat.LogcatPresenter
import com.intellij.icons.AllIcons
import com.intellij.openapi.actionSystem.ActionUpdateThread
import com.intellij.openapi.actionSystem.AnActionEvent
import com.intellij.openapi.project.DumbAwareAction

/** Pauses/Resumes Logcat collection */
internal class PauseLogcatAction :
  DumbAwareAction(
    LogcatBundle.message("logcat.pause.action.pause.text"),
    "",
<<<<<<< HEAD
    AllIcons.Actions.Pause
=======
    AllIcons.Actions.Pause,
>>>>>>> 0d09370c
  ) {

  override fun update(e: AnActionEvent) {
    val logcatPresenter = e.getLogcatPresenter() ?: return
    e.presentation.isEnabled = logcatPresenter.getConnectedDevice() != null
    e.presentation.text = getActionText(logcatPresenter)
    e.presentation.icon = getActionIcon(logcatPresenter)
  }

  override fun actionPerformed(e: AnActionEvent) {
    val logcatPresenter = e.getLogcatPresenter() ?: return
    if (logcatPresenter.isLogcatPaused()) {
      logcatPresenter.resumeLogcat()
    } else {
      logcatPresenter.pauseLogcat()
    }
  }

  override fun getActionUpdateThread(): ActionUpdateThread = ActionUpdateThread.EDT
}

private fun getActionText(logcatPresenter: LogcatPresenter) =
  when {
    logcatPresenter.isLogcatPaused() -> LogcatBundle.message("logcat.pause.action.resume.text")
    else -> LogcatBundle.message("logcat.pause.action.pause.text")
  }

private fun getActionIcon(logcatPresenter: LogcatPresenter) =
  when {
    logcatPresenter.isLogcatPaused() -> AllIcons.Actions.Resume
    else -> AllIcons.Actions.Pause
  }<|MERGE_RESOLUTION|>--- conflicted
+++ resolved
@@ -27,11 +27,7 @@
   DumbAwareAction(
     LogcatBundle.message("logcat.pause.action.pause.text"),
     "",
-<<<<<<< HEAD
-    AllIcons.Actions.Pause
-=======
     AllIcons.Actions.Pause,
->>>>>>> 0d09370c
   ) {
 
   override fun update(e: AnActionEvent) {
