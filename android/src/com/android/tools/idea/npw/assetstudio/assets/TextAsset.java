/*
 * Copyright (C) 2015 The Android Open Source Project
 *
 * Licensed under the Apache License, Version 2.0 (the "License");
 * you may not use this file except in compliance with the License.
 * You may obtain a copy of the License at
 *
 *      http://www.apache.org/licenses/LICENSE-2.0
 *
 * Unless required by applicable law or agreed to in writing, software
 * distributed under the License is distributed on an "AS IS" BASIS,
 * WITHOUT WARRANTIES OR CONDITIONS OF ANY KIND, either express or implied.
 * See the License for the specific language governing permissions and
 * limitations under the License.
 */
package com.android.tools.idea.npw.assetstudio.assets;

import com.android.tools.idea.npw.assetstudio.TextRenderUtil;
<<<<<<< HEAD
import com.android.tools.idea.observable.core.IntProperty;
import com.android.tools.idea.observable.core.IntValueProperty;
=======
>>>>>>> 9e819fa1
import com.android.tools.idea.observable.core.StringProperty;
import com.android.tools.idea.observable.core.StringValueProperty;
import com.google.common.collect.ImmutableList;
import com.google.common.util.concurrent.Futures;
import com.google.common.util.concurrent.ListenableFuture;
import org.jetbrains.annotations.NotNull;
import org.jetbrains.annotations.Nullable;

import java.awt.*;
import java.awt.image.BufferedImage;
import java.util.List;

/**
 * An asset that represents a text value and related settings.
 */
@SuppressWarnings("UseJBColor")
public final class TextAsset extends BaseAsset {
  public static final String DEFAULT_TEXT = "Aa";
  private static final String PREFERRED_FONT = "Roboto";
  private static final int FONT_SIZE = 144;  // Large value for crisp icons.

  private final StringProperty myText = new StringValueProperty(DEFAULT_TEXT);
  private final StringProperty myFontFamily = new StringValueProperty();
<<<<<<< HEAD
  private final IntProperty myFontSize = new IntValueProperty(144); // Large value for crisp icons.

  public TextAsset() {
    List<String> fontFamilies = getAllFontFamilies();
    assert !fontFamilies.isEmpty();
=======
  private final List<String> myAllFontFamilies;

  public TextAsset() {
    myAllFontFamilies = ImmutableList.copyOf(GraphicsEnvironment.getLocalGraphicsEnvironment().getAvailableFontFamilyNames());
    selectFontFamily(PREFERRED_FONT);
  }
>>>>>>> 9e819fa1

  private void selectFontFamily(@NotNull String fontFamily) {
    if (myAllFontFamilies.contains(fontFamily)) {
      myFontFamily.set(fontFamily);
    }
    else if (!myAllFontFamilies.isEmpty()) {
      myFontFamily.set(myAllFontFamilies.get(0));
    }
  }

  /**
   * Return all font families available for text rendering.
   */
  @NotNull
  public static List<String> getAllFontFamilies() {
    return ImmutableList.copyOf(GraphicsEnvironment.getLocalGraphicsEnvironment().getAvailableFontFamilyNames());
  }

  /**
   * The text value that will be rendered into the final asset.
   */
  @NotNull
  public StringProperty text() {
    return myText;
  }

  /**
   * The font family associated with this text. Use {@link #getAllFontFamilies()} to get a list of
   * suitable values for this property.
   */
  @NotNull
  public StringProperty fontFamily() {
    return myFontFamily;
  }

<<<<<<< HEAD
=======
  /**
   * Returns the default font family, or an empty string if no font families are available in the graphics environment.
   */
  @NotNull
  public String defaultFontFamily() {
    if (myAllFontFamilies.contains(PREFERRED_FONT)) {
      return PREFERRED_FONT;
    }
    return myAllFontFamilies.isEmpty() ? "" : myAllFontFamilies.get(0);
  }

>>>>>>> 9e819fa1
  @Override
  @Nullable
  public ListenableFuture<BufferedImage> toImage() {
    TextRenderUtil.Options options = new TextRenderUtil.Options();
<<<<<<< HEAD
    options.font = Font.decode(myFontFamily + " " + myFontSize.get());
=======
    options.font = Font.decode(myFontFamily + " " + FONT_SIZE);
>>>>>>> 9e819fa1
    options.foregroundColor = color().get().getRGB();
    return Futures.immediateFuture(TextRenderUtil.renderTextImage(myText.get(), 1, options));
  }
}<|MERGE_RESOLUTION|>--- conflicted
+++ resolved
@@ -16,11 +16,6 @@
 package com.android.tools.idea.npw.assetstudio.assets;
 
 import com.android.tools.idea.npw.assetstudio.TextRenderUtil;
-<<<<<<< HEAD
-import com.android.tools.idea.observable.core.IntProperty;
-import com.android.tools.idea.observable.core.IntValueProperty;
-=======
->>>>>>> 9e819fa1
 import com.android.tools.idea.observable.core.StringProperty;
 import com.android.tools.idea.observable.core.StringValueProperty;
 import com.google.common.collect.ImmutableList;
@@ -44,20 +39,12 @@
 
   private final StringProperty myText = new StringValueProperty(DEFAULT_TEXT);
   private final StringProperty myFontFamily = new StringValueProperty();
-<<<<<<< HEAD
-  private final IntProperty myFontSize = new IntValueProperty(144); // Large value for crisp icons.
-
-  public TextAsset() {
-    List<String> fontFamilies = getAllFontFamilies();
-    assert !fontFamilies.isEmpty();
-=======
   private final List<String> myAllFontFamilies;
 
   public TextAsset() {
     myAllFontFamilies = ImmutableList.copyOf(GraphicsEnvironment.getLocalGraphicsEnvironment().getAvailableFontFamilyNames());
     selectFontFamily(PREFERRED_FONT);
   }
->>>>>>> 9e819fa1
 
   private void selectFontFamily(@NotNull String fontFamily) {
     if (myAllFontFamilies.contains(fontFamily)) {
@@ -93,8 +80,6 @@
     return myFontFamily;
   }
 
-<<<<<<< HEAD
-=======
   /**
    * Returns the default font family, or an empty string if no font families are available in the graphics environment.
    */
@@ -106,16 +91,11 @@
     return myAllFontFamilies.isEmpty() ? "" : myAllFontFamilies.get(0);
   }
 
->>>>>>> 9e819fa1
   @Override
   @Nullable
   public ListenableFuture<BufferedImage> toImage() {
     TextRenderUtil.Options options = new TextRenderUtil.Options();
-<<<<<<< HEAD
-    options.font = Font.decode(myFontFamily + " " + myFontSize.get());
-=======
     options.font = Font.decode(myFontFamily + " " + FONT_SIZE);
->>>>>>> 9e819fa1
     options.foregroundColor = color().get().getRGB();
     return Futures.immediateFuture(TextRenderUtil.renderTextImage(myText.get(), 1, options));
   }
