<?xml version="1.0" encoding="UTF-8"?>
<module type="JAVA_MODULE" version="4">
  <component name="NewModuleRootManager" inherit-compiler-output="true">
    <exclude-output />
    <content url="file://$MODULE_DIR$">
      <sourceFolder url="file://$MODULE_DIR$/src" isTestSource="false" />
    </content>
    <orderEntry type="inheritedJdk" />
    <orderEntry type="sourceFolder" forTests="false" />
    <orderEntry type="module" module-name="intellij.android.device-explorer-common" />
    <orderEntry type="module" module-name="intellij.android.adb" />
    <orderEntry type="module" module-name="android.sdktools.adblib" />
    <orderEntry type="module" module-name="android.sdktools.sdklib" />
    <orderEntry type="module" module-name="android.sdktools.ddmlib" />
    <orderEntry type="module" module-name="intellij.android.common" />
    <orderEntry type="module" module-name="intellij.android.adt.ui" />
    <orderEntry type="module" module-name="intellij.android.artwork" />
    <orderEntry type="module" module-name="intellij.android.core" />
    <orderEntry type="module" module-name="android.sdktools.flags" />
    <orderEntry type="module" module-name="intellij.android.projectSystem" />
    <orderEntry type="module" module-name="intellij.android.execution.common" />
    <orderEntry type="library" name="studio-analytics-proto" level="project" />
<<<<<<< HEAD
    <orderEntry type="module" module-name="android.sdktools.analytics-tracker" />
    <orderEntry type="library" name="protobuf" level="project" />
    <orderEntry type="library" name="jetbrains-annotations" level="project" />
    <orderEntry type="library" name="kotlinx-coroutines-core" level="project" />
    <orderEntry type="library" name="kotlin-stdlib" level="project" />
    <orderEntry type="module" module-name="intellij.platform.util.jdom" />
    <orderEntry type="module" module-name="intellij.platform.projectModel" />
    <orderEntry type="module" module-name="intellij.platform.execution.impl" />
    <orderEntry type="module" module-name="intellij.platform.util.rt" />
    <orderEntry type="module" module-name="intellij.platform.editor" />
    <orderEntry type="module" module-name="intellij.platform.execution" />
    <orderEntry type="module" module-name="intellij.java.execution" />
    <orderEntry type="module" module-name="intellij.platform.core" />
    <orderEntry type="module" module-name="intellij.platform.ide" />
    <orderEntry type="module" module-name="intellij.platform.ide.impl" />
    <orderEntry type="module" module-name="intellij.platform.extensions" />
    <orderEntry type="module" module-name="intellij.platform.util" />
    <orderEntry type="module" module-name="intellij.platform.core.ui" />
    <orderEntry type="module" module-name="intellij.platform.ide.core" />
    <orderEntry type="module" module-name="intellij.platform.util.ui" />
    <orderEntry type="library" name="Guava" level="project" />
    <orderEntry type="library" name="kotlinx-coroutines-guava" level="project" />
=======
    <orderEntry type="module" module-name="analytics-tracker" />
    <orderEntry type="module" module-name="android.sdktools.device-provisioner" />
>>>>>>> 574fcae1
  </component>
</module><|MERGE_RESOLUTION|>--- conflicted
+++ resolved
@@ -7,45 +7,39 @@
     </content>
     <orderEntry type="inheritedJdk" />
     <orderEntry type="sourceFolder" forTests="false" />
-    <orderEntry type="module" module-name="intellij.android.device-explorer-common" />
+    <orderEntry type="library" name="Guava" level="project" />
+    <orderEntry type="library" name="jetbrains-annotations" level="project" />
+    <orderEntry type="library" name="kotlin-stdlib" level="project" />
+    <orderEntry type="library" name="kotlinx-coroutines-core" level="project" />
+    <orderEntry type="library" name="kotlinx-coroutines-guava" level="project" />
+    <orderEntry type="library" name="protobuf" level="project" />
+    <orderEntry type="library" name="studio-analytics-proto" level="project" />
+    <orderEntry type="module" module-name="android.sdktools.adblib" />
+    <orderEntry type="module" module-name="android.sdktools.analytics-tracker" />
+    <orderEntry type="module" module-name="android.sdktools.android-annotations" />
+    <orderEntry type="module" module-name="android.sdktools.ddmlib" />
+    <orderEntry type="module" module-name="android.sdktools.device-provisioner" />
+    <orderEntry type="module" module-name="android.sdktools.flags" />
+    <orderEntry type="module" module-name="android.sdktools.sdklib" />
     <orderEntry type="module" module-name="intellij.android.adb" />
-    <orderEntry type="module" module-name="android.sdktools.adblib" />
-    <orderEntry type="module" module-name="android.sdktools.sdklib" />
-    <orderEntry type="module" module-name="android.sdktools.ddmlib" />
-    <orderEntry type="module" module-name="intellij.android.common" />
     <orderEntry type="module" module-name="intellij.android.adt.ui" />
     <orderEntry type="module" module-name="intellij.android.artwork" />
+    <orderEntry type="module" module-name="intellij.android.common" />
     <orderEntry type="module" module-name="intellij.android.core" />
-    <orderEntry type="module" module-name="android.sdktools.flags" />
+    <orderEntry type="module" module-name="intellij.android.device-explorer-common" />
+    <orderEntry type="module" module-name="intellij.android.execution.common" />
     <orderEntry type="module" module-name="intellij.android.projectSystem" />
-    <orderEntry type="module" module-name="intellij.android.execution.common" />
-    <orderEntry type="library" name="studio-analytics-proto" level="project" />
-<<<<<<< HEAD
-    <orderEntry type="module" module-name="android.sdktools.analytics-tracker" />
-    <orderEntry type="library" name="protobuf" level="project" />
-    <orderEntry type="library" name="jetbrains-annotations" level="project" />
-    <orderEntry type="library" name="kotlinx-coroutines-core" level="project" />
-    <orderEntry type="library" name="kotlin-stdlib" level="project" />
-    <orderEntry type="module" module-name="intellij.platform.util.jdom" />
-    <orderEntry type="module" module-name="intellij.platform.projectModel" />
-    <orderEntry type="module" module-name="intellij.platform.execution.impl" />
-    <orderEntry type="module" module-name="intellij.platform.util.rt" />
+    <orderEntry type="module" module-name="intellij.color.scheme.warmNeon" />
+    <orderEntry type="module" module-name="intellij.platform.core" />
+    <orderEntry type="module" module-name="intellij.platform.core.ui" />
     <orderEntry type="module" module-name="intellij.platform.editor" />
     <orderEntry type="module" module-name="intellij.platform.execution" />
-    <orderEntry type="module" module-name="intellij.java.execution" />
-    <orderEntry type="module" module-name="intellij.platform.core" />
+    <orderEntry type="module" module-name="intellij.platform.extensions" />
     <orderEntry type="module" module-name="intellij.platform.ide" />
     <orderEntry type="module" module-name="intellij.platform.ide.impl" />
-    <orderEntry type="module" module-name="intellij.platform.extensions" />
+    <orderEntry type="module" module-name="intellij.platform.projectModel" />
     <orderEntry type="module" module-name="intellij.platform.util" />
-    <orderEntry type="module" module-name="intellij.platform.core.ui" />
-    <orderEntry type="module" module-name="intellij.platform.ide.core" />
+    <orderEntry type="module" module-name="intellij.platform.util.rt" />
     <orderEntry type="module" module-name="intellij.platform.util.ui" />
-    <orderEntry type="library" name="Guava" level="project" />
-    <orderEntry type="library" name="kotlinx-coroutines-guava" level="project" />
-=======
-    <orderEntry type="module" module-name="analytics-tracker" />
-    <orderEntry type="module" module-name="android.sdktools.device-provisioner" />
->>>>>>> 574fcae1
   </component>
 </module>