--- conflicted
+++ resolved
@@ -18,15 +18,9 @@
 import com.android.tools.analytics.UsageTracker;
 import com.android.tools.idea.actions.CreateClassAction;
 import com.android.tools.idea.actions.MakeIdeaModuleAction;
-import com.android.tools.idea.monitor.tool.AndroidMonitorToolWindowFactory;
-import com.android.tools.idea.run.editor.ProfilerState;
 import com.android.tools.idea.stats.AndroidStudioUsageTracker;
-<<<<<<< HEAD
 import com.android.tools.idea.testartifacts.junit.AndroidJUnitConfigurationProducer;
 import com.android.tools.idea.testartifacts.junit.AndroidJUnitConfigurationType;
-=======
-import com.android.tools.idea.testartifacts.junit.*;
->>>>>>> 1e5b25b8
 import com.google.common.annotations.VisibleForTesting;
 import com.google.common.collect.Lists;
 import com.intellij.concurrency.JobScheduler;
@@ -38,10 +32,6 @@
 import com.intellij.ide.fileTemplates.FileTemplateManager;
 import com.intellij.lang.injection.MultiHostInjector;
 import com.intellij.openapi.application.ApplicationInfo;
-<<<<<<< HEAD
-import com.intellij.openapi.application.ApplicationManager;
-=======
->>>>>>> 1e5b25b8
 import com.intellij.openapi.application.PathManager;
 import com.intellij.openapi.application.ex.ApplicationManagerEx;
 import com.intellij.openapi.diagnostic.Logger;
@@ -54,16 +44,9 @@
 import com.intellij.openapi.extensions.Extensions;
 import com.intellij.openapi.project.Project;
 import com.intellij.openapi.project.ProjectManager;
-import com.intellij.openapi.project.ProjectManagerListener;
-import com.intellij.openapi.startup.StartupManager;
+import com.intellij.openapi.project.ProjectManagerAdapter;
+import com.intellij.openapi.roots.OrderEnumerationHandler;
 import com.intellij.openapi.ui.Messages;
-<<<<<<< HEAD
-import com.intellij.openapi.wm.ToolWindow;
-import com.intellij.openapi.wm.ToolWindowAnchor;
-import com.intellij.openapi.wm.ToolWindowManager;
-import icons.AndroidIcons;
-=======
->>>>>>> 1e5b25b8
 import org.intellij.plugins.intelliLang.inject.groovy.GrConcatenationInjector;
 import org.jetbrains.annotations.NotNull;
 
@@ -72,10 +55,7 @@
 
 import static com.android.SdkConstants.EXT_JAR;
 import static com.android.tools.idea.gradle.util.AndroidStudioPreferences.cleanUpPreferences;
-<<<<<<< HEAD
-=======
 import static com.android.tools.idea.gradle.util.FilePaths.toSystemDependentPath;
->>>>>>> 1e5b25b8
 import static com.android.tools.idea.startup.Actions.hideAction;
 import static com.android.tools.idea.startup.Actions.replaceAction;
 import static com.intellij.openapi.actionSystem.IdeActions.*;
@@ -108,10 +88,7 @@
     disableGroovyLanguageInjection();
     setUpNewProjectActions();
     setupAnalytics();
-<<<<<<< HEAD
-=======
     disableGradleOrderEnumeratorHandler();
->>>>>>> 1e5b25b8
     disableIdeaJUnitConfigurations();
 
     // Modify built-in "Default" color scheme to remove background from XML tags.
@@ -137,29 +114,6 @@
     AndroidStudioUsageTracker.setup(JobScheduler.getScheduler());
     ApplicationInfo application = ApplicationInfo.getInstance();
     UsageTracker.getInstance().setVersion(application.getStrictVersion());
-<<<<<<< HEAD
-  }
-
-  private static void setUpExperimentalFeatures() {
-    if (System.getProperty(ProfilerState.ENABLE_EXPERIMENTAL_PROFILING) != null) {
-      ApplicationManager.getApplication().getMessageBus().connect().subscribe(ProjectManager.TOPIC, new ProjectManagerListener() {
-        @Override
-        public void projectOpened(final Project project) {
-          StartupManager.getInstance(project).runWhenProjectIsInitialized(
-            () -> {
-              ToolWindowManager toolWindowManager = ToolWindowManager.getInstance(project);
-              ToolWindow toolWindow =
-                toolWindowManager.registerToolWindow(AndroidMonitorToolWindowFactory.ID, false, ToolWindowAnchor.BOTTOM, project, true);
-              toolWindow.setIcon(AndroidIcons.AndroidToolWindow);
-              new AndroidMonitorToolWindowFactory().createToolWindowContent(project, toolWindow);
-              toolWindow.show(null);
-            }
-          );
-        }
-      });
-    }
-=======
->>>>>>> 1e5b25b8
   }
 
   private static void checkInstallation() {
@@ -275,6 +229,7 @@
 
         LOG.info("Failed to disable 'org.intellij.plugins.intelliLang.inject.groovy.GrConcatenationInjector'");
       }
+
     });
   }
 
@@ -287,21 +242,6 @@
     for (String templateName : new String[]{"Class", "Interface", "Enum", "AnnotationType"}) {
       FileTemplate template = fileTemplateManager.getInternalTemplate(templateName);
       template.setText(fileTemplateManager.getJ2eeTemplate(templateName).getText());
-<<<<<<< HEAD
-=======
-    }
-  }
-
-  // GradleOrderEnumeratorHandler turns off the "exported" dependency mechanism in IDE for Gradle projects.
-  private static void disableGradleOrderEnumeratorHandler() {
-    ExtensionPoint<OrderEnumerationHandler.Factory> extensionPoint =
-      Extensions.getRootArea().getExtensionPoint(OrderEnumerationHandler.EP_NAME);
-    for (OrderEnumerationHandler.Factory factory : extensionPoint.getExtensions()) {
-      if (factory instanceof GradleOrderEnumeratorHandler.FactoryImpl) {
-        extensionPoint.unregisterExtension(factory);
-        return;
-      }
->>>>>>> 1e5b25b8
     }
   }
 
