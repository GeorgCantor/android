--- conflicted
+++ resolved
@@ -17,23 +17,15 @@
   <depends>org.intellij.intelliLang</depends>
   <extensions defaultExtensionNs="com.intellij">
     <!--suppress PluginXmlValidity - Plugin XML files are merged into the same plugin.xml -->
-<<<<<<< HEAD
     <android.toolWindow id="App Quality Insights"
-=======
-    <library.toolWindow id="App Quality Insights"
->>>>>>> 574fcae1
                 anchor="bottom"
                 icon="StudioIcons.Shell.ToolWindows.APP_QUALITY_INSIGHTS"
-                librarySearchClass="com.android.tools.idea.sdk.AndroidEnvironmentChecker"
                 factoryClass="com.android.tools.idea.insights.ui.AppInsightsToolWindowFactory"
                 doNotActivateOnStart="false"/>
     <externalAnnotator language="JAVA" implementationClass="com.android.tools.idea.insights.inspection.AppInsightsExternalAnnotator"/>
     <externalAnnotator language="kotlin" implementationClass="com.android.tools.idea.insights.inspection.AppInsightsExternalAnnotator"/>
     <codeInsight.lineMarkerProvider language="" implementationClass="com.android.tools.idea.insights.inspection.AppInsightsExternalAnnotator$LineMarkerProvider"/>
-<<<<<<< HEAD
-=======
     <editorNotificationProvider implementation="com.android.tools.idea.insights.vcs.AlternativeSourceNotificationProvider" />
->>>>>>> 574fcae1
   </extensions>
   <extensionPoints>
     <extensionPoint qualifiedName="com.android.tools.idea.insights.ui.appInsightsTabProvider"
