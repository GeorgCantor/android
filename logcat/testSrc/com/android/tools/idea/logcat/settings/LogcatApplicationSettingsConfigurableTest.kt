/*
 * Copyright (C) 2021 The Android Open Source Project
 *
 * Licensed under the Apache License, Version 2.0 (the "License");
 * you may not use this file except in compliance with the License.
 * You may obtain a copy of the License at
 *
 *      http://www.apache.org/licenses/LICENSE-2.0
 *
 * Unless required by applicable law or agreed to in writing, software
 * distributed under the License is distributed on an "AS IS" BASIS,
 * WITHOUT WARRANTIES OR CONDITIONS OF ANY KIND, either express or implied.
 * See the License for the specific language governing permissions and
 * limitations under the License.
 */
package com.android.tools.idea.logcat.settings

import com.android.testutils.MockitoKt.mock
import com.android.tools.idea.logcat.FakeLogcatPresenter
import com.android.tools.idea.logcat.LogcatPresenter
import com.android.tools.idea.logcat.LogcatToolWindowFactory
import com.google.common.truth.Truth.assertThat
import com.intellij.openapi.util.io.FileUtilRt.LARGE_FOR_CONTENT_LOADING
import com.intellij.testFramework.ApplicationRule
import com.intellij.testFramework.EdtRule
import com.intellij.testFramework.RuleChain
import com.intellij.testFramework.RunsInEdt
import com.intellij.testFramework.runInEdtAndWait
import org.junit.After
import org.junit.Rule
import org.junit.Test
import org.mockito.Mockito.verify

/** Tests for [LogcatApplicationSettingsConfigurable] */
class LogcatApplicationSettingsConfigurableTest {
  @get:Rule val rule = RuleChain(ApplicationRule(), EdtRule())

  private val logcatSettings = AndroidLogcatSettings()

  @After
  fun tearDown() {
    LogcatToolWindowFactory.logcatPresenters.clear()
  }

  @Test
  fun init_doesNotRequireEdt() {
    // This will throw if constructor requires EDT
    LogcatApplicationSettingsConfigurable(logcatSettings)
  }

  @Test
  fun createComponent() {
    logcatSettings.bufferSize = 25 * 1024

    val configurable = logcatApplicationSettingsConfigurable(logcatSettings)

    assertThat(configurable.cycleBufferSizeTextField.text).isEqualTo("25")
    assertThat(configurable.cyclicBufferSizeWarningLabel.text).isEqualTo("")
  }

  @Test
  fun bufferSize_invalid() {
    val configurable = logcatApplicationSettingsConfigurable()

    listOf("not-a-number", "-1", "0", "102401").forEach {
      configurable.cycleBufferSizeTextField.text = it

      assertThat(configurable.isModified).named(it).isFalse()
      assertThat(configurable.cyclicBufferSizeWarningLabel.text)
        .named(it)
        .isEqualTo("Invalid. Please enter an integer between 1 and 102400 (1KB-100MB)")
    }
  }

  @Test
  fun bufferSize_valid() {
    val configurable = logcatApplicationSettingsConfigurable()

    listOf("1", "100", "1000").forEach {
      configurable.cycleBufferSizeTextField.text = it

      assertThat(configurable.isModified).named(it).isTrue()
      assertThat(configurable.cyclicBufferSizeWarningLabel.text).named(it).isEmpty()
    }
  }

  @Test
  fun bufferSize_large() {
    val configurable = logcatApplicationSettingsConfigurable()

    configurable.cycleBufferSizeTextField.text = (LARGE_FOR_CONTENT_LOADING / 1024 + 1).toString()

    assertThat(configurable.isModified).isTrue()
    assertThat(configurable.cyclicBufferSizeWarningLabel.text)
      .isEqualTo("Warning: large buffer size can cause performance degradation")
  }

  @Test
  fun bufferSize_unchanged() {
    logcatSettings.bufferSize = 100 * 1024
    val configurable = logcatApplicationSettingsConfigurable(logcatSettings)

    configurable.cycleBufferSizeTextField.text = "100"

    assertThat(configurable.isModified).isFalse()
    assertThat(configurable.cyclicBufferSizeWarningLabel.text).isEmpty()
  }

  @Test
  fun ignoredTags_initialValue() {
    logcatSettings.ignoredTags = setOf("foo", "bar")
    val configurable = logcatApplicationSettingsConfigurable(logcatSettings)

    assertThat(configurable.ignoreTagsTextField.component.text).isEqualTo("foo bar")
  }

  @Test
  fun ignoredTagsNote_noPanels() {
    LogcatToolWindowFactory.logcatPresenters.clear()
    val configurable = logcatApplicationSettingsConfigurable(logcatSettings)

    assertThat(configurable.ignoreTagsNote.isVisible).isTrue()
  }

  @Test
  fun ignoredTagsNote_withPanel() {
    LogcatToolWindowFactory.logcatPresenters.add(FakeLogcatPresenter().apply { tagSet.add("foo") })
    val configurable = logcatApplicationSettingsConfigurable(logcatSettings)

    assertThat(configurable.ignoreTagsNote.isVisible).isFalse()
  }

  @Test
  fun apply_appliesToLogcatPresenters() {
    val configurable = logcatApplicationSettingsConfigurable(logcatSettings)
    val mockLogcatPresenter = mock<LogcatPresenter>()
    LogcatToolWindowFactory.logcatPresenters.add(mockLogcatPresenter)

    configurable.apply()

    verify(mockLogcatPresenter).applyLogcatSettings(logcatSettings)
    LogcatToolWindowFactory.logcatPresenters.remove(mockLogcatPresenter)
  }

  @Test
  @RunsInEdt
  fun apply() {
    val logcatSettings =
      AndroidLogcatSettings(
        bufferSize = 100 * 1024,
        defaultFilter = "foo",
        mostRecentlyUsedFilterIsDefault = false,
<<<<<<< HEAD
        ignoredTags = emptySet()
=======
        ignoredTags = emptySet(),
>>>>>>> 0d09370c
      )
    val configurable = logcatApplicationSettingsConfigurable(logcatSettings)
    configurable.cycleBufferSizeTextField.text = "200"
    configurable.defaultFilterTextField.text = "bar"
    configurable.mostRecentlyUsedFilterIsDefaultCheckbox.isSelected = true
    configurable.ignoreTagsTextField.component.text = " foo  bar "

    configurable.apply()

    assertThat(logcatSettings)
      .isEqualTo(
        AndroidLogcatSettings(
          bufferSize = 200 * 1024,
          defaultFilter = "bar",
          mostRecentlyUsedFilterIsDefault = true,
<<<<<<< HEAD
          ignoredTags = setOf("foo", "bar")
=======
          ignoredTags = setOf("foo", "bar"),
>>>>>>> 0d09370c
        )
      )
  }

  @Test
  fun isModified_bufferSize() {
    logcatSettings.bufferSize = 100 * 1024
    val configurable = logcatApplicationSettingsConfigurable(logcatSettings)
    assertThat(configurable.isModified).isFalse()

    configurable.cycleBufferSizeTextField.text = "200"

    assertThat(configurable.isModified).isTrue()
  }

  @Test
  @RunsInEdt
  fun isModified_defaultFilter() {
    logcatSettings.defaultFilter = "foo"
    val configurable = logcatApplicationSettingsConfigurable(logcatSettings)
    assertThat(configurable.isModified).isFalse()

    configurable.defaultFilterTextField.text = "bar"

    assertThat(configurable.isModified).isTrue()
  }

  @Test
  fun isModified_mostRecentlyUsedFilterIsDefault() {
    logcatSettings.mostRecentlyUsedFilterIsDefault = false
    val configurable = logcatApplicationSettingsConfigurable(logcatSettings)
    assertThat(configurable.isModified).isFalse()

    configurable.mostRecentlyUsedFilterIsDefaultCheckbox.isSelected = true

    assertThat(configurable.isModified).isTrue()
  }

  @Test
  fun isModified_ignoredTags() {
    logcatSettings.ignoredTags = setOf("foo", "bar")
    val configurable = logcatApplicationSettingsConfigurable(logcatSettings)
    assertThat(configurable.isModified).isFalse()

    runInEdtAndWait { configurable.ignoreTagsTextField.component.text = "foobar" }

    assertThat(configurable.isModified).isTrue()
  }

  @Test
  fun mostRecentlyUsedFilterIsDefaultIsTrue_defaultFilterTextFieldIsDisabled() {
    logcatSettings.mostRecentlyUsedFilterIsDefault = true

    val configurable = logcatApplicationSettingsConfigurable(logcatSettings)

    assertThat(configurable.defaultFilterTextField.isEnabled).isFalse()
  }

  @Test
  fun mostRecentlyUsedFilterIsDefaultIsFalse_defaultFilterTextFieldIsEnabled() {
    logcatSettings.mostRecentlyUsedFilterIsDefault = false

    val configurable = logcatApplicationSettingsConfigurable(logcatSettings)

    assertThat(configurable.defaultFilterTextField.isEnabled).isTrue()
  }

  @Test
  fun mostRecentlyUsedFilterIsDefaultIsToggle_defaultFilterTextFieldIsEnabledToggled() {
    logcatSettings.mostRecentlyUsedFilterIsDefault = false
    val configurable = logcatApplicationSettingsConfigurable(logcatSettings)

    configurable.mostRecentlyUsedFilterIsDefaultCheckbox.doClick()
    assertThat(configurable.defaultFilterTextField.isEnabled).isFalse()

    configurable.mostRecentlyUsedFilterIsDefaultCheckbox.doClick()
    assertThat(configurable.defaultFilterTextField.isEnabled).isTrue()
  }

  private fun logcatApplicationSettingsConfigurable(
    logcatSettings: AndroidLogcatSettings = AndroidLogcatSettings()
  ): LogcatApplicationSettingsConfigurable =
    LogcatApplicationSettingsConfigurable(logcatSettings).apply {
      runInEdtAndWait { createComponent() }
    }
}<|MERGE_RESOLUTION|>--- conflicted
+++ resolved
@@ -150,11 +150,7 @@
         bufferSize = 100 * 1024,
         defaultFilter = "foo",
         mostRecentlyUsedFilterIsDefault = false,
-<<<<<<< HEAD
-        ignoredTags = emptySet()
-=======
         ignoredTags = emptySet(),
->>>>>>> 0d09370c
       )
     val configurable = logcatApplicationSettingsConfigurable(logcatSettings)
     configurable.cycleBufferSizeTextField.text = "200"
@@ -170,11 +166,7 @@
           bufferSize = 200 * 1024,
           defaultFilter = "bar",
           mostRecentlyUsedFilterIsDefault = true,
-<<<<<<< HEAD
-          ignoredTags = setOf("foo", "bar")
-=======
           ignoredTags = setOf("foo", "bar"),
->>>>>>> 0d09370c
         )
       )
   }
