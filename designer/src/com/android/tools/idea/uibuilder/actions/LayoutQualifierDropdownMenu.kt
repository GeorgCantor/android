/*
 * Copyright (C) 2021 The Android Open Source Project
 *
 * Licensed under the Apache License, Version 2.0 (the "License");
 * you may not use this file except in compliance with the License.
 * You may obtain a copy of the License at
 *
 *      http://www.apache.org/licenses/LICENSE-2.0
 *
 * Unless required by applicable law or agreed to in writing, software
 * distributed under the License is distributed on an "AS IS" BASIS,
 * WITHOUT WARRANTIES OR CONDITIONS OF ANY KIND, either express or implied.
 * See the License for the specific language governing permissions and
 * limitations under the License.
 */
package com.android.tools.idea.uibuilder.actions

import com.android.SdkConstants
import com.android.ide.common.resources.configuration.FolderConfiguration
import com.android.resources.ResourceFolderType
import com.android.resources.ScreenOrientation
import com.android.tools.adtui.actions.DropDownAction
import com.android.tools.configurations.Configuration
import com.android.tools.idea.actions.DESIGN_SURFACE
<<<<<<< HEAD
=======
import com.android.tools.idea.configurations.ConfigurationManager
import com.android.tools.idea.configurations.virtualFile
>>>>>>> 0d09370c
import com.android.tools.idea.res.getFolderType
import com.android.tools.idea.res.getResourceVariations
import com.android.tools.idea.ui.designer.EditorDesignSurface
import com.android.tools.idea.uibuilder.surface.NlDesignSurface
import com.android.tools.idea.uibuilder.surface.NlScreenViewProvider
import com.intellij.openapi.actionSystem.ActionUpdateThread
import com.intellij.openapi.actionSystem.AnAction
import com.intellij.openapi.actionSystem.AnActionEvent
import com.intellij.openapi.actionSystem.DataContext
import com.intellij.openapi.actionSystem.Toggleable
import com.intellij.openapi.fileEditor.FileEditorManager
import com.intellij.openapi.fileEditor.OpenFileDescriptor
import com.intellij.openapi.project.Project
import com.intellij.openapi.vfs.VirtualFile
import org.jetbrains.android.intentions.OverrideResourceAction

private fun generateLayoutAndQualifierTitle(file: VirtualFile?): String {
  val fileName = file?.name ?: return "Switch Layout Qualifier"
  val folderName = file.parent?.name ?: return fileName
  if (folderName == SdkConstants.FD_RES_LAYOUT) {
    return fileName
  }
  val qualifier = folderName.substringAfter("layout-")
  return "$qualifier/$fileName"
}

/**
 * The dropdown menu for changing layout qualifier. Note that this action is also registered to
 * action system in designer.xml.
 */
class LayoutQualifierDropdownMenu(file: VirtualFile?) :
  DropDownAction(
    generateLayoutAndQualifierTitle(file),
    "Action to switch and create qualifiers for layout files",
<<<<<<< HEAD
    null
=======
    null,
>>>>>>> 0d09370c
  ) {

  /**
   * The default constructor is used by register point of action system through reflection. See
   * designer.xml file.
   */
  @Suppress("unused") private constructor() : this(null)

  private val displayText = generateLayoutAndQualifierTitle(file)

  override fun displayTextInToolbar(): Boolean = true

  override fun isPerformableWithoutActionButton(): Boolean = true

  override fun getActionUpdateThread() = ActionUpdateThread.BGT

  override fun update(e: AnActionEvent) {
    val screenViewProvider =
      (e.dataContext.getData(DESIGN_SURFACE) as NlDesignSurface?)?.screenViewProvider
    // Only enable when using layout editor
    e.presentation.isEnabled =
      screenViewProvider == NlScreenViewProvider.RENDER ||
        screenViewProvider == NlScreenViewProvider.BLUEPRINT ||
        screenViewProvider == NlScreenViewProvider.DEFAULT_SCREEN_MODE
    e.presentation.setText(displayText, false)
  }

  public override fun updateActions(context: DataContext): Boolean {
    removeAll()
    val surface = context.getData(DESIGN_SURFACE) ?: return true
    val config = surface.configurations.firstOrNull() ?: return true
    createVariationsActions(config, surface)
    return true
  }

  private fun createVariationsActions(configuration: Configuration, surface: EditorDesignSurface) {
    val virtualFile = configuration.virtualFile
    if (virtualFile != null) {
      val project = ConfigurationManager.getFromConfiguration(configuration).project
      val variations = getResourceVariations(virtualFile, true)
      for (file in variations) {
        val title = generateLayoutAndQualifierTitle(file)
        add(SwitchToVariationAction(title, project, file, virtualFile == file))
      }
      addSeparator()
      val folderType = getFolderType(configuration.virtualFile)
      if (folderType == ResourceFolderType.LAYOUT) {
        var haveLandscape = false
        var haveTablet = false
        for (file in variations) {
          val name = file.parent.name
          if (name.startsWith(SdkConstants.FD_RES_LAYOUT)) {
            val config = FolderConfiguration.getConfigForFolder(name)
            if (config != null) {
              val orientation = config.screenOrientationQualifier
              if (orientation != null && orientation.value == ScreenOrientation.LANDSCAPE) {
                haveLandscape = true
                if (haveTablet) {
                  break
                }
              }
              val size = config.smallestScreenWidthQualifier
              if (size != null && size.value >= 600) {
                haveTablet = true
                if (haveLandscape) {
                  break
                }
              }
            }
          }
        }

        // Create actions for creating "common" versions of a layout (that don't exist),
        // e.g. Create Landscape Version, Create RTL Version, Create tablet version
        // Do statistics on what is needed!
        if (!haveLandscape) {
          add(CreateVariationAction(surface, "Create Landscape Qualifier", "layout-land"))
        }
        if (!haveTablet) {
          add(CreateVariationAction(surface, "Create Tablet Qualifier", "layout-sw600dp"))
        }
        add(CreateVariationAction(surface, "Add Resource Qualifier", null))
      } else {
        add(CreateVariationAction(surface, "Create Alternative...", null))
      }
    }
  }
}

class SwitchToVariationAction(
  private val title: String,
  private val myProject: Project,
  private val myFile: VirtualFile,
<<<<<<< HEAD
  private val selected: Boolean
=======
  private val selected: Boolean,
>>>>>>> 0d09370c
) : AnAction(title, null, null), Toggleable {

  override fun getActionUpdateThread() = ActionUpdateThread.BGT

  override fun update(e: AnActionEvent) {
    e.presentation.setText(title, false)
    Toggleable.setSelected(e.presentation, selected)
  }

  override fun actionPerformed(e: AnActionEvent) {
    val descriptor = OpenFileDescriptor(myProject, myFile, -1)
    FileEditorManager.getInstance(myProject).openEditor(descriptor, true)
  }
}

class CreateVariationAction(
  private val mySurface: EditorDesignSurface,
  title: String,
<<<<<<< HEAD
  private val myNewFolder: String?
=======
  private val myNewFolder: String?,
>>>>>>> 0d09370c
) : AnAction(title, null, null) {
  override fun actionPerformed(e: AnActionEvent) {
    OverrideResourceAction.forkResourceFile(mySurface, myNewFolder, true)
  }
}<|MERGE_RESOLUTION|>--- conflicted
+++ resolved
@@ -22,11 +22,8 @@
 import com.android.tools.adtui.actions.DropDownAction
 import com.android.tools.configurations.Configuration
 import com.android.tools.idea.actions.DESIGN_SURFACE
-<<<<<<< HEAD
-=======
 import com.android.tools.idea.configurations.ConfigurationManager
 import com.android.tools.idea.configurations.virtualFile
->>>>>>> 0d09370c
 import com.android.tools.idea.res.getFolderType
 import com.android.tools.idea.res.getResourceVariations
 import com.android.tools.idea.ui.designer.EditorDesignSurface
@@ -61,11 +58,7 @@
   DropDownAction(
     generateLayoutAndQualifierTitle(file),
     "Action to switch and create qualifiers for layout files",
-<<<<<<< HEAD
-    null
-=======
     null,
->>>>>>> 0d09370c
   ) {
 
   /**
@@ -159,11 +152,7 @@
   private val title: String,
   private val myProject: Project,
   private val myFile: VirtualFile,
-<<<<<<< HEAD
-  private val selected: Boolean
-=======
   private val selected: Boolean,
->>>>>>> 0d09370c
 ) : AnAction(title, null, null), Toggleable {
 
   override fun getActionUpdateThread() = ActionUpdateThread.BGT
@@ -182,11 +171,7 @@
 class CreateVariationAction(
   private val mySurface: EditorDesignSurface,
   title: String,
-<<<<<<< HEAD
-  private val myNewFolder: String?
-=======
   private val myNewFolder: String?,
->>>>>>> 0d09370c
 ) : AnAction(title, null, null) {
   override fun actionPerformed(e: AnActionEvent) {
     OverrideResourceAction.forkResourceFile(mySurface, myNewFolder, true)
