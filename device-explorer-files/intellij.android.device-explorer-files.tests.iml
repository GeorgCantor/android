--- conflicted
+++ resolved
@@ -7,43 +7,42 @@
     </content>
     <orderEntry type="inheritedJdk" />
     <orderEntry type="sourceFolder" forTests="false" />
-    <orderEntry type="module" module-name="intellij.android.device-explorer-files" scope="TEST" />
-    <orderEntry type="module" module-name="intellij.android.device-explorer-common" scope="TEST"/>
-    <orderEntry type="module" module-name="intellij.android.common" scope="TEST" />
-    <orderEntry type="module" module-name="intellij.android.adb" scope="TEST" />
+    <orderEntry type="library" name="kotlin-stdlib" level="project" />
+    <orderEntry type="library" scope="TEST" name="Guava" level="project" />
+    <orderEntry type="library" scope="TEST" name="JUnit4" level="project" />
+    <orderEntry type="library" scope="TEST" name="jetbrains-annotations" level="project" />
+    <orderEntry type="library" scope="TEST" name="kotlinx-coroutines-core" level="project" />
+    <orderEntry type="library" scope="TEST" name="mockito" level="project" />
+    <orderEntry type="library" scope="TEST" name="truth" level="project" />
+    <orderEntry type="module" module-name="android.sdktools.adblib" scope="TEST" />
+    <orderEntry type="module" module-name="android.sdktools.android-annotations" scope="TEST" />
     <orderEntry type="module" module-name="android.sdktools.ddmlib" scope="TEST" />
-    <orderEntry type="library" scope="TEST" name="truth" level="project" />
-    <orderEntry type="module" module-name="intellij.android.testFramework" scope="TEST" />
-    <orderEntry type="module" module-name="intellij.android.core" scope="TEST" />
-    <orderEntry type="library" scope="TEST" name="mockito" level="project" />
-    <orderEntry type="module" module-name="android.sdktools.testutils" scope="TEST" />
-    <orderEntry type="module" module-name="intellij.android.adt.testutils" scope="TEST" />
+    <orderEntry type="module" module-name="android.sdktools.device-provisioner" scope="TEST" />
     <orderEntry type="module" module-name="android.sdktools.fakeadbserver" scope="TEST" />
     <orderEntry type="module" module-name="android.sdktools.flags" scope="TEST" />
-    <orderEntry type="module" module-name="android.sdktools.adblib" scope="TEST" />
-    <orderEntry type="module" module-name="android.sdktools.device-provisioner" scope="TEST" />
-<<<<<<< HEAD
+    <orderEntry type="module" module-name="android.sdktools.testutils" scope="TEST" />
+    <orderEntry type="module" module-name="intellij.android.adb" scope="TEST" />
+    <orderEntry type="module" module-name="intellij.android.adt.testutils" scope="TEST" />
+    <orderEntry type="module" module-name="intellij.android.common" scope="TEST" />
+    <orderEntry type="module" module-name="intellij.android.core" scope="TEST" />
     <orderEntry type="module" module-name="intellij.android.device-explorer-common" scope="TEST" />
-    <orderEntry type="library" name="kotlin-stdlib" level="project" />
-    <orderEntry type="library" scope="TEST" name="Guava" level="project" />
-    <orderEntry type="library" scope="TEST" name="jetbrains-annotations" level="project" />
-    <orderEntry type="library" scope="TEST" name="kotlinx-coroutines-core" level="project" />
-    <orderEntry type="library" scope="TEST" name="JUnit4" level="project" />
+    <orderEntry type="module" module-name="intellij.android.device-explorer-files" scope="TEST" />
+    <orderEntry type="module" module-name="intellij.android.projectSystem" scope="TEST" />
+    <orderEntry type="module" module-name="intellij.android.testFramework" scope="TEST" />
+    <orderEntry type="module" module-name="intellij.platform.analysis" scope="TEST" />
+    <orderEntry type="module" module-name="intellij.platform.concurrency" scope="TEST" />
+    <orderEntry type="module" module-name="intellij.platform.core" scope="TEST" />
+    <orderEntry type="module" module-name="intellij.platform.core.impl" scope="TEST" />
+    <orderEntry type="module" module-name="intellij.platform.editor" scope="TEST" />
+    <orderEntry type="module" module-name="intellij.platform.extensions" scope="TEST" />
+    <orderEntry type="module" module-name="intellij.platform.ide" scope="TEST" />
+    <orderEntry type="module" module-name="intellij.platform.ide.core" scope="TEST" />
+    <orderEntry type="module" module-name="intellij.platform.ide.impl" scope="TEST" />
+    <orderEntry type="module" module-name="intellij.platform.projectModel" scope="TEST" />
+    <orderEntry type="module" module-name="intellij.platform.testFramework" scope="TEST" />
+    <orderEntry type="module" module-name="intellij.platform.util" scope="TEST" />
+    <orderEntry type="module" module-name="intellij.platform.util.ex" scope="TEST" />
     <orderEntry type="module" module-name="intellij.platform.util.rt" scope="TEST" />
-    <orderEntry type="module" module-name="intellij.platform.testFramework" scope="TEST" />
-    <orderEntry type="module" module-name="intellij.platform.editor" scope="TEST" />
-    <orderEntry type="module" module-name="intellij.platform.analysis" scope="TEST" />
-    <orderEntry type="module" module-name="intellij.platform.core" scope="TEST" />
-    <orderEntry type="module" module-name="intellij.platform.ide" scope="TEST" />
-    <orderEntry type="module" module-name="intellij.platform.ide.impl" scope="TEST" />
-    <orderEntry type="module" module-name="intellij.platform.extensions" scope="TEST" />
-    <orderEntry type="module" module-name="intellij.platform.util" scope="TEST" />
-    <orderEntry type="module" module-name="intellij.platform.core.impl" scope="TEST" />
-    <orderEntry type="module" module-name="intellij.platform.ide.core" scope="TEST" />
     <orderEntry type="module" module-name="intellij.platform.util.ui" scope="TEST" />
-    <orderEntry type="module" module-name="intellij.platform.concurrency" scope="TEST" />
-=======
-    <orderEntry type="module" module-name="intellij.android.projectSystem" scope="TEST" />
->>>>>>> 574fcae1
   </component>
 </module>