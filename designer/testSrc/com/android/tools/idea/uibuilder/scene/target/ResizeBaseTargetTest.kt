--- conflicted
+++ resolved
@@ -27,74 +27,42 @@
   fun testResizingCursors() {
     assertEquals(
       AdtUiCursorsProvider.getInstance().getCursor(AdtUiCursorType.W_RESIZE),
-<<<<<<< HEAD
-      TestResizeBaseTarget(ResizeBaseTarget.Type.LEFT).getMouseCursor(0)
-=======
       TestResizeBaseTarget(ResizeBaseTarget.Type.LEFT).getMouseCursor(0),
->>>>>>> 0d09370c
     )
 
     assertEquals(
       AdtUiCursorsProvider.getInstance().getCursor(AdtUiCursorType.E_RESIZE),
-<<<<<<< HEAD
-      TestResizeBaseTarget(ResizeBaseTarget.Type.RIGHT).getMouseCursor(0)
-=======
       TestResizeBaseTarget(ResizeBaseTarget.Type.RIGHT).getMouseCursor(0),
->>>>>>> 0d09370c
     )
 
     assertEquals(
       AdtUiCursorsProvider.getInstance().getCursor(AdtUiCursorType.N_RESIZE),
-<<<<<<< HEAD
-      TestResizeBaseTarget(ResizeBaseTarget.Type.TOP).getMouseCursor(0)
-=======
       TestResizeBaseTarget(ResizeBaseTarget.Type.TOP).getMouseCursor(0),
->>>>>>> 0d09370c
     )
 
     assertEquals(
       AdtUiCursorsProvider.getInstance().getCursor(AdtUiCursorType.S_RESIZE),
-<<<<<<< HEAD
-      TestResizeBaseTarget(ResizeBaseTarget.Type.BOTTOM).getMouseCursor(0)
-=======
       TestResizeBaseTarget(ResizeBaseTarget.Type.BOTTOM).getMouseCursor(0),
->>>>>>> 0d09370c
     )
 
     assertEquals(
       AdtUiCursorsProvider.getInstance().getCursor(AdtUiCursorType.NW_RESIZE),
-<<<<<<< HEAD
-      TestResizeBaseTarget(ResizeBaseTarget.Type.LEFT_TOP).getMouseCursor(0)
-=======
       TestResizeBaseTarget(ResizeBaseTarget.Type.LEFT_TOP).getMouseCursor(0),
->>>>>>> 0d09370c
     )
 
     assertEquals(
       AdtUiCursorsProvider.getInstance().getCursor(AdtUiCursorType.SW_RESIZE),
-<<<<<<< HEAD
-      TestResizeBaseTarget(ResizeBaseTarget.Type.LEFT_BOTTOM).getMouseCursor(0)
-=======
       TestResizeBaseTarget(ResizeBaseTarget.Type.LEFT_BOTTOM).getMouseCursor(0),
->>>>>>> 0d09370c
     )
 
     assertEquals(
       AdtUiCursorsProvider.getInstance().getCursor(AdtUiCursorType.NE_RESIZE),
-<<<<<<< HEAD
-      TestResizeBaseTarget(ResizeBaseTarget.Type.RIGHT_TOP).getMouseCursor(0)
-=======
       TestResizeBaseTarget(ResizeBaseTarget.Type.RIGHT_TOP).getMouseCursor(0),
->>>>>>> 0d09370c
     )
 
     assertEquals(
       AdtUiCursorsProvider.getInstance().getCursor(AdtUiCursorType.SE_RESIZE),
-<<<<<<< HEAD
-      TestResizeBaseTarget(ResizeBaseTarget.Type.RIGHT_BOTTOM).getMouseCursor(0)
-=======
       TestResizeBaseTarget(ResizeBaseTarget.Type.RIGHT_BOTTOM).getMouseCursor(0),
->>>>>>> 0d09370c
     )
   }
 }
