/*
 * Copyright (C) 2018 The Android Open Source Project
 *
 * Licensed under the Apache License, Version 2.0 (the "License");
 * you may not use this file except in compliance with the License.
 * You may obtain a copy of the License at
 *
 *      http://www.apache.org/licenses/LICENSE-2.0
 *
 * Unless required by applicable law or agreed to in writing, software
 * distributed under the License is distributed on an "AS IS" BASIS,
 * WITHOUT WARRANTIES OR CONDITIONS OF ANY KIND, either express or implied.
 * See the License for the specific language governing permissions and
 * limitations under the License.
 */
package com.android.tools.idea.diagnostics.hprof.navigator

import com.android.tools.idea.diagnostics.hprof.classstore.ClassDefinition
import com.android.tools.idea.diagnostics.hprof.classstore.ClassStore
import com.android.tools.idea.diagnostics.hprof.parser.Type
<<<<<<< HEAD
import it.unimi.dsi.fastutil.longs.Long2ObjectMap
=======
import it.unimi.dsi.fastutil.longs.Long2ObjectOpenHashMap
>>>>>>> de127946
import it.unimi.dsi.fastutil.longs.LongArrayList
import java.nio.ByteBuffer
import kotlin.experimental.and

class ObjectNavigatorOnAuxFiles(
<<<<<<< HEAD
  private val roots: Long2ObjectMap<RootReason>,
=======
  private val roots: Long2ObjectOpenHashMap<RootReason>,
>>>>>>> de127946
  private val auxOffsets: ByteBuffer,
  private val aux: ByteBuffer,
  classStore: ClassStore,
  instanceCount: Long,
  private val idSize: Int
) : ObjectNavigator(classStore, instanceCount) {

  override fun getClass() = currentClass!!

  override fun getClassForObjectId(id: Long): ClassDefinition {
    auxOffsets.position((id * 4).toInt())
    aux.position(auxOffsets.int)
    val classId = aux.readId()
    return if (classId == 0) classStore.classClass else classStore[classId]
  }

  private var softWeakReferenceIndex: Int = -1
  private var currentObjectId = 0L
  private var arraySize = 0
  private var currentClass: ClassDefinition? = null
  private val references = LongArrayList()
  private var softWeakReferenceId = 0L

  private enum class ReferenceType { Strong, Weak, Soft }

  private var referenceType = ReferenceType.Strong
  private var extraData = 0

  override val id: Long
    get() = currentObjectId

  override fun createRootsIterator(): Iterator<RootObject> {
    return object : Iterator<RootObject> {
      val internalIterator = roots.keys.iterator()
      override fun hasNext(): Boolean {
        return internalIterator.hasNext()
      }

      override fun next(): RootObject {
<<<<<<< HEAD
        val key = internalIterator.nextLong()
        return RootObject(key, roots.get(key))
=======
        val (id, reason) = internalIterator.next()
        return RootObject(id, reason)
>>>>>>> de127946
      }
    }
  }

  override fun getReferencesCopy(): LongArrayList {
    val result = LongArrayList()
<<<<<<< HEAD
    for (i in 0 until references.size) {
=======
    for (i in 0 until references.count()) {
>>>>>>> de127946
      result.add(references.getLong(i))
    }
    return result
  }

  override fun isNull(): Boolean {
    return id == 0L
  }

  override fun goTo(id: Long, referenceResolution: ReferenceResolution) {
    auxOffsets.position((id * 4).toInt())
    aux.position(auxOffsets.int)
    currentObjectId = id
    references.clear()
    softWeakReferenceId = 0L
    softWeakReferenceIndex = -1
    referenceType = ReferenceType.Strong
    extraData = 0

    if (id == 0L) {
      currentClass = null
      return
    }
    val classId = aux.readId()
    val classDefinition: ClassDefinition
    if (classId == 0) {
      classDefinition = classStore.classClass
    }
    else {
      classDefinition = classStore[classId]
    }
    currentClass = classDefinition
    if (classId == 0) {
      preloadClass(id.toInt(), referenceResolution)
      return
    }
    if (classDefinition.isPrimitiveArray()) {
      preloadPrimitiveArray()
      return
    }
    if (classDefinition.isArray()) {
      preloadObjectArray(referenceResolution)
      return
    }
    preloadInstance(classDefinition, referenceResolution)
  }

  override fun getExtraData(): Int {
    return extraData
  }

  private fun preloadPrimitiveArray() {
    arraySize = aux.readNonNegativeLEB128Int()
  }

  private fun preloadClass(classId: Int,
                           referenceResolution: ReferenceResolution) {
    arraySize = 0

    if (referenceResolution != ReferenceResolution.NO_REFERENCES) {
      val classDefinition = classStore[classId]
      classDefinition.constantFields.forEach(references::add)
      classDefinition.staticFields.forEach { references.add(it.objectId) }
    }
  }

  private fun preloadObjectArray(referenceResolution: ReferenceResolution) {
    val nullElementsCount = aux.readNonNegativeLEB128Int()
    val nonNullElementsCount = aux.readNonNegativeLEB128Int()

    arraySize = nullElementsCount + nonNullElementsCount

    if (referenceResolution != ReferenceResolution.NO_REFERENCES) {
      for (i in 0 until nonNullElementsCount) {
        references.add(aux.readId().toLong())
      }
    }
  }

  private fun preloadInstance(classDefinition: ClassDefinition,
                              referenceResolution: ReferenceResolution) {
    arraySize = 0

    if (referenceResolution == ReferenceResolution.NO_REFERENCES) {
      return
    }

    var c = classDefinition
    var isSoftReference = false
    var isWeakReference = false
    val includeSoftWeakReferences = referenceResolution == ReferenceResolution.ALL_REFERENCES
    val includeInnerClassRefs = referenceResolution != ReferenceResolution.STRONG_EXCLUDING_INNER_CLASS
    do {
      isSoftReference = isSoftReference || classStore.softReferenceClass == c
      isWeakReference = isWeakReference || classStore.weakReferenceClass == c
      val fields = c.refInstanceFields
      fields.forEach {
        val reference = aux.readId()
        if (!(isSoftReference || isWeakReference) || it.name != "referent") {
          if (it.name == "this$0" && !includeInnerClassRefs) {
            references.add(0L)
          } else {
            references.add(reference.toLong())
          }
        }
        else {
          softWeakReferenceId = reference.toLong()
<<<<<<< HEAD
          softWeakReferenceIndex = references.size // current index in references list
=======
          softWeakReferenceIndex = references.count() // current index in references list
>>>>>>> de127946
          referenceType = if (isSoftReference) ReferenceType.Soft else ReferenceType.Weak
          // Soft/weak reference
          if (includeSoftWeakReferences) {
            references.add(reference.toLong())
          }
          else {
            references.add(0L)
          }
        }
      }
      val superClassId = c.superClassId
      if (superClassId == 0L) {
        break
      }
      c = classStore[superClassId]
    }
    while (true)

    if (isExtraDataPresent(classDefinition)) {
      preloadExtraData()
    }
  }

  private val directByteBufferClass = classStore.getClassIfExists("java.nio.DirectByteBuffer")

  private fun isExtraDataPresent(classDefinition: ClassDefinition): Boolean = classDefinition == directByteBufferClass

  private fun preloadExtraData() {
    extraData = aux.readNonNegativeLEB128Int()
  }

  override fun getSoftReferenceId(): Long {
    return if (referenceType == ReferenceType.Soft) softWeakReferenceId else 0
  }

  override fun getWeakReferenceId(): Long {
    return if (referenceType == ReferenceType.Weak) softWeakReferenceId else 0
  }

  override fun getSoftWeakReferenceIndex(): Int {
    return softWeakReferenceIndex
  }

  override fun getObjectSize(): Int {
    val localClass = currentClass ?: return idSize // size of null value

    return when {
      localClass.isPrimitiveArray() ->
        localClass.instanceSize + Type.getType(localClass.name).size * arraySize + ClassDefinition.ARRAY_PREAMBLE_SIZE
      localClass.isArray() -> localClass.instanceSize + idSize * arraySize + ClassDefinition.ARRAY_PREAMBLE_SIZE
      else -> localClass.instanceSize + ClassDefinition.OBJECT_PREAMBLE_SIZE
    }
  }

  override fun copyReferencesTo(outReferences: LongArrayList) {
    outReferences.clear()
<<<<<<< HEAD
    outReferences.ensureCapacity(references.size)
    for (i in 0 until references.size) {
=======
    outReferences.ensureCapacity(references.count())
    for (i in 0 until references.count()) {
>>>>>>> de127946
      outReferences.add(references.getLong(i))
    }
  }

  override fun getRootReasonForObjectId(id: Long): RootReason? {
    var rootReason = roots[id]

    // If the root is a java frame, then first check if any static or constant is a root too. This way,
    // frame root will be reported only is there are no other roots.
    if (rootReason != null && !rootReason.javaFrame) {
      return rootReason
    }
    classStore.forEachClass { classDefinition ->
      if (classDefinition.id == id) {
        rootReason = RootReason.createClassDefinitionReason(classDefinition)
      }
      classDefinition.staticFields.firstOrNull {
        it.objectId == id
      }?.let {
        rootReason = RootReason.createStaticFieldReferenceReason(classDefinition, it.name)
      }
      val index = classDefinition.constantFields.indexOfFirst {
        it == id
      }
      if (index != -1) {
        rootReason = RootReason.createConstantReferenceReason(classDefinition, index)
      }
    }
    return rootReason
  }

  private fun ByteBuffer.readId(): Int {
    return readNonNegativeLEB128Int()
  }

  private fun ByteBuffer.readNonNegativeLEB128Int(): Int {
    var v = 0
    var shift = 0
    while (true) {
      val b = get()
      v = v or ((b and 0x7f).toInt() shl shift)
      if (b >= 0) {
        break
      }
      shift += 7
    }
    return v
  }
}
<|MERGE_RESOLUTION|>--- conflicted
+++ resolved
@@ -18,21 +18,13 @@
 import com.android.tools.idea.diagnostics.hprof.classstore.ClassDefinition
 import com.android.tools.idea.diagnostics.hprof.classstore.ClassStore
 import com.android.tools.idea.diagnostics.hprof.parser.Type
-<<<<<<< HEAD
-import it.unimi.dsi.fastutil.longs.Long2ObjectMap
-=======
 import it.unimi.dsi.fastutil.longs.Long2ObjectOpenHashMap
->>>>>>> de127946
 import it.unimi.dsi.fastutil.longs.LongArrayList
 import java.nio.ByteBuffer
 import kotlin.experimental.and
 
 class ObjectNavigatorOnAuxFiles(
-<<<<<<< HEAD
-  private val roots: Long2ObjectMap<RootReason>,
-=======
   private val roots: Long2ObjectOpenHashMap<RootReason>,
->>>>>>> de127946
   private val auxOffsets: ByteBuffer,
   private val aux: ByteBuffer,
   classStore: ClassStore,
@@ -66,30 +58,21 @@
 
   override fun createRootsIterator(): Iterator<RootObject> {
     return object : Iterator<RootObject> {
-      val internalIterator = roots.keys.iterator()
+      val internalIterator = roots.iterator()
       override fun hasNext(): Boolean {
         return internalIterator.hasNext()
       }
 
       override fun next(): RootObject {
-<<<<<<< HEAD
-        val key = internalIterator.nextLong()
-        return RootObject(key, roots.get(key))
-=======
         val (id, reason) = internalIterator.next()
         return RootObject(id, reason)
->>>>>>> de127946
       }
     }
   }
 
   override fun getReferencesCopy(): LongArrayList {
     val result = LongArrayList()
-<<<<<<< HEAD
-    for (i in 0 until references.size) {
-=======
     for (i in 0 until references.count()) {
->>>>>>> de127946
       result.add(references.getLong(i))
     }
     return result
@@ -197,11 +180,7 @@
         }
         else {
           softWeakReferenceId = reference.toLong()
-<<<<<<< HEAD
-          softWeakReferenceIndex = references.size // current index in references list
-=======
           softWeakReferenceIndex = references.count() // current index in references list
->>>>>>> de127946
           referenceType = if (isSoftReference) ReferenceType.Soft else ReferenceType.Weak
           // Soft/weak reference
           if (includeSoftWeakReferences) {
@@ -258,13 +237,8 @@
 
   override fun copyReferencesTo(outReferences: LongArrayList) {
     outReferences.clear()
-<<<<<<< HEAD
-    outReferences.ensureCapacity(references.size)
-    for (i in 0 until references.size) {
-=======
     outReferences.ensureCapacity(references.count())
     for (i in 0 until references.count()) {
->>>>>>> de127946
       outReferences.add(references.getLong(i))
     }
   }
