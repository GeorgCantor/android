/*
 * Copyright (C) 2019 The Android Open Source Project
 *
 * Licensed under the Apache License, Version 2.0 (the "License");
 * you may not use this file except in compliance with the License.
 * You may obtain a copy of the License at
 *
 *      http://www.apache.org/licenses/LICENSE-2.0
 *
 * Unless required by applicable law or agreed to in writing, software
 * distributed under the License is distributed on an "AS IS" BASIS,
 * WITHOUT WARRANTIES OR CONDITIONS OF ANY KIND, either express or implied.
 * See the License for the specific language governing permissions and
 * limitations under the License.
 */
package com.android.tools.idea.templates

import com.android.ide.common.repository.GradleVersion
import com.android.repository.Revision
import com.android.tools.idea.gradle.plugin.AndroidPluginInfo
import com.android.tools.idea.gradle.plugin.LatestKnownPluginVersionProvider
import com.android.tools.idea.gradle.util.GradleUtil
import com.android.tools.idea.npw.module.ConfigureAndroidModuleStep
<<<<<<< HEAD
import com.android.tools.idea.npw.platform.AndroidVersionsInfo
import com.android.tools.idea.npw.template.KotlinVersionProvider
=======
>>>>>>> cdc83e4e
import com.android.tools.idea.sdk.AndroidSdks
import com.android.tools.idea.sdk.progress.StudioLoggerProgressIndicator
import com.android.tools.idea.wizard.template.FormFactor
import com.android.tools.idea.wizard.template.Language
import com.android.tools.idea.wizard.template.PackageName
import com.android.tools.idea.wizard.template.ProjectTemplateData
import com.intellij.openapi.diagnostic.Logger
import com.intellij.openapi.diagnostic.logger
<<<<<<< HEAD
import com.intellij.openapi.module.LanguageLevelUtil
import com.intellij.openapi.module.ModuleManager
import com.intellij.openapi.project.Project
import com.intellij.openapi.roots.LanguageLevelProjectExtension
import com.intellij.util.lang.JavaVersion
import org.jetbrains.android.refactoring.isAndroidx
=======
import com.intellij.openapi.project.Project
import org.jetbrains.android.refactoring.isAndroidx
import org.jetbrains.kotlin.config.KotlinCompilerVersion
>>>>>>> cdc83e4e
import java.io.File

val log: Logger get() = logger<ProjectTemplateDataBuilder>()

/**
 * Builder for [ProjectTemplateData].
 *
 * Extracts information from various data sources.
 */

const val DEFAULT_KOTLIN_VERSION = "1.4.31"

class ProjectTemplateDataBuilder(val isNewProject: Boolean) {
  var androidXSupport: Boolean? = null
  var gradlePluginVersion: GradleVersion? = null
  var sdkDir: File? = null
  var language: Language? = null
  var kotlinVersion: String? = null
  var buildToolsVersion: Revision? = null
  var explicitBuildToolsVersion: Boolean? = null
  var topOut: File? = null
  var applicationPackage: PackageName? = null
  val includedFormFactorNames = mutableMapOf<FormFactor, MutableList<String>>()
  var debugKeyStoreSha1: String? = null
  var overridePathCheck: Boolean? = null
  var applicationName: String? = null

  internal fun setEssentials(project: Project) {
    applicationName = project.name
<<<<<<< HEAD
    kotlinVersion = KotlinVersionProvider.getInstance().kotlinVersionForGradle
=======
    kotlinVersion = getBestKotlinVersion()
>>>>>>> cdc83e4e
    gradlePluginVersion = determineGradlePluginVersion(project)
    // If we create a new project, then we have a checkbox for androidX support
    if (!isNewProject) {
      androidXSupport = project.isAndroidx()
    }
  }

  private fun getBestKotlinVersion() : String {
    // From https://github.com/JetBrains/intellij-kotlin/blob/master/project-wizard/idea/src/org/jetbrains/kotlin/tools/projectWizard/wizard/service/IdeaKotlinVersionProviderService.kt
    val kotlinVersionFromCompiler = KotlinCompilerVersion.getVersion()
      ?.takeUnless { it.contains("snapshot", ignoreCase = true) }
      ?.substringBefore("-release")

    return kotlinVersionFromCompiler ?: DEFAULT_KOTLIN_VERSION // The default version will only be used as a fallback
  }

  /**
   * Sets basic information which is available in [Project].
   */
  fun setProjectDefaults(project: Project) {
    setEssentials(project)

    val basePath = project.basePath
    if (basePath != null) {
      topOut = File(basePath)
    }

    val sdkHandler = AndroidSdks.getInstance().tryToChooseSdkHandler()
    val progress = StudioLoggerProgressIndicator(ConfigureAndroidModuleStep::class.java)

<<<<<<< HEAD
    addBuildToolVersion(project, getRecommendedBuildToolsRevision(sdkHandler, progress))

    val sdkPath = sdkHandler.location?.path
    if (sdkPath != null) {
      sdkDir = File(sdkPath)
    }
  }

  /**
   * Same as [setFacet], but uses a [AndroidVersionsInfo.VersionItem]. This version is used when the Module is not created yet.
   *
   * @param buildVersion Build version information for the new Module being created.
   * @param project      Used to find the Gradle Dependencies versions. If null, it will use the most recent values known.
   */
  fun setBuildVersion(buildVersion: AndroidVersionsInfo.VersionItem, project: Project) {
    val info = buildVersion.androidTarget?.buildToolInfo // for preview release
    if (info != null) {
      addBuildToolVersion(project, info.revision)
    }

    setEssentials(project)
  }

  // We can't JUST look at the overall project level language level, since  Gradle sync appears not
  // to sync the overall project level; instead we  have to take the min of all the modules
  private fun determineJavaVersion(project: Project) = runReadAction {
    ModuleManager.getInstance(project).modules
      .mapNotNull { LanguageLevelUtil.getCustomLanguageLevel(it) }
      .minOrNull() ?: LanguageLevelProjectExtension.getInstance(project).languageLevel
  }.toJavaVersion()

  private fun addBuildToolVersion(project: Project, buildToolRevision: Revision) {
    val gradlePluginVersion = determineGradlePluginVersion(project)
    buildToolsVersion = buildToolRevision
    explicitBuildToolsVersion = needsExplicitBuildToolsVersion(gradlePluginVersion, buildToolRevision)
=======
    sdkDir = sdkHandler.location?.toFile()
>>>>>>> cdc83e4e
  }

  /** Find the most appropriated Gradle Plugin version for the specified project. */
  private fun determineGradlePluginVersion(project: Project?): GradleVersion {
    val defaultGradleVersion = GradleVersion.parse(LatestKnownPluginVersionProvider.INSTANCE.get())
    if (project == null || isNewProject) {
      return defaultGradleVersion
    }

    val versionInUse = GradleUtil.getAndroidGradleModelVersionInUse(project)
    val androidPluginInfo = AndroidPluginInfo.findFromBuildFiles(project)
    return versionInUse ?: androidPluginInfo?.pluginVersion ?: defaultGradleVersion
  }

  fun build() = ProjectTemplateData(
    androidXSupport!!,
    gradlePluginVersion!!.toString(),
    sdkDir,
    Language.valueOf(language!!.toString()),
    kotlinVersion!!,
    topOut!!,
    applicationPackage,
    includedFormFactorNames,
    debugKeyStoreSha1,
    overridePathCheck,
    isNewProject
  )
}
<|MERGE_RESOLUTION|>--- conflicted
+++ resolved
@@ -21,11 +21,6 @@
 import com.android.tools.idea.gradle.plugin.LatestKnownPluginVersionProvider
 import com.android.tools.idea.gradle.util.GradleUtil
 import com.android.tools.idea.npw.module.ConfigureAndroidModuleStep
-<<<<<<< HEAD
-import com.android.tools.idea.npw.platform.AndroidVersionsInfo
-import com.android.tools.idea.npw.template.KotlinVersionProvider
-=======
->>>>>>> cdc83e4e
 import com.android.tools.idea.sdk.AndroidSdks
 import com.android.tools.idea.sdk.progress.StudioLoggerProgressIndicator
 import com.android.tools.idea.wizard.template.FormFactor
@@ -34,18 +29,9 @@
 import com.android.tools.idea.wizard.template.ProjectTemplateData
 import com.intellij.openapi.diagnostic.Logger
 import com.intellij.openapi.diagnostic.logger
-<<<<<<< HEAD
-import com.intellij.openapi.module.LanguageLevelUtil
-import com.intellij.openapi.module.ModuleManager
-import com.intellij.openapi.project.Project
-import com.intellij.openapi.roots.LanguageLevelProjectExtension
-import com.intellij.util.lang.JavaVersion
-import org.jetbrains.android.refactoring.isAndroidx
-=======
 import com.intellij.openapi.project.Project
 import org.jetbrains.android.refactoring.isAndroidx
 import org.jetbrains.kotlin.config.KotlinCompilerVersion
->>>>>>> cdc83e4e
 import java.io.File
 
 val log: Logger get() = logger<ProjectTemplateDataBuilder>()
@@ -75,11 +61,7 @@
 
   internal fun setEssentials(project: Project) {
     applicationName = project.name
-<<<<<<< HEAD
-    kotlinVersion = KotlinVersionProvider.getInstance().kotlinVersionForGradle
-=======
     kotlinVersion = getBestKotlinVersion()
->>>>>>> cdc83e4e
     gradlePluginVersion = determineGradlePluginVersion(project)
     // If we create a new project, then we have a checkbox for androidX support
     if (!isNewProject) {
@@ -110,45 +92,7 @@
     val sdkHandler = AndroidSdks.getInstance().tryToChooseSdkHandler()
     val progress = StudioLoggerProgressIndicator(ConfigureAndroidModuleStep::class.java)
 
-<<<<<<< HEAD
-    addBuildToolVersion(project, getRecommendedBuildToolsRevision(sdkHandler, progress))
-
-    val sdkPath = sdkHandler.location?.path
-    if (sdkPath != null) {
-      sdkDir = File(sdkPath)
-    }
-  }
-
-  /**
-   * Same as [setFacet], but uses a [AndroidVersionsInfo.VersionItem]. This version is used when the Module is not created yet.
-   *
-   * @param buildVersion Build version information for the new Module being created.
-   * @param project      Used to find the Gradle Dependencies versions. If null, it will use the most recent values known.
-   */
-  fun setBuildVersion(buildVersion: AndroidVersionsInfo.VersionItem, project: Project) {
-    val info = buildVersion.androidTarget?.buildToolInfo // for preview release
-    if (info != null) {
-      addBuildToolVersion(project, info.revision)
-    }
-
-    setEssentials(project)
-  }
-
-  // We can't JUST look at the overall project level language level, since  Gradle sync appears not
-  // to sync the overall project level; instead we  have to take the min of all the modules
-  private fun determineJavaVersion(project: Project) = runReadAction {
-    ModuleManager.getInstance(project).modules
-      .mapNotNull { LanguageLevelUtil.getCustomLanguageLevel(it) }
-      .minOrNull() ?: LanguageLevelProjectExtension.getInstance(project).languageLevel
-  }.toJavaVersion()
-
-  private fun addBuildToolVersion(project: Project, buildToolRevision: Revision) {
-    val gradlePluginVersion = determineGradlePluginVersion(project)
-    buildToolsVersion = buildToolRevision
-    explicitBuildToolsVersion = needsExplicitBuildToolsVersion(gradlePluginVersion, buildToolRevision)
-=======
     sdkDir = sdkHandler.location?.toFile()
->>>>>>> cdc83e4e
   }
 
   /** Find the most appropriated Gradle Plugin version for the specified project. */
