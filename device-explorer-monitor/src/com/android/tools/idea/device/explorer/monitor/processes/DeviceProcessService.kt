/*
 * Copyright (C) 2022 The Android Open Source Project
 *
 * Licensed under the Apache License, Version 2.0 (the "License");
 * you may not use this file except in compliance with the License.
 * You may obtain a copy of the License at
 *
 *      http://www.apache.org/licenses/LICENSE-2.0
 *
 * Unless required by applicable law or agreed to in writing, software
 * distributed under the License is distributed on an "AS IS" BASIS,
 * WITHOUT WARRANTIES OR CONDITIONS OF ANY KIND, either express or implied.
 * See the License for the specific language governing permissions and
 * limitations under the License.
 */
package com.android.tools.idea.device.explorer.monitor.processes

import com.android.annotations.concurrency.UiThread
import com.android.annotations.concurrency.WorkerThread
import com.android.ddmlib.Client
import com.android.ddmlib.IDevice
import com.android.tools.idea.concurrency.AndroidDispatchers
import com.android.tools.idea.device.explorer.monitor.adbimpl.AdbDevice
import com.android.tools.idea.execution.common.debug.AndroidDebugger
import com.android.tools.idea.execution.common.debug.AndroidDebuggerState
import com.android.tools.idea.execution.common.debug.RunConfigurationWithDebugger
import com.android.tools.idea.execution.common.debug.utils.AndroidConnectDebugger
import com.intellij.execution.RunManager
<<<<<<< HEAD
=======
import com.intellij.notification.Notification
import com.intellij.notification.NotificationType
import com.intellij.notification.Notifications
import com.intellij.openapi.application.ApplicationManager
import com.intellij.openapi.components.Service
>>>>>>> 0d09370c
import com.intellij.openapi.components.service
import com.intellij.openapi.diagnostic.thisLogger
import com.intellij.openapi.project.Project
import com.intellij.serviceContainer.NonInjectable
import com.intellij.util.concurrency.AppExecutorUtil
import com.intellij.util.concurrency.ThreadingAssertions
import kotlinx.coroutines.CoroutineDispatcher
import kotlinx.coroutines.withContext

@UiThread
<<<<<<< HEAD
=======
@Service(Service.Level.PROJECT)
>>>>>>> 0d09370c
class DeviceProcessService @NonInjectable constructor(private val connectDebuggerAction: (debugger: AndroidDebugger<AndroidDebuggerState>, client: Client, config: RunConfigurationWithDebugger) -> Unit) {

  @Suppress("unused")
  constructor(project: Project) : this({ debugger, client, config ->
    AppExecutorUtil.getAppExecutorService().execute {
      AndroidConnectDebugger.closeOldSessionAndRun(project, debugger, client, config)
    }
  })
  /**
   * The [CoroutineDispatcher] used for asynchronous work that **cannot** happen on the EDT thread.
   */
  private val workerThreadDispatcher: CoroutineDispatcher = AndroidDispatchers.workerThread
  private val uiThreadDispatcher: CoroutineDispatcher = AndroidDispatchers.uiThread

  suspend fun fetchProcessList(device: AdbDevice): List<ProcessInfo> {
<<<<<<< HEAD
    ThreadingAssertions.assertEventDispatchThread()

=======
>>>>>>> 0d09370c
    // Run this in a worker thread in case the device/adb is not responsive
    val clients = device.device.clients ?: emptyArray()
    return withContext(workerThreadDispatcher) {
      clients
        .asSequence()
        .mapNotNull { client -> createProcessInfo(device, client) }
        .toList()
    }
  }

  @WorkerThread
  private fun createProcessInfo(device: Device, client: Client): ProcessInfo? {
    try {
      val processName = client.clientData.clientDescription
      return if (processName == null) {
        thisLogger().debug(
          "Process ${client.clientData.pid} was skipped because the process name is not initialized. Is another instance of Studio running?")
        ProcessInfo(device,
                    pid = client.clientData.pid)
      }
      else {
        val userId = if (client.clientData.userId == -1) null else client.clientData.userId
        ProcessInfo(device,
                    pid = client.clientData.pid,
                    packageName = client.clientData.packageName,
                    processName = processName,
                    userId = userId,
                    vmIdentifier = client.clientData.vmIdentifier,
                    abi = client.clientData.abi,
                    debuggerStatus = client.clientData.debuggerConnectionStatus,
                    killAction = { client.kill() } )
      }
    }
    catch (e: Throwable) {
      thisLogger().warn("Error retrieving process info from `Client`", e)
      return null
    }
  }

  /**
   * Kills the [process] on the [device][ProcessInfo.device]
   */
  suspend fun killProcess(process: ProcessInfo, device: IDevice) {
<<<<<<< HEAD
    ThreadingAssertions.assertEventDispatchThread()

=======
>>>>>>> 0d09370c
    if (process.device.serialNumber == device.serialNumber) {
      // Run this in a worker thread in case the device/adb is not responsive
      withContext(workerThreadDispatcher) {
        if (process.packageName != null) {
          device.kill(process.packageName)
        } else {
          thisLogger().debug("Kill process invoked on a null package name")
          withContext(uiThreadDispatcher) {
            reportError("kill process", "Couldn't find package name for process.")
          }
        }
        process.killAction?.invoke()
      }
    }

  }

  /**
   * Force stops the [process] on the [device][ProcessInfo.device]
   */
  suspend fun forceStopProcess(process: ProcessInfo, device: IDevice) {
<<<<<<< HEAD
    ThreadingAssertions.assertEventDispatchThread()

=======
>>>>>>> 0d09370c
    if (process.device.serialNumber == device.serialNumber) {
      // Run this in a worker thread in case the device/adb is not responsive
      withContext(workerThreadDispatcher) {
        if (process.packageName != null) {
          device.forceStop(process.packageName)
        } else {
          thisLogger().debug("Force stop invoked on a null package name")
          withContext(uiThreadDispatcher) {
            reportError("force stop", "Couldn't find package name for process.")
          }
        }
      }
    }
  }

  suspend fun debugProcess(project: Project, process: ProcessInfo, device: IDevice) {
<<<<<<< HEAD
    ThreadingAssertions.assertEventDispatchThread()

=======
>>>>>>> 0d09370c
    if (process.device.serialNumber == device.serialNumber) {
      withContext(workerThreadDispatcher) {
        val client = device.getClient(process.safeProcessName)
        val config = RunManager.getInstance(project).selectedConfiguration?.configuration as? RunConfigurationWithDebugger
        val debugger = config?.androidDebuggerContext?.androidDebugger

        if (client != null && config != null && debugger != null) {
          connectDebuggerAction.invoke(debugger, client, config)
        } else {
          thisLogger().debug("Attach Debugger invoke on a null client, config, or debugger")
          withContext(uiThreadDispatcher) {
            reportError("attach debugger", "Couldn't find process to attach or debugger to use.")
          }
        }
      }
    }
  }

  private fun reportError(title: String, messageToReport: String) {
    val notification = Notification("Device Explorer", "Unable to $title", messageToReport, NotificationType.WARNING)
    ApplicationManager.getApplication().invokeLater {
      Notifications.Bus.notify(notification)
    }
  }

  companion object {
    fun getInstance(project: Project): DeviceProcessService = project.service()
  }
}<|MERGE_RESOLUTION|>--- conflicted
+++ resolved
@@ -26,14 +26,11 @@
 import com.android.tools.idea.execution.common.debug.RunConfigurationWithDebugger
 import com.android.tools.idea.execution.common.debug.utils.AndroidConnectDebugger
 import com.intellij.execution.RunManager
-<<<<<<< HEAD
-=======
 import com.intellij.notification.Notification
 import com.intellij.notification.NotificationType
 import com.intellij.notification.Notifications
 import com.intellij.openapi.application.ApplicationManager
 import com.intellij.openapi.components.Service
->>>>>>> 0d09370c
 import com.intellij.openapi.components.service
 import com.intellij.openapi.diagnostic.thisLogger
 import com.intellij.openapi.project.Project
@@ -44,10 +41,7 @@
 import kotlinx.coroutines.withContext
 
 @UiThread
-<<<<<<< HEAD
-=======
 @Service(Service.Level.PROJECT)
->>>>>>> 0d09370c
 class DeviceProcessService @NonInjectable constructor(private val connectDebuggerAction: (debugger: AndroidDebugger<AndroidDebuggerState>, client: Client, config: RunConfigurationWithDebugger) -> Unit) {
 
   @Suppress("unused")
@@ -63,11 +57,8 @@
   private val uiThreadDispatcher: CoroutineDispatcher = AndroidDispatchers.uiThread
 
   suspend fun fetchProcessList(device: AdbDevice): List<ProcessInfo> {
-<<<<<<< HEAD
     ThreadingAssertions.assertEventDispatchThread()
 
-=======
->>>>>>> 0d09370c
     // Run this in a worker thread in case the device/adb is not responsive
     val clients = device.device.clients ?: emptyArray()
     return withContext(workerThreadDispatcher) {
@@ -111,11 +102,8 @@
    * Kills the [process] on the [device][ProcessInfo.device]
    */
   suspend fun killProcess(process: ProcessInfo, device: IDevice) {
-<<<<<<< HEAD
     ThreadingAssertions.assertEventDispatchThread()
 
-=======
->>>>>>> 0d09370c
     if (process.device.serialNumber == device.serialNumber) {
       // Run this in a worker thread in case the device/adb is not responsive
       withContext(workerThreadDispatcher) {
@@ -137,11 +125,8 @@
    * Force stops the [process] on the [device][ProcessInfo.device]
    */
   suspend fun forceStopProcess(process: ProcessInfo, device: IDevice) {
-<<<<<<< HEAD
     ThreadingAssertions.assertEventDispatchThread()
 
-=======
->>>>>>> 0d09370c
     if (process.device.serialNumber == device.serialNumber) {
       // Run this in a worker thread in case the device/adb is not responsive
       withContext(workerThreadDispatcher) {
@@ -158,11 +143,8 @@
   }
 
   suspend fun debugProcess(project: Project, process: ProcessInfo, device: IDevice) {
-<<<<<<< HEAD
     ThreadingAssertions.assertEventDispatchThread()
 
-=======
->>>>>>> 0d09370c
     if (process.device.serialNumber == device.serialNumber) {
       withContext(workerThreadDispatcher) {
         val client = device.getClient(process.safeProcessName)
