/*
 * Copyright (C) 2018 The Android Open Source Project
 *
 * Licensed under the Apache License, Version 2.0 (the "License");
 * you may not use this file except in compliance with the License.
 * You may obtain a copy of the License at
 *
 *      http://www.apache.org/licenses/LICENSE-2.0
 *
 * Unless required by applicable law or agreed to in writing, software
 * distributed under the License is distributed on an "AS IS" BASIS,
 * WITHOUT WARRANTIES OR CONDITIONS OF ANY KIND, either express or implied.
 * See the License for the specific language governing permissions and
 * limitations under the License.
 */
package com.android.tools.property.panel.api

import com.android.tools.property.panel.impl.model.util.FakeInspectorBuilder
import com.android.tools.property.panel.impl.model.util.FakePropertyItem
import com.android.tools.property.panel.impl.model.util.FakePropertyModel
import com.android.tools.property.panel.impl.ui.WatermarkPanel
import com.google.common.truth.Truth.assertThat
import com.intellij.ide.util.PropertiesComponent
import com.intellij.testFramework.ApplicationRule
import com.intellij.testFramework.DisposableRule
import javax.swing.JPanel
import javax.swing.JTabbedPane
import org.junit.After
import org.junit.Before
import org.junit.ClassRule
import org.junit.Rule
import org.junit.Test

class PropertiesPanelTest {

  companion object {
    @JvmField @ClassRule val rule = ApplicationRule()
  }

  @get:Rule val disposableRule = DisposableRule()

  private var model1: FakePropertyModel? = null
  private var model2: FakePropertyModel? = null
  private var view1: PropertiesView<FakePropertyItem>? = null
  private var view2: PropertiesView<FakePropertyItem>? = null
  private var tab1a: PropertiesViewTab<FakePropertyItem>? = null
  private var tab1b: PropertiesViewTab<FakePropertyItem>? = null
  private var tab2a: PropertiesViewTab<FakePropertyItem>? = null
  private var tab2b: PropertiesViewTab<FakePropertyItem>? = null
  private var tab2c: PropertiesViewTab<FakePropertyItem>? = null
  private var builder1: FakeInspectorBuilder? = null
  private var builder2: FakeInspectorBuilder? = null
  private var builder1a: FakeInspectorBuilder? = null
  private var builder1b: FakeInspectorBuilder? = null
  private var builder2a: FakeInspectorBuilder? = null
  private var builder2b: FakeInspectorBuilder? = null
  private var builder2c: FakeInspectorBuilder? = null

  @Suppress("UNCHECKED_CAST")
  @Before
  fun setUp() {
    model1 = FakePropertyModel()
    model2 = FakePropertyModel()
    view1 = PropertiesView("Layout Editor", model1!!)
    tab1a = view1!!.addTab("Basic")
    tab1b = view1!!.addTab("Advanced")
    view2 = PropertiesView("Navigation Editor", model2!!)
    tab2a = view2!!.addTab("Simple")
    tab2b = view2!!.addTab("Extra")
    tab2c = view2!!.addTab("Last")
    builder1 = FakeInspectorBuilder()
    builder2 = FakeInspectorBuilder()
    builder1a = FakeInspectorBuilder()
    builder1b = FakeInspectorBuilder()
    builder2a = FakeInspectorBuilder()
    builder2b = FakeInspectorBuilder()
    builder2c = FakeInspectorBuilder()
    view1!!.main.builders.add(builder1!!)
    view2!!.main.builders.add(builder2!!)
    tab1a!!.builders.add(builder1a!!)
    tab1b!!.builders.add(builder1b!!)
    tab2a!!.builders.add(builder2a!!)
    tab2b!!.builders.add(builder2b!!)
    tab2c!!.builders.add(builder2c!!)
  }

  @After
  fun tearDown() {
    model1 = null
    model2 = null
    view1 = null
    view2 = null
    tab1a = null
    tab1b = null
    tab2a = null
    tab2b = null
    builder1 = null
    builder2 = null
    builder1a = null
    builder1b = null
    builder2a = null
    builder2b = null
  }

  @Test
  fun testTwoTabsVisible() {
    val panel = PropertiesPanel<FakePropertyItem>(disposableRule.disposable)
    panel.addView(view1!!)
    panel.addView(view2!!)
    model1!!.propertiesGenerated()

    checkBothTabsVisibleInView1(panel)
  }

  @Test
  fun testSwitchBetweenViews() {
    val panel = PropertiesPanel<FakePropertyItem>(disposableRule.disposable)
    panel.addView(view1!!)
    panel.addView(view2!!)
    model1!!.propertiesGenerated()
    checkBothTabsVisibleInView1(panel)

    // Now switch to the other view:
    model2!!.propertiesGenerated()
    checkAllThreeTabsVisibleInView2(panel)

    // Last switch back to the first view:
    model1!!.propertiesGenerated()
    checkBothTabsVisibleInView1(panel, 2)
  }

  @Test
  fun testPreferredTabOpened() {
    val properties = PropertiesComponent.getInstance()
    properties.setValue("android.last.property.tab.Layout Editor", "Advanced")
    properties.setValue("android.last.property.tab.Navigation Editor", "Last")

    val panel = PropertiesPanel<FakePropertyItem>(disposableRule.disposable)
    panel.addView(view1!!)
    panel.addView(view2!!)
    model1!!.propertiesGenerated()
    assertThat(panel.selectedTab()).isEqualTo("Advanced")

    model2!!.propertiesGenerated()
    assertThat(panel.selectedTab()).isEqualTo("Last")
  }

  @Test
  fun testChangingTabsUpdatesThePreferredTab() {
    val panel = PropertiesPanel<FakePropertyItem>(disposableRule.disposable)
    panel.addView(view2!!)
    model2!!.propertiesGenerated()
    val tabs = panel.component.getComponent(1) as JTabbedPane
    assertThat(tabs.tabCount).isEqualTo(3)
    val properties = PropertiesComponent.getInstance()

    tabs.selectedIndex = 2
    assertThat(properties.getValue("android.last.property.tab.Navigation Editor")).isEqualTo("Last")

    tabs.selectedIndex = 0
    assertThat(properties.getValue("android.last.property.tab.Navigation Editor"))
      .isEqualTo("Simple")

    tabs.selectedIndex = 1
    assertThat(properties.getValue("android.last.property.tab.Navigation Editor"))
      .isEqualTo("Extra")
  }

  @Test
  fun testFilterHidesNonSearchableTabs() {
    val panel = PropertiesPanel<FakePropertyItem>(disposableRule.disposable)
    panel.addView(view1!!)
    panel.addView(view2!!)
    tab1a!!.searchable = false
    model1!!.propertiesGenerated()
    panel.filter = "abc"

    assertThat(panel.pages.size).isEqualTo(2)
    assertThat(builder1!!.attachToInspectorCalled).isEqualTo(1)
    assertThat(builder1a!!.attachToInspectorCalled).isEqualTo(1)
    assertThat(builder1b!!.attachToInspectorCalled).isEqualTo(1)
    assertThat(builder2!!.attachToInspectorCalled).isEqualTo(0)
    assertThat(builder2a!!.attachToInspectorCalled).isEqualTo(0)
    assertThat(builder2b!!.attachToInspectorCalled).isEqualTo(0)
    assertThat(builder2c!!.attachToInspectorCalled).isEqualTo(0)
    assertThat(panel.component.getComponent(0)).isEqualTo(panel.mainPage.component)
    assertThat(panel.component.getComponent(1)).isEqualTo(panel.pages[1].component)
    val hidden = panel.component.getComponent(2) as JPanel
    assertThat(hidden.isVisible).isFalse()
    assertThat(hidden.componentCount).isEqualTo(3)
    assertThat(hidden.getComponent(0)).isEqualTo(panel.pages[0].component)
    assertThat(hidden.getComponent(1)).isInstanceOf(JTabbedPane::class.java)
    assertThat(hidden.getComponent(2)).isInstanceOf(WatermarkPanel::class.java)
  }

  @Test
  fun testOneTabNotApplicable() {
    val panel = PropertiesPanel<FakePropertyItem>(disposableRule.disposable)
    panel.addView(view1!!)
    panel.addView(view2!!)
    builder1a!!.applicable = false
    model1!!.propertiesGenerated()
    assertThat(panel.pages.size).isEqualTo(2)
    assertThat(builder1!!.attachToInspectorCalled).isEqualTo(1)
    assertThat(builder1a!!.attachToInspectorCalled).isEqualTo(1)
    assertThat(builder1b!!.attachToInspectorCalled).isEqualTo(1)
    assertThat(panel.component.componentCount).isEqualTo(3)
    assertThat(panel.component.getComponent(0)).isEqualTo(panel.mainPage.component)
    assertThat(panel.component.getComponent(1)).isEqualTo(panel.pages[1].component)
    val hidden = panel.component.getComponent(2) as JPanel
    assertThat(hidden.isVisible).isFalse()
    assertThat(hidden.componentCount).isEqualTo(3)
    assertThat(hidden.getComponent(0)).isEqualTo(panel.pages[0].component)
    assertThat(hidden.getComponent(1)).isInstanceOf(JTabbedPane::class.java)
    assertThat(hidden.getComponent(2)).isInstanceOf(WatermarkPanel::class.java)
  }

  @Test
  fun testNothingApplicable() {
    val panel = PropertiesPanel<FakePropertyItem>(disposableRule.disposable)
    panel.addView(view1!!)
    panel.addView(view2!!)
    builder1!!.applicable = false
    builder1a!!.applicable = false
    builder1b!!.applicable = false
    model1!!.propertiesGenerated()
    assertThat(panel.pages.size).isEqualTo(2)
    assertThat(builder1!!.attachToInspectorCalled).isEqualTo(1)
    assertThat(builder1a!!.attachToInspectorCalled).isEqualTo(1)
    assertThat(builder1b!!.attachToInspectorCalled).isEqualTo(1)
    assertThat(panel.component.componentCount).isEqualTo(2)
    assertThat(panel.component.components[0]).isInstanceOf(WatermarkPanel::class.java)
    val hidden = panel.component.components[1] as JPanel
    assertThat(hidden.isVisible).isFalse()
    assertThat(hidden.componentCount).isEqualTo(4)
    assertThat(hidden.getComponent(0)).isEqualTo(panel.mainPage.component)
    assertThat(hidden.getComponent(1)).isEqualTo(panel.pages[0].component)
    assertThat(hidden.getComponent(2)).isEqualTo(panel.pages[1].component)
    assertThat(hidden.getComponent(3)).isInstanceOf(JTabbedPane::class.java)
  }

  private fun checkBothTabsVisibleInView1(
    panel: PropertiesPanel<FakePropertyItem>,
<<<<<<< HEAD
    expectedCallCount: Int = 1
=======
    expectedCallCount: Int = 1,
>>>>>>> 0d09370c
  ) {
    assertThat(panel.pages.size).isEqualTo(2)
    assertThat(builder1!!.attachToInspectorCalled).isEqualTo(expectedCallCount)
    assertThat(builder1a!!.attachToInspectorCalled).isEqualTo(expectedCallCount)
    assertThat(builder1b!!.attachToInspectorCalled).isEqualTo(expectedCallCount)
    val main = panel.component.getComponent(0)
    val tabs = panel.component.getComponent(1) as JTabbedPane
    val hidden = panel.component.getComponent(2) as JPanel
    assertThat(main).isSameAs(panel.mainPage.component)
    assertThat(main.isVisible).isTrue()
    assertThat(tabs.isVisible).isTrue()
    assertThat(hidden.isVisible).isFalse()
    assertThat(hidden.componentCount).isEqualTo(1)
    assertThat(hidden.getComponent(0)).isInstanceOf(WatermarkPanel::class.java)
    assertThat(tabs.tabCount).isEqualTo(2)
    assertThat(tabs.getTitleAt(0)).isEqualTo("Basic")
    assertThat(tabs.getTitleAt(1)).isEqualTo("Advanced")
  }

  private fun checkAllThreeTabsVisibleInView2(
    panel: PropertiesPanel<FakePropertyItem>,
<<<<<<< HEAD
    expectedCallCount: Int = 1
=======
    expectedCallCount: Int = 1,
>>>>>>> 0d09370c
  ) {
    assertThat(panel.pages.size).isEqualTo(3)
    assertThat(builder2!!.attachToInspectorCalled).isEqualTo(expectedCallCount)
    assertThat(builder2a!!.attachToInspectorCalled).isEqualTo(expectedCallCount)
    assertThat(builder2b!!.attachToInspectorCalled).isEqualTo(expectedCallCount)
    assertThat(builder2c!!.attachToInspectorCalled).isEqualTo(expectedCallCount)
    val main = panel.component.getComponent(0)
    val tabs = panel.component.getComponent(1) as JTabbedPane
    val hidden = panel.component.getComponent(2) as JPanel
    assertThat(main).isSameAs(panel.mainPage.component)
    assertThat(main.isVisible).isTrue()
    assertThat(tabs.isVisible).isTrue()
    assertThat(hidden.isVisible).isFalse()
    assertThat(hidden.componentCount).isEqualTo(1)
    assertThat(hidden.getComponent(0)).isInstanceOf(WatermarkPanel::class.java)
    assertThat(tabs.tabCount).isEqualTo(3)
    assertThat(tabs.getTitleAt(0)).isEqualTo("Simple")
    assertThat(tabs.getTitleAt(1)).isEqualTo("Extra")
    assertThat(tabs.getTitleAt(2)).isEqualTo("Last")
  }
}<|MERGE_RESOLUTION|>--- conflicted
+++ resolved
@@ -23,13 +23,13 @@
 import com.intellij.ide.util.PropertiesComponent
 import com.intellij.testFramework.ApplicationRule
 import com.intellij.testFramework.DisposableRule
-import javax.swing.JPanel
-import javax.swing.JTabbedPane
 import org.junit.After
 import org.junit.Before
 import org.junit.ClassRule
 import org.junit.Rule
 import org.junit.Test
+import javax.swing.JPanel
+import javax.swing.JTabbedPane
 
 class PropertiesPanelTest {
 
@@ -241,11 +241,7 @@
 
   private fun checkBothTabsVisibleInView1(
     panel: PropertiesPanel<FakePropertyItem>,
-<<<<<<< HEAD
-    expectedCallCount: Int = 1
-=======
     expectedCallCount: Int = 1,
->>>>>>> 0d09370c
   ) {
     assertThat(panel.pages.size).isEqualTo(2)
     assertThat(builder1!!.attachToInspectorCalled).isEqualTo(expectedCallCount)
@@ -267,11 +263,7 @@
 
   private fun checkAllThreeTabsVisibleInView2(
     panel: PropertiesPanel<FakePropertyItem>,
-<<<<<<< HEAD
-    expectedCallCount: Int = 1
-=======
     expectedCallCount: Int = 1,
->>>>>>> 0d09370c
   ) {
     assertThat(panel.pages.size).isEqualTo(3)
     assertThat(builder2!!.attachToInspectorCalled).isEqualTo(expectedCallCount)
