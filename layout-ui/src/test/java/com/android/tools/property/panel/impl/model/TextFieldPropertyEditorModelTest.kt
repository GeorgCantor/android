--- conflicted
+++ resolved
@@ -81,11 +81,7 @@
               override val validation: EditingValidation = {
                 Pair(EditingErrorCategory.ERROR, "Error")
               }
-<<<<<<< HEAD
-            }
-=======
             },
->>>>>>> 0d09370c
         )
       )
     val line = FakeInspectorLineModel(FakeLineType.PROPERTY)
