/*
 * Copyright (C) 2015 The Android Open Source Project
 *
 * Licensed under the Apache License, Version 2.0 (the "License");
 * you may not use this file except in compliance with the License.
 * You may obtain a copy of the License at
 *
 *      http://www.apache.org/licenses/LICENSE-2.0
 *
 * Unless required by applicable law or agreed to in writing, software
 * distributed under the License is distributed on an "AS IS" BASIS,
 * WITHOUT WARRANTIES OR CONDITIONS OF ANY KIND, either express or implied.
 * See the License for the specific language governing permissions and
 * limitations under the License.
 */
package com.android.tools.idea.avdmanager;

<<<<<<< HEAD
import static com.android.tools.idea.avdmanager.AccelerationErrorSolution.SolutionCode.NONE;
import static com.android.tools.idea.avdmanager.AvdWizardUtils.TAGS_WITH_GOOGLE_API;

=======
>>>>>>> b5f40ffd
import com.android.annotations.NonNull;
import com.android.sdklib.SdkVersionInfo;
import com.android.sdklib.devices.Abi;
import com.android.tools.analytics.CommonMetricsData;
import com.google.common.annotations.VisibleForTesting;
import com.google.common.util.concurrent.FutureCallback;
import com.google.common.util.concurrent.Futures;
import com.google.common.util.concurrent.ListenableFuture;
import com.google.wireless.android.sdk.stats.ProductDetails;
import com.intellij.openapi.diagnostic.Logger;
import com.intellij.ui.HyperlinkAdapter;
import com.intellij.ui.HyperlinkLabel;
import com.intellij.ui.JBColor;
import com.intellij.ui.components.JBLabel;
import com.intellij.uiDesigner.core.GridConstraints;
import com.intellij.uiDesigner.core.GridLayoutManager;
import com.intellij.util.concurrency.EdtExecutorService;
import java.awt.Component;
import java.awt.Dimension;
import javax.swing.BorderFactory;
import javax.swing.JPanel;
import javax.swing.SwingConstants;
import javax.swing.event.HyperlinkEvent;
import javax.swing.event.HyperlinkListener;
import javax.swing.text.View;
<<<<<<< HEAD
import org.jetbrains.annotations.NotNull;
=======
import java.awt.*;

import static com.android.tools.idea.avdmanager.AccelerationErrorSolution.SolutionCode.NONE;
>>>>>>> b5f40ffd

/**
 * Component for displaying an alert on the installation state of HAXM/KVM.
 */
public class HaxmAlert extends JPanel {
  private JBLabel myWarningMessage;
  private HyperlinkLabel myErrorInstructionsLink;
  private HyperlinkListener myErrorLinkListener;
  private SystemImageDescription myImageDescription;
  private AccelerationErrorCode myAccelerationErrorCode;
  private Logger myLogger;

  public HaxmAlert() {
    myErrorInstructionsLink = new HyperlinkLabel();
    myWarningMessage = new JBLabel() {
      @Override
      public Dimension getPreferredSize() {
        // Since this contains auto-wrapped text, the preferred height will not be set until repaint(). The below will set it as soon
        // as the actual width is known. This allows the wizard dialog to be set to the correct size even before this step is shown.
        final View view = (View)getClientProperty("html");
        Component parent = getParent();
        if (view != null && parent != null && parent.getWidth() > 0 && parent.getWidth() != (int)view.getPreferredSpan(View.X_AXIS)) {
          view.setSize(parent.getWidth(), 0);
          return new Dimension((int)view.getPreferredSpan(View.X_AXIS), (int)view.getPreferredSpan(View.Y_AXIS));
        }
        return super.getPreferredSize();
      }
    };
    this.setLayout(new GridLayoutManager(2, 1));
    GridConstraints constraints = new GridConstraints();
    constraints.setAnchor(GridConstraints.ANCHOR_WEST);
    add(myWarningMessage, constraints);
    constraints.setRow(1);
    add(myErrorInstructionsLink, constraints);
    myErrorInstructionsLink.setOpaque(false);
    myWarningMessage.setForeground(JBColor.RED);
    myWarningMessage.setHorizontalAlignment(SwingConstants.LEFT);
    setOpaque(false);
    this.setBorder(BorderFactory.createCompoundBorder(BorderFactory.createTitledBorder("Recommendation"),
                                                      BorderFactory.createEmptyBorder(0, 5, 3, 5)));
  }

  public void setSystemImageDescription(SystemImageDescription description) {
    myImageDescription = description;
    refresh();
  }

  @VisibleForTesting
  static String getWarningTextForX86HostsUsingNonX86Image(@NonNull SystemImageDescription description,
                                                          ProductDetails.CpuArchitecture arch) {
    Abi abi = Abi.getEnum(description.getAbiType());
    boolean isX86Host = arch == ProductDetails.CpuArchitecture.X86 || arch == ProductDetails.CpuArchitecture.X86_64;
    if (isX86Host && abi != Abi.X86 && abi != Abi.X86_64) {
      return "Consider using an x86 system image on an x86 host for better emulation performance.";
    }
    return null;
  }

  private void refresh() {
    if (myImageDescription == null) {
      setVisible(false);
      return;
    }

    ListenableFuture<AccelerationErrorCode> accelerationError = getAccelerationState(false);
    Futures.addCallback(accelerationError, new FutureCallback<>() {
      @Override
      public void onSuccess(AccelerationErrorCode result) {
        myAccelerationErrorCode = result;

        boolean hasLink = false;
        StringBuilder warningTextBuilder = new StringBuilder();

        if (result != AccelerationErrorCode.ALREADY_INSTALLED) {
          hasLink = true;
          warningTextBuilder.append(result.getProblem());
          warningTextBuilder.append("<br>");
          myErrorInstructionsLink.setHyperlinkText(result.getSolution().getDescription());
          if (myErrorLinkListener != null) {
            myErrorInstructionsLink.removeHyperlinkListener(myErrorLinkListener);
          }
          final Runnable action = AccelerationErrorSolution.getActionForFix(result, null, () -> refresh(), null);
          myErrorLinkListener = new HyperlinkAdapter() {
            @Override
            protected void hyperlinkActivated(@NotNull HyperlinkEvent e) {
              action.run();
            }
          };
          myErrorInstructionsLink.addHyperlinkListener(myErrorLinkListener);
          myErrorInstructionsLink.setToolTipText(result.getSolution() != NONE ? result.getSolutionMessage() : null);
        }

        if (myImageDescription != null) {
          if (myImageDescription.getVersion().getApiLevel() < SdkVersionInfo.LOWEST_ACTIVE_API) {
            if (warningTextBuilder.length() > 0) {
              warningTextBuilder.append("<br>");
            }
            warningTextBuilder.append("This API Level is Deprecated<br>");
          }

          String nonX86ImageWarning = getWarningTextForX86HostsUsingNonX86Image(myImageDescription, CommonMetricsData.getOsArchitecture());
          if (nonX86ImageWarning != null) {
            if (warningTextBuilder.length() > 0) {
              warningTextBuilder.append("<br>");
            }
            warningTextBuilder.append(nonX86ImageWarning + "<br>");
          }

<<<<<<< HEAD
          if (!TAGS_WITH_GOOGLE_API.contains(myImageDescription.getTag())) {
=======
          if (!SystemImageDescription.TAGS_WITH_GOOGLE_API.contains(myImageDescription.getTag())) {
>>>>>>> b5f40ffd
            if (warningTextBuilder.length() > 0) {
              warningTextBuilder.append("<br>");
            }
            warningTextBuilder.append("Consider using a system image with Google APIs to enable testing with Google Play Services.");
          }
        }

        String warningText = warningTextBuilder.toString();
        if (!warningText.isEmpty()) {
          warningTextBuilder.insert(0, "<html>");
          warningTextBuilder.append("</html>");
          myWarningMessage.setText(warningTextBuilder.toString().replaceAll("\n", "<br>"));
          setVisible(true);
          myErrorInstructionsLink.setVisible(hasLink);
        }
        else {
          setVisible(false);
        }
      }

      @Override
      public void onFailure(Throwable t) {
        if (myLogger == null) {
          myLogger = Logger.getInstance(HaxmAlert.class);
        }
        myLogger.warn("Check for emulation acceleration failed", t);
      }
    }, EdtExecutorService.getInstance());
  }

  @NotNull
  public ListenableFuture<AccelerationErrorCode> getAccelerationState(boolean forceRefresh) {
    if (myAccelerationErrorCode == null || forceRefresh) {
      return computeAccelerationState();
    }
    return Futures.immediateFuture(myAccelerationErrorCode);
  }

  @NotNull
  private static ListenableFuture<AccelerationErrorCode> computeAccelerationState() {
    AvdManagerConnection manager = AvdManagerConnection.getDefaultAvdManagerConnection();
    return manager.checkAccelerationAsync();
  }
}<|MERGE_RESOLUTION|>--- conflicted
+++ resolved
@@ -15,12 +15,8 @@
  */
 package com.android.tools.idea.avdmanager;
 
-<<<<<<< HEAD
 import static com.android.tools.idea.avdmanager.AccelerationErrorSolution.SolutionCode.NONE;
-import static com.android.tools.idea.avdmanager.AvdWizardUtils.TAGS_WITH_GOOGLE_API;
 
-=======
->>>>>>> b5f40ffd
 import com.android.annotations.NonNull;
 import com.android.sdklib.SdkVersionInfo;
 import com.android.sdklib.devices.Abi;
@@ -46,13 +42,7 @@
 import javax.swing.event.HyperlinkEvent;
 import javax.swing.event.HyperlinkListener;
 import javax.swing.text.View;
-<<<<<<< HEAD
 import org.jetbrains.annotations.NotNull;
-=======
-import java.awt.*;
-
-import static com.android.tools.idea.avdmanager.AccelerationErrorSolution.SolutionCode.NONE;
->>>>>>> b5f40ffd
 
 /**
  * Component for displaying an alert on the installation state of HAXM/KVM.
@@ -118,7 +108,7 @@
     }
 
     ListenableFuture<AccelerationErrorCode> accelerationError = getAccelerationState(false);
-    Futures.addCallback(accelerationError, new FutureCallback<>() {
+    Futures.addCallback(accelerationError, new FutureCallback<AccelerationErrorCode>() {
       @Override
       public void onSuccess(AccelerationErrorCode result) {
         myAccelerationErrorCode = result;
@@ -136,11 +126,11 @@
           }
           final Runnable action = AccelerationErrorSolution.getActionForFix(result, null, () -> refresh(), null);
           myErrorLinkListener = new HyperlinkAdapter() {
-            @Override
-            protected void hyperlinkActivated(@NotNull HyperlinkEvent e) {
-              action.run();
-            }
-          };
+              @Override
+              protected void hyperlinkActivated(@NotNull HyperlinkEvent e) {
+                action.run();
+              }
+            };
           myErrorInstructionsLink.addHyperlinkListener(myErrorLinkListener);
           myErrorInstructionsLink.setToolTipText(result.getSolution() != NONE ? result.getSolutionMessage() : null);
         }
@@ -161,11 +151,7 @@
             warningTextBuilder.append(nonX86ImageWarning + "<br>");
           }
 
-<<<<<<< HEAD
-          if (!TAGS_WITH_GOOGLE_API.contains(myImageDescription.getTag())) {
-=======
           if (!SystemImageDescription.TAGS_WITH_GOOGLE_API.contains(myImageDescription.getTag())) {
->>>>>>> b5f40ffd
             if (warningTextBuilder.length() > 0) {
               warningTextBuilder.append("<br>");
             }
@@ -180,8 +166,7 @@
           myWarningMessage.setText(warningTextBuilder.toString().replaceAll("\n", "<br>"));
           setVisible(true);
           myErrorInstructionsLink.setVisible(hasLink);
-        }
-        else {
+        } else {
           setVisible(false);
         }
       }
