/*
 * Copyright (C) 2020 The Android Open Source Project
 *
 * Licensed under the Apache License, Version 2.0 (the "License");
 * you may not use this file except in compliance with the License.
 * You may obtain a copy of the License at
 *
 *      http://www.apache.org/licenses/LICENSE-2.0
 *
 * Unless required by applicable law or agreed to in writing, software
 * distributed under the License is distributed on an "AS IS" BASIS,
 * WITHOUT WARRANTIES OR CONDITIONS OF ANY KIND, either express or implied.
 * See the License for the specific language governing permissions and
 * limitations under the License.
 */
package com.android.tools.idea.emulator.actions

/**
 * Simulates pressing the Power button on an Android virtual device.
 */
<<<<<<< HEAD
class EmulatorPowerButtonAction : EmulatorPushButtonAction("Power")
=======
class EmulatorPowerButtonAction : EmulatorPushButtonAction("Power", configFilter = { !it.isWearOs || it.api < 28 })
>>>>>>> b5f40ffd
<|MERGE_RESOLUTION|>--- conflicted
+++ resolved
@@ -18,8 +18,4 @@
 /**
  * Simulates pressing the Power button on an Android virtual device.
  */
-<<<<<<< HEAD
-class EmulatorPowerButtonAction : EmulatorPushButtonAction("Power")
-=======
-class EmulatorPowerButtonAction : EmulatorPushButtonAction("Power", configFilter = { !it.isWearOs || it.api < 28 })
->>>>>>> b5f40ffd
+class EmulatorPowerButtonAction : EmulatorPushButtonAction("Power", configFilter = { !it.isWearOs || it.api < 28 })