/*
 * Copyright 2000-2014 JetBrains s.r.o.
 *
 * Licensed under the Apache License, Version 2.0 (the "License");
 * you may not use this file except in compliance with the License.
 * You may obtain a copy of the License at
 *
 * http://www.apache.org/licenses/LICENSE-2.0
 *
 * Unless required by applicable law or agreed to in writing, software
 * distributed under the License is distributed on an "AS IS" BASIS,
 * WITHOUT WARRANTIES OR CONDITIONS OF ANY KIND, either express or implied.
 * See the License for the specific language governing permissions and
 * limitations under the License.
 */

package org.jetbrains.android.inspections;

import com.android.resources.ResourceType;
import com.android.tools.idea.model.AndroidModuleInfo;
import com.android.tools.idea.model.DeclaredPermissionsLookup;
import com.android.tools.lint.checks.PermissionHolder;
import com.android.tools.lint.checks.PermissionRequirement;
import com.google.common.base.Joiner;
import com.google.common.collect.Lists;
import com.google.common.collect.Maps;
import com.intellij.analysis.AnalysisScope;
import com.intellij.codeInsight.AnnotationUtil;
import com.intellij.codeInsight.ExceptionUtil;
import com.intellij.codeInsight.FileModificationService;
import com.intellij.codeInsight.daemon.DaemonCodeAnalyzer;
import com.intellij.codeInspection.*;
import com.intellij.ide.util.treeView.AbstractTreeNode;
import com.intellij.openapi.editor.Document;
import com.intellij.openapi.fileEditor.FileDocumentManager;
import com.intellij.openapi.project.Project;
import com.intellij.openapi.util.Comparing;
import com.intellij.openapi.util.Key;
import com.intellij.openapi.util.TextRange;
import com.intellij.openapi.util.text.StringUtil;
import com.intellij.openapi.vfs.ReadonlyStatusHandler;
import com.intellij.openapi.vfs.VirtualFile;
import com.intellij.psi.*;
import com.intellij.psi.codeStyle.CodeStyleManager;
import com.intellij.psi.codeStyle.JavaCodeStyleManager;
import com.intellij.psi.impl.JavaConstantExpressionEvaluator;
import com.intellij.psi.search.GlobalSearchScope;
import com.intellij.psi.search.LocalSearchScope;
import com.intellij.psi.tree.IElementType;
import com.intellij.psi.util.*;
import com.intellij.psi.xml.XmlTag;
import com.intellij.slicer.DuplicateMap;
import com.intellij.slicer.SliceAnalysisParams;
import com.intellij.slicer.SliceRootNode;
import com.intellij.slicer.SliceUsage;
import com.intellij.util.Function;
import com.intellij.util.Processor;
import com.intellij.util.containers.ContainerUtil;
import gnu.trove.THashSet;
import lombok.ast.BinaryOperator;
import org.intellij.lang.annotations.MagicConstant;
import org.jetbrains.android.dom.manifest.Manifest;
import org.jetbrains.android.facet.AndroidFacet;
import org.jetbrains.android.facet.AndroidRootUtil;
import org.jetbrains.android.inspections.lint.LombokPsiParser;
import org.jetbrains.android.util.AndroidUtils;
import org.jetbrains.annotations.Nls;
import org.jetbrains.annotations.NotNull;
import org.jetbrains.annotations.Nullable;

import java.util.*;
import java.util.concurrent.atomic.AtomicInteger;

import static com.android.SdkConstants.*;
import static com.android.tools.lint.checks.SupportAnnotationDetector.*;
import static com.intellij.psi.CommonClassNames.DEFAULT_PACKAGE;
import static com.intellij.psi.CommonClassNames.JAVA_LANG_STRING;

/**
 * A custom version of the IntelliJ
 * {@link com.intellij.codeInspection.magicConstant.MagicConstantInspection},
 * with two changes:
 * <ol>
 *   <li>
 *     Checks for proper resource types, e.g. ensuring that you call
 *     getResources().getDimension(id) with an ID that is a constant from
 *     R.dimen, not for example R.string.
 *   </li>
 *   <li>
 *     Checks for typedef annotations. These are precisely like the IntelliJ
 *     MagicConstant annotations, but with different annotation names and
 *     fields (for example for the integer case there is an explicit flags= boolean
 *     annotation attribute.
 *   </li>
 * </ol>
 * <p>
 * We didn't necessarily need to customize the inspection itself to handle the
 * second case; instead, we could have translated the annotations.zip file at
 * Gradle sync time to generate a derived annotations file with the annotation
 * names and parameters rewritten as IntelliJ annotations. However, doing
 * a resource type check is similar enough the the inspector needs to do nearly
 * everything else anyway (check the same kinds of calls, load the external annotations
 * for each resolved element, and so on) so with all that code in place we might
 * as well also support the android support annotations natively. This also has
 * the advantage that it will work with non-Gradle (IntelliJ and Maven) projects.
 * <p>
 * Since a lot of the code is identical to the IntelliJ magic constant inspection,
 * I have left the code identical to that inspection as much as possible, in order
 * to facilitate diffing the two classes and migrating future changes to the base
 * inspection over to this one.
 * <p>
 * To diff this class with the inspection it was based on, check out tag
 * idea/135.445 in the IntelliJ community edition git repository.
 * <p>
 * This means the code isn't as clear as possible; I just added a {@link ResourceType}
 * field to the AllowedValues inner class to pass around the required ResourceType,
 * which if non-null is the set of resource types we're enforcing rather than the
 * other values held in the object.
 * <p>
 * The main methods that were modified are:
 * <ul>
 *   <li>
 *     {@link #getAllowedValues(PsiModifierListOwner, PsiType, Set)}:
 *     Changed to look for IntDef/StringDef instead of MagicConstant, as well as look for the Resource type annotations
 *     ({@code }@StringRes}, {@code @IdRes}, etc) and for these we have to loop since you can specify more than one.
 *   </li>
 *   <li>
 *     {@code getAllowedValuesFromMagic()}: Changed to extract attributes from
 *     the support library's IntDef and TypeDef annotations and split into
 *     {@link #getAllowedValuesFromTypedef} and {@link #getResourceTypeFromAnnotation(String)}
 *   </li>
 *   <li>
 *     Created a new class, Constraint, which AllowedValues extends. AllowedValues now represents a value object
 *     for typedef constants. There are additional new subclasses which represent other constraints, such as
 *     ResourceTypeAllowedValues, IntRangeAllowedValues, etc.
 *   </li>
 *   <li>
 *     {@link #isAllowed}: Added checking for other types of allowed values, and if applicable,
 *     call new methods to check these, similar to the existing constant checks.
 *   </li>
 *   <li>
 *     Removed {@code checkAnnotationsJarAttached()}, since we will always provide SDK annotations
 *     for use by the type def collector in the SDK. (Also removed the code to call it and
 *     to clean up the associated key.)
 *   </li>
 *   <li>
 *     Sprinkled {@code @Nullable} annotations on various parameters and return values to
 *     remove warnings
 *   </li>
 *   <li>
 *     Removed {@code readFromClass} and code associated with picking all fields from
 *     a class
 *   </li>
 *   <li>
 *     Plugin registration: Increased severity to error, and changed category to Android.
 *   </li>
 *   <li>
 *     Stripped out {@code parseBeanInfo}
 *   </li>
 * </ul>
 * <p>
 */
public class ResourceTypeInspection extends BaseJavaLocalInspectionTool {

  @NotNull
  @Override
  public PsiElementVisitor buildVisitor(@NotNull final ProblemsHolder holder,
                                        boolean isOnTheFly,
                                        @NotNull LocalInspectionToolSession session) {
    AndroidFacet facet = AndroidFacet.getInstance(holder.getFile());
    if (facet == null) {
      // No-op outside of Android modules
      return new PsiElementVisitor() {};
    }

    return new JavaElementVisitor() {
      @Override
      public void visitCallExpression(PsiCallExpression callExpression) {
        checkCall(callExpression, holder);
      }

      @Override
      public void visitAssignmentExpression(PsiAssignmentExpression expression) {
        PsiExpression r = expression.getRExpression();
        if (r == null) return;
        PsiExpression l = expression.getLExpression();
        if (!(l instanceof PsiReferenceExpression)) return;
        PsiElement resolved = ((PsiReferenceExpression)l).resolve();
        if (!(resolved instanceof PsiModifierListOwner)) return;
        PsiModifierListOwner owner = (PsiModifierListOwner)resolved;
        PsiType type = expression.getType();
        checkExpression(r, owner, type, holder);
      }

      @Override
      public void visitReturnStatement(PsiReturnStatement statement) {
        PsiExpression value = statement.getReturnValue();
        if (value == null) return;
        @SuppressWarnings("unchecked")
        PsiElement element = PsiTreeUtil.getParentOfType(statement, PsiMethod.class, PsiLambdaExpression.class);
        PsiMethod method = element instanceof PsiMethod ? (PsiMethod)element : LambdaUtil.getFunctionalInterfaceMethod(element);
        if (method == null) return;
        checkExpression(value, method, value.getType(), holder);
      }

      @Override
      public void visitNameValuePair(PsiNameValuePair pair) {
        PsiAnnotationMemberValue value = pair.getValue();
        if (!(value instanceof PsiExpression)) return;
        PsiReference ref = pair.getReference();
        if (ref == null) return;
        PsiMethod method = (PsiMethod)ref.resolve();
        if (method == null) return;
        checkExpression((PsiExpression)value, method, method.getReturnType(), holder);
      }

      @Override
      public void visitBinaryExpression(PsiBinaryExpression expression) {
        IElementType tokenType = expression.getOperationTokenType();
        if (tokenType != JavaTokenType.EQEQ && tokenType != JavaTokenType.NE) return;
        PsiExpression l = expression.getLOperand();
        PsiExpression r = expression.getROperand();
        if (r == null) return;
        checkBinary(l, r);
        checkBinary(r, l);
      }

      private void checkBinary(PsiExpression l, PsiExpression r) {
        if (l instanceof PsiReference) {
          PsiElement resolved = ((PsiReference)l).resolve();
          if (resolved instanceof PsiModifierListOwner) {
            checkExpression(r, (PsiModifierListOwner)resolved, getType((PsiModifierListOwner)resolved), holder);
          }
        }
        else if (l instanceof PsiMethodCallExpression) {
          PsiMethod method = ((PsiMethodCallExpression)l).resolveMethod();
          if (method != null) {
            checkExpression(r, method, method.getReturnType(), holder);
          }
        }
      }
    };
  }

  private static void checkExpression(PsiExpression expression,
                                      PsiModifierListOwner owner,
                                      @Nullable PsiType type,
                                      ProblemsHolder holder) {
    Constraints allowed = getAllowedValues(owner, type, null);
    if (allowed == null) return;
    //noinspection ConstantConditions
    PsiElement scope = PsiUtil.getTopLevelEnclosingCodeBlock(expression, null);
    if (scope == null) scope = expression;
    if (!isAllowed(scope, expression, allowed, expression.getManager(), null)) {
      registerProblem(expression, allowed, holder);
    }
  }

  private static void checkCall(@NotNull PsiCallExpression methodCall, @NotNull ProblemsHolder holder) {
    PsiMethod method = methodCall.resolveMethod();
    if (method == null) return;
    PsiParameter[] parameters = method.getParameterList().getParameters();
    PsiExpressionList argumentList = methodCall.getArgumentList();
    if (argumentList == null) return;
    PsiExpression[] arguments = argumentList.getExpressions();
    for (int i = 0; i < parameters.length; i++) {
      PsiParameter parameter = parameters[i];
      Constraints values = getAllowedValues(parameter, parameter.getType(), null);
      if (values == null) continue;
      if (i >= arguments.length) break;
      PsiExpression argument = arguments[i];
      argument = PsiUtil.deparenthesizeExpression(argument);
      if (argument == null) continue;

      checkMagicParameterArgument(parameter, argument, values, holder);
    }

    checkMethodAnnotations(methodCall, holder, method);
  }

  private static void checkMethodAnnotations(PsiCallExpression methodCall, ProblemsHolder holder, PsiMethod method) {
    PsiAnnotation[] annotations = getAllAnnotations(method);
    for (PsiAnnotation annotation : annotations) {
      String qualifiedName = annotation.getQualifiedName();
      if (qualifiedName == null) {
        continue;
      } else if (!qualifiedName.startsWith(SUPPORT_ANNOTATIONS_PREFIX)) {
        if (qualifiedName.startsWith(DEFAULT_PACKAGE)) { // java.lang.Override, java.lang.SuppressWarnings etc, ignore
          continue;
        } else {
          // Look for annotation that itself is annotated; we allow this for the @RequiresPermission annotation
          PsiJavaCodeReferenceElement ref = annotation.getNameReferenceElement();
          PsiElement resolved = ref == null ? null : ref.resolve();
          if (!(resolved instanceof PsiClass) || !((PsiClass)resolved).isAnnotationType()) {
            continue;
          }
          PsiClass cls = (PsiClass)resolved;
          annotations = getAllAnnotations(cls);
          for (PsiAnnotation a : annotations) {
            qualifiedName = a.getQualifiedName();
            if (qualifiedName != null && qualifiedName.endsWith(PERMISSION_ANNOTATION)) {
              checkPermissionRequirement(methodCall, holder, method, a);
            }
          }

          continue;
        }
      }

      if (PERMISSION_ANNOTATION.equals(qualifiedName)) {
        checkPermissionRequirement(methodCall, holder, method, annotation);
      } else if (CHECK_RESULT_ANNOTATION.equals(qualifiedName)) {
        checkReturnValueUsage(methodCall, holder, method);
      } else if (qualifiedName.endsWith(THREAD_SUFFIX)) {
        checkThreadAnnotation(methodCall, holder, method, qualifiedName);
      }
    }

    PsiClass cls = method.getContainingClass();
    if (cls != null) {
      annotations = getAllAnnotations(cls);
      for (PsiAnnotation annotation : annotations) {
        String qualifiedName = annotation.getQualifiedName();
        if (qualifiedName != null && qualifiedName.endsWith(THREAD_SUFFIX)) {
          checkThreadAnnotation(methodCall, holder, method, qualifiedName);
        } else if (qualifiedName != null && !qualifiedName.startsWith(DEFAULT_PACKAGE)) {
          // Look for annotation that itself is annotated; we allow this for the @RequiresPermission annotation
          PsiJavaCodeReferenceElement ref = annotation.getNameReferenceElement();
          PsiElement resolved = ref == null ? null : ref.resolve();
          if (!(resolved instanceof PsiClass) || !((PsiClass)resolved).isAnnotationType()) {
            continue;
          }
          cls = (PsiClass)resolved;
          annotations = getAllAnnotations(cls);
          for (PsiAnnotation a : annotations) {
            qualifiedName = a.getQualifiedName();
            if (qualifiedName != null && qualifiedName.endsWith(PERMISSION_ANNOTATION)) {
              checkPermissionRequirement(methodCall, holder, method, a);
            }
          }
        }
      }
    }
  }

  private static void checkThreadAnnotation(PsiCallExpression methodCall, ProblemsHolder holder, PsiMethod method, String qualifiedName) {
    String threadContext = getThreadContext(methodCall);
    if (threadContext != null && !isCompatibleThread(threadContext, qualifiedName)) {
      String message = String.format("Method %1$s must be called from the %2$s thread, currently inferred thread is %3$s",
        method.getName(), describeThread(qualifiedName), describeThread(threadContext));
      holder.registerProblem(methodCall, message);
    }
  }

  /** Attempts to infer the current thread context at the site of the given method call */
  @Nullable
  private static String getThreadContext(PsiCallExpression methodCall) {
    PsiMethod method = PsiTreeUtil.getParentOfType(methodCall, PsiMethod.class, true);
    if (method != null) {
      PsiAnnotation[] annotations = getAllAnnotations(method);
      for (PsiAnnotation annotation : annotations) {
        String qualifiedName = annotation.getQualifiedName();
        if (qualifiedName == null) {
          continue;
        }

        if (qualifiedName.startsWith(SUPPORT_ANNOTATIONS_PREFIX) && qualifiedName.endsWith(THREAD_SUFFIX)) {
          return qualifiedName;
        }
      }

      // See if we're extending a class with a known threading context
      PsiClass cls = method.getContainingClass();
      if (cls != null) {
        annotations = getAllAnnotations(cls);
        for (PsiAnnotation annotation : annotations) {
          String qualifiedName = annotation.getQualifiedName();
          if (qualifiedName == null) {
            continue;
          }

          if (qualifiedName.startsWith(SUPPORT_ANNOTATIONS_PREFIX) && qualifiedName.endsWith(THREAD_SUFFIX)) {
            return qualifiedName;
          }
        }
      }
    }

    // TODO: Other heuristics I could use here are:
    // - if extending view, use @UiThread
    // - look at other calls in the method, and try to infer it based on those? (risky since if I have a method with two thread
    //   annotated calls and one of them is wrong, who do I choose as the authority?

    return null;
  }

  private static void checkPermissionRequirement(PsiCallExpression methodCall,
                                                 ProblemsHolder holder,
                                                 PsiMethod method,
                                                 PsiAnnotation annotation) {
    PermissionRequirement requirement = PermissionRequirement.create(null, LombokPsiParser.createResolvedAnnotation(annotation));
    if (!requirement.isConditional()) {
      Project project = methodCall.getProject();
      final AndroidFacet facet = AndroidFacet.getInstance(methodCall);
      assert facet != null; // already checked early on in the inspection visitor
      PermissionHolder lookup = DeclaredPermissionsLookup.getPermissionHolder(facet.getModule());
      if (!requirement.isSatisfied(lookup)) {
        // See if it looks like we're holding the permission implicitly by @RequirePermission
        // annotations in the surrounding context
        lookup = addLocalPermissions(lookup, methodCall);
        if (requirement.isSatisfied(lookup)) {
          return;
        }

        PsiClass containingClass = method.getContainingClass();
        String methodName = containingClass != null ? containingClass.getName() + "." + method.getName() : method.getName();
        String message = getMissingPermissionMessage(requirement, methodName, lookup);
        LocalQuickFix[] fixes = LocalQuickFix.EMPTY_ARRAY;
        List<LocalQuickFix> list = Lists.newArrayList();
        for (String permissionName : requirement.getMissingPermissions(lookup)) {
          list.add(new AddPermissionFix(facet, permissionName));
        }
        if (!list.isEmpty()) {
          fixes = list.toArray(new LocalQuickFix[list.size()]);
        }
        holder.registerProblem(methodCall, message, fixes);
      } else if (requirement.isRevocable(lookup) && AndroidModuleInfo.get(facet).getTargetSdkVersion().getFeatureLevel() >= 23) {
        JavaPsiFacade psiFacade = JavaPsiFacade.getInstance(project);
        PsiClass securityException = psiFacade.findClass("java.lang.SecurityException", GlobalSearchScope.allScope(project));
        if (securityException != null && ExceptionUtil.isHandled(PsiTypesUtil.getClassType(securityException), methodCall)) {
          return;
        }

        PsiMethod methodNode = PsiTreeUtil.getParentOfType(methodCall, PsiMethod.class, true);
        if (methodNode != null) {
          //noinspection unchecked
          for (PsiMethodCallExpression call : PsiTreeUtil.collectElementsOfType(methodNode, PsiMethodCallExpression.class)) {
            String name = call.getMethodExpression().getReferenceName();
            if (name != null && name.endsWith("Permission") && (name.startsWith("check") || name.startsWith("enforce"))) {
              return;
            }
          }

          Set<String> revocablePermissions = requirement.getRevocablePermissions(lookup);
          AddCheckPermissionFix fix = new AddCheckPermissionFix(facet, requirement, methodCall, revocablePermissions);
          holder.registerProblem(methodCall, getUnhandledPermissionMessage(), fix);
        }
      }
    }
  }

  private static PermissionHolder addLocalPermissions(PermissionHolder lookup, PsiCallExpression call) {
    // Accumulate @RequirePermissions available in the local context
    PsiMethod method = PsiTreeUtil.getParentOfType(call, PsiMethod.class);
    if (method == null) {
      return lookup;
    }
    PsiAnnotation annotation = AnnotationUtil.findAnnotationInHierarchy(method, Collections.singleton(PERMISSION_ANNOTATION));
    if (annotation == null) {
      return lookup;
    }

    PermissionRequirement requirement = PermissionRequirement.create(null, LombokPsiParser.createResolvedAnnotation(annotation));
    return PermissionHolder.SetPermissionLookup.join(lookup, requirement);
  }

  private static void checkReturnValueUsage(PsiCallExpression methodCall, ProblemsHolder holder, PsiMethod method) {
    if (methodCall.getParent() instanceof PsiExpressionStatement) {
      PsiAnnotation annotation = AnnotationUtil.findAnnotation(method, CHECK_RESULT_ANNOTATION);
      if (annotation == null) {
        return;
      }
      String message = String.format("The result '%1$s' is not used", method.getName());
      PsiAnnotationMemberValue value = annotation.findAttributeValue(ATTR_SUGGEST);
      if (value instanceof PsiLiteral) {
        PsiLiteral literal = (PsiLiteral)value;
        Object literalValue = literal.getValue();
        if (literalValue instanceof String) {
          String suggest = (String)literalValue;
          // TODO: Resolve suggest attribute (e.g. prefix annotation class if it starts
          // with "#" etc)?
          if (!suggest.isEmpty()) {
            String name = suggest;
            if (name.startsWith("#")) {
              name = name.substring(1);
            }
            message = String.format("The result of '%1$s' is not used; did you mean to call '%2$s'?", method.getName(), name);
            if (suggest.startsWith("#") && methodCall instanceof PsiMethodCallExpression) {
              holder.registerProblem(methodCall, message, new ReplaceCallFix((PsiMethodCallExpression)methodCall, suggest));
              return;
            }
          }
        }
      }
      holder.registerProblem(methodCall, message);
    }
  }

  private static class AddPermissionFix implements LocalQuickFix {
    private final AndroidFacet myFacet;
    private final String myPermissionName;

    public AddPermissionFix(AndroidFacet facet, String permissionName) {
      myFacet = facet;
      myPermissionName = permissionName;
    }

    @Nls
    @NotNull
    @Override
    public String getName() {
      return String.format("Add Permission %1$s", myPermissionName.substring(myPermissionName.lastIndexOf('.')+1));
    }

    @NotNull
    @Override
    public String getFamilyName() {
      return "Add Permissions";
    }

    @Override
    public void applyFix(@NotNull Project project, @NotNull ProblemDescriptor descriptor) {
      final VirtualFile manifestFile = AndroidRootUtil.getPrimaryManifestFile(myFacet);
      if (manifestFile == null || !ReadonlyStatusHandler.ensureFilesWritable(myFacet.getModule().getProject(), manifestFile)) {
        return;
      }

      final Manifest manifest = AndroidUtils.loadDomElement(myFacet.getModule(), manifestFile, Manifest.class);
      if (manifest == null) {
        return;
      }

      // I tried manipulating the file using DOM apis, using this:
      //    Permission permission = manifest.addPermission();
      //    permission.getName().setValue(myPermissionName);
      // (which required adding
      //      Permission addPermission();
      // to org.jetbrains.android.dom.manifest.Manifest).
      //
      // However, that will append a <permission name="something"/> element to the
      // *end* of the manifest, which is not right (and will trigger a lint warning).
      // So, instead we manipulate the XML document directly via PSI. (This is
      // incidentally also how the AndroidModuleBuilder#configureManifest method works.)
      final XmlTag manifestTag = manifest.getXmlTag();
      if (manifestTag == null) {
        return;
      }

      XmlTag permissionTag = manifestTag.createChildTag(TAG_USES_PERMISSION, "", null, false);
      if (permissionTag != null) {

        XmlTag before = null;
        // Find best insert position:
        //   (1) attempt to insert alphabetically among any permission tags
        //   (2) if no permission tags are found, put it before the application tag
        for (XmlTag tag : manifestTag.getSubTags()) {
          String tagName = tag.getName();
          if (tagName.equals(TAG_APPLICATION)) {
            before = tag;
            break;
          } else if (tagName.equals(TAG_USES_PERMISSION)) {
            String name = tag.getAttributeValue(ATTR_NAME, ANDROID_URI);
            if (name != null && name.compareTo(myPermissionName) > 0) {
              before = tag;
              break;
            }
          }
        }
        if (before == null) {
          permissionTag = manifestTag.addSubTag(permissionTag, false);
        } else {
          permissionTag = (XmlTag)manifestTag.addBefore(permissionTag, before);
        }

        // Do this *after* adding the tag to the document; otherwise, setting the
        // namespace prefix will not work correctly
        permissionTag.setAttribute(ATTR_NAME, ANDROID_URI, myPermissionName);

        CodeStyleManager.getInstance(project).reformat(permissionTag);

        DeclaredPermissionsLookup.getInstance(project).reset();
        FileDocumentManager.getInstance().saveAllDocuments();
        PsiFile containingFile = permissionTag.getContainingFile();
        // No edits were made to the current document, so trigger a rescan to ensure
        // that the inspection discovers that there is now a new available inspection
        if (containingFile != null) {
          DaemonCodeAnalyzer.getInstance(project).restart();
        }
      }
    }
  }

  private static class AddCheckPermissionFix implements LocalQuickFix {
    private final AndroidFacet myFacet;
    private final PermissionRequirement myRequirement;
    private final Set<String> myRevocablePermissions;
    private final PsiCallExpression myCall;

    public AddCheckPermissionFix(AndroidFacet facet, PermissionRequirement requirement, PsiCallExpression call,
                                 Set<String> revocablePermissions) {
      myFacet = facet;
      myRequirement = requirement;
      myCall = call;
      myRevocablePermissions = revocablePermissions;
    }

    @Nls
    @NotNull
    @Override
    public String getName() {
      return "Add Permission Check";
    }

    @NotNull
    @Override
    public String getFamilyName() {
      return getName();
    }

    @Override
    public void applyFix(@NotNull Project project, @NotNull ProblemDescriptor descriptor) {
      // Find the statement containing the method call;
      PsiStatement statement = PsiTreeUtil.getParentOfType(myCall, PsiStatement.class, true);
      if (statement == null) {
        return;
      }
      PsiElement parent = statement.getParent();
      if (parent == null) {
        return; // highly unlikely
      }

      JavaPsiFacade facade = JavaPsiFacade.getInstance(project);
      PsiClass manifest = facade.findClass("android.Manifest.permission", GlobalSearchScope.moduleWithLibrariesScope(myFacet.getModule()));
      Map<String, PsiField> permissionNames;

      if (manifest != null) {
        PsiField[] fields = manifest.getFields();
        permissionNames = Maps.newHashMapWithExpectedSize(fields.length);
        for (PsiField field : fields) {
          PsiExpression initializer = field.getInitializer();
          if (initializer instanceof PsiLiteralExpression) {
            Object value = ((PsiLiteralExpression)initializer).getValue();
            if (value instanceof String) {
              permissionNames.put((String)value, field);
            }
          }
        }
      } else {
        permissionNames = Collections.emptyMap();
      }

      // Look up the operator combining the requirements, and *reverse it*.
      // That's because we're adding a check to exit if the permissions are *not* met.
      // For example, take the case of location permissions: you need COARSE OR FINE.
      // In that case, we check that you do not have COARSE, *and* that you do not have FINE,
      // before we exit.
      BinaryOperator operator = myRequirement.getOperator();
      if (operator == null || operator == BinaryOperator.LOGICAL_AND) {
        operator = BinaryOperator.LOGICAL_OR;
      } else if (operator == BinaryOperator.LOGICAL_OR) {
        operator = BinaryOperator.LOGICAL_AND;
      }

      PsiElementFactory factory = facade.getElementFactory();
      StringBuilder sb = new StringBuilder(200);
      sb.append("if (");
      boolean first = true;
      for (String permission : myRevocablePermissions) {
        if (first) {
          first = false;
        } else {
          sb.append(' ');
          sb.append(operator.getSymbol());
          sb.append(' ');
        }
        sb.append("checkSelfPermission(");

        // Try to map permission strings back to field references!
        PsiField field = permissionNames.get(permission);
        if (field != null && field.getContainingClass() != null) {
          sb.append(field.getContainingClass().getQualifiedName()).append('.').append(field.getName());
        } else {
          sb.append('"').append(permission).append('"');
        }
        sb.append(") != android.content.pm.PackageManager.PERMISSION_GRANTED");
      }
      sb.append(") {\n");
      sb.append(" // TODO: Consider calling\n" +
                " //    public void requestPermissions(@NonNull String[] permissions, int requestCode)\n" +
                " // here to request the missing permissions, and then overriding\n" +
                " //   public void onRequestPermissionsResult(int requestCode, String[] permissions,\n" +
                " //                                          int[] grantResults)\n" +
                " // to handle the case where the user grants the permission. See the documentation\n" +
                " // for Activity#requestPermissions for more details.\n");
      PsiMethod method = PsiTreeUtil.getParentOfType(myCall, PsiMethod.class, true);
      if (method != null && !PsiType.VOID.equals(method.getReturnType())) {
        sb.append("return TODO;\n");
      } else {
        sb.append("return;\n");
      }
      sb.append("}\n");
      String code = sb.toString();

      PsiStatement check = factory.createStatementFromText(code, myCall);
      JavaCodeStyleManager.getInstance(project).shortenClassReferences(check);
      parent.addBefore(check, statement);

      // Reformat from start of newly added element to end of statement following it
      CodeStyleManager.getInstance(project).reformatRange(parent, check.getTextOffset(),
                                                          statement.getTextOffset() + statement.getTextLength());
    }
  }

  private static class ReplaceCallFix implements LocalQuickFix {

    private final PsiMethodCallExpression myMethodCall;
    private final String mySuggest;

    public ReplaceCallFix(PsiMethodCallExpression methodCall, String suggest) {
      myMethodCall = methodCall;
      mySuggest = suggest;
    }

    @Nls
    @NotNull
    @Override
    public String getName() {
      return String.format("Call %1$s instead", getMethodName());
    }

    @NotNull
    @Override
    public String getFamilyName() {
      return "Replace Calls";
    }

    private String getMethodName() {
      assert mySuggest.startsWith("#");
      int start = 1;
      int parameters = mySuggest.indexOf('(', start);
      if (parameters == -1) {
        parameters = mySuggest.length();
      }
      return mySuggest.substring(start, parameters).trim();
    }

    @Override
    public void applyFix(@NotNull Project project, @NotNull ProblemDescriptor descriptor) {
      if (!myMethodCall.isValid()) {
        return;
      }
      String name = getMethodName();
      final PsiFile file = myMethodCall.getContainingFile();
      if (file == null || !FileModificationService.getInstance().prepareFileForWrite(file)) {
        return;
      }

      Document document = FileDocumentManager.getInstance().getDocument(file.getVirtualFile());
      if (document != null) {
        PsiReferenceExpression methodExpression = myMethodCall.getMethodExpression();
        PsiElement referenceNameElement = methodExpression.getReferenceNameElement();
        if (referenceNameElement != null) {
          TextRange range = referenceNameElement.getTextRange();
          if (range != null) {
            // Also need to insert a message parameter
            // Currently hardcoded for the check*Permission to enforce*Permission code path. It's
            // tricky to figure out in general how to map existing parameters to new
            // parameters. Consider using MethodSignatureInsertHandler.
            if (name.startsWith("enforce") && methodExpression.getReferenceName() != null
                && methodExpression.getReferenceName().startsWith("check")) {
              PsiExpressionList argumentList = myMethodCall.getArgumentList();
              int offset = argumentList.getTextOffset() + argumentList.getTextLength() - 1;
              document.insertString(offset, ", \"TODO: message if thrown\"");
            }

            // Replace method call
            document.replaceString(range.getStartOffset(), range.getEndOffset(), name);
          }
        }
      }
    }
  }

  static class Constraints {
    public boolean isSubsetOf(@NotNull Constraints other, @NotNull PsiManager manager) {
      return false;
    }
  }

  /**
   * A typedef constraint. Then name is kept as "AllowedValues" to keep all the surrounding code
   * which references this class unchanged (since it's based on MagicConstantInspection, so we
   * can more easily diff and incorporate recent MagicConstantInspection changes.)
   */
  static class AllowedValues extends Constraints {
    final PsiAnnotationMemberValue[] values;
    final boolean canBeOred;

    private AllowedValues(@NotNull PsiAnnotationMemberValue[] values, boolean canBeOred) {
      this.values = values;
      this.canBeOred = canBeOred;
    }

    @Override
    public boolean equals(Object o) {
      if (this == o) return true;
      if (o == null || getClass() != o.getClass()) return false;

      AllowedValues a2 = (AllowedValues)o;
      if (canBeOred != a2.canBeOred) {
        return false;
      }
      Set<PsiAnnotationMemberValue> v1 = new THashSet<PsiAnnotationMemberValue>(Arrays.asList(values));
      Set<PsiAnnotationMemberValue> v2 = new THashSet<PsiAnnotationMemberValue>(Arrays.asList(a2.values));
      if (v1.size() != v2.size()) {
        return false;
      }
      for (PsiAnnotationMemberValue value : v1) {
        for (PsiAnnotationMemberValue value2 : v2) {
          if (same(value, value2, value.getManager())) {
            v2.remove(value2);
            break;
          }
        }
      }
      return v2.isEmpty();
    }

    @Override
    public int hashCode() {
      int result = Arrays.hashCode(values);
      result = 31 * result + (canBeOred ? 1 : 0);
      return result;
    }

    @Override
    public boolean isSubsetOf(@NotNull Constraints other, @NotNull PsiManager manager) {
      if (!(other instanceof AllowedValues)) {
        return false;
      }
      AllowedValues o = (AllowedValues)other;
      for (PsiAnnotationMemberValue value : values) {
        boolean found = false;
        for (PsiAnnotationMemberValue otherValue : o.values) {
          if (same(value, otherValue, manager)) {
            found = true;
            break;
          }
        }
        if (!found) return false;
      }
      return true;
    }
  }

  static class ResourceTypeAllowedValues extends Constraints {
    /**
     * Type of Android resource that we must be passing. An empty list means no
     * resource type is allowed; this is currently used for {@code @ColorInt},
     * stating that not only is it <b>not</b> supposed to be a {@code R.color.name},
     * but it should correspond to an ARGB integer.
     */
    @NotNull
    final List<ResourceType>  types;

    public ResourceTypeAllowedValues(@NotNull List<ResourceType> types) {
      this.types = types;
    }

    /** Returns true if this resource type constraint allows a type of the given name */
    public boolean isTypeAllowed(@NotNull String typeName) {
      for (ResourceType type : types) {
        if (type.getName().equals(typeName) ||
            type == ResourceType.DRAWABLE &&
            (ResourceType.COLOR.getName().equals(typeName) || ResourceType.MIPMAP.getName().equals(typeName))) {
          return true;
        }
      }
      return false;
    }

    /**
     * Returns true if the resource type constraint is compatible with the other resource type
     * constraint
     *
     * @param other the resource type constraint to compare it to
     * @return true if the two resource constraints are compatible
     */
    public boolean isCompatibleWith(@NotNull ResourceTypeAllowedValues other) {
      // Happy if *any* of the resource types on the annotation matches any of the
      // annotations allowed for this API
      if (other.types.isEmpty() && types.isEmpty()) {
        // Passing in a method call whose return value is @ColorInt
        // to a parameter which is @ColorInt: OK
        return true;
      }
      for (ResourceType t1 : other.types) {
        for (ResourceType t2 : types) {
          if (t1 == t2) {
            return true;
          }
        }
      }

      return false;
    }
  }

  static class RangeAllowedValues extends Constraints {
    @NotNull
    public String describe(@NotNull PsiExpression argument) {
      assert false;
      return "";
    }

    @MagicConstant(intValues={VALID,INVALID,UNCERTAIN})
    public int isValid(@NotNull PsiExpression argument) {
      return UNCERTAIN;
    }

    @Nullable
    protected Number guessSize(@NotNull PsiExpression argument) {
      if (argument instanceof PsiLiteral) {
        PsiLiteral literal = (PsiLiteral)argument;
        Object v = literal.getValue();
        if (v instanceof Number) {
          return (Number)v;
        }
      } else if (argument instanceof PsiBinaryExpression) {
        Object v = JavaConstantExpressionEvaluator.computeConstantExpression(argument, false);
        if (v instanceof Number) {
          return (Number)v;
        }
      } else if (argument instanceof PsiReferenceExpression) {
        PsiReferenceExpression ref = (PsiReferenceExpression)argument;
        PsiElement resolved = ref.resolve();
        if (resolved instanceof PsiField) {
          PsiField field = (PsiField)resolved;
          PsiExpression initializer = field.getInitializer();
          if (initializer != null) {
            return guessSize(initializer);
          }
        } else if (resolved instanceof PsiLocalVariable) {
          PsiLocalVariable variable = (PsiLocalVariable) resolved;
          PsiExpression initializer = variable.getInitializer();
          if (initializer != null) {
            return guessSize(initializer);
          }
        }
      }
      return null;
    }

    /**
     * Checks whether the given range is compatible with this one.
     * We err on the side of caution. E.g. if we have
     * <pre>
     *    method(x)
     * </pre>
     * and the parameter declaration says that x is between 0 and 10,
     * and then we have a parameter which is known to be in the range 5 to 15,
     * here we consider this a compatible range; we don't flag this as
     * an error. If however, the ranges don't overlap, *then* we complain.
     */
    public int isCompatibleWith(@NotNull RangeAllowedValues other) {
      return UNCERTAIN;
    }
  }

  static class IntRangeConstraint extends RangeAllowedValues {
    final long from;
    final long to;

    public IntRangeConstraint(@NotNull PsiAnnotation annotation) {
      PsiAnnotationMemberValue fromValue = annotation.findDeclaredAttributeValue(ATTR_FROM);
      PsiAnnotationMemberValue toValue = annotation.findDeclaredAttributeValue(ATTR_TO);
      from = getLongValue(fromValue, Long.MIN_VALUE);
      to = getLongValue(toValue, Long.MAX_VALUE);
    }

    @Override
    @MagicConstant(intValues = {VALID, INVALID, UNCERTAIN})
    public int isValid(@NotNull PsiExpression argument) {
      Number literalValue = guessSize(argument);
      if (literalValue != null) {
        long value = literalValue.longValue();
        return value >= from && value <= to ? VALID : INVALID;
      }

      return UNCERTAIN;
    }

    @NotNull
    @Override
    public String describe(@NotNull PsiExpression argument) {
      StringBuilder sb = new StringBuilder(20);
      if (to == Long.MAX_VALUE) {
        sb.append("Value must be \u2265 ");
        sb.append(Long.toString(from));
      }
      else if (from == Long.MIN_VALUE) {
        sb.append("Value must be \u2264 ");
        sb.append(Long.toString(to));
      }
      else {
        sb.append("Value must be \u2265 ");
        sb.append(Long.toString(from));
        sb.append(" and \u2264 ");
        sb.append(Long.toString(to));
      }
      Number actual = guessSize(argument);
      if (actual != null) {
        sb.append(" (was ").append(Integer.toString(actual.intValue())).append(')');
      }
      return sb.toString();
    }

    @Override
    public int isCompatibleWith(@NotNull RangeAllowedValues other) {
      if (other instanceof IntRangeConstraint) {
        IntRangeConstraint otherRange = (IntRangeConstraint)other;
        return otherRange.from > to || otherRange.to < from ? INVALID : VALID;
      } else if (other instanceof FloatRangeConstraint) {
        FloatRangeConstraint otherRange = (FloatRangeConstraint)other;
        return otherRange.from > to || otherRange.to < from ? INVALID : VALID;
      }
      return UNCERTAIN;
    }
  }

  static class FloatRangeConstraint extends RangeAllowedValues {
    final double from;
    final double to;
    final boolean fromInclusive;
    final boolean toInclusive;

    public FloatRangeConstraint(@NotNull PsiAnnotation annotation) {
      PsiAnnotationMemberValue fromValue = annotation.findDeclaredAttributeValue(ATTR_FROM);
      PsiAnnotationMemberValue toValue = annotation.findDeclaredAttributeValue(ATTR_TO);
      PsiAnnotationMemberValue fromInclusiveValue = annotation.findDeclaredAttributeValue(ATTR_FROM_INCLUSIVE);
      PsiAnnotationMemberValue toInclusiveValue = annotation.findDeclaredAttributeValue(ATTR_TO_INCLUSIVE);
      from = getDoubleValue(fromValue, Double.NEGATIVE_INFINITY);
      to = getDoubleValue(toValue, Double.POSITIVE_INFINITY);
      fromInclusive = getBooleanValue(fromInclusiveValue, true);
      toInclusive = getBooleanValue(toInclusiveValue, true);
    }

    @Override
    @MagicConstant(intValues={VALID,INVALID,UNCERTAIN})
    public int isValid(@NotNull PsiExpression argument) {
      Number number = guessSize(argument);
      if (number != null) {
        double value = number.doubleValue();
        if (!((fromInclusive && value >= from || !fromInclusive && value > from) &&
              (toInclusive && value <= to || !toInclusive && value < to))) {
          return INVALID;
        }
        return VALID;
      }
      return UNCERTAIN;
    }

    @NotNull
    @Override
    public String describe(@NotNull PsiExpression argument) {
      StringBuilder sb = new StringBuilder(20);
      if (from != Double.NEGATIVE_INFINITY) {
        if (to != Double.POSITIVE_INFINITY) {
          sb.append("Value must be ");
          if (fromInclusive) {
            sb.append('\u2265'); // >= sign
          } else {
            sb.append('>');
          }
          sb.append(' ');
          sb.append(Double.toString(from));
          sb.append(" and ");
          if (toInclusive) {
            sb.append('\u2264'); // <= sign
          } else {
            sb.append('<');
          }
          sb.append(' ');
          sb.append(Double.toString(to));
        } else {
          sb.append("Value must be ");
          if (fromInclusive) {
            sb.append('\u2265'); // >= sign
          } else {
            sb.append('>');
          }
          sb.append(' ');
          sb.append(Double.toString(from));
        }
      } else if (to != Double.POSITIVE_INFINITY) {
        sb.append("Value must be ");
        if (toInclusive) {
          sb.append('\u2264'); // <= sign
        } else {
          sb.append('<');
        }
        sb.append(' ');
        sb.append(Double.toString(to));
      }
      Number actual = guessSize(argument);
      if (actual != null) {
        sb.append(" (was ");
        // Try to avoid going through an actual double which introduces
        // potential rounding ugliness (e.g. source can say "2.49f" and this is printed as "2.490000009536743")
        if (argument instanceof PsiLiteral) {
          PsiLiteral literal = (PsiLiteral)argument;
          sb.append(literal.getText());
        } else {
          sb.append(Double.toString(actual.doubleValue()));
        }
        sb.append(')');
      }
      return sb.toString();
    }

    @Override
    public int isCompatibleWith(@NotNull RangeAllowedValues other) {
      if (other instanceof FloatRangeConstraint) {
        FloatRangeConstraint otherRange = (FloatRangeConstraint)other;
        return otherRange.from > to || otherRange.to < from ? INVALID : VALID;
      } else if (other instanceof IntRangeConstraint) {
        IntRangeConstraint otherRange = (IntRangeConstraint)other;
        return otherRange.from > to || otherRange.to < from ? INVALID : VALID;
      }
      return UNCERTAIN;
    }
  }

  static class SizeConstraint extends RangeAllowedValues {
    final long exact;
    final long min;
    final long max;
    final long multiple;

    public SizeConstraint(@NotNull PsiAnnotation annotation) {
      PsiAnnotationMemberValue exactValue = annotation.findAttributeValue(ATTR_VALUE);
      PsiAnnotationMemberValue fromValue = annotation.findDeclaredAttributeValue(ATTR_MIN);
      PsiAnnotationMemberValue toValue = annotation.findDeclaredAttributeValue(ATTR_MAX);
      PsiAnnotationMemberValue multipleValue = annotation.findDeclaredAttributeValue(ATTR_MULTIPLE);
      exact = getLongValue(exactValue, -1);
      min = getLongValue(fromValue, Long.MIN_VALUE);
      max = getLongValue(toValue, Long.MAX_VALUE);
      multiple = getLongValue(multipleValue, 1);
    }

    @Override
    @MagicConstant(intValues={VALID,INVALID,UNCERTAIN})
    public int isValid(@NotNull PsiExpression argument) {
      Number size = guessSize(argument);
      if (size == null) {
        return UNCERTAIN;
      }
      int actual = size.intValue();
      if (exact != -1) {
        if (exact != actual) {
          return INVALID;
        }
      } else if (actual < min || actual > max || actual % multiple != 0) {
        return INVALID;
      }

      return VALID;
    }

    @Override
    protected Number guessSize(@NotNull PsiExpression argument) {
      if (argument instanceof PsiNewExpression) {
        PsiNewExpression pne = (PsiNewExpression)argument;
        PsiArrayInitializerExpression initializer = pne.getArrayInitializer();
        if (initializer != null) {
          return initializer.getInitializers().length;
        }
        PsiExpression[] dimensions = pne.getArrayDimensions();
        if (dimensions.length > 0) {
          PsiExpression dimension = dimensions[0];
          return super.guessSize(dimension);
        }
      } else if (argument instanceof PsiLiteral) {
        PsiLiteral literal = (PsiLiteral)argument;
        Object o = literal.getValue();
        if (o instanceof String) {
          return ((String)o).length();
        }
      } else if (argument instanceof PsiBinaryExpression) {
        Object v = JavaConstantExpressionEvaluator.computeConstantExpression(argument, false);
        if (v instanceof String) {
          return ((String)v).length();
        }
      } else if (argument instanceof PsiReferenceExpression) {
        PsiReferenceExpression ref = (PsiReferenceExpression)argument;
        PsiElement resolved = ref.resolve();
        if (resolved instanceof PsiField) {
          PsiField field = (PsiField)resolved;
          PsiExpression initializer = field.getInitializer();
          if (initializer != null) {
            return guessSize(initializer);
          }
        } else if (resolved instanceof PsiLocalVariable) {
          PsiLocalVariable variable = (PsiLocalVariable) resolved;
          PsiExpression initializer = variable.getInitializer();
          if (initializer != null) {
            return guessSize(initializer);
          }
        }
      }
      return null;
    }

    @NotNull
    @Override
    public String describe(@NotNull PsiExpression argument) {
      StringBuilder sb = new StringBuilder(20);
      if (argument.getType() != null && argument.getType().getCanonicalText().equals(JAVA_LANG_STRING)) {
        sb.append("Length");
      } else {
        sb.append("Size");
      }
      sb.append(" must be");
      if (exact != -1) {
        sb.append(" exactly ");
        sb.append(Long.toString(exact));
        return sb.toString();
      }
      boolean continued = true;
      if (min != Long.MIN_VALUE && max != Long.MAX_VALUE) {
        sb.append(" at least ");
        sb.append(Long.toString(min));
        sb.append(" and at most ");
        sb.append(Long.toString(max));
      } else if (min != Long.MIN_VALUE) {
        sb.append(" at least ");
        sb.append(Long.toString(min));
      } else  if (max != Long.MAX_VALUE) {
        sb.append(" at most ");
        sb.append(Long.toString(max));
      } else {
        continued = false;
      }
      if (multiple != 1) {
        if (continued) {
          sb.append(" and");
        }
        sb.append(" a multiple of ");
        sb.append(Long.toString(multiple));
      }
      Number actual = guessSize(argument);
      if (actual != null) {
        sb.append(" (was ").append(Integer.toString(actual.intValue())).append(')');
      }
      return sb.toString();
    }

    @Override
    public int isCompatibleWith(@NotNull RangeAllowedValues other) {
      if (other instanceof SizeConstraint) {
        SizeConstraint otherRange = (SizeConstraint)other;
        if ((exact != -1 || otherRange.exact != -1) && exact != otherRange.exact) {
          return INVALID;
        }
        return otherRange.min > max || otherRange.max < min ? INVALID : VALID;
      }
      return UNCERTAIN;
    }
  }

  @Nullable
  private static Constraints getAllowedValuesFromTypedef(@NotNull PsiType type,
                                                           @NotNull PsiAnnotation magic,
                                                           @NotNull PsiManager manager) {
    PsiAnnotationMemberValue[] allowedValues;
    final boolean canBeOred;
    boolean isInt = TypeConversionUtil.getTypeRank(type) <= TypeConversionUtil.LONG_RANK;
    boolean isString = !isInt && type.equals(PsiType.getJavaLangString(manager, GlobalSearchScope.allScope(manager.getProject())));
    if (isInt || isString) {
      PsiAnnotationMemberValue intValues = magic.findAttributeValue(TYPE_DEF_VALUE_ATTRIBUTE);
      allowedValues = intValues instanceof PsiArrayInitializerMemberValue ? ((PsiArrayInitializerMemberValue)intValues).getInitializers() : PsiAnnotationMemberValue.EMPTY_ARRAY;

      if (isInt) {
        PsiAnnotationMemberValue orValue = magic.findAttributeValue(TYPE_DEF_FLAG_ATTRIBUTE);
        canBeOred = orValue instanceof PsiLiteral && Boolean.TRUE.equals(((PsiLiteral)orValue).getValue());
      } else {
        canBeOred = false;
      }
    } else {
      return null; //other types not supported
    }

    if (allowedValues.length != 0) {
      return new AllowedValues(allowedValues, canBeOred);
    }

    return null;
  }

  @Nullable
  public static ResourceType getResourceTypeFromAnnotation(@NotNull String qualifiedName) {
    String resourceTypeName =
      Character.toLowerCase(qualifiedName.charAt(SUPPORT_ANNOTATIONS_PREFIX.length())) +
      qualifiedName.substring(SUPPORT_ANNOTATIONS_PREFIX.length() + 1, qualifiedName.length() - RES_SUFFIX.length());
    return ResourceType.getEnum(resourceTypeName);
  }

  @Nullable
  public static Constraints getAllowedValues(@NotNull PsiModifierListOwner element, @Nullable PsiType type, @Nullable Set<PsiClass> visited) {
    PsiAnnotation[] annotations = getAllAnnotations(element);
    PsiManager manager = element.getManager();
    List<ResourceType> resourceTypes = null;
    for (PsiAnnotation annotation : annotations) {
      Constraints values;
      String qualifiedName = annotation.getQualifiedName();
      if (qualifiedName == null) {
        continue;
      }

      if (qualifiedName.startsWith(SUPPORT_ANNOTATIONS_PREFIX)) {
        if (INT_DEF_ANNOTATION.equals(qualifiedName) || STRING_DEF_ANNOTATION.equals(qualifiedName)) {
          if (type != null) {
            values = getAllowedValuesFromTypedef(type, annotation, manager);
            if (values != null) return values;
          }
        }
        else if (INT_RANGE_ANNOTATION.equals(qualifiedName)) {
          return new IntRangeConstraint(annotation);
        }
        else if (FLOAT_RANGE_ANNOTATION.equals(qualifiedName)) {
          return new FloatRangeConstraint(annotation);
        }
        else if (SIZE_ANNOTATION.equals(qualifiedName)) {
          return new SizeConstraint(annotation);
        }
        else if (COLOR_INT_ANNOTATION.equals(qualifiedName)) {
          return new ResourceTypeAllowedValues(Collections.<ResourceType>emptyList());
        }
        else if (qualifiedName.endsWith(RES_SUFFIX)) {
          ResourceType resourceType = getResourceTypeFromAnnotation(qualifiedName);
          if (resourceType != null) {
            if (resourceTypes == null) {
              resourceTypes = Lists.newArrayList();
            }
            resourceTypes.add(resourceType);
          }
        }
      }

      PsiJavaCodeReferenceElement ref = annotation.getNameReferenceElement();
      PsiElement resolved = ref == null ? null : ref.resolve();
      if (!(resolved instanceof PsiClass) || !((PsiClass)resolved).isAnnotationType()) continue;
      PsiClass aClass = (PsiClass)resolved;
      if (visited == null) visited = new THashSet<PsiClass>();
      if (!visited.add(aClass)) continue;
      values = getAllowedValues(aClass, type, visited);
      if (values != null) return values;
    }

    if (resourceTypes != null) {
      return new ResourceTypeAllowedValues(resourceTypes);
    }

    return null;
  }

  public static PsiAnnotation[] getAllAnnotations(final PsiModifierListOwner element) {
    return CachedValuesManager.getCachedValue(element, new CachedValueProvider<PsiAnnotation[]>() {
      @Nullable
      @Override
      public Result<PsiAnnotation[]> compute() {
        return Result.create(AnnotationUtil.getAllAnnotations(element, true, null), PsiModificationTracker.MODIFICATION_COUNT);
      }
    });
  }

  @Nullable
  private static PsiType getType(@NotNull PsiModifierListOwner element) {
    return element instanceof PsiVariable ? ((PsiVariable)element).getType() : element instanceof PsiMethod ? ((PsiMethod)element).getReturnType() : null;
  }

  private static void checkMagicParameterArgument(@NotNull PsiParameter parameter,
                                                  @NotNull PsiExpression argument,
                                                  @NotNull Constraints allowedValues,
                                                  @NotNull ProblemsHolder holder) {
    final PsiManager manager = PsiManager.getInstance(holder.getProject());

    if (!argument.getTextRange().isEmpty() && !isAllowed(parameter.getDeclarationScope(), argument, allowedValues, manager, null)) {
      registerProblem(argument, allowedValues, holder);
    }
  }

  private static void registerProblem(@NotNull PsiExpression argument, @NotNull Constraints allowedValues, @NotNull ProblemsHolder holder) {
    if (allowedValues instanceof ResourceTypeAllowedValues) {
      List<ResourceType> types = ((ResourceTypeAllowedValues)allowedValues).types;
      String message;
      if (types.isEmpty()) {
        message = String.format(
          "Should pass resolved color instead of resource id here: " +
          "`getResources().getColor(%1$s)`", argument.getText());
      } else if (types.size() == 1) {
        message = "Expected resource of type " + types.get(0);
      } else {
        message = "Expected resource type to be one of " + Joiner.on(", ").join(types);
      }
      holder.registerProblem(argument, message);
      return;
    }

    if (allowedValues instanceof RangeAllowedValues) {
      String message = ((RangeAllowedValues)allowedValues).describe(argument);
        holder.registerProblem(argument, message);
      return;
    }

    assert allowedValues instanceof AllowedValues;
    AllowedValues typedef = (AllowedValues)allowedValues;
    String values = StringUtil.join(typedef.values,
                                    new Function<PsiAnnotationMemberValue, String>() {
                                      @Override
                                      public String fun(PsiAnnotationMemberValue value) {
                                        if (value instanceof PsiReferenceExpression) {
                                          PsiElement resolved = ((PsiReferenceExpression)value).resolve();
                                          if (resolved instanceof PsiVariable) {
                                            return PsiFormatUtil.formatVariable((PsiVariable)resolved, PsiFormatUtilBase.SHOW_NAME |
                                                                                                       PsiFormatUtilBase.SHOW_CONTAINING_CLASS, PsiSubstitutor.EMPTY);
                                          }
                                        }
                                        return value.getText();
                                      }
                                    }, ", ");
    String message;
    if (typedef.canBeOred) {
      message = "Must be one or more of: " + values;
    } else {
      message = "Must be one of: " + values;
    }
    holder.registerProblem(argument, message);
  }

  private static boolean isAllowed(@NotNull final PsiElement scope,
                                   @NotNull final PsiExpression argument,
                                   @NotNull final Constraints allowedValues,
                                   @NotNull final PsiManager manager,
                                   @Nullable final Set<PsiExpression> visited) {
    // Resource type check
    if (allowedValues instanceof ResourceTypeAllowedValues) {
      return isResourceTypeAllowed(scope, argument, (ResourceTypeAllowedValues)allowedValues, manager, visited);
    } else if (allowedValues instanceof RangeAllowedValues) {
      return isInRange(scope, argument, (RangeAllowedValues)allowedValues, manager, visited);
    }

    assert allowedValues instanceof AllowedValues;
    final AllowedValues a = (AllowedValues)allowedValues;

    if (isGoodExpression(argument, a, scope, manager, visited)) return true;

    return processValuesFlownTo(argument, scope, manager, new Processor<PsiExpression>() {
      @Override
      public boolean process(PsiExpression expression) {
        return isGoodExpression(expression, a, scope, manager, visited);
      }
    });
  }

  private static boolean isGoodExpression(@NotNull PsiExpression e,
                                          @NotNull AllowedValues allowedValues,
                                          @NotNull PsiElement scope,
                                          @NotNull PsiManager manager,
                                          @Nullable Set<PsiExpression> visited) {
    PsiExpression expression = PsiUtil.deparenthesizeExpression(e);
    if (expression == null) return true;
    if (visited == null) visited = new THashSet<PsiExpression>();
    if (!visited.add(expression)) return true;
    if (expression instanceof PsiConditionalExpression) {
      PsiExpression thenExpression = ((PsiConditionalExpression)expression).getThenExpression();
      boolean thenAllowed = thenExpression == null || isAllowed(scope, thenExpression, allowedValues, manager, visited);
      if (!thenAllowed) return false;
      PsiExpression elseExpression = ((PsiConditionalExpression)expression).getElseExpression();
      return elseExpression == null || isAllowed(scope, elseExpression, allowedValues, manager, visited);
    }

    if (isOneOf(expression, allowedValues, manager)) return true;

    if (allowedValues.canBeOred) {
      PsiExpression zero = getLiteralExpression(expression, manager, "0");
      if (same(expression, zero, manager)) return true;
      PsiExpression mOne = getLiteralExpression(expression, manager, "-1");
      if (same(expression, mOne, manager)) return true;
      if (expression instanceof PsiPolyadicExpression) {
        IElementType tokenType = ((PsiPolyadicExpression)expression).getOperationTokenType();
        if (JavaTokenType.OR.equals(tokenType) || JavaTokenType.AND.equals(tokenType) || JavaTokenType.PLUS.equals(tokenType)) {
          for (PsiExpression operand : ((PsiPolyadicExpression)expression).getOperands()) {
            if (!isAllowed(scope, operand, allowedValues, manager, visited)) return false;
          }
          return true;
        }
      }
      if (expression instanceof PsiPrefixExpression &&
          JavaTokenType.TILDE.equals(((PsiPrefixExpression)expression).getOperationTokenType())) {
        PsiExpression operand = ((PsiPrefixExpression)expression).getOperand();
        return operand == null || isAllowed(scope, operand, allowedValues, manager, visited);
      }
    }

    PsiElement resolved = null;
    if (expression instanceof PsiReference) {
      resolved = ((PsiReference)expression).resolve();
    }
    else if (expression instanceof PsiCallExpression) {
      resolved = ((PsiCallExpression)expression).resolveMethod();
    }

    Constraints allowedForRef;
    if (resolved instanceof PsiModifierListOwner &&
        (allowedForRef = getAllowedValues((PsiModifierListOwner)resolved, getType((PsiModifierListOwner)resolved), null)) != null &&
        allowedForRef.isSubsetOf(allowedValues, manager)) return true;

    //noinspection ConstantConditions
    return PsiType.NULL.equals(expression.getType());
  }

  private static long getLongValue(@Nullable PsiAnnotationMemberValue value, long defaultValue) {
    if (value == null) {
      return defaultValue;
    } else if (value instanceof PsiLiteral) {
      Object o = ((PsiLiteral)value).getValue();
      if (o instanceof Number) {
        return ((Number)o).longValue();
      }
    } else if (value instanceof PsiPrefixExpression) {
      // negative number
      PsiPrefixExpression exp = (PsiPrefixExpression)value;
      PsiExpression operand = exp.getOperand();
      if (operand instanceof PsiLiteral) {
        Object o = ((PsiLiteral)operand).getValue();
        if (o instanceof Number) {
          return -((Number)o).longValue();
        }
      }
    } // TODO: Allow inlined arithmetic here? If so look for operator nodes

    return defaultValue;
  }

  private static double getDoubleValue(@Nullable PsiAnnotationMemberValue value, double defaultValue) {
    if (value == null) {
      return defaultValue;
    } else if (value instanceof PsiLiteral) {
      Object o = ((PsiLiteral)value).getValue();
      if (o instanceof Number) {
        return ((Number)o).doubleValue();
      }
    } // TODO: Allow inlined arithmetic here? If so look for operator nodes

    return defaultValue;
  }

  private static boolean getBooleanValue(@Nullable PsiAnnotationMemberValue value, boolean defaultValue) {
    if (value == null) {
      return defaultValue;
    } else if (value instanceof PsiLiteral) {
      Object o = ((PsiLiteral)value).getValue();
      if (o instanceof Boolean) {
        return ((Boolean)o).booleanValue();
      }
    }

    return defaultValue;
  }

  /** Return value from {@link #isValidResourceTypeExpression} : the expression is valid */
  private static final int VALID = 1001;
  /** Return value from {@link #isValidResourceTypeExpression} : the expression is not valid */
  private static final int INVALID = VALID + 1;
  /** Return value from {@link #isValidResourceTypeExpression} : uncertain whether the resource type is valid */
  private static final int UNCERTAIN = INVALID + 1;

  private static boolean isResourceTypeAllowed(@NotNull final PsiElement scope,
                                               @NotNull final PsiExpression argument,
                                               @NotNull final ResourceTypeAllowedValues allowedValues,
                                               @NotNull final PsiManager manager,
                                               @Nullable final Set<PsiExpression> visited) {
    int result = isValidResourceTypeExpression(argument, allowedValues, scope, manager, visited);
    if (result == VALID) {
      return true;
    } else if (result == INVALID) {
      return false;
    }
    assert result == UNCERTAIN;

    final AtomicInteger b = new AtomicInteger();
    processValuesFlownTo(argument, scope, manager, new Processor<PsiExpression>() {
      @Override
      public boolean process(PsiExpression expression) {
        int goodExpression = isValidResourceTypeExpression(expression, allowedValues, scope, manager, visited);
        b.set(goodExpression);
        return goodExpression == UNCERTAIN;
      }
    });
    result = b.get();
    // Treat uncertain as allowed: this means that we were passed some integer whose origins
    // we don't recognize; don't flag those.
    return result != INVALID;
  }

  private static int isValidResourceTypeExpression(@NotNull PsiExpression e,
                                                   @NotNull ResourceTypeAllowedValues allowedValues,
                                                   @NotNull PsiElement scope,
                                                   @NotNull PsiManager manager,
                                                   @Nullable Set<PsiExpression> visited) {
    PsiExpression expression = PsiUtil.deparenthesizeExpression(e);
    if (expression == null) return VALID;
    if (visited == null) visited = new THashSet<PsiExpression>();
    if (!visited.add(expression)) return VALID;
    if (expression instanceof PsiConditionalExpression) {
      PsiExpression thenExpression = ((PsiConditionalExpression)expression).getThenExpression();
      boolean thenAllowed = thenExpression == null || isAllowed(scope, thenExpression, allowedValues, manager, visited);
      if (!thenAllowed) return INVALID;
      PsiExpression elseExpression = ((PsiConditionalExpression)expression).getElseExpression();
      return elseExpression == null || isAllowed(scope, elseExpression, allowedValues, manager, visited) ? VALID : UNCERTAIN;
    }

    // Resource type check
    if (expression instanceof PsiReferenceExpression) {
      PsiReferenceExpression refExpression = (PsiReferenceExpression)expression;
      PsiExpression qualifierExpression = refExpression.getQualifierExpression();
      if (qualifierExpression instanceof PsiReferenceExpression) {
        PsiReferenceExpression typeDef = (PsiReferenceExpression)qualifierExpression;
        PsiExpression r = typeDef.getQualifierExpression();
        if (r instanceof PsiReferenceExpression) {
          if (R_CLASS.equals(((PsiReferenceExpression)r).getReferenceName())) {
            String typeName = typeDef.getReferenceName();
            if (typeName != null) {
              return allowedValues.isTypeAllowed(typeName) ? VALID : INVALID;
            }
          }
        }
      }
    }
    else if (expression instanceof PsiLiteral) {
      if (expression instanceof PsiLiteralExpression) {
        PsiElement parent = expression.getParent();
        if (parent instanceof PsiField) {
          parent = parent.getParent();
          if (parent instanceof PsiClass) {
            PsiElement outerMost = parent.getParent();
            if (outerMost instanceof PsiClass && R_CLASS.equals(((PsiClass)outerMost).getName())) {
              PsiClass typeClass = (PsiClass)parent;
              String typeClassName = typeClass.getName();
              return allowedValues.isTypeAllowed(typeClassName) ? VALID : INVALID;
            }
          }
        }

        if (allowedValues.types.isEmpty() && expression.getType() == PsiType.INT) {
          // Passing literal integer to a color
          return VALID;
        }
      }

      // Allow a literal '0' or '-1' as the resource type; this is sometimes used to communicate that
      // no id was specified (the support library does this in a few places for example)
      Object value = ((PsiLiteral)expression).getValue();
      if (value instanceof Integer) {
        return ((Integer)value).intValue() == 0 ? VALID : INVALID;
      }
    } else if (expression instanceof PsiPrefixExpression) {
      // Allow a literal '-1' as the resource type; this is sometimes used to communicate that
      // no id was specified
      PsiPrefixExpression ppe = (PsiPrefixExpression)expression;
      if (ppe.getOperationTokenType() == JavaTokenType.MINUS &&
          ppe.getOperand() instanceof PsiLiteral) {
        Object value = ((PsiLiteral)ppe.getOperand()).getValue();
        if (value instanceof Integer) {
          return ((Integer)value).intValue() == 1 ? VALID : INVALID;
        }
      }
    }

    PsiElement resolved = null;
    if (expression instanceof PsiReference) {
      resolved = ((PsiReference)expression).resolve();
      if (resolved instanceof PsiField) {
        PsiField field = (PsiField)resolved;
        PsiClass containingClass = field.getContainingClass();
        if (containingClass != null) {
          PsiClass r = containingClass.getContainingClass();
          if (r != null && R_CLASS.equals(r.getName())) {
            ResourceType type = ResourceType.getEnum(containingClass.getName());
            if (type != null) {
              for (ResourceType t : allowedValues.types) {
                if (t == type) {
                  return VALID;
                }
              }
              return INVALID;
            }
          }
        }
      }
    }
    else if (expression instanceof PsiCallExpression) {
      resolved = ((PsiCallExpression)expression).resolveMethod();
    }

    Constraints allowedForRef;

    if (resolved instanceof PsiModifierListOwner) {
      PsiType type = getType((PsiModifierListOwner)resolved);
      allowedForRef = getAllowedValues((PsiModifierListOwner)resolved, type, null);
      if (allowedForRef instanceof ResourceTypeAllowedValues) {
        // Happy if *any* of the resource types on the annotation matches any of the
        // annotations allowed for this API
        return allowedValues.isCompatibleWith((ResourceTypeAllowedValues)allowedForRef) ? VALID : INVALID;
      }
    }

    return UNCERTAIN;
  }

<<<<<<< HEAD
  private static int isTypeAllowed(@NotNull AllowedValues allowedValues, @NotNull String typeName) {
    if (allowedValues.types != null) {
      for (ResourceType type : allowedValues.types) {
        if (type.getName().equals(typeName)) {
          return VALID;
        }
        if (type == ResourceType.DRAWABLE
            && (ResourceType.COLOR.getName().equals(typeName) || ResourceType.MIPMAP.getName().equals(typeName))) {
          // Can also supply colors and mipmaps for drawables
          return VALID;
=======
  private static boolean isInRange(@NotNull final PsiElement scope,
                                   @NotNull final PsiExpression argument,
                                   @NotNull final RangeAllowedValues allowedValues,
                                   @NotNull final PsiManager manager,
                                   @Nullable final Set<PsiExpression> visited) {
    int result = isValidRangeExpression(argument, allowedValues, scope, manager, visited);
    if (result == VALID) {
      return true;
    } else if (result == INVALID) {
      return false;
    }
    assert result == UNCERTAIN;

    final AtomicInteger b = new AtomicInteger();
    processValuesFlownTo(argument, scope, manager, new Processor<PsiExpression>() {
      @Override
      public boolean process(PsiExpression expression) {
        int goodExpression = isValidRangeExpression(expression, allowedValues, scope, manager, visited);
        b.set(goodExpression);
        return goodExpression == UNCERTAIN;
      }
    });
    result = b.get();
    // Treat uncertain as allowed: this means that we were passed some integer whose origins
    // we don't recognize; don't flag those.
    return result != INVALID;
  }

  private static int isValidRangeExpression(@NotNull PsiExpression e,
                                            @NotNull RangeAllowedValues allowedValues,
                                            @NotNull PsiElement scope,
                                            @NotNull PsiManager manager,
                                            @Nullable Set<PsiExpression> visited) {
    PsiExpression expression = PsiUtil.deparenthesizeExpression(e);
    if (expression == null) return VALID;
    if (visited == null) visited = new THashSet<PsiExpression>();
    if (!visited.add(expression)) return VALID;
    if (expression instanceof PsiConditionalExpression) {
      PsiExpression thenExpression = ((PsiConditionalExpression)expression).getThenExpression();
      boolean thenAllowed = thenExpression == null || isAllowed(scope, thenExpression, allowedValues, manager, visited);
      if (!thenAllowed) return INVALID;
      PsiExpression elseExpression = ((PsiConditionalExpression)expression).getElseExpression();
      return elseExpression == null || isAllowed(scope, elseExpression, allowedValues, manager, visited) ? VALID : UNCERTAIN;
    }

    // Range check
    int valid = allowedValues.isValid(expression);
    if (valid != UNCERTAIN) {
      return valid;
    }

    PsiElement resolved = null;
    if (expression instanceof PsiReference) {
      resolved = ((PsiReference)expression).resolve();
      if (resolved instanceof PsiField) {
        PsiField field = (PsiField)resolved;
        if (field.getInitializer() != null) {
          int fieldValid = allowedValues.isValid(field.getInitializer());
          if (fieldValid != UNCERTAIN) {
            return fieldValid;
          }
>>>>>>> 2d94ae1a
        }
      }
    }
    else if (expression instanceof PsiCallExpression) {
      resolved = ((PsiCallExpression)expression).resolveMethod();
    }

    Constraints allowedForRef;

    if (resolved instanceof PsiModifierListOwner) {
      PsiType type = getType((PsiModifierListOwner)resolved);
      allowedForRef = getAllowedValues((PsiModifierListOwner)resolved, type, null);
      if (allowedForRef instanceof RangeAllowedValues) {
        return allowedValues.isCompatibleWith((RangeAllowedValues)allowedForRef);
      }
    }

    return UNCERTAIN;
  }

  // Would be nice to reuse the MagicConstantInspection's cache for this, but it's not accessible
  private static final Key<Map<String, PsiExpression>> LITERAL_EXPRESSION_CACHE = Key.create("TYPE_DEF_LITERAL_EXPRESSION");
  private static PsiExpression getLiteralExpression(@NotNull PsiExpression context, @NotNull PsiManager manager, @NotNull String text) {
    Map<String, PsiExpression> cache = LITERAL_EXPRESSION_CACHE.get(manager);
    if (cache == null) {
      cache = ContainerUtil.createConcurrentSoftValueMap();
      cache = manager.putUserDataIfAbsent(LITERAL_EXPRESSION_CACHE, cache);
    }
    PsiExpression expression = cache.get(text);
    if (expression == null) {
      expression = JavaPsiFacade.getElementFactory(manager.getProject()).createExpressionFromText(text, context);
      cache.put(text, expression);
    }
    return expression;
  }

  private static boolean isOneOf(@NotNull PsiExpression expression, @NotNull AllowedValues allowedValues, @NotNull PsiManager manager) {
    for (PsiAnnotationMemberValue allowedValue : allowedValues.values) {
      if (same(allowedValue, expression, manager)) return true;
    }
    return false;
  }

  private static boolean same(@Nullable PsiElement e1, @Nullable PsiElement e2, @NotNull PsiManager manager) {
    if (e1 instanceof PsiLiteralExpression && e2 instanceof PsiLiteralExpression) {
      return Comparing.equal(((PsiLiteralExpression)e1).getValue(), ((PsiLiteralExpression)e2).getValue());
    }
    if (e1 instanceof PsiPrefixExpression && e2 instanceof PsiPrefixExpression && ((PsiPrefixExpression)e1).getOperationTokenType() == ((PsiPrefixExpression)e2).getOperationTokenType()) {
      return same(((PsiPrefixExpression)e1).getOperand(), ((PsiPrefixExpression)e2).getOperand(), manager);
    }
    if (e1 instanceof PsiReference && e2 instanceof PsiReference) {
      e1 = ((PsiReference)e1).resolve();
      e2 = ((PsiReference)e2).resolve();
    }
    return manager.areElementsEquivalent(e2, e1);
  }

  private static boolean processValuesFlownTo(@NotNull final PsiExpression argument,
                                              @NotNull PsiElement scope,
                                              @NotNull PsiManager manager,
                                              @NotNull final Processor<PsiExpression> processor) {
    SliceAnalysisParams params = new SliceAnalysisParams();
    params.dataFlowToThis = true;
    params.scope = new AnalysisScope(new LocalSearchScope(scope), manager.getProject());

    SliceRootNode rootNode = new SliceRootNode(manager.getProject(), new DuplicateMap(), SliceUsage.createRootUsage(argument, params));

    @SuppressWarnings("unchecked")
    Collection<? extends AbstractTreeNode> children = rootNode.getChildren().iterator().next().getChildren();
    for (AbstractTreeNode child : children) {
      SliceUsage usage = (SliceUsage)child.getValue();
      if (usage == null) {
        continue;
      }
      PsiElement element = usage.getElement();
      if (element instanceof PsiExpression && !processor.process((PsiExpression)element)) return false;
    }

    return !children.isEmpty();
  }
}<|MERGE_RESOLUTION|>--- conflicted
+++ resolved
@@ -1719,18 +1719,6 @@
     return UNCERTAIN;
   }
 
-<<<<<<< HEAD
-  private static int isTypeAllowed(@NotNull AllowedValues allowedValues, @NotNull String typeName) {
-    if (allowedValues.types != null) {
-      for (ResourceType type : allowedValues.types) {
-        if (type.getName().equals(typeName)) {
-          return VALID;
-        }
-        if (type == ResourceType.DRAWABLE
-            && (ResourceType.COLOR.getName().equals(typeName) || ResourceType.MIPMAP.getName().equals(typeName))) {
-          // Can also supply colors and mipmaps for drawables
-          return VALID;
-=======
   private static boolean isInRange(@NotNull final PsiElement scope,
                                    @NotNull final PsiExpression argument,
                                    @NotNull final RangeAllowedValues allowedValues,
@@ -1792,7 +1780,6 @@
           if (fieldValid != UNCERTAIN) {
             return fieldValid;
           }
->>>>>>> 2d94ae1a
         }
       }
     }
