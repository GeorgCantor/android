--- conflicted
+++ resolved
@@ -16,17 +16,13 @@
 package com.android.tools.idea.streaming.device.settings
 
 import com.android.tools.idea.IdeInfo
-import com.android.tools.idea.flags.StudioFlags
 import com.android.tools.idea.streaming.DeviceMirroringSettings
-import com.android.tools.idea.streaming.StreamingBundle.message
 import com.android.tools.idea.streaming.device.dialogs.MirroringConfirmationDialog
-import com.intellij.openapi.Disposable
 import com.intellij.openapi.options.Configurable
 import com.intellij.openapi.options.ConfigurationException
 import com.intellij.openapi.options.SearchableConfigurable
-import com.intellij.openapi.util.Disposer
 import com.intellij.ui.components.JBCheckBox
-import com.intellij.ui.dsl.builder.Panel
+import com.intellij.ui.components.JBTextField
 import com.intellij.ui.dsl.builder.TopGap
 import com.intellij.ui.dsl.builder.bindIntText
 import com.intellij.ui.dsl.builder.bindSelected
@@ -34,110 +30,35 @@
 import com.intellij.ui.layout.selected
 import org.jetbrains.annotations.Nls
 
-private const val MIRRORING_HELP_LINK = "https://d.android.com/r/studio-ui/device-mirroring/help"
-
 /**
  * Implementation of Settings > Tools > Device Mirroring preference page.
  */
 class DeviceMirroringSettingsPage : SearchableConfigurable, Configurable.NoScroll {
 
-<<<<<<< HEAD
-  private lateinit var disposable: Disposable
-  private lateinit var deviceMirroringEnabledCheckBox: JBCheckBox
-=======
->>>>>>> 574fcae1
   private lateinit var synchronizeClipboardCheckBox: JBCheckBox
+  private lateinit var activateOnConnectionCheckBox: JBCheckBox
+  private lateinit var activateOnAppLaunchCheckBox: JBCheckBox
+  private lateinit var activateOnTestLaunchCheckBox: JBCheckBox
+  private lateinit var maxSyncedClipboardLengthTextField: JBTextField
+  private lateinit var turnOffDisplayWhileMirroringCheckBox: JBCheckBox
 
   private val state = DeviceMirroringSettings.getInstance()
 
   override fun getId() = "device.mirroring.options"
 
-  private val myPanel = if (StudioFlags.DEVICE_MIRRORING_ADVANCED_TAB_CONTROL.get()) panel {
-    deviceMirroringEnabledCheckBox = JBCheckBox().apply { isSelected = true }
+  override fun createComponent() = panel {
     row {
-      checkBox(message("android.checkbox.activate.mirroring.when.device.connected"))
-        .bindSelected(state::activateOnConnection)
-        .component.apply {
-          addActionListener {
-            if (isSelected && !state.activateOnConnection) {
-              onMirroringEnabled(this)
-            }
-          }
-        }
-    }
-    row {
-      checkBox(message("android.checkbox.activate.mirroring.when.launching.app"))
-        .bindSelected(state::activateOnAppLaunch)
-        .component.apply {
-          addActionListener {
-            if (isSelected && !state.activateOnAppLaunch) {
-              onMirroringEnabled(this)
-            }
-          }
-        }
-    }
-    row {
-      checkBox(message("android.checkbox.activate.mirroring.when.launching.test"))
-        .bindSelected(state::activateOnTestLaunch)
-        .component.apply {
-          addActionListener {
-            if (isSelected && !state.activateOnTestLaunch) {
-              onMirroringEnabled(this)
-            }
-          }
-        }
-    }
-    commonMirroringSettings()
-  }
-  else panel {
-    row {
-<<<<<<< HEAD
-      deviceMirroringEnabledCheckBox =
-        checkBox(message("android.checkbox.enable.mirroring"))
-          .comment(message("android.checkbox.enable.mirroring.comment", MIRRORING_HELP_LINK))
-          .bindSelected(state::deviceMirroringEnabled)
-          .component.apply {
-            addActionListener {
-              if (isSelected && !state.deviceMirroringEnabled) {
-=======
       activateOnConnectionCheckBox =
         checkBox("Activate mirroring when a new physical device is connected")
           .bindSelected(state::activateOnConnection)
           .component.apply {
             addActionListener {
               if (isSelected && !state.activateOnConnection) {
->>>>>>> 574fcae1
                 onMirroringEnabled(this)
               }
             }
           }
     }
-<<<<<<< HEAD
-    panel {
-      row {
-        checkBox(message("android.checkbox.open.tool.window.when.device.connected"))
-          .bindSelected(state::activateOnConnection)
-      }.topGap(TopGap.SMALL)
-      row {
-        checkBox(message("android.checkbox.open.tool.window.when.launching.app"))
-          .bindSelected(state::activateOnAppLaunch)
-      }
-      row {
-        checkBox(message("android.checkbox.open.tool.window.when.launching.test"))
-          .bindSelected(state::activateOnTestLaunch)
-      }
-    }.enabledIf(deviceMirroringEnabledCheckBox.selected)
-    commonMirroringSettings()
-  }
-
-  override fun createComponent() = myPanel.apply {
-    disposable = Disposer.newDisposable("${this@DeviceMirroringSettingsPage::class.simpleName} validators disposable")
-    registerValidators(disposable)
-  }
-
-  override fun isModified(): Boolean {
-    return myPanel.isModified()
-=======
     row {
       activateOnAppLaunchCheckBox =
         checkBox("Activate mirroring when launching an app on a physical device")
@@ -192,18 +113,10 @@
            synchronizeClipboardCheckBox.isSelected != state.synchronizeClipboard ||
            maxSyncedClipboardLengthTextField.text.trim() != state.maxSyncedClipboardLength.toString() ||
            turnOffDisplayWhileMirroringCheckBox.isSelected != state.turnOffDisplayWhileMirroring
->>>>>>> 574fcae1
   }
 
   @Throws(ConfigurationException::class)
   override fun apply() {
-<<<<<<< HEAD
-    myPanel.apply()
-  }
-
-  override fun reset() {
-    myPanel.reset()
-=======
     maxSyncedClipboardLengthTextField.validate()
     state.activateOnConnection = activateOnConnectionCheckBox.isSelected
     state.activateOnAppLaunch = activateOnAppLaunchCheckBox.isSelected
@@ -220,43 +133,14 @@
     synchronizeClipboardCheckBox.isSelected = state.synchronizeClipboard
     maxSyncedClipboardLengthTextField.text = state.maxSyncedClipboardLength.toString()
     turnOffDisplayWhileMirroringCheckBox.isSelected = state.turnOffDisplayWhileMirroring
->>>>>>> 574fcae1
   }
 
   @Nls
-  override fun getDisplayName() = if (IdeInfo.getInstance().isAndroidStudio) message("android.configurable.DeviceMirroringConfigurable.displayName.simple") else message("android.configurable.DeviceMirroringConfigurable.displayName")
-
-  override fun disposeUIResources() {
-    super.disposeUIResources()
-    Disposer.dispose(disposable)
-  }
-
-  private fun Panel.commonMirroringSettings() {
-    row {
-      synchronizeClipboardCheckBox =
-        checkBox(message("android.checkbox.clipboard.sharing"))
-          .bindSelected(state::synchronizeClipboard)
-          .component
-    }.topGap(TopGap.SMALL).enabledIf(deviceMirroringEnabledCheckBox.selected)
-    indent {
-      row(message("android.maximum.length.clipboard")) {
-        intTextField(range = 10..10_000_000, keyboardStep = 1000)
-          .bindIntText(state::maxSyncedClipboardLength)
-      }.enabledIf(deviceMirroringEnabledCheckBox.selected.and(synchronizeClipboardCheckBox.selected))
-    }
-    row {
-      checkBox(message("android.checkbox.turn.off.device.display.while.mirroring"))
-        .bindSelected(state::turnOffDisplayWhileMirroring)
-    }.topGap(TopGap.SMALL).enabledIf(deviceMirroringEnabledCheckBox.selected)
-  }
+  override fun getDisplayName() = if (IdeInfo.getInstance().isAndroidStudio) "Device Mirroring" else "Android Device Mirroring"
 
   private fun onMirroringEnabled(checkBox: JBCheckBox) {
     if (!state.confirmationDialogShown) {
-<<<<<<< HEAD
-      val title = message("android.mirroring.dialog.privacy.notice.title")
-=======
       val title = "Privacy Notice"
->>>>>>> 574fcae1
       val dialogWrapper = MirroringConfirmationDialog(title).createWrapper(parent = checkBox).apply { show() }
       if (dialogWrapper.exitCode == MirroringConfirmationDialog.ACCEPT_EXIT_CODE) {
         state.confirmationDialogShown = true
