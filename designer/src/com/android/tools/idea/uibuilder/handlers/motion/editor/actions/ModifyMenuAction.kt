/*
 * Copyright (C) 2023 The Android Open Source Project
 *
 * Licensed under the Apache License, Version 2.0 (the "License");
 * you may not use this file except in compliance with the License.
 * You may obtain a copy of the License at
 *
 *      http://www.apache.org/licenses/LICENSE-2.0
 *
 * Unless required by applicable law or agreed to in writing, software
 * distributed under the License is distributed on an "AS IS" BASIS,
 * WITHOUT WARRANTIES OR CONDITIONS OF ANY KIND, either express or implied.
 * See the License for the specific language governing permissions and
 * limitations under the License.
 */
package com.android.tools.idea.uibuilder.handlers.motion.editor.actions

import com.android.tools.idea.uibuilder.handlers.motion.editor.adapters.MEIcons
import com.intellij.openapi.actionSystem.ActionUpdateThread
import com.intellij.openapi.actionSystem.AnAction
import com.intellij.openapi.actionSystem.AnActionEvent
import com.intellij.openapi.actionSystem.DefaultActionGroup
import com.intellij.openapi.project.DumbAwareAction
import com.intellij.openapi.ui.popup.JBPopupFactory

/** Modify Menu action. */
<<<<<<< HEAD
abstract class ModifyMenuAction : DumbAwareAction("Modify Constraint Set", null, MEIcons.EDIT_MENU) {
=======
abstract class ModifyMenuAction : AnActionButton("Modify Constraint Set", MEIcons.EDIT_MENU) {
>>>>>>> 574fcae1

  abstract val actions: List<AnAction>
  var enabled: Boolean = true

  override fun getActionUpdateThread(): ActionUpdateThread = ActionUpdateThread.EDT

  override fun update(e: AnActionEvent) {
    e.presentation.isEnabled = enabled
  }

  override fun actionPerformed(e: AnActionEvent) {
    val menu =
      JBPopupFactory.getInstance()
        .createActionGroupPopup(null, DefaultActionGroup(actions), e.dataContext, null, true)
<<<<<<< HEAD
    e.inputEvent?.let { menu.showUnderneathOf(it.component) }
=======
    menu.showUnderneathOf(e.inputEvent!!.component)
>>>>>>> 574fcae1
  }
}<|MERGE_RESOLUTION|>--- conflicted
+++ resolved
@@ -24,11 +24,7 @@
 import com.intellij.openapi.ui.popup.JBPopupFactory
 
 /** Modify Menu action. */
-<<<<<<< HEAD
 abstract class ModifyMenuAction : DumbAwareAction("Modify Constraint Set", null, MEIcons.EDIT_MENU) {
-=======
-abstract class ModifyMenuAction : AnActionButton("Modify Constraint Set", MEIcons.EDIT_MENU) {
->>>>>>> 574fcae1
 
   abstract val actions: List<AnAction>
   var enabled: Boolean = true
@@ -43,10 +39,6 @@
     val menu =
       JBPopupFactory.getInstance()
         .createActionGroupPopup(null, DefaultActionGroup(actions), e.dataContext, null, true)
-<<<<<<< HEAD
-    e.inputEvent?.let { menu.showUnderneathOf(it.component) }
-=======
     menu.showUnderneathOf(e.inputEvent!!.component)
->>>>>>> 574fcae1
   }
 }