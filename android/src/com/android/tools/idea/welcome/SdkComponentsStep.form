--- conflicted
+++ resolved
@@ -16,50 +16,6 @@
           <text value="Check the components you want to update/install. Click Next to continue."/>
         </properties>
       </component>
-<<<<<<< HEAD
-      <splitpane id="3dcc" binding="mySplitPane">
-        <constraints>
-          <grid row="2" column="0" row-span="1" col-span="2" vsize-policy="7" hsize-policy="7" anchor="0" fill="3" indent="0" use-parent-layout="false">
-            <preferred-size width="200" height="200"/>
-          </grid>
-        </constraints>
-        <properties>
-          <dividerLocation value="320"/>
-        </properties>
-        <border type="none"/>
-        <children>
-          <scrollpane id="bf6a7" class="com.intellij.ui.components.JBScrollPane">
-            <constraints>
-              <splitpane position="left"/>
-            </constraints>
-            <properties/>
-            <border type="none"/>
-            <children>
-              <component id="f1603" class="com.intellij.ui.table.JBTable" binding="myComponentsTable">
-                <constraints/>
-                <properties/>
-              </component>
-            </children>
-          </scrollpane>
-          <scrollpane id="786a1" class="com.intellij.ui.components.JBScrollPane">
-            <constraints>
-              <splitpane position="right"/>
-            </constraints>
-            <properties/>
-            <border type="none"/>
-            <children>
-              <component id="b032f" class="javax.swing.JTextPane" binding="myComponentDescription">
-                <constraints/>
-                <properties>
-                  <editable value="false"/>
-                </properties>
-              </component>
-            </children>
-          </scrollpane>
-        </children>
-      </splitpane>
-=======
->>>>>>> 04fab8eb
       <component id="a06a4" class="javax.swing.JLabel">
         <constraints>
           <grid row="3" column="0" row-span="1" col-span="1" vsize-policy="0" hsize-policy="0" anchor="8" fill="0" indent="0" use-parent-layout="false"/>
@@ -120,8 +76,6 @@
           </grid>
         </constraints>
       </vspacer>
-<<<<<<< HEAD
-=======
       <grid id="66752" binding="myBody" custom-create="true" layout-manager="BorderLayout" hgap="0" vgap="0">
         <constraints>
           <grid row="2" column="0" row-span="1" col-span="2" vsize-policy="3" hsize-policy="3" anchor="0" fill="3" indent="0" use-parent-layout="false"/>
@@ -130,7 +84,6 @@
         <border type="none"/>
         <children/>
       </grid>
->>>>>>> 04fab8eb
     </children>
   </grid>
 </form>