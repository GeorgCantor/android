/*
 * Copyright (C) 2020 The Android Open Source Project
 *
 * Licensed under the Apache License, Version 2.0 (the "License");
 * you may not use this file except in compliance with the License.
 * You may obtain a copy of the License at
 *
 *      http://www.apache.org/licenses/LICENSE-2.0
 *
 * Unless required by applicable law or agreed to in writing, software
 * distributed under the License is distributed on an "AS IS" BASIS,
 * WITHOUT WARRANTIES OR CONDITIONS OF ANY KIND, either express or implied.
 * See the License for the specific language governing permissions and
 * limitations under the License.
 */
package com.android.tools.idea.databinding.project

import com.android.tools.idea.databinding.index.BindingXmlIndex
import com.android.tools.idea.res.StudioResourceRepositoryManager
import com.intellij.openapi.components.Service
import com.intellij.openapi.project.Project
import com.intellij.openapi.util.ModificationTracker
import com.intellij.util.indexing.FileBasedIndex

/**
 * Modification tracker which changes if any layout resource file across the whole project changes.
 *
 * If you need to know the modification count for a single module, just use
 * `ResourceRepositoryManager.getModuleResources(facet).modificationCount` directly.
 */
@Service
<<<<<<< HEAD
class ProjectLayoutResourcesModificationTracker(private val project: Project): ModificationTracker {
=======
class ProjectLayoutResourcesModificationTracker(private val project: Project) :
  ModificationTracker {
>>>>>>> 574fcae1
  companion object {
    @JvmStatic
    fun getInstance(project: Project): ProjectLayoutResourcesModificationTracker =
      project.getService(ProjectLayoutResourcesModificationTracker::class.java)
  }

  private val enabledFacetsProvider = LayoutBindingEnabledFacetsProvider.getInstance(project)

  override fun getModificationCount(): Long {
    // Note: LocalResourceRepository and BindingXmlIndex are updated at different times,
    // so we must incorporate both into the modification count (see b/283753328).
<<<<<<< HEAD
    val resourceModificationCount: Long = enabledFacetsProvider.getAllBindingEnabledFacets()
      .sumOf { facet -> StudioResourceRepositoryManager.getModuleResources(facet).modificationCount }
    val bindingIndexModificationCount = FileBasedIndex.getInstance().getIndexModificationStamp(BindingXmlIndex.NAME, project)
=======
    val resourceModificationCount: Long =
      enabledFacetsProvider.getAllBindingEnabledFacets().sumOf { facet ->
        StudioResourceRepositoryManager.getModuleResources(facet).modificationCount
      }
    val bindingIndexModificationCount =
      FileBasedIndex.getInstance().getIndexModificationStamp(BindingXmlIndex.NAME, project)
>>>>>>> 574fcae1
    return resourceModificationCount + bindingIndexModificationCount
  }
}<|MERGE_RESOLUTION|>--- conflicted
+++ resolved
@@ -29,12 +29,8 @@
  * `ResourceRepositoryManager.getModuleResources(facet).modificationCount` directly.
  */
 @Service
-<<<<<<< HEAD
-class ProjectLayoutResourcesModificationTracker(private val project: Project): ModificationTracker {
-=======
 class ProjectLayoutResourcesModificationTracker(private val project: Project) :
   ModificationTracker {
->>>>>>> 574fcae1
   companion object {
     @JvmStatic
     fun getInstance(project: Project): ProjectLayoutResourcesModificationTracker =
@@ -46,18 +42,12 @@
   override fun getModificationCount(): Long {
     // Note: LocalResourceRepository and BindingXmlIndex are updated at different times,
     // so we must incorporate both into the modification count (see b/283753328).
-<<<<<<< HEAD
-    val resourceModificationCount: Long = enabledFacetsProvider.getAllBindingEnabledFacets()
-      .sumOf { facet -> StudioResourceRepositoryManager.getModuleResources(facet).modificationCount }
-    val bindingIndexModificationCount = FileBasedIndex.getInstance().getIndexModificationStamp(BindingXmlIndex.NAME, project)
-=======
     val resourceModificationCount: Long =
       enabledFacetsProvider.getAllBindingEnabledFacets().sumOf { facet ->
         StudioResourceRepositoryManager.getModuleResources(facet).modificationCount
       }
     val bindingIndexModificationCount =
       FileBasedIndex.getInstance().getIndexModificationStamp(BindingXmlIndex.NAME, project)
->>>>>>> 574fcae1
     return resourceModificationCount + bindingIndexModificationCount
   }
 }