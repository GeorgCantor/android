/*
 * Copyright (C) 2016 The Android Open Source Project
 *
 * Licensed under the Apache License, Version 2.0 (the "License");
 * you may not use this file except in compliance with the License.
 * You may obtain a copy of the License at
 *
 *      http://www.apache.org/licenses/LICENSE-2.0
 *
 * Unless required by applicable law or agreed to in writing, software
 * distributed under the License is distributed on an "AS IS" BASIS,
 * WITHOUT WARRANTIES OR CONDITIONS OF ANY KIND, either express or implied.
 * See the License for the specific language governing permissions and
 * limitations under the License.
 */
package com.android.tools.idea.gradle.project.sync.issues;

import static com.android.builder.model.SyncIssue.TYPE_UNRESOLVED_DEPENDENCY;
import static com.android.tools.idea.gradle.util.GradleUtil.getGradleBuildFile;
import static com.android.tools.idea.testing.TestProjectPaths.DEPENDENT_MODULES;
import static com.google.common.truth.Truth.assertThat;
import static com.intellij.openapi.command.WriteCommandAction.runWriteCommandAction;
<<<<<<< HEAD
import static org.mockito.Mockito.*;
=======
import static org.mockito.Mockito.doReturn;
import static org.mockito.Mockito.mock;
import static org.mockito.Mockito.spy;
import static org.mockito.Mockito.when;
>>>>>>> bd07c1f4

import com.android.annotations.NonNull;
import com.android.annotations.Nullable;
import com.android.builder.model.SyncIssue;
import com.android.tools.idea.IdeInfo;
import com.android.tools.idea.gradle.dsl.api.GradleBuildModel;
import com.android.tools.idea.gradle.dsl.api.ProjectBuildModel;
import com.android.tools.idea.gradle.project.sync.hyperlink.AddGoogleMavenRepositoryHyperlink;
import com.android.tools.idea.gradle.project.sync.hyperlink.OpenFileHyperlink;
import com.android.tools.idea.gradle.project.sync.hyperlink.ShowDependencyInProjectStructureHyperlink;
import com.android.tools.idea.gradle.project.sync.messages.GradleSyncMessagesStub;
import com.android.tools.idea.mockito.MockitoEx;
import com.android.tools.idea.project.hyperlink.NotificationHyperlink;
import com.android.tools.idea.mockito.MockitoEx;
import com.android.tools.idea.testing.AndroidGradleTestCase;
import com.android.tools.idea.testing.IdeComponents;
import com.google.common.collect.ImmutableList;
import com.google.common.collect.ImmutableMap;
import com.google.wireless.android.sdk.stats.AndroidStudioEvent;
import com.google.wireless.android.sdk.stats.GradleSyncIssue;
import com.intellij.openapi.externalSystem.service.notification.NotificationData;
import com.intellij.openapi.fileEditor.OpenFileDescriptor;
import com.intellij.openapi.module.Module;
import com.intellij.openapi.module.ModuleManager;
import com.intellij.openapi.project.Project;
import com.intellij.openapi.vfs.VirtualFile;
import java.util.IdentityHashMap;
import java.util.List;
import java.util.stream.Collectors;

/**
 * Tests for {@link UnresolvedDependenciesReporter}.
 */
public class UnresolvedDependenciesReporterIntegrationTest extends AndroidGradleTestCase {
  private IdeComponents myIdeComponents;
  private SyncIssue mySyncIssue;
  private GradleSyncMessagesStub mySyncMessagesStub;
  private UnresolvedDependenciesReporter myReporter;
  private TestSyncIssueUsageReporter myUsageReporter;

  @Override
  public void setUp() throws Exception {
    super.setUp();
    mySyncIssue = mock(SyncIssue.class);
    // getMessage() is NotNull but message is unused for dependencies.
    when(mySyncIssue.getMessage()).thenReturn("");
    myIdeComponents = new IdeComponents(getProject(), getTestRootDisposable());
    mySyncMessagesStub = GradleSyncMessagesStub.replaceSyncMessagesService(getProject(), getTestRootDisposable());
    myReporter = new UnresolvedDependenciesReporter();
    myUsageReporter = new TestSyncIssueUsageReporter();
    when(mySyncIssue.getType()).thenReturn(TYPE_UNRESOLVED_DEPENDENCY);

    // FIXME-ank: check if we still need this
    IdeInfo ideInfo = myIdeComponents.mockApplicationService(IdeInfo.class);
    when(ideInfo.isAndroidStudio()).thenReturn(true);
  }

  @Override
  protected void tearDown() throws Exception {
    try {
      mySyncMessagesStub = null;
    }
    finally {
      super.tearDown();
    }
  }

  public void testGetSupportedIssueType() {
    assertEquals(TYPE_UNRESOLVED_DEPENDENCY, myReporter.getSupportedIssueType());
  }

  public void testReportWithRegularJavaLibrary() throws Exception {
    loadSimpleApplication();
    mySyncMessagesStub.removeAllMessages();

    when(mySyncIssue.getData()).thenReturn("com.google.guava:guava:19.0");

    Module appModule = myModules.getAppModule();
    VirtualFile buildFile = getGradleBuildFile(appModule);
    myReporter.report(mySyncIssue, appModule, buildFile, myUsageReporter);

    List<NotificationData> messages = mySyncMessagesStub.getNotifications();
    assertSize(1, messages);

    NotificationData message = messages.get(0);
    assertEquals("Unresolved dependencies", message.getTitle());
    assertThat(message.getMessage()).contains("Failed to resolve: com.google.guava:guava:19.0\nAffected Modules:");

    assertThat(message.getNavigatable()).isInstanceOf(OpenFileDescriptor.class);
    OpenFileDescriptor navigatable = (OpenFileDescriptor)message.getNavigatable();
    assertEquals(buildFile, navigatable.getFile());

    VirtualFile file = ((OpenFileDescriptor)message.getNavigatable()).getFile();
    assertSame(buildFile, file);

    assertEquals(
      ImmutableList.of(
        GradleSyncIssue
          .newBuilder()
          .setType(AndroidStudioEvent.GradleSyncIssueType.TYPE_UNRESOLVED_DEPENDENCY)
          .addOfferedQuickFixes(AndroidStudioEvent.GradleSyncQuickFix.SHOW_DEPENDENCY_IN_PROJECT_STRUCTURE_HYPERLINK)
          .build()),
      myUsageReporter.getCollectedIssue());
  }

  public void testReportWithConstraintLayout() throws Exception {
    loadSimpleApplication();
    mySyncMessagesStub.removeAllMessages();

    Module appModule = myModules.getAppModule();

    when(mySyncIssue.getData()).thenReturn("com.android.support.constraint:constraint-layout:+");

    myReporter.report(mySyncIssue, appModule, getGradleBuildFile(appModule), myUsageReporter);

    List<NotificationData> messages = mySyncMessagesStub.getNotifications();
    assertSize(1, messages);

    NotificationData message = messages.get(0);
    assertEquals("Unresolved dependencies", message.getTitle());
    assertThat(message.getMessage()).contains("Failed to resolve: com.android.support.constraint:constraint-layout:+\nAffected Modules:");

    List<NotificationHyperlink> quickFixes = mySyncMessagesStub.getNotificationUpdate().getFixes();
    assertNotEmpty(quickFixes);

    assertEquals(
      ImmutableList.of(
        GradleSyncIssue
          .newBuilder()
          .setType(AndroidStudioEvent.GradleSyncIssueType.TYPE_UNRESOLVED_DEPENDENCY)
          .addOfferedQuickFixes(AndroidStudioEvent.GradleSyncQuickFix.ADD_GOOGLE_MAVEN_REPOSITORY_HYPERLINK)
          .addOfferedQuickFixes(AndroidStudioEvent.GradleSyncQuickFix.SHOW_DEPENDENCY_IN_PROJECT_STRUCTURE_HYPERLINK)
          .build()),
      myUsageReporter.getCollectedIssue());
  }

  public void testReportWithAppCompat() throws Exception {
    loadSimpleApplication();
    mySyncMessagesStub.removeAllMessages();

    Module appModule = myModules.getAppModule();

    when(mySyncIssue.getData()).thenReturn("com.android.support:appcompat-v7:24.1.1");

    myReporter.report(mySyncIssue, appModule, getGradleBuildFile(appModule), myUsageReporter);

    List<NotificationData> messages = mySyncMessagesStub.getNotifications();
    assertSize(1, messages);

    NotificationData message = messages.get(0);
    assertEquals("Unresolved dependencies", message.getTitle());
    assertThat(message.getMessage()).contains("Failed to resolve: com.android.support:appcompat-v7:24.1.1\nAffected Modules:");

    List<NotificationHyperlink> quickFixes = mySyncMessagesStub.getNotificationUpdate().getFixes();
    int expectedSize = IdeInfo.getInstance().isAndroidStudio() ? 2 : 1;
    assertThat(quickFixes).hasSize(expectedSize);

    NotificationHyperlink quickFix = quickFixes.get(0);
    assertThat(quickFix).isInstanceOf(AddGoogleMavenRepositoryHyperlink.class);
    AddGoogleMavenRepositoryHyperlink addQuickFix = (AddGoogleMavenRepositoryHyperlink)quickFix;
    // Confirm that the repository will be added to project build file (b/68657672)
    assertSize(1, addQuickFix.getBuildFiles());

    if (IdeInfo.getInstance().isAndroidStudio()) {
      quickFix = quickFixes.get(1);
      assertThat(quickFix).isInstanceOf(ShowDependencyInProjectStructureHyperlink.class);
    }

    assertEquals(
      ImmutableList.of(
        GradleSyncIssue
          .newBuilder()
          .setType(AndroidStudioEvent.GradleSyncIssueType.TYPE_UNRESOLVED_DEPENDENCY)
          .addOfferedQuickFixes(AndroidStudioEvent.GradleSyncQuickFix.ADD_GOOGLE_MAVEN_REPOSITORY_HYPERLINK)
          .addOfferedQuickFixes(AndroidStudioEvent.GradleSyncQuickFix.SHOW_DEPENDENCY_IN_PROJECT_STRUCTURE_HYPERLINK)
          .build()),
      myUsageReporter.getCollectedIssue());
  }

  public void testReportWithAppCompatAndGoogle() throws Exception {
    loadSimpleApplication();
    mySyncMessagesStub.removeAllMessages();

    Module appModule = myModules.getAppModule();
    // Add Google repository
    GradleBuildModel buildModel = GradleBuildModel.get(appModule);
    Project project = getProject();
    buildModel.repositories().addGoogleMavenRepository(project);
    runWriteCommandAction(project, buildModel::applyChanges);

    when(mySyncIssue.getData()).thenReturn("com.android.support:appcompat-v7:24.1.1");

    myReporter.report(mySyncIssue, appModule, null, myUsageReporter);

    List<NotificationData> messages = mySyncMessagesStub.getNotifications();
    assertSize(1, messages);


    NotificationData message = messages.get(0);
    assertEquals("Unresolved dependencies", message.getTitle());
    assertEquals("Failed to resolve: com.android.support:appcompat-v7:24.1.1\nAffected Modules: app",
                 message.getMessage());

    GradleSyncMessagesStub.NotificationUpdate update = mySyncMessagesStub.getNotificationUpdate();
    List<NotificationHyperlink> quickFixes = update.getFixes();
    int expectedSize = IdeInfo.getInstance().isAndroidStudio() ? 1 : 0;
    assertThat(quickFixes).hasSize(expectedSize);

    if (IdeInfo.getInstance().isAndroidStudio()) {
      assertThat(quickFixes.get(0)).isInstanceOf(ShowDependencyInProjectStructureHyperlink.class);
    }

    assertEquals(
      ImmutableList.of(
        maybeAddShowDependencyInProjectStructureHyperLink(
          GradleSyncIssue
            .newBuilder()
            .setType(AndroidStudioEvent.GradleSyncIssueType.TYPE_UNRESOLVED_DEPENDENCY))
          .build()),
      myUsageReporter.getCollectedIssue());
  }

  /**
   * Verify that an {@link AddGoogleMavenRepositoryHyperlink} is generated when the project is not initialized
   *
   * @throws Exception
   */
  public void testReportNotInitialized() throws Exception {
    loadSimpleApplication();
    mySyncMessagesStub.removeAllMessages();

    Module appModule = myModules.getAppModule();
    Module spyAppModule = spy(appModule);
    Project spyProject = MockitoEx.forceInlineMockMaker(() -> spy(spyAppModule.getProject()));
    when(spyAppModule.getProject()).thenReturn(spyProject);
    when(spyProject.isInitialized()).thenReturn(false);
    doReturn(appModule.getProject().getComponent(ModuleManager.class)).when(spyProject).getComponent(ModuleManager.class);

    when(mySyncIssue.getData()).thenReturn("com.android.support:appcompat-v7:24.1.1");

/* b/144931471
    myReporter.report(mySyncIssue, spyAppModule, null, myUsageReporter);

    List<NotificationData> messages = mySyncMessagesStub.getNotifications();
    assertSize(1, messages);

    NotificationData message = messages.get(0);
    assertEquals("Unresolved dependencies", message.getTitle());
    assertEquals("Failed to resolve: com.android.support:appcompat-v7:24.1.1\nAffected Modules: app", message.getMessage());

    List<NotificationHyperlink> quickFixes = mySyncMessagesStub.getNotificationUpdate().getFixes();
    int expectedSize = IdeInfo.getInstance().isAndroidStudio() ? 2 : 1;
    assertThat(quickFixes).hasSize(expectedSize);

    NotificationHyperlink quickFix = quickFixes.get(0);
    assertThat(quickFix).isInstanceOf(AddGoogleMavenRepositoryHyperlink.class);
    AddGoogleMavenRepositoryHyperlink addQuickFix = (AddGoogleMavenRepositoryHyperlink)quickFix;
    // Confirm that the build file was found
    assertSize(1, addQuickFix.getBuildFiles());

    if (IdeInfo.getInstance().isAndroidStudio()) {
      quickFix = quickFixes.get(1);
      assertThat(quickFix).isInstanceOf(ShowDependencyInProjectStructureHyperlink.class);
    }

    assertEquals(
      ImmutableList.of(
        maybeAddShowDependencyInProjectStructureHyperLink(
          GradleSyncIssue
            .newBuilder()
            .setType(AndroidStudioEvent.GradleSyncIssueType.TYPE_UNRESOLVED_DEPENDENCY)
            .addOfferedQuickFixes(AndroidStudioEvent.GradleSyncQuickFix.ADD_GOOGLE_MAVEN_REPOSITORY_HYPERLINK))
          .build()),
      myUsageReporter.getCollectedIssue());
b/144931471 */
  }

  public void testReportWithPlayServices() throws Exception {
    loadSimpleApplication();
    mySyncMessagesStub.removeAllMessages();

    Module appModule = myModules.getAppModule();

    when(mySyncIssue.getData()).thenReturn("com.google.android.gms:play-services:9.4.0");

    myReporter.report(mySyncIssue, appModule, getGradleBuildFile(appModule), myUsageReporter);

    List<NotificationData> messages = mySyncMessagesStub.getNotifications();
    assertSize(1, messages);

    NotificationData message = messages.get(0);
    assertEquals("Unresolved dependencies", message.getTitle());
    assertThat(message.getMessage()).contains("Failed to resolve: com.google.android.gms:play-services:9.4.0\nAffected Modules:");

    List<NotificationHyperlink> quickFixes = mySyncMessagesStub.getNotificationUpdate().getFixes();
    int expectedSize = IdeInfo.getInstance().isAndroidStudio() ? 2 : 1;
    assertThat(quickFixes).hasSize(expectedSize);

    NotificationHyperlink quickFix = quickFixes.get(0);
    assertThat(quickFix).isInstanceOf(AddGoogleMavenRepositoryHyperlink.class);

    if (IdeInfo.getInstance().isAndroidStudio()) {
      quickFix = quickFixes.get(1);
      assertThat(quickFix).isInstanceOf(ShowDependencyInProjectStructureHyperlink.class);
    }

    assertEquals(
      ImmutableList.of(
        maybeAddShowDependencyInProjectStructureHyperLink(
          GradleSyncIssue
            .newBuilder()
            .setType(AndroidStudioEvent.GradleSyncIssueType.TYPE_UNRESOLVED_DEPENDENCY)
            .addOfferedQuickFixes(AndroidStudioEvent.GradleSyncQuickFix.ADD_GOOGLE_MAVEN_REPOSITORY_HYPERLINK))
          .build()),
      myUsageReporter.getCollectedIssue());
  }

  public void testDeduplicateAcrossModules() throws Exception {
    loadProject(DEPENDENT_MODULES);
    mySyncMessagesStub.removeAllMessages();

    Module appModule = myModules.getAppModule();
    Module libModule = myModules.getModule("lib");

    List<SyncIssue> issues = ImmutableList.of(1, 2).stream().map((i) -> new SyncIssue() {
      @Override
      public int hashCode() {
        return 7;
      }

      @SuppressWarnings("EqualsWhichDoesntCheckParameterClass")
      @Override
      public boolean equals(Object obj) {
        if (obj.hashCode() == hashCode()) {
          return true;
        }
        return false;
      }

      @Override
      public int getSeverity() {
        return SEVERITY_ERROR;
      }

      @Override
      public int getType() {
        return TYPE_UNRESOLVED_DEPENDENCY;
      }

      @Nullable
      @Override
      public String getData() {
        return "com.google.android.gms.play-services:9.4.0";
      }

      @NonNull
      @Override
      public String getMessage() {
        return "";
      }

      @Nullable
      @Override
      public List<String> getMultiLineMessage() {
        return null;
      }
    }).collect(Collectors.toList());

    IdentityHashMap<SyncIssue, Module> moduleMap = new IdentityHashMap<>();
    moduleMap.put(issues.get(0), appModule);
    moduleMap.put(issues.get(1), libModule);
    myReporter
      .reportAll(issues, moduleMap, ImmutableMap.of(appModule, getGradleBuildFile(appModule), libModule, getGradleBuildFile(libModule)), myUsageReporter);

    List<NotificationData> messages = mySyncMessagesStub.getNotifications();
    assertSize(1, messages);

    NotificationData message = messages.get(0);
    assertEquals("Unresolved dependencies", message.getTitle());
    assertThat(message.getMessage()).contains("Failed to resolve: com.google.android.gms.play-services:9.4.0\nAffected Modules:");

    assertEquals(
      ImmutableList.of(
        GradleSyncIssue
          .newBuilder()
          .setType(AndroidStudioEvent.GradleSyncIssueType.TYPE_UNRESOLVED_DEPENDENCY)
          .addOfferedQuickFixes(AndroidStudioEvent.GradleSyncQuickFix.ADD_GOOGLE_MAVEN_REPOSITORY_HYPERLINK)
          .build()),
      myUsageReporter.getCollectedIssue());
  }

  public void testGetModuleLink() throws Exception {
    loadSimpleApplication();
    Module appModule = myModules.getAppModule();
    VirtualFile appFile = getGradleBuildFile(appModule);

    Project project = getProject();
    ProjectBuildModel buildModel = ProjectBuildModel.get(project);

    when(mySyncIssue.getData()).thenReturn("com.google.guava:guava:19.0");

    List<SyncIssue> syncIssues = ImmutableList.of(mySyncIssue);
    OpenFileHyperlink link = myReporter.createModuleLink(getProject(), appModule, buildModel, syncIssues, appFile);
    assertThat(link.getLineNumber()).isEqualTo(28);
    assertThat(link.getFilePath()).isEqualTo(appFile.getPath());
  }

  public void testAndroidXGoogleHyperlink() throws Exception {
    loadSimpleApplication();
    Module appModule = myModules.getAppModule();
    VirtualFile appFile = getGradleBuildFile(appModule);

    when(mySyncIssue.getData()).thenReturn("androidx.room:room-compiler:2.0.0-alpha1");

    myReporter.report(mySyncIssue, appModule, appFile, myUsageReporter);

    List<NotificationData> messages = mySyncMessagesStub.getNotifications();
    assertSize(1, messages);

    List<NotificationHyperlink> links = mySyncMessagesStub.getNotificationUpdate().getFixes();
    boolean studio = IdeInfo.getInstance().isAndroidStudio();
    assertSize(studio ? 2 : 1, links);
    assertThat(links.get(0)).isInstanceOf(AddGoogleMavenRepositoryHyperlink.class);
    if (studio) {
      assertThat(links.get(1)).isInstanceOf(ShowDependencyInProjectStructureHyperlink.class);
<<<<<<< HEAD
=======
    }
>>>>>>> bd07c1f4

      assertEquals(
        ImmutableList.of(
          GradleSyncIssue
            .newBuilder()
            .setType(AndroidStudioEvent.GradleSyncIssueType.TYPE_UNRESOLVED_DEPENDENCY)
            .addOfferedQuickFixes(AndroidStudioEvent.GradleSyncQuickFix.ADD_GOOGLE_MAVEN_REPOSITORY_HYPERLINK)
            .addOfferedQuickFixes(AndroidStudioEvent.GradleSyncQuickFix.SHOW_DEPENDENCY_IN_PROJECT_STRUCTURE_HYPERLINK)
            .build()),
        myUsageReporter.getCollectedIssue());
    }
  }

  private static GradleSyncIssue.Builder maybeAddShowDependencyInProjectStructureHyperLink(GradleSyncIssue.Builder builder) {
    if (IdeInfo.getInstance().isAndroidStudio()) {
      builder.addOfferedQuickFixes(AndroidStudioEvent.GradleSyncQuickFix.SHOW_DEPENDENCY_IN_PROJECT_STRUCTURE_HYPERLINK);
    }
    return builder;
  }
}<|MERGE_RESOLUTION|>--- conflicted
+++ resolved
@@ -20,14 +20,10 @@
 import static com.android.tools.idea.testing.TestProjectPaths.DEPENDENT_MODULES;
 import static com.google.common.truth.Truth.assertThat;
 import static com.intellij.openapi.command.WriteCommandAction.runWriteCommandAction;
-<<<<<<< HEAD
-import static org.mockito.Mockito.*;
-=======
 import static org.mockito.Mockito.doReturn;
 import static org.mockito.Mockito.mock;
 import static org.mockito.Mockito.spy;
 import static org.mockito.Mockito.when;
->>>>>>> bd07c1f4
 
 import com.android.annotations.NonNull;
 import com.android.annotations.Nullable;
@@ -41,7 +37,6 @@
 import com.android.tools.idea.gradle.project.sync.messages.GradleSyncMessagesStub;
 import com.android.tools.idea.mockito.MockitoEx;
 import com.android.tools.idea.project.hyperlink.NotificationHyperlink;
-import com.android.tools.idea.mockito.MockitoEx;
 import com.android.tools.idea.testing.AndroidGradleTestCase;
 import com.android.tools.idea.testing.IdeComponents;
 import com.google.common.collect.ImmutableList;
@@ -453,21 +448,17 @@
     assertThat(links.get(0)).isInstanceOf(AddGoogleMavenRepositoryHyperlink.class);
     if (studio) {
       assertThat(links.get(1)).isInstanceOf(ShowDependencyInProjectStructureHyperlink.class);
-<<<<<<< HEAD
-=======
-    }
->>>>>>> bd07c1f4
-
-      assertEquals(
-        ImmutableList.of(
-          GradleSyncIssue
-            .newBuilder()
-            .setType(AndroidStudioEvent.GradleSyncIssueType.TYPE_UNRESOLVED_DEPENDENCY)
-            .addOfferedQuickFixes(AndroidStudioEvent.GradleSyncQuickFix.ADD_GOOGLE_MAVEN_REPOSITORY_HYPERLINK)
-            .addOfferedQuickFixes(AndroidStudioEvent.GradleSyncQuickFix.SHOW_DEPENDENCY_IN_PROJECT_STRUCTURE_HYPERLINK)
-            .build()),
-        myUsageReporter.getCollectedIssue());
-    }
+    }
+
+    assertEquals(
+      ImmutableList.of(
+        GradleSyncIssue
+          .newBuilder()
+          .setType(AndroidStudioEvent.GradleSyncIssueType.TYPE_UNRESOLVED_DEPENDENCY)
+          .addOfferedQuickFixes(AndroidStudioEvent.GradleSyncQuickFix.ADD_GOOGLE_MAVEN_REPOSITORY_HYPERLINK)
+          .addOfferedQuickFixes(AndroidStudioEvent.GradleSyncQuickFix.SHOW_DEPENDENCY_IN_PROJECT_STRUCTURE_HYPERLINK)
+          .build()),
+      myUsageReporter.getCollectedIssue());
   }
 
   private static GradleSyncIssue.Builder maybeAddShowDependencyInProjectStructureHyperLink(GradleSyncIssue.Builder builder) {
