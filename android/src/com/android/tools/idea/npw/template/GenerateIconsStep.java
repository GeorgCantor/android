/*
 * Copyright (C) 2015 The Android Open Source Project
 *
 * Licensed under the Apache License, Version 2.0 (the "License");
 * you may not use this file except in compliance with the License.
 * You may obtain a copy of the License at
 *
 *      http://www.apache.org/licenses/LICENSE-2.0
 *
 * Unless required by applicable law or agreed to in writing, software
 * distributed under the License is distributed on an "AS IS" BASIS,
 * WITHOUT WARRANTIES OR CONDITIONS OF ANY KIND, either express or implied.
 * See the License for the specific language governing permissions and
 * limitations under the License.
 */
package com.android.tools.idea.npw.template;

import com.android.tools.idea.npw.assetstudio.icon.AndroidIconType;
import com.android.tools.idea.npw.assetstudio.wizard.GenerateImageAssetPanel;
import com.android.tools.idea.observable.ListenerManager;
import com.android.tools.idea.observable.core.ObservableBool;
import com.android.tools.idea.templates.StringEvaluator;
<<<<<<< HEAD
import com.android.tools.idea.observable.ListenerManager;
import com.android.tools.idea.observable.core.ObservableBool;
=======
>>>>>>> 9e819fa1
import com.android.tools.idea.ui.wizard.StudioWizardStepPanel;
import com.android.tools.idea.wizard.model.ModelWizardStep;
import com.google.common.base.Strings;
import org.jetbrains.android.facet.AndroidFacet;
import org.jetbrains.annotations.NotNull;

import javax.swing.*;

/**
 * Step for supporting a template.xml's {@code <icon>} tag if one exists (which tells the template
 * to also generate icons in addition to regular files).
 */
public final class GenerateIconsStep extends ModelWizardStep<RenderTemplateModel> {
  private final StudioWizardStepPanel myStudioPanel;
  private final GenerateImageAssetPanel myGenerateIconsPanel;

  private final ListenerManager myListeners = new ListenerManager();

<<<<<<< HEAD
  public GenerateIconsStep(@NotNull RenderTemplateModel model, int minSdkVersion) {
    super(model, "Generate Icons");

    AndroidIconType iconType = getModel().getTemplateHandle().getMetadata().getIconType();
    assert iconType != null; // It's an error to create <icon> tags w/o types
    myGenerateIconsPanel = new GenerateIconsPanel(this, model.getSourceSet().get().getPaths(), minSdkVersion, iconType);
=======
  public GenerateIconsStep(AndroidFacet facet, @NotNull RenderTemplateModel model) {
    super(model, "Generate Icons");

    TemplateHandle templateHandle = getModel().getTemplateHandle();
    assert templateHandle != null;
    AndroidIconType iconType = templateHandle.getMetadata().getIconType();
    assert iconType != null; // It's an error to create <icon> tags w/o types.
    myGenerateIconsPanel = new GenerateImageAssetPanel(this, facet, model.getTemplate().get().getPaths(), iconType);
>>>>>>> 9e819fa1

    myListeners.receiveAndFire(model.getTemplate(), value -> myGenerateIconsPanel.setProjectPaths(value.getPaths()));

    myStudioPanel = new StudioWizardStepPanel(myGenerateIconsPanel);
  }

  @NotNull
  @Override
  protected JComponent getComponent() {
    return myStudioPanel;
  }

  @Override
  protected void onEntering() {
    TemplateHandle templateHandle = getModel().getTemplateHandle();
    assert templateHandle != null;
    String iconNameExpression = templateHandle.getMetadata().getIconName();
    String iconName = null;
    if (iconNameExpression != null && !iconNameExpression.isEmpty()) {
      StringEvaluator evaluator = new StringEvaluator();
      iconName = evaluator.evaluate(iconNameExpression, getModel().getTemplateValues());
    }

    myGenerateIconsPanel.setOutputName(Strings.nullToEmpty(iconName));
  }

  @NotNull
  @Override
  protected ObservableBool canGoForward() {
    return myGenerateIconsPanel.hasErrors().not();
  }

  @Override
  protected void onProceeding() {
    getModel().setIconGenerator(myGenerateIconsPanel.getIconGenerator());
  }

  @Override
  public void dispose() {
    myListeners.releaseAll();
  }
}<|MERGE_RESOLUTION|>--- conflicted
+++ resolved
@@ -20,11 +20,6 @@
 import com.android.tools.idea.observable.ListenerManager;
 import com.android.tools.idea.observable.core.ObservableBool;
 import com.android.tools.idea.templates.StringEvaluator;
-<<<<<<< HEAD
-import com.android.tools.idea.observable.ListenerManager;
-import com.android.tools.idea.observable.core.ObservableBool;
-=======
->>>>>>> 9e819fa1
 import com.android.tools.idea.ui.wizard.StudioWizardStepPanel;
 import com.android.tools.idea.wizard.model.ModelWizardStep;
 import com.google.common.base.Strings;
@@ -43,14 +38,6 @@
 
   private final ListenerManager myListeners = new ListenerManager();
 
-<<<<<<< HEAD
-  public GenerateIconsStep(@NotNull RenderTemplateModel model, int minSdkVersion) {
-    super(model, "Generate Icons");
-
-    AndroidIconType iconType = getModel().getTemplateHandle().getMetadata().getIconType();
-    assert iconType != null; // It's an error to create <icon> tags w/o types
-    myGenerateIconsPanel = new GenerateIconsPanel(this, model.getSourceSet().get().getPaths(), minSdkVersion, iconType);
-=======
   public GenerateIconsStep(AndroidFacet facet, @NotNull RenderTemplateModel model) {
     super(model, "Generate Icons");
 
@@ -59,7 +46,6 @@
     AndroidIconType iconType = templateHandle.getMetadata().getIconType();
     assert iconType != null; // It's an error to create <icon> tags w/o types.
     myGenerateIconsPanel = new GenerateImageAssetPanel(this, facet, model.getTemplate().get().getPaths(), iconType);
->>>>>>> 9e819fa1
 
     myListeners.receiveAndFire(model.getTemplate(), value -> myGenerateIconsPanel.setProjectPaths(value.getPaths()));
 
