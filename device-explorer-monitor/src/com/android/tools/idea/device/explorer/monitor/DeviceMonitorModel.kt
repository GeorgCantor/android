/*
 * Copyright (C) 2022 The Android Open Source Project
 *
 * Licensed under the Apache License, Version 2.0 (the "License");
 * you may not use this file except in compliance with the License.
 * You may obtain a copy of the License at
 *
 *      http://www.apache.org/licenses/LICENSE-2.0
 *
 * Unless required by applicable law or agreed to in writing, software
 * distributed under the License is distributed on an "AS IS" BASIS,
 * WITHOUT WARRANTIES OR CONDITIONS OF ANY KIND, either express or implied.
 * See the License for the specific language governing permissions and
 * limitations under the License.
 */
package com.android.tools.idea.device.explorer.monitor

import com.android.annotations.concurrency.UiThread
import com.android.ddmlib.IDevice
import com.android.tools.idea.device.explorer.common.DeviceExplorerSettings
import com.android.tools.idea.device.explorer.monitor.adbimpl.AdbDevice
import com.android.tools.idea.device.explorer.monitor.options.DeviceMonitorSettings
import com.android.tools.idea.device.explorer.monitor.processes.DeviceProcessService
import com.android.tools.idea.device.explorer.monitor.processes.ProcessInfo
import com.android.tools.idea.device.explorer.monitor.ui.DeviceMonitorTableModel
import com.android.tools.idea.projectsystem.ProjectApplicationIdsProvider
import com.intellij.openapi.diagnostic.thisLogger
import com.intellij.openapi.project.Project
import com.intellij.serviceContainer.NonInjectable
import kotlinx.coroutines.flow.MutableStateFlow
import kotlinx.coroutines.sync.Mutex
import kotlinx.coroutines.sync.withLock

@UiThread
class DeviceMonitorModel @NonInjectable constructor(
  private val processService: DeviceProcessService,
  private val packageNamesProvider: ProjectApplicationIdsProvider) {
<<<<<<< HEAD
  private val settings: DeviceMonitorSettings = DeviceMonitorSettings.getInstance()
  private var activeDevice: AdbDevice? = null
  private val activeDeviceMutex = Mutex()
  val tableModel = DeviceMonitorTableModel()
  val isPackageFilterActive = MutableStateFlow(settings.isPackageFilterActive)
=======
  private var activeDevice: AdbDevice? = null
  private val activeDeviceMutex = Mutex()
  val tableModel = DeviceMonitorTableModel()
  val isPackageFilterActive = MutableStateFlow(DeviceExplorerSettings.getInstance().isPackageFilterActive)
>>>>>>> 574fcae1
  val isApplicationIdsEmpty = MutableStateFlow(true)

  constructor(project: Project, processService: DeviceProcessService) : this(processService, ProjectApplicationIdsProvider.getInstance(project))

  suspend fun setPackageFilter(isActive: Boolean) {
    if (isPackageFilterActive.value != isActive) {
<<<<<<< HEAD
      setPackageFilterValue(isActive)
=======
      isPackageFilterActive.value = isActive
>>>>>>> 574fcae1
      refreshCurrentProcessList()
    }
  }

  suspend fun projectApplicationIdListChanged() {
    isApplicationIdsEmpty.value = packageNamesProvider.getPackageNames().isEmpty()
<<<<<<< HEAD
    if (isApplicationIdsEmpty.value) {
      setPackageFilterValue(false)
    } else if (isPackageFilterActive.value) {
      refreshCurrentProcessList()
    }
=======
    refreshCurrentProcessList()
>>>>>>> 574fcae1
  }

  suspend fun activeDeviceChanged(device: IDevice?) {
    if (device != null) {
      if (activeDevice?.device != device) {
        activeDeviceMutex.withLock {
          activeDevice = AdbDevice(device)
        }
        refreshCurrentDeviceProcessList()
      }
    } else {
      activeDeviceMutex.withLock {
        activeDevice = null
      }
      tableModel.clearProcesses()
    }
  }

  suspend fun refreshProcessListForDevice(device: IDevice) {
    if (activeDevice?.device == device) {
      refreshCurrentProcessList()
    }
  }

  suspend fun refreshCurrentProcessList() {
    refreshCurrentDeviceProcessList()
  }

  suspend fun killNodesInvoked(rows: IntArray) {
    invokeOnProcessInfo(rows) { processInfo ->
      activeDevice?.let {
        processService.killProcess(processInfo, it.device)
      }
    }
  }

  suspend fun forceStopNodesInvoked(rows: IntArray) {
    invokeOnProcessInfo(rows) { processInfo ->
      activeDevice?.let {
        processService.forceStopProcess(processInfo, it.device)
      }
    }
  }

  suspend fun debugNodesInvoked(project: Project, rows: IntArray) {
    invokeOnProcessInfo(rows) { processInfo ->
      activeDevice?.let {
        processService.debugProcess(project, processInfo, it.device)
      }
    }
  }

  private fun setPackageFilterValue(value: Boolean) {
    isPackageFilterActive.value = value
    settings.isPackageFilterActive = value
  }

  private suspend fun invokeOnProcessInfo(rows: IntArray, block: suspend (ProcessInfo) -> Unit) {
    rows.forEach { row ->
      val processInfo = tableModel.getValueForRow(row)
      block(processInfo)
    }
  }

  private suspend fun refreshCurrentDeviceProcessList() {
    activeDeviceMutex.withLock {
      activeDevice?.let {
        val processList = filterProcessList(processService.fetchProcessList(it))
        thisLogger().debug("$it: Process list updated to ${processList.size} processes")
        tableModel.updateProcessRows(processList)
      }
<<<<<<< HEAD
=======
    }
  }

  private fun filterProcessList(list: List<ProcessInfo>): List<ProcessInfo> {
    if (!isPackageFilterActive.value || isApplicationIdsEmpty.value) {
      return list
>>>>>>> 574fcae1
    }

    val filteredList = mutableListOf<ProcessInfo>()
    val projectPackages = packageNamesProvider.getPackageNames()
    for (process in list) {
      if (projectPackages.contains(process.packageName)) {
        filteredList.add(process)
      }
    }

    return filteredList
  }

  private fun filterProcessList(list: List<ProcessInfo>): List<ProcessInfo> {
    if (!isPackageFilterActive.value || isApplicationIdsEmpty.value) {
      return list
    }

    val filteredList = mutableListOf<ProcessInfo>()
    val projectPackages = packageNamesProvider.getPackageNames()
    for (process in list) {
      if (projectPackages.contains(process.packageName)) {
        filteredList.add(process)
      }
    }

    return filteredList
  }
}<|MERGE_RESOLUTION|>--- conflicted
+++ resolved
@@ -19,7 +19,6 @@
 import com.android.ddmlib.IDevice
 import com.android.tools.idea.device.explorer.common.DeviceExplorerSettings
 import com.android.tools.idea.device.explorer.monitor.adbimpl.AdbDevice
-import com.android.tools.idea.device.explorer.monitor.options.DeviceMonitorSettings
 import com.android.tools.idea.device.explorer.monitor.processes.DeviceProcessService
 import com.android.tools.idea.device.explorer.monitor.processes.ProcessInfo
 import com.android.tools.idea.device.explorer.monitor.ui.DeviceMonitorTableModel
@@ -35,44 +34,24 @@
 class DeviceMonitorModel @NonInjectable constructor(
   private val processService: DeviceProcessService,
   private val packageNamesProvider: ProjectApplicationIdsProvider) {
-<<<<<<< HEAD
-  private val settings: DeviceMonitorSettings = DeviceMonitorSettings.getInstance()
-  private var activeDevice: AdbDevice? = null
-  private val activeDeviceMutex = Mutex()
-  val tableModel = DeviceMonitorTableModel()
-  val isPackageFilterActive = MutableStateFlow(settings.isPackageFilterActive)
-=======
   private var activeDevice: AdbDevice? = null
   private val activeDeviceMutex = Mutex()
   val tableModel = DeviceMonitorTableModel()
   val isPackageFilterActive = MutableStateFlow(DeviceExplorerSettings.getInstance().isPackageFilterActive)
->>>>>>> 574fcae1
   val isApplicationIdsEmpty = MutableStateFlow(true)
 
   constructor(project: Project, processService: DeviceProcessService) : this(processService, ProjectApplicationIdsProvider.getInstance(project))
 
   suspend fun setPackageFilter(isActive: Boolean) {
     if (isPackageFilterActive.value != isActive) {
-<<<<<<< HEAD
-      setPackageFilterValue(isActive)
-=======
       isPackageFilterActive.value = isActive
->>>>>>> 574fcae1
       refreshCurrentProcessList()
     }
   }
 
   suspend fun projectApplicationIdListChanged() {
     isApplicationIdsEmpty.value = packageNamesProvider.getPackageNames().isEmpty()
-<<<<<<< HEAD
-    if (isApplicationIdsEmpty.value) {
-      setPackageFilterValue(false)
-    } else if (isPackageFilterActive.value) {
-      refreshCurrentProcessList()
-    }
-=======
     refreshCurrentProcessList()
->>>>>>> 574fcae1
   }
 
   suspend fun activeDeviceChanged(device: IDevice?) {
@@ -125,11 +104,6 @@
     }
   }
 
-  private fun setPackageFilterValue(value: Boolean) {
-    isPackageFilterActive.value = value
-    settings.isPackageFilterActive = value
-  }
-
   private suspend fun invokeOnProcessInfo(rows: IntArray, block: suspend (ProcessInfo) -> Unit) {
     rows.forEach { row ->
       val processInfo = tableModel.getValueForRow(row)
@@ -144,26 +118,7 @@
         thisLogger().debug("$it: Process list updated to ${processList.size} processes")
         tableModel.updateProcessRows(processList)
       }
-<<<<<<< HEAD
-=======
     }
-  }
-
-  private fun filterProcessList(list: List<ProcessInfo>): List<ProcessInfo> {
-    if (!isPackageFilterActive.value || isApplicationIdsEmpty.value) {
-      return list
->>>>>>> 574fcae1
-    }
-
-    val filteredList = mutableListOf<ProcessInfo>()
-    val projectPackages = packageNamesProvider.getPackageNames()
-    for (process in list) {
-      if (projectPackages.contains(process.packageName)) {
-        filteredList.add(process)
-      }
-    }
-
-    return filteredList
   }
 
   private fun filterProcessList(list: List<ProcessInfo>): List<ProcessInfo> {
