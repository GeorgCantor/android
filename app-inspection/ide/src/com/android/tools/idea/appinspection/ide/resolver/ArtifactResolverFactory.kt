--- conflicted
+++ resolved
@@ -43,11 +43,7 @@
   fun getArtifactResolver(
     projectSystem: P,
     fileService: FileService,
-<<<<<<< HEAD
-    httpArtifactResolver: HttpArtifactResolver
-=======
     httpArtifactResolver: HttpArtifactResolver,
->>>>>>> 0d09370c
   ): ArtifactResolver
 
   companion object {
