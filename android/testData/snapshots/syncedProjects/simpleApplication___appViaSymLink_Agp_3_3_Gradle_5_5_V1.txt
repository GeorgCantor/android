--- conflicted
+++ resolved
@@ -659,31 +659,4 @@
             COMPILE_JAVA                  : <PROJECT>::app:compileDebugAndroidTestSources, <PROJECT>::app:compileDebugSources, <PROJECT>::app:compileDebugUnitTestSources
             SOURCE_GEN                    : <PROJECT>::app:createMockableJar, <PROJECT>::app:generateDebugAndroidTestSources, <PROJECT>::app:generateDebugSources
             BUNDLE                        : :app:bundleDebug
-<<<<<<< HEAD
-            APK_FROM_BUNDLE               : :app:extractApksForDebug
-        TEST_COMPILE_MODE             : Android tests
-            CLEAN                         : <PROJECT>::app:generateDebugAndroidTestSources, <PROJECT>::app:generateDebugSources
-            ASSEMBLE                      : <PROJECT>::app:assembleDebug, <PROJECT>::app:assembleDebugAndroidTest
-            REBUILD                       : <PROJECT>::app:assembleDebug, <PROJECT>::app:assembleDebugAndroidTest, <PROJECT>::app:clean
-            COMPILE_JAVA                  : <PROJECT>::app:compileDebugAndroidTestSources, <PROJECT>::app:compileDebugSources
-            SOURCE_GEN                    : <PROJECT>::app:generateDebugAndroidTestSources, <PROJECT>::app:generateDebugSources
-            BUNDLE                        : :app:bundleDebug
-            APK_FROM_BUNDLE               : :app:extractApksForDebug
-        TEST_COMPILE_MODE             : Unit tests
-            CLEAN                         : <PROJECT>::app:createMockableJar, <PROJECT>::app:generateDebugSources
-            ASSEMBLE                      : <PROJECT>::app:assembleDebug, <PROJECT>::app:assembleDebugUnitTest
-            REBUILD                       : <PROJECT>::app:assembleDebug, <PROJECT>::app:assembleDebugUnitTest, <PROJECT>::app:clean
-            COMPILE_JAVA                  : <PROJECT>::app:compileDebugUnitTestSources
-            SOURCE_GEN                    : <PROJECT>::app:createMockableJar, <PROJECT>::app:generateDebugSources
-            BUNDLE                        : :app:bundleDebug
-            APK_FROM_BUNDLE               : :app:extractApksForDebug
-        TEST_COMPILE_MODE             : None
-            CLEAN                         : <PROJECT>::app:generateDebugSources
-            ASSEMBLE                      : <PROJECT>::app:assembleDebug
-            REBUILD                       : <PROJECT>::app:assembleDebug, <PROJECT>::app:clean
-            COMPILE_JAVA                  : <PROJECT>::app:compileDebugSources
-            SOURCE_GEN                    : <PROJECT>::app:generateDebugSources
-            BUNDLE                        : :app:bundleDebug
-=======
->>>>>>> 0d09370c
             APK_FROM_BUNDLE               : :app:extractApksForDebug