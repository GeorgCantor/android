--- conflicted
+++ resolved
@@ -158,8 +158,6 @@
         import dagger.*
         import dagger.Component as Comp
         import dagger.Component.Builder
-<<<<<<< HEAD
-=======
         """
           .trimIndent(),
       ) as KtFile
@@ -182,45 +180,8 @@
         """
         package com.example
         import javax.*
->>>>>>> 0d09370c
-        """
-          .trimIndent(),
-      ) as KtFile
-
-    val importHelper = KotlinImportHelper(psiFile)
-
-<<<<<<< HEAD
-    assertThat(importHelper.getPossibleAnnotationText(DaggerAnnotation.COMPONENT_BUILDER))
-      .containsExactly(
-        "dagger.Component.Builder",
-        "Component.Builder",
-        "Builder",
-        "Comp.Builder",
-      )
-
-    assertThat(importHelper.getPossibleAnnotationText(DaggerAnnotation.COMPONENT_FACTORY))
-      .containsExactly(
-        "dagger.Component.Factory",
-        "Component.Factory",
-        "Comp.Factory",
-      )
-=======
-    assertThat(importHelper.getPossibleAnnotationText(DaggerAnnotation.INJECT))
-      .containsExactly("javax.inject.Inject")
->>>>>>> 0d09370c
-  }
-
-  @Test
-  fun kotlin_getPossibleAnnotationText_parentPackageImport() {
-    val psiFile =
-      myFixture.configureByText(
-        KotlinFileType.INSTANCE,
-        // language=kotlin
-        """
-        package com.example
-        import javax.*
-        """
-          .trimIndent()
+        """
+          .trimIndent(),
       ) as KtFile
 
     val importHelper = KotlinImportHelper(psiFile)
