--- conflicted
+++ resolved
@@ -15,59 +15,43 @@
  */
 package com.android.tools.idea.gradle.dsl.parser.elements;
 
-import static com.android.tools.idea.gradle.dsl.api.ext.PropertyType.REGULAR;
-import static com.android.tools.idea.gradle.dsl.model.ext.PropertyUtil.followElement;
-import static com.android.tools.idea.gradle.dsl.model.ext.PropertyUtil.isPropertiesElementOrMap;
-import static com.android.tools.idea.gradle.dsl.model.notifications.NotificationTypeReference.PROPERTY_PLACEMENT;
-import static com.android.tools.idea.gradle.dsl.parser.elements.ElementState.APPLIED;
-import static com.android.tools.idea.gradle.dsl.parser.elements.ElementState.DEFAULT;
-import static com.android.tools.idea.gradle.dsl.parser.elements.ElementState.EXISTING;
-import static com.android.tools.idea.gradle.dsl.parser.elements.ElementState.HIDDEN;
-import static com.android.tools.idea.gradle.dsl.parser.elements.ElementState.MOVED;
-import static com.android.tools.idea.gradle.dsl.parser.elements.ElementState.TO_BE_ADDED;
-import static com.android.tools.idea.gradle.dsl.parser.elements.ElementState.TO_BE_REMOVED;
-import static com.android.tools.idea.gradle.dsl.parser.semantics.MethodSemanticsDescription.RESET;
-import static com.android.tools.idea.gradle.dsl.parser.semantics.ModelSemanticsDescription.CREATE_WITH_VALUE;
-
-import com.android.tools.idea.gradle.dsl.api.ext.PropertyType;
 import com.android.tools.idea.gradle.dsl.model.ext.transforms.PropertyTransform;
 import com.android.tools.idea.gradle.dsl.parser.GradleDslNameConverter;
-<<<<<<< HEAD
+import com.android.tools.idea.gradle.dsl.parser.GradleDslNameConverter.Kind;
+import com.android.tools.idea.gradle.dsl.parser.semantics.ExternalToModelMap;
+import com.android.tools.idea.gradle.dsl.parser.semantics.ModelEffectDescription;
+import com.android.tools.idea.gradle.dsl.parser.semantics.ModelPropertyDescription;
+import com.android.tools.idea.gradle.dsl.parser.semantics.ModelPropertyType;
+import com.android.tools.idea.gradle.dsl.parser.semantics.SemanticsDescription;
+import com.android.tools.idea.gradle.dsl.parser.settings.ProjectPropertiesDslElement;
+import com.android.tools.idea.gradle.dsl.parser.semantics.PropertiesElementDescription;
+import com.google.common.annotations.VisibleForTesting;
+import com.android.tools.idea.gradle.dsl.api.ext.PropertyType;
 import com.android.tools.idea.gradle.dsl.parser.GradleReferenceInjection;
 import com.android.tools.idea.gradle.dsl.parser.apply.ApplyDslElement;
 import com.android.tools.idea.gradle.dsl.parser.ext.ElementSort;
 import com.android.tools.idea.gradle.dsl.parser.ext.ExtDslElement;
 import com.android.tools.idea.gradle.dsl.parser.files.GradleDslFile;
-=======
-import com.android.tools.idea.gradle.dsl.parser.GradleDslNameConverter.Kind;
->>>>>>> 574fcae1
-import com.android.tools.idea.gradle.dsl.parser.semantics.ExternalToModelMap;
-import com.android.tools.idea.gradle.dsl.parser.semantics.ModelEffectDescription;
-import com.android.tools.idea.gradle.dsl.parser.semantics.ModelPropertyDescription;
-import com.android.tools.idea.gradle.dsl.parser.semantics.ModelPropertyType;
-import com.android.tools.idea.gradle.dsl.parser.semantics.PropertiesElementDescription;
-import com.android.tools.idea.gradle.dsl.parser.semantics.SemanticsDescription;
-import com.android.tools.idea.gradle.dsl.parser.settings.ProjectPropertiesDslElement;
-import com.google.common.annotations.VisibleForTesting;
+import com.google.common.collect.ImmutableMap;
 import com.intellij.openapi.diagnostic.Logger;
 import com.intellij.openapi.util.Predicates;
 import com.intellij.psi.PsiElement;
 import com.intellij.util.containers.ContainerUtil;
-import java.util.ArrayList;
-import java.util.Arrays;
-import java.util.Collection;
-import java.util.Iterator;
-import java.util.LinkedHashMap;
-import java.util.LinkedHashSet;
-import java.util.List;
-import java.util.Map;
-import java.util.Set;
+import org.jetbrains.annotations.NotNull;
+import org.jetbrains.annotations.Nullable;
+
+import java.util.*;
 import java.util.function.Consumer;
 import java.util.function.Predicate;
 import java.util.stream.Collectors;
-import org.jetbrains.annotations.NotNull;
-import org.jetbrains.annotations.Nullable;
-import org.jetbrains.annotations.Unmodifiable;
+
+import static com.android.tools.idea.gradle.dsl.api.ext.PropertyType.REGULAR;
+import static com.android.tools.idea.gradle.dsl.model.ext.PropertyUtil.followElement;
+import static com.android.tools.idea.gradle.dsl.model.ext.PropertyUtil.isPropertiesElementOrMap;
+import static com.android.tools.idea.gradle.dsl.model.notifications.NotificationTypeReference.PROPERTY_PLACEMENT;
+import static com.android.tools.idea.gradle.dsl.parser.elements.ElementState.*;
+import static com.android.tools.idea.gradle.dsl.parser.semantics.MethodSemanticsDescription.RESET;
+import static com.android.tools.idea.gradle.dsl.parser.semantics.ModelSemanticsDescription.CREATE_WITH_VALUE;
 
 /**
  * Base class for {@link GradleDslElement}s that represent a closure block or a map element. It provides the functionality to store the
@@ -78,13 +62,13 @@
 public abstract class GradlePropertiesDslElement extends GradleDslElementImpl {
   private static final Logger LOG = Logger.getInstance(GradlePropertiesDslElement.class);
 
-  private static final @NotNull Predicate<ElementList.ElementItem> VARIABLE_FILTER =
+  @NotNull private final static Predicate<ElementList.ElementItem> VARIABLE_FILTER =
     e -> e.myElement.getElementType() == PropertyType.VARIABLE;
   // This filter currently gives us everything that is not a variable.
-  private static final @NotNull Predicate<ElementList.ElementItem> PROPERTY_FILTER = VARIABLE_FILTER.negate();
-  private static final @NotNull Predicate<ElementList.ElementItem> ANY_FILTER = Predicates.alwaysTrue();
-
-  public final @NotNull ElementList myProperties = new ElementList();
+  @NotNull private final static Predicate<ElementList.ElementItem> PROPERTY_FILTER = VARIABLE_FILTER.negate();
+  @NotNull private final static Predicate<ElementList.ElementItem> ANY_FILTER = Predicates.alwaysTrue();
+
+  @NotNull public final ElementList myProperties = new ElementList();
 
   protected GradlePropertiesDslElement(@Nullable GradleDslElement parent,
                                        @Nullable PsiElement psiElement,
@@ -285,8 +269,9 @@
     addPropertyInternal(literalList, EXISTING);
   }
 
-  private static @Nullable PsiElement mungeElementsForAddToParsedExpressionList(@NotNull GradleDslElement dslElement,
-                                                                                @NotNull List<GradleDslElement> newDslElements) {
+  @Nullable
+  private static PsiElement mungeElementsForAddToParsedExpressionList(@NotNull GradleDslElement dslElement,
+                                                                      @NotNull List<GradleDslElement> newDslElements) {
     PsiElement psiElement = dslElement.getPsiElement();
     if (psiElement == null) {
       return null;
@@ -394,19 +379,8 @@
     }
   }
 
-  private static final @NotNull Map<String, PropertiesElementDescription> NO_CHILD_PROPERTIES_ELEMENTS = Map.of();
-
-  public static final class EmptyGradlePropertiesDslElementSchema extends GradlePropertiesDslElementSchema {
-    @Override
-    public @NotNull Map<String, PropertiesElementDescription> getBlockElementDescriptions() {
-      return NO_CHILD_PROPERTIES_ELEMENTS;
-    }
-
-    @Override
-    public @NotNull ExternalToModelMap getPropertiesInfo(GradleDslNameConverter.Kind kind) {
-      return ExternalToModelMap.empty;
-    }
-  }
+  @NotNull
+  private static final ImmutableMap<String,PropertiesElementDescription> NO_CHILD_PROPERTIES_ELEMENTS = ImmutableMap.of();
 
   public static final class EmptyGradlePropertiesDslElementSchema extends GradlePropertiesDslElementSchema {
     @NotNull
@@ -432,7 +406,8 @@
    *
    * @return a map of external names to descriptions of the corresponding properties element.
    */
-  protected @NotNull @Unmodifiable Map<String, PropertiesElementDescription> getChildPropertiesElementsDescriptionMap() {
+  @NotNull
+  protected Map<String,PropertiesElementDescription> getChildPropertiesElementsDescriptionMap() {
     return NO_CHILD_PROPERTIES_ELEMENTS;
   }
 
@@ -441,11 +416,13 @@
    * @return the properties element description corresponding to the given name in the context of this block, or null if no such properties
    * element exists in the Dsl.
    */
-  public @Nullable PropertiesElementDescription getChildPropertiesElementDescription(String name) {
+  @Nullable
+  public PropertiesElementDescription getChildPropertiesElementDescription(String name) {
     return getChildPropertiesElementsDescriptionMap().get(name);
   }
 
-  public @NotNull Set<String> getProperties() {
+  @NotNull
+  public Set<String> getProperties() {
     return getPropertyElements().keySet();
   }
 
@@ -453,11 +430,13 @@
    * Note: This function does NOT guarantee that only elements belonging to properties are returned, since this class is also used
    * for maps it is also possible for the resulting elements to be of {@link PropertyType#DERIVED}.
    */
-  public @NotNull Map<String, GradleDslElement> getPropertyElements() {
+  @NotNull
+  public Map<String, GradleDslElement> getPropertyElements() {
     return getElementsWhere(PROPERTY_FILTER);
   }
 
-  public @NotNull <T extends GradleDslElement> List<T> getPropertyElements(@NotNull String name, @NotNull Class<T> clazz) {
+  @NotNull
+  public <T extends GradleDslElement> List<T> getPropertyElements(@NotNull String name, @NotNull Class<T> clazz) {
     return myProperties.getElementsWhere(PROPERTY_FILTER).stream()
                        .filter(e -> clazz.isAssignableFrom(e.getClass()) && e.getName().equals(name))
                        .map(e -> clazz.cast(e)).collect(Collectors.toList());
@@ -466,23 +445,28 @@
   /**
    * @return all elements that visible now (effective elements)
    */
-  public @NotNull List<GradleDslElement> getAllPropertyElements() {
+  @NotNull
+  public List<GradleDslElement> getAllPropertyElements() {
     return myProperties.getElementsWhere(PROPERTY_FILTER);
   }
 
-  public @NotNull Map<String, GradleDslElement> getVariableElements() {
+  @NotNull
+  public Map<String, GradleDslElement> getVariableElements() {
     return getElementsWhere(VARIABLE_FILTER);
   }
 
-  public @NotNull Map<String, GradleDslElement> getElements() {
+  @NotNull
+  public Map<String, GradleDslElement> getElements() {
     return getElementsWhere(ANY_FILTER);
   }
 
-  public @NotNull List<GradleDslElement> getAllElements() {
+  @NotNull
+  public List<GradleDslElement> getAllElements() {
     return myProperties.getElementsWhere(ANY_FILTER);
   }
 
-  private @NotNull Map<String, GradleDslElement> getElementsWhere(@NotNull Predicate<ElementList.ElementItem> predicate) {
+  @NotNull
+  private Map<String, GradleDslElement> getElementsWhere(@NotNull Predicate<ElementList.ElementItem> predicate) {
     Map<String, GradleDslElement> results = new LinkedHashMap<>();
     List<GradleDslElement> elements = myProperties.getElementsWhere(predicate);
     for (GradleDslElement element : elements) {
@@ -518,7 +502,8 @@
     return myProperties.getElementBeforeChildWhere(predicate, element, includeSelf);
   }
 
-  public @Nullable GradleDslElement getVariableElement(@NotNull String property) {
+  @Nullable
+  public GradleDslElement getVariableElement(@NotNull String property) {
     return getElementWhere(property, VARIABLE_FILTER);
   }
 
@@ -526,19 +511,23 @@
    * Returns the {@link GradleDslElement} corresponding to the given {@code property}, or {@code null} if the given {@code property}
    * does not exist in this element.
    */
-  public @Nullable GradleDslElement getPropertyElement(@NotNull String property) {
+  @Nullable
+  public GradleDslElement getPropertyElement(@NotNull String property) {
     return getElementWhere(property, PROPERTY_FILTER);
   }
 
-  public @Nullable GradleDslElement getPropertyElement(@NotNull ModelPropertyDescription property) {
+  @Nullable
+  public GradleDslElement getPropertyElement(@NotNull ModelPropertyDescription property) {
     return getElementWhere(property, PROPERTY_FILTER);
   }
 
-  public @Nullable GradleDslElement getElement(@NotNull String property) {
+  @Nullable
+  public GradleDslElement getElement(@NotNull String property) {
     return getElementWhere(property, ANY_FILTER);
   }
 
-  public @Nullable GradleDslElement getPropertyElementBefore(@Nullable GradleDslElement element, @NotNull String property, boolean includeSelf) {
+  @Nullable
+  public GradleDslElement getPropertyElementBefore(@Nullable GradleDslElement element, @NotNull String property, boolean includeSelf) {
     if (element == null) {
       return getElementWhere(property, PROPERTY_FILTER);
     }
@@ -561,27 +550,32 @@
    * Returns the dsl element of the given {@code property} of the type {@code clazz}, or {@code null} if the given {@code property}
    * does not exist in this element.
    */
-  public @Nullable <T extends GradleDslElement> T getPropertyElement(@NotNull String property, @NotNull Class<T> clazz) {
+  @Nullable
+  public <T extends GradleDslElement> T getPropertyElement(@NotNull String property, @NotNull Class<T> clazz) {
     GradleDslElement propertyElement = getPropertyElement(property);
     return clazz.isInstance(propertyElement) ? clazz.cast(propertyElement) : null;
   }
 
-  public @Nullable <T extends GradleDslElement> T getPropertyElement(@NotNull ModelPropertyDescription property, @NotNull Class<T> clazz) {
+  @Nullable
+  public <T extends GradleDslElement> T getPropertyElement(@NotNull ModelPropertyDescription property, @NotNull Class<T> clazz) {
     GradleDslElement propertyElement = getPropertyElement(property);
     return clazz.isInstance(propertyElement) ? clazz.cast(propertyElement) : null;
   }
 
 
-  public @Nullable <T extends GradlePropertiesDslElement> T getPropertyElement(@NotNull PropertiesElementDescription<T> description) {
+  @Nullable
+  public <T extends GradlePropertiesDslElement> T getPropertyElement(@NotNull PropertiesElementDescription<T> description) {
     assert description.name != null;
     return getPropertyElement(description.name, description.clazz);
   }
 
-  public @NotNull <T extends GradlePropertiesDslElement> T ensurePropertyElement(@NotNull PropertiesElementDescription<T> description) {
+  @NotNull
+  public <T extends GradlePropertiesDslElement> T ensurePropertyElement(@NotNull PropertiesElementDescription<T> description) {
     return ensurePropertyElementAt(description, null);
   }
 
-  public @NotNull <T extends GradlePropertiesDslElement, U> T ensurePropertyElementBefore(
+  @NotNull
+  public <T extends GradlePropertiesDslElement, U> T ensurePropertyElementBefore(
     @NotNull PropertiesElementDescription<T> description,
     Class<U> before
   ) {
@@ -596,7 +590,8 @@
     return ensurePropertyElementAt(description, at);
   }
 
-  public @NotNull <T extends GradlePropertiesDslElement> T ensureNamedPropertyElement(
+  @NotNull
+  public <T extends GradlePropertiesDslElement> T ensureNamedPropertyElement(
     PropertiesElementDescription<T> description,
     GradleNameElement name
   ) {
@@ -609,7 +604,8 @@
     return newElement;
   }
 
-  public @NotNull <T extends GradlePropertiesDslElement> T ensurePropertyElementAt(PropertiesElementDescription<T> description, Integer at) {
+  @NotNull
+  public <T extends GradlePropertiesDslElement> T ensurePropertyElementAt(PropertiesElementDescription<T> description, Integer at) {
     T propertyElement = getPropertyElement(description);
     if (propertyElement != null) return propertyElement;
     T newElement;
@@ -624,28 +620,33 @@
     return newElement;
   }
 
-  public @Nullable <T extends GradleDslElement> T getPropertyElement(@NotNull List<String> properties, @NotNull Class<T> clazz) {
+  @Nullable
+  public <T extends GradleDslElement> T getPropertyElement(@NotNull List<String> properties, @NotNull Class<T> clazz) {
     GradleDslElement propertyElement = myProperties.getElementWhere(e -> properties.contains(e.myElement.getName()));
     return clazz.isInstance(propertyElement) ? clazz.cast(propertyElement) : null;
   }
 
-  public @NotNull <T extends GradleDslElement> List<T> getPropertyElements(@NotNull Class<T> clazz) {
+  @NotNull
+  public <T extends GradleDslElement> List<T> getPropertyElements(@NotNull Class<T> clazz) {
     return myProperties.getElementsWhere(PROPERTY_FILTER).stream().filter(e -> clazz.isAssignableFrom(e.getClass())).map(e -> clazz.cast(e))
                        .collect(Collectors.toList());
   }
 
-  public @NotNull List<GradleDslElement> getPropertyElementsByName(@NotNull String propertyName) {
+  @NotNull
+  public List<GradleDslElement> getPropertyElementsByName(@NotNull String propertyName) {
     return myProperties.getElementsWhere(e -> e.myElement.getName().equals(propertyName) && PROPERTY_FILTER.test(e));
   }
 
   /**
    * @return All elements that loaded from file
    */
-  public @NotNull List<GradleDslElement> getOriginalElements() {
+  @NotNull
+  public List<GradleDslElement> getOriginalElements() {
     return myProperties.myElements.stream().filter(e -> e.myExistsOnFile).map(e -> e.myElement).collect(Collectors.toList());
   }
 
-  public @Nullable GradleDslElement getOriginalElementForNameAndType(@NotNull String name, @NotNull PropertyType type) {
+  @Nullable
+  public GradleDslElement getOriginalElementForNameAndType(@NotNull String name, @NotNull PropertyType type) {
     return myProperties.myElements.stream().filter(
       e -> e.myElement.getName().equals(name) && e.myExistsOnFile && e.myElement.getElementType() == type).map(e -> e.myElement)
                                   .reduce((a, b) -> b).orElse(null);
@@ -654,7 +655,8 @@
   /**
    * @return all the elements which represent the current state of the Dsl object, including modifications.
    */
-  public @NotNull List<GradleDslElement> getCurrentElements() {
+  @NotNull
+  public List<GradleDslElement> getCurrentElements() {
     Predicate<ElementList.ElementItem> currentElementFilter = e ->
       e.myElementState == TO_BE_ADDED ||
       e.myElementState == EXISTING ||
@@ -711,7 +713,8 @@
     myProperties.substituteElement(oldElement, newElement);
   }
 
-  public @Nullable <T> T getLiteral(@NotNull String property, @NotNull Class<T> clazz) {
+  @Nullable
+  public <T> T getLiteral(@NotNull String property, @NotNull Class<T> clazz) {
     GradleDslSimpleExpression expression = getPropertyElement(property, GradleDslSimpleExpression.class);
     if (expression == null) {
       return null;
@@ -720,11 +723,13 @@
     return expression.getValue(clazz);
   }
 
-  public @NotNull GradleDslLiteral setNewLiteral(@NotNull String property, @NotNull Object value) {
+  @NotNull
+  public GradleDslLiteral setNewLiteral(@NotNull String property, @NotNull Object value) {
     return setNewLiteralImpl(property, value);
   }
 
-  private @NotNull GradleDslLiteral setNewLiteralImpl(@NotNull String property, @NotNull Object value) {
+  @NotNull
+  private GradleDslLiteral setNewLiteralImpl(@NotNull String property, @NotNull Object value) {
     GradleDslLiteral literalElement = getPropertyElement(property, GradleDslLiteral.class);
     if (literalElement == null) {
       literalElement = new GradleDslLiteral(this, GradleNameElement.create(property));
@@ -779,7 +784,8 @@
   }
 
   @Override
-  public @Nullable GradleDslElement requestAnchor(@NotNull GradleDslElement element) {
+  @Nullable
+  public GradleDslElement requestAnchor(@NotNull GradleDslElement element) {
     // We need to find the element before `element` in my properties. The last one that has a psiElement, has the same name scheme as
     // the given element (to ensure that they should be placed in the same block) and must have a state of EXISTING, TO_BE_ADDED or MOVED.
     GradleDslElement lastElement = null;
@@ -814,12 +820,14 @@
   }
 
   @Override
-  public @NotNull Collection<GradleDslElement> getChildren() {
+  @NotNull
+  public Collection<GradleDslElement> getChildren() {
     return getAllElements();
   }
 
   @Override
-  public @NotNull List<GradleDslElement> getContainedElements(boolean includeProperties) {
+  @NotNull
+  public List<GradleDslElement> getContainedElements(boolean includeProperties) {
     List<GradleDslElement> result = new ArrayList<>();
     if (includeProperties) {
       result.addAll(getElementsWhere(e -> (e.myElementState != APPLIED && !e.isDefaultElement())).values());
@@ -938,7 +946,8 @@
   }
 
   @Override
-  public @NotNull List<GradleReferenceInjection> getDependencies() {
+  @NotNull
+  public List<GradleReferenceInjection> getDependencies() {
     return myProperties.getElementsWhere(e -> e.myElementState != APPLIED).stream().map(GradleDslElement::getDependencies)
                        .flatMap(Collection::stream).collect(
         Collectors.toList());
@@ -974,8 +983,8 @@
      * Wrapper to add state to each element.
      */
     public static class ElementItem {
-      private @NotNull GradleDslElement myElement;
-      private @NotNull ElementState myElementState;
+      @NotNull private GradleDslElement myElement;
+      @NotNull private ElementState myElementState;
       // Whether or not this element item exists in THIS DSL file. While element state == EXISTING implies this is true,
       // the reverse doesn't apply.
       private boolean myExistsOnFile;
@@ -994,7 +1003,7 @@
       }
     }
 
-    private final @NotNull List<ElementItem> myElements;
+    @NotNull private final List<ElementItem> myElements;
 
     public ElementList() {
       myElements = new ArrayList<>();
@@ -1004,12 +1013,14 @@
       myElements.forEach(func);
     }
 
-    private @NotNull List<GradleDslElement> getElementsWhere(@NotNull Predicate<ElementItem> predicate) {
+    @NotNull
+    private List<GradleDslElement> getElementsWhere(@NotNull Predicate<ElementItem> predicate) {
       return myElements.stream().filter(e -> e.myElementState.isSemanticallyRelevant())
                        .filter(predicate).map(e -> e.myElement).collect(Collectors.toList());
     }
 
-    public @Nullable GradleDslElement getElementWhere(@NotNull Predicate<ElementItem> predicate) {
+    @Nullable
+    public GradleDslElement getElementWhere(@NotNull Predicate<ElementItem> predicate) {
       // We reduce to get the last element stored, this will be the one we want as it was added last and therefore must appear
       // later on in the file.
       GradleDslElement last = myElements.stream()
@@ -1026,7 +1037,8 @@
      * Return the last element satisfying {@code predicate} that is BEFORE {@code child}. If {@code child} is not a child of
      * this {@link GradlePropertiesDslElement} then every element is checked and the last one (if any) returned.
      */
-    public @Nullable GradleDslElement getElementBeforeChildWhere(@NotNull Predicate<ElementItem> predicate,
+    @Nullable
+    public GradleDslElement getElementBeforeChildWhere(@NotNull Predicate<ElementItem> predicate,
                                                        @NotNull GradleDslElement child,
                                                        boolean includeSelf) {
       // TODO(b/181308123): this is used primarily (maybe exclusively?) for resolution: when the rvalue of a property refers to
@@ -1100,7 +1112,8 @@
       return myElements.size();
     }
 
-    private @Nullable ElementState remove(@NotNull GradleDslElement element) {
+    @Nullable
+    private ElementState remove(@NotNull GradleDslElement element) {
       ElementItem item = myElements.stream().filter(e -> element == e.myElement).findFirst().orElse(null);
       if (item == null) {
         return null;
@@ -1120,7 +1133,8 @@
       return oldState;
     }
 
-    private @Nullable ElementState replaceElement(@Nullable GradleDslElement oldElement, @NotNull GradleDslElement newElement) {
+    @Nullable
+    private ElementState replaceElement(@Nullable GradleDslElement oldElement, @NotNull GradleDslElement newElement) {
       for (int i = 0; i < myElements.size(); i++) {
         ElementItem item = myElements.get(i);
         if (oldElement == item.myElement) {
@@ -1137,7 +1151,8 @@
       return null;
     }
 
-    private @Nullable ElementState substituteElement(@Nullable GradleDslElement oldElement, @NotNull GradleDslElement newElement) {
+    @Nullable
+    private ElementState substituteElement(@Nullable GradleDslElement oldElement, @NotNull GradleDslElement newElement) {
       for (int i = 0; i < myElements.size(); i++) {
         ElementItem item = myElements.get(i);
         if (oldElement == item.myElement) {
@@ -1155,7 +1170,8 @@
       return null;
     }
 
-    private @NotNull List<GradleDslElement> removeAll(@NotNull Predicate<ElementItem> filter) {
+    @NotNull
+    private List<GradleDslElement> removeAll(@NotNull Predicate<ElementItem> filter) {
       List<ElementItem> toBeRemoved = myElements.stream().filter(filter).collect(Collectors.toList());
       toBeRemoved.forEach(e -> e.myElementState = TO_BE_REMOVED);
       return ContainerUtil.map(toBeRemoved, e -> e.myElement);
