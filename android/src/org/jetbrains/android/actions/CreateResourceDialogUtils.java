/*
 * Copyright (C) 2016 The Android Open Source Project
 *
 * Licensed under the Apache License, Version 2.0 (the "License");
 * you may not use this file except in compliance with the License.
 * You may obtain a copy of the License at
 *
 *      http://www.apache.org/licenses/LICENSE-2.0
 *
 * Unless required by applicable law or agreed to in writing, software
 * distributed under the License is distributed on an "AS IS" BASIS,
 * WITHOUT WARRANTIES OR CONDITIONS OF ANY KIND, either express or implied.
 * See the License for the specific language governing permissions and
 * limitations under the License.
 */
package org.jetbrains.android.actions;

import com.android.builder.model.SourceProvider;
import com.android.tools.idea.AndroidPsiUtils;
import com.android.tools.idea.navigator.AndroidProjectViewPane;
import com.android.tools.idea.ui.ApiComboBoxItem;
import com.intellij.ide.projectView.ProjectView;
import com.intellij.ide.projectView.impl.AbstractProjectViewPane;
import com.intellij.ide.util.DirectoryUtil;
import com.intellij.openapi.actionSystem.CommonDataKeys;
import com.intellij.openapi.actionSystem.DataContext;
import com.intellij.openapi.actionSystem.LangDataKeys;
import com.intellij.openapi.application.ApplicationManager;
import com.intellij.openapi.module.Module;
import com.intellij.openapi.project.Project;
import com.intellij.openapi.util.Computable;
import com.intellij.openapi.util.io.FileUtil;
import com.intellij.openapi.vfs.LocalFileSystem;
import com.intellij.openapi.vfs.VirtualFile;
import com.intellij.psi.PsiDirectory;
import com.intellij.psi.PsiManager;
import java.util.Collection;
import org.jetbrains.android.facet.AndroidFacet;
import org.jetbrains.android.facet.IdeaSourceProvider;
import org.jetbrains.android.facet.ResourceFolderManager;
import org.jetbrains.android.resourceManagers.LocalResourceManager;
import org.jetbrains.annotations.NotNull;
import org.jetbrains.annotations.Nullable;

import javax.swing.*;
import java.io.File;
import java.util.List;

/**
 * Functions for create resource dialogs, where the dialogs depend on using source sets, and modules
 * for deciding the base resource directory.
 */
public class CreateResourceDialogUtils {

  @Nullable
  public static SourceProvider getSourceProvider(@Nullable JComboBox combo) {
    if (combo != null && combo.isVisible()) {
      Object selectedItem = combo.getSelectedItem();
      if (selectedItem instanceof ApiComboBoxItem) {
        return (SourceProvider)((ApiComboBoxItem)selectedItem).getData();
      }
    }

    return null;
  }

  @Nullable
  public static PsiDirectory getResourceDirectory(@Nullable SourceProvider sourceProvider, @NotNull Module module, boolean create) {
    ApplicationManager.getApplication().assertReadAccessAllowed();
    if (sourceProvider != null) {
      final PsiManager manager = PsiManager.getInstance(module.getProject());
      for (final File file : sourceProvider.getResDirectories()) {
        if (create && !file.exists()) {
          PsiDirectory dir = ApplicationManager.getApplication().runWriteAction(new Computable<PsiDirectory>() {
            @Override
            public PsiDirectory compute() {
              return DirectoryUtil.mkdirs(manager, FileUtil.toSystemIndependentName(file.getPath()));
            }
          });
          if (dir != null) {
            return dir;
          }
        }
        else {
          VirtualFile virtualFile = LocalFileSystem.getInstance().findFileByIoFile(file);
          if (virtualFile != null) {
            PsiDirectory dir = manager.findDirectory(virtualFile);
            if (dir != null) {
              return dir;
            }
          }
        }
      }
    }

    // Otherwise use the main source set:
    AndroidFacet facet = AndroidFacet.getInstance(module);
    if (facet != null) {
      VirtualFile res = ResourceFolderManager.getInstance(facet).getPrimaryFolder();
      if (res != null) {
        return PsiManager.getInstance(module.getProject()).findDirectory(res);
      }
    }

    return null;
  }

  public static void updateSourceSetCombo(@NotNull JComponent label, @NotNull JComboBox combo, @Nullable AndroidFacet facet) {
    // Ideally, if we're in the Project View and you select a file under main/res, we already know that
    // the resource folder is "res" and we pass it in here -- and we shouldn't ask the user for a source set.
    // However, in the Android Project view there is only a single "res" node, shared by multiple possible source
    // sets, so we *always* want to ask for the target source set there. We don't have a way to know which view
    // we're in here, so we default to always including the source set combo (if it's a Gradle project that is.)
<<<<<<< HEAD
    // TODO: Give an option for each 'res' directory within each source set. Eg: main/res1, main/res2.
    if (facet != null && facet.requiresAndroidModel() && facet.getConfiguration().getModel() != null) {
      Collection<SourceProvider> providers = IdeaSourceProvider.getAllSourceProviders(facet);
=======
    if (facet != null && facet.requiresAndroidModel() && facet.getModel() != null) {
      List<SourceProvider> providers = IdeaSourceProvider.getAllSourceProviders(facet);
>>>>>>> f305d7b8
      DefaultComboBoxModel model = new DefaultComboBoxModel();
      for (SourceProvider sourceProvider : providers) {
        //noinspection unchecked
        model.addElement(new ApiComboBoxItem(sourceProvider, sourceProvider.getName(), 0, 0));
      }
      combo.setModel(model);

      label.setVisible(true);
      combo.setVisible(true);
    } else {
      label.setVisible(false);
      combo.setVisible(false);
    }
  }

  @Nullable
  private static VirtualFile getResFolderParent(@NotNull LocalResourceManager manager, @NotNull VirtualFile file) {
    VirtualFile current = file;
    while (current != null) {
      if (current.isDirectory() && manager.isResourceDir(current)) {
        return current;
      }
      current = current.getParent();
    }

    return null;
  }

  @Nullable
  public static PsiDirectory findResourceDirectory(@NotNull DataContext dataContext) {
    // Look at the set of selected files and see if one *specific* resource directory is implied (selected, or a parent
    // of all selected nodes); if so, use it; otherwise return null.
    //
    // In the Android Project View we don't want to do this, since there is only ever a single "res" node,
    // even when you have other overlays.
    // If you're in the Android View, we want to ask you not just the filename but also let you
    // create other resource folder configurations
    Project project = CommonDataKeys.PROJECT.getData(dataContext);
    if (project != null) {
      AbstractProjectViewPane pane = ProjectView.getInstance(project).getCurrentProjectViewPane();
      if (pane instanceof AndroidProjectViewPane) {
        return null;
      }
    }

    VirtualFile file = CommonDataKeys.VIRTUAL_FILE.getData(dataContext);
    if (file != null) {
      // See if it's inside a res folder (or is equal to a resource folder)
      Module module = LangDataKeys.MODULE.getData(dataContext);
      if (module != null) {
        LocalResourceManager manager = LocalResourceManager.getInstance(module);
        if (manager != null) {
          VirtualFile resFolder = getResFolderParent(manager, file);
          if (resFolder != null) {
            return AndroidPsiUtils.getPsiDirectorySafely(module.getProject(), resFolder);
          }
        }
      }
    }

    return null;
  }
}<|MERGE_RESOLUTION|>--- conflicted
+++ resolved
@@ -111,14 +111,9 @@
     // However, in the Android Project view there is only a single "res" node, shared by multiple possible source
     // sets, so we *always* want to ask for the target source set there. We don't have a way to know which view
     // we're in here, so we default to always including the source set combo (if it's a Gradle project that is.)
-<<<<<<< HEAD
     // TODO: Give an option for each 'res' directory within each source set. Eg: main/res1, main/res2.
-    if (facet != null && facet.requiresAndroidModel() && facet.getConfiguration().getModel() != null) {
+    if (facet != null && facet.requiresAndroidModel() && facet.getModel() != null) {
       Collection<SourceProvider> providers = IdeaSourceProvider.getAllSourceProviders(facet);
-=======
-    if (facet != null && facet.requiresAndroidModel() && facet.getModel() != null) {
-      List<SourceProvider> providers = IdeaSourceProvider.getAllSourceProviders(facet);
->>>>>>> f305d7b8
       DefaultComboBoxModel model = new DefaultComboBoxModel();
       for (SourceProvider sourceProvider : providers) {
         //noinspection unchecked
