--- conflicted
+++ resolved
@@ -48,11 +48,7 @@
   fun attachToInspector(
     inspector: InspectorPanel,
     properties: PropertiesTable<NlPropertyItem>,
-<<<<<<< HEAD
-    getTitleLine: () -> InspectorLineModel
-=======
     getTitleLine: () -> InspectorLineModel,
->>>>>>> 0d09370c
   ) {
     if (!isApplicable(properties)) return
 
@@ -60,29 +56,17 @@
     addEditor(
       inspector,
       properties[SdkConstants.ANDROID_URI, SdkConstants.ATTR_ORIENTATION],
-<<<<<<< HEAD
-      titleLine
-=======
-      titleLine,
->>>>>>> 0d09370c
+      titleLine,
     )
     addEditor(
       inspector,
       properties[SdkConstants.AUTO_URI, SdkConstants.ATTR_FLOW_WRAP_MODE],
-<<<<<<< HEAD
-      titleLine
-=======
-      titleLine,
->>>>>>> 0d09370c
+      titleLine,
     )
     addEditor(
       inspector,
       properties[SdkConstants.AUTO_URI, SdkConstants.ATTR_FLOW_MAX_ELEMENTS_WRAP],
-<<<<<<< HEAD
-      titleLine
-=======
-      titleLine,
->>>>>>> 0d09370c
+      titleLine,
     )
     inspector.addComponent(MySeparator(), titleLine)
     addSubtitle(inspector, "Horizontal", titleLine)
@@ -90,20 +74,12 @@
     addEditor(
       inspector,
       properties[SdkConstants.AUTO_URI, SdkConstants.ATTR_FLOW_HORIZONTAL_GAP],
-<<<<<<< HEAD
-      titleLine
-=======
-      titleLine,
->>>>>>> 0d09370c
+      titleLine,
     )
     addEditor(
       inspector,
       properties[SdkConstants.AUTO_URI, SdkConstants.ATTR_FLOW_HORIZONTAL_BIAS],
-<<<<<<< HEAD
-      titleLine
-=======
-      titleLine,
->>>>>>> 0d09370c
+      titleLine,
     )
     addHorizontalStyle(inspector, properties, titleLine)
     inspector.addComponent(MySeparator(), titleLine)
@@ -112,20 +88,12 @@
     addEditor(
       inspector,
       properties[SdkConstants.AUTO_URI, SdkConstants.ATTR_FLOW_VERTICAL_GAP],
-<<<<<<< HEAD
-      titleLine
-=======
-      titleLine,
->>>>>>> 0d09370c
+      titleLine,
     )
     addEditor(
       inspector,
       properties[SdkConstants.AUTO_URI, SdkConstants.ATTR_FLOW_VERTICAL_BIAS],
-<<<<<<< HEAD
-      titleLine
-=======
-      titleLine,
->>>>>>> 0d09370c
+      titleLine,
     )
     addVerticalStyle(inspector, properties, titleLine)
     inspector.addComponent(MySeparator(), titleLine)
@@ -140,11 +108,7 @@
   private fun addHorizontalAlignment(
     inspector: InspectorPanel,
     properties: PropertiesTable<NlPropertyItem>,
-<<<<<<< HEAD
-    group: InspectorLineModel
-=======
-    group: InspectorLineModel,
->>>>>>> 0d09370c
+    group: InspectorLineModel,
   ) {
     val alignment =
       properties.getOrNull(SdkConstants.AUTO_URI, SdkConstants.ATTR_FLOW_HORIZONTAL_ALIGN) ?: return
@@ -157,11 +121,7 @@
         alignment,
         "Align Start",
         StudioIcons.LayoutEditor.Toolbar.LEFT_ALIGNED,
-<<<<<<< HEAD
-        SdkConstants.FlowAlignment.START
-=======
         SdkConstants.FlowAlignment.START,
->>>>>>> 0d09370c
       )
     )
     panel.add(
@@ -170,11 +130,7 @@
         alignment,
         "Align Start",
         StudioIcons.LayoutEditor.Toolbar.HORIZONTAL_CENTER_ALIGNED,
-<<<<<<< HEAD
-        SdkConstants.FlowAlignment.CENTER
-=======
         SdkConstants.FlowAlignment.CENTER,
->>>>>>> 0d09370c
       )
     )
     panel.add(
@@ -183,11 +139,7 @@
         alignment,
         "Align End",
         StudioIcons.LayoutEditor.Toolbar.RIGHT_ALIGNED,
-<<<<<<< HEAD
-        SdkConstants.FlowAlignment.END
-=======
         SdkConstants.FlowAlignment.END,
->>>>>>> 0d09370c
       )
     )
   }
@@ -195,11 +147,7 @@
   private fun addVerticalAlignment(
     inspector: InspectorPanel,
     properties: PropertiesTable<NlPropertyItem>,
-<<<<<<< HEAD
-    group: InspectorLineModel
-=======
-    group: InspectorLineModel,
->>>>>>> 0d09370c
+    group: InspectorLineModel,
   ) {
     val alignment =
       properties.getOrNull(SdkConstants.AUTO_URI, SdkConstants.ATTR_FLOW_VERTICAL_ALIGN) ?: return
@@ -212,11 +160,7 @@
         alignment,
         "Align Top",
         StudioIcons.LayoutEditor.Toolbar.TOP_ALIGNED,
-<<<<<<< HEAD
-        SdkConstants.FlowAlignment.TOP
-=======
         SdkConstants.FlowAlignment.TOP,
->>>>>>> 0d09370c
       )
     )
     panel.add(
@@ -225,11 +169,7 @@
         alignment,
         "Align Center",
         StudioIcons.LayoutEditor.Toolbar.VERTICAL_CENTER_ALIGNED,
-<<<<<<< HEAD
-        SdkConstants.FlowAlignment.CENTER
-=======
         SdkConstants.FlowAlignment.CENTER,
->>>>>>> 0d09370c
       )
     )
     panel.add(
@@ -238,11 +178,7 @@
         alignment,
         "Align Bottom",
         StudioIcons.LayoutEditor.Toolbar.BOTTOM_ALIGNED,
-<<<<<<< HEAD
-        SdkConstants.FlowAlignment.BOTTOM
-=======
         SdkConstants.FlowAlignment.BOTTOM,
->>>>>>> 0d09370c
       )
     )
     panel.add(
@@ -251,11 +187,7 @@
         alignment,
         "Align Baseline",
         StudioIcons.LayoutEditor.Toolbar.BASELINE_ALIGNED,
-<<<<<<< HEAD
-        SdkConstants.FlowAlignment.BASELINE
-=======
         SdkConstants.FlowAlignment.BASELINE,
->>>>>>> 0d09370c
       )
     )
   }
@@ -263,11 +195,7 @@
   private fun addHorizontalStyle(
     inspector: InspectorPanel,
     properties: PropertiesTable<NlPropertyItem>,
-<<<<<<< HEAD
-    group: InspectorLineModel
-=======
-    group: InspectorLineModel,
->>>>>>> 0d09370c
+    group: InspectorLineModel,
   ) {
     val alignment =
       properties.getOrNull(SdkConstants.AUTO_URI, SdkConstants.ATTR_FLOW_HORIZONTAL_STYLE) ?: return
@@ -280,11 +208,7 @@
         alignment,
         "Spread",
         StudioIcons.LayoutEditor.Properties.SPREAD_HORIZONTAL,
-<<<<<<< HEAD
-        SdkConstants.FlowStyle.SPREAD
-=======
         SdkConstants.FlowStyle.SPREAD,
->>>>>>> 0d09370c
       )
     )
     panel.add(
@@ -293,11 +217,7 @@
         alignment,
         "Spread Inside",
         StudioIcons.LayoutEditor.Properties.SPREAD_INSIDE_HORIZONTAL,
-<<<<<<< HEAD
-        SdkConstants.FlowStyle.SPREAD_INSIDE
-=======
         SdkConstants.FlowStyle.SPREAD_INSIDE,
->>>>>>> 0d09370c
       )
     )
     panel.add(
@@ -306,11 +226,7 @@
         alignment,
         "Packed",
         StudioIcons.LayoutEditor.Properties.PACKED_HORIZONTAL,
-<<<<<<< HEAD
-        SdkConstants.FlowStyle.PACKED
-=======
         SdkConstants.FlowStyle.PACKED,
->>>>>>> 0d09370c
       )
     )
   }
@@ -318,11 +234,7 @@
   private fun addVerticalStyle(
     inspector: InspectorPanel,
     properties: PropertiesTable<NlPropertyItem>,
-<<<<<<< HEAD
-    group: InspectorLineModel
-=======
-    group: InspectorLineModel,
->>>>>>> 0d09370c
+    group: InspectorLineModel,
   ) {
     val alignment =
       properties.getOrNull(SdkConstants.AUTO_URI, SdkConstants.ATTR_FLOW_VERTICAL_STYLE) ?: return
@@ -335,11 +247,7 @@
         alignment,
         "Spread",
         StudioIcons.LayoutEditor.Properties.SPREAD_VERTICAL,
-<<<<<<< HEAD
-        SdkConstants.FlowStyle.SPREAD
-=======
         SdkConstants.FlowStyle.SPREAD,
->>>>>>> 0d09370c
       )
     )
     panel.add(
@@ -348,11 +256,7 @@
         alignment,
         "Spread Inside",
         StudioIcons.LayoutEditor.Properties.SPREAD_INSIDE_VERTICAL,
-<<<<<<< HEAD
-        SdkConstants.FlowStyle.SPREAD_INSIDE
-=======
         SdkConstants.FlowStyle.SPREAD_INSIDE,
->>>>>>> 0d09370c
       )
     )
     panel.add(
@@ -361,11 +265,7 @@
         alignment,
         "Packed",
         StudioIcons.LayoutEditor.Properties.PACKED_VERTICAL,
-<<<<<<< HEAD
-        SdkConstants.FlowStyle.PACKED
-=======
         SdkConstants.FlowStyle.PACKED,
->>>>>>> 0d09370c
       )
     )
   }
@@ -387,11 +287,7 @@
   private fun addEditor(
     inspector: InspectorPanel,
     property: NlPropertyItem,
-<<<<<<< HEAD
-    group: InspectorLineModel
-=======
-    group: InspectorLineModel,
->>>>>>> 0d09370c
+    group: InspectorLineModel,
   ): InspectorLineModel {
     return inspector.addEditor(editorProvider.createEditor(property), group)
   }
