<?xml version="1.0" encoding="UTF-8"?>
<module type="JAVA_MODULE" version="4">
  <component name="NewModuleRootManager" inherit-compiler-output="true">
    <exclude-output />
    <content url="file://$MODULE_DIR$">
      <sourceFolder url="file://$MODULE_DIR$/resources" type="java-resource" />
      <sourceFolder url="file://$MODULE_DIR$/src" isTestSource="false" />
    </content>
    <orderEntry type="inheritedJdk" />
    <orderEntry type="sourceFolder" forTests="false" />
    <orderEntry type="library" name="studio-analytics-proto" level="project" />
    <orderEntry type="module" module-name="intellij.android.designer" />
    <orderEntry type="module" module-name="intellij.android.adt.ui" />
    <orderEntry type="module" module-name="intellij.android.core" />
    <orderEntry type="module" module-name="intellij.android.layout-ui" />
    <orderEntry type="module" module-name="intellij.android.common" />
    <orderEntry type="module" module-name="intellij.android.projectSystem" />
    <orderEntry type="module" module-name="intellij.android.preview-designer" />
    <orderEntry type="module" module-name="android.sdktools.flags" />
<<<<<<< HEAD
    <orderEntry type="module" module-name="intellij.android.render-resources" />
    <orderEntry type="library" name="Guava" level="project" />
    <orderEntry type="library" name="protobuf" level="project" />
    <orderEntry type="library" name="jetbrains-annotations" level="project" />
    <orderEntry type="library" name="kotlinx-coroutines-core" level="project" />
    <orderEntry type="library" name="kotlin-stdlib" level="project" />
    <orderEntry type="library" scope="PROVIDED" name="kotlinc.kotlin-compiler-common" level="project" />
    <orderEntry type="module" module-name="intellij.java.psi" />
    <orderEntry type="module" module-name="intellij.platform.core" />
    <orderEntry type="module" module-name="intellij.platform.ide" />
    <orderEntry type="module" module-name="intellij.platform.extensions" />
    <orderEntry type="module" module-name="intellij.platform.util" />
    <orderEntry type="module" module-name="intellij.platform.core.impl" />
    <orderEntry type="module" module-name="intellij.platform.core.ui" />
    <orderEntry type="module" module-name="intellij.platform.ide.core" />
    <orderEntry type="module" module-name="intellij.platform.uast" />
    <orderEntry type="module" module-name="intellij.platform.editor" />
    <orderEntry type="module" module-name="intellij.platform.util.ui" />
    <orderEntry type="module" module-name="intellij.platform.lang.core" />
=======
    <orderEntry type="library" name="studio-plugin-Kotlin" level="project" />
    <orderEntry type="module" module-name="intellij.android.render-resources" />
    <orderEntry type="module" module-name="intellij.android.preview-elements" />
>>>>>>> 574fcae1
  </component>
</module><|MERGE_RESOLUTION|>--- conflicted
+++ resolved
@@ -8,39 +8,36 @@
     </content>
     <orderEntry type="inheritedJdk" />
     <orderEntry type="sourceFolder" forTests="false" />
+    <orderEntry type="library" name="Guava" level="project" />
+    <orderEntry type="library" name="jetbrains-annotations" level="project" />
+    <orderEntry type="library" name="kotlin-stdlib" level="project" />
+    <orderEntry type="library" name="kotlinx-coroutines-core" level="project" />
+    <orderEntry type="library" name="protobuf" level="project" />
     <orderEntry type="library" name="studio-analytics-proto" level="project" />
+    <orderEntry type="library" scope="PROVIDED" name="kotlinc.kotlin-compiler-common" level="project" />
+    <orderEntry type="module" module-name="android.sdktools.common" />
+    <orderEntry type="module" module-name="android.sdktools.flags" />
+    <orderEntry type="module" module-name="intellij.android.adt.ui" />
+    <orderEntry type="module" module-name="intellij.android.common" />
+    <orderEntry type="module" module-name="intellij.android.core" />
     <orderEntry type="module" module-name="intellij.android.designer" />
-    <orderEntry type="module" module-name="intellij.android.adt.ui" />
-    <orderEntry type="module" module-name="intellij.android.core" />
     <orderEntry type="module" module-name="intellij.android.layout-ui" />
-    <orderEntry type="module" module-name="intellij.android.common" />
+    <orderEntry type="module" module-name="intellij.android.preview-designer" />
+    <orderEntry type="module" module-name="intellij.android.preview-elements" />
     <orderEntry type="module" module-name="intellij.android.projectSystem" />
-    <orderEntry type="module" module-name="intellij.android.preview-designer" />
-    <orderEntry type="module" module-name="android.sdktools.flags" />
-<<<<<<< HEAD
     <orderEntry type="module" module-name="intellij.android.render-resources" />
-    <orderEntry type="library" name="Guava" level="project" />
-    <orderEntry type="library" name="protobuf" level="project" />
-    <orderEntry type="library" name="jetbrains-annotations" level="project" />
-    <orderEntry type="library" name="kotlinx-coroutines-core" level="project" />
-    <orderEntry type="library" name="kotlin-stdlib" level="project" />
-    <orderEntry type="library" scope="PROVIDED" name="kotlinc.kotlin-compiler-common" level="project" />
     <orderEntry type="module" module-name="intellij.java.psi" />
     <orderEntry type="module" module-name="intellij.platform.core" />
-    <orderEntry type="module" module-name="intellij.platform.ide" />
-    <orderEntry type="module" module-name="intellij.platform.extensions" />
-    <orderEntry type="module" module-name="intellij.platform.util" />
     <orderEntry type="module" module-name="intellij.platform.core.impl" />
     <orderEntry type="module" module-name="intellij.platform.core.ui" />
+    <orderEntry type="module" module-name="intellij.platform.editor" />
+    <orderEntry type="module" module-name="intellij.platform.extensions" />
+    <orderEntry type="module" module-name="intellij.platform.ide" />
     <orderEntry type="module" module-name="intellij.platform.ide.core" />
+    <orderEntry type="module" module-name="intellij.platform.ide.impl" />
+    <orderEntry type="module" module-name="intellij.platform.lang.core" />
     <orderEntry type="module" module-name="intellij.platform.uast" />
-    <orderEntry type="module" module-name="intellij.platform.editor" />
+    <orderEntry type="module" module-name="intellij.platform.util" />
     <orderEntry type="module" module-name="intellij.platform.util.ui" />
-    <orderEntry type="module" module-name="intellij.platform.lang.core" />
-=======
-    <orderEntry type="library" name="studio-plugin-Kotlin" level="project" />
-    <orderEntry type="module" module-name="intellij.android.render-resources" />
-    <orderEntry type="module" module-name="intellij.android.preview-elements" />
->>>>>>> 574fcae1
   </component>
 </module>