--- conflicted
+++ resolved
@@ -32,12 +32,9 @@
 import com.intellij.testFramework.ProjectRule
 import com.intellij.util.ui.EmptyIcon
 import icons.StudioIcons
-<<<<<<< HEAD
-=======
 import java.time.Duration
 import java.time.Instant
 import java.time.temporal.ChronoUnit
->>>>>>> 0d09370c
 import kotlinx.coroutines.CoroutineScope
 import kotlinx.coroutines.asCoroutineDispatcher
 import kotlinx.coroutines.flow.MutableStateFlow
@@ -49,21 +46,11 @@
 import org.junit.Test
 import org.mockito.MockedStatic
 import org.mockito.Mockito
-<<<<<<< HEAD
-import java.time.Duration
-import java.time.Instant
-import java.time.temporal.ChronoUnit
-=======
->>>>>>> 0d09370c
 
 private const val EXTEND_RESERVATION_ID = "android.device.reservation.extend"
 private const val EXTEND_RESERVATION_QUARTER_HOUR_ID =
   "android.device.reservation.extend.quarter.hour"
 private const val EXTEND_RESERVATION_HALF_HOUR_ID = "android.device.reservation.extend.half.hour"
-<<<<<<< HEAD
-private const val EXTEND_RESERVATION_MAX_ID = "android.device.reservation.extend.max"
-=======
->>>>>>> 0d09370c
 private val defaultPresentation = DeviceAction.Presentation("", EmptyIcon.ICON_0, true)
 
 class ExtendReservationActionTest {
@@ -109,9 +96,6 @@
             },
             false,
             "",
-<<<<<<< HEAD
-            Reservation(ReservationState.ACTIVE, "", now, now.plus(30, ChronoUnit.MINUTES), Duration.ofHours(3))
-=======
             Reservation(
               ReservationState.ACTIVE,
               "",
@@ -119,7 +103,6 @@
               now.plus(30, ChronoUnit.MINUTES),
               Duration.ofHours(3),
             ),
->>>>>>> 0d09370c
           )
         ),
         object : ReservationAction {
@@ -131,23 +114,14 @@
           override suspend fun endReservation() = Unit
 
           override val presentation = MutableStateFlow(defaultPresentation)
-<<<<<<< HEAD
-        }
-=======
         },
->>>>>>> 0d09370c
       )
     val dataContext = DataContext { if (it == DEVICE_HANDLE_KEY.name) handle else null }
     val event = AnActionEvent.createFromAnAction(extendReservationAction, null, "", dataContext)
     val actions = extendReservationAction.getChildren(event)
     val remainingTimeAction = AnActionEvent.createFromAnAction(actions[1], null, "", dataContext)
     actions[1].update(remainingTimeAction)
-<<<<<<< HEAD
-    assertThat(remainingTimeAction.presentation.text)
-      .isEqualTo("Reservation: 30 min remaining")
-=======
     assertThat(remainingTimeAction.presentation.text).isEqualTo("Reservation: 30 min remaining")
->>>>>>> 0d09370c
     val extendAction = AnActionEvent.createFromAnAction(actions[3], null, "", dataContext)
 
     // Verify that actions from extendReservationAction's children are equivalent with actions from
@@ -155,19 +129,6 @@
     val extendHalfHourAction =
       CustomActionsSchema.getInstance().getCorrectedAction(EXTEND_RESERVATION_HALF_HOUR_ID)
         as ExtendReservationAction.Extend30MinOrLessAction
-<<<<<<< HEAD
-    val extendMaxDurationAction =
-      CustomActionsSchema.getInstance().getCorrectedAction(EXTEND_RESERVATION_MAX_ID)
-        as ExtendReservationAction.ExtendMaxDurationAction
-    assertThat(extendHalfHourAction).isEqualTo(actions[3])
-    assertThat(extendMaxDurationAction).isEqualTo(actions[4])
-
-    assertThat(totalDuration).isEqualTo(Duration.ZERO)
-    // Extend 30 minutes.
-    val updateAction1 = AnActionEvent.createFromAnAction(actions[1], null, "", dataContext).apply {
-      presentation.isEnabledAndVisible = false
-    }
-=======
     val extendQuarterHourDurationAction =
       CustomActionsSchema.getInstance().getCorrectedAction(EXTEND_RESERVATION_QUARTER_HOUR_ID)
         as ExtendReservationAction.Extend15MinOrLessAction
@@ -180,21 +141,11 @@
       AnActionEvent.createFromAnAction(actions[1], null, "", dataContext).apply {
         presentation.isEnabledAndVisible = false
       }
->>>>>>> 0d09370c
     extendHalfHourAction.update(updateAction1)
     assertThat(updateAction1.presentation.isEnabledAndVisible).isTrue()
     extendHalfHourAction.actionPerformed(extendAction)
     assertThat(totalDuration).isEqualTo(Duration.ofMinutes(30))
     // Extend Max.
-<<<<<<< HEAD
-    val updateAction2 = AnActionEvent.createFromAnAction(extendMaxDurationAction, null, "", dataContext).apply {
-      presentation.isEnabledAndVisible = false
-    }
-    extendMaxDurationAction.update(updateAction2)
-    assertThat(updateAction2.presentation.isEnabledAndVisible).isTrue()
-    extendMaxDurationAction.actionPerformed(extendAction)
-    assertThat(totalDuration).isEqualTo(Duration.ofHours(3))
-=======
     val updateAction2 =
       AnActionEvent.createFromAnAction(extendQuarterHourDurationAction, null, "", dataContext)
         .apply { presentation.isEnabledAndVisible = false }
@@ -202,26 +153,10 @@
     assertThat(updateAction2.presentation.isEnabledAndVisible).isTrue()
     extendQuarterHourDurationAction.actionPerformed(extendAction)
     assertThat(totalDuration).isEqualTo(Duration.ofMinutes(45))
->>>>>>> 0d09370c
   }
 
   @Test
   fun testExtend30MinOrLessAction() {
-<<<<<<< HEAD
-    val maxDuration = Duration.ofMinutes(70)
-    var totalDuration = Duration.ZERO
-    val now = Instant.now()
-    val stateFlow = MutableStateFlow(
-      DeviceState.Disconnected(
-        DeviceProperties.buildForTest {
-          icon = StudioIcons.DeviceExplorer.PHYSICAL_DEVICE_PHONE
-        },
-        false,
-        "",
-        Reservation(ReservationState.ACTIVE, "", now, now.plus(30, ChronoUnit.MINUTES), maxDuration)
-      )
-    )
-=======
     val maxDuration = Duration.ofMinutes(80)
     var totalDuration = Duration.ZERO
     val now = Instant.now()
@@ -240,18 +175,12 @@
           ),
         )
       )
->>>>>>> 0d09370c
     val handle =
       FakeDeviceHandle(
         scope,
         stateFlow,
         object : ReservationAction {
           override suspend fun reserve(duration: Duration): Instant {
-<<<<<<< HEAD
-            val newState = stateFlow.value.copy(
-              reservation = Reservation(ReservationState.ACTIVE, "", now, now.plus(30, ChronoUnit.MINUTES).plus(duration), maxDuration)
-            )
-=======
             val newState =
               stateFlow.value.copy(
                 reservation =
@@ -263,7 +192,6 @@
                     maxDuration,
                   )
               )
->>>>>>> 0d09370c
             stateFlow.update { newState }
             totalDuration = totalDuration.plus(duration)
             return Instant.ofEpochSecond(duration.toMillis())
@@ -272,11 +200,7 @@
           override suspend fun endReservation() = Unit
 
           override val presentation = MutableStateFlow(defaultPresentation)
-<<<<<<< HEAD
-        }
-=======
         },
->>>>>>> 0d09370c
       )
     val dataContext = DataContext { if (it == DEVICE_HANDLE_KEY.name) handle else null }
     val extendHalfHourAction =
@@ -284,88 +208,12 @@
         as ExtendReservationAction.Extend30MinOrLessAction
     assertThat(totalDuration).isEqualTo(Duration.ZERO)
     // Extend 30 minutes.
-<<<<<<< HEAD
-    val updateAction =
-      AnActionEvent.createFromAnAction(extendHalfHourAction, null, "", dataContext)
-=======
     val updateAction = AnActionEvent.createFromAnAction(extendHalfHourAction, null, "", dataContext)
->>>>>>> 0d09370c
     extendHalfHourAction.update(updateAction)
     assertThat(updateAction.presentation.isEnabledAndVisible).isTrue()
     extendHalfHourAction.actionPerformed(updateAction)
     assertThat(totalDuration).isEqualTo(Duration.ofMinutes(30))
     extendHalfHourAction.update(updateAction)
-<<<<<<< HEAD
-    assertThat(updateAction.presentation.text).isEqualTo("Extend 10 mins")
-    extendHalfHourAction.actionPerformed(updateAction)
-    assertThat(totalDuration).isEqualTo(Duration.ofMinutes(40))
-  }
-
-  @Test
-  fun testMaxExtendReservationAction() {
-    val maxDuration = Duration.ofHours(3)
-    var totalDuration = Duration.ZERO
-    val now = Instant.now()
-    val stateFlow = MutableStateFlow(
-      DeviceState.Disconnected(
-        DeviceProperties.buildForTest {
-          icon = StudioIcons.DeviceExplorer.PHYSICAL_DEVICE_PHONE
-        },
-        false,
-        "",
-        Reservation(ReservationState.ACTIVE, "", now, now.plus(30, ChronoUnit.MINUTES), maxDuration)
-      )
-    )
-    val handle =
-      FakeDeviceHandle(
-        scope,
-        stateFlow,
-        object : ReservationAction {
-          override suspend fun reserve(duration: Duration): Instant {
-            val newState = stateFlow.value.copy(
-              reservation = Reservation(ReservationState.ACTIVE, "", now, now.plus(30, ChronoUnit.MINUTES).plus(duration), maxDuration)
-            )
-            stateFlow.update { newState }
-            totalDuration = totalDuration.plus(duration)
-            return Instant.ofEpochSecond(duration.toMillis())
-          }
-
-          override suspend fun endReservation() = Unit
-
-          override val presentation = MutableStateFlow(defaultPresentation)
-        }
-      )
-    val dataContext = DataContext { if (it == DEVICE_HANDLE_KEY.name) handle else null }
-    val extendMaxDurationAction =
-      CustomActionsSchema.getInstance().getCorrectedAction(EXTEND_RESERVATION_MAX_ID)
-        as ExtendReservationAction.ExtendMaxDurationAction
-    assertThat(totalDuration).isEqualTo(Duration.ZERO)
-
-    // Extend Max.
-    val updateAction =
-      AnActionEvent.createFromAnAction(extendMaxDurationAction, null, "", dataContext)
-    extendMaxDurationAction.update(updateAction)
-    assertThat(updateAction.presentation.isEnabledAndVisible).isTrue()
-    extendMaxDurationAction.actionPerformed(updateAction)
-    assertThat(totalDuration).isEqualTo(Duration.ofMinutes(150))
-  }
-
-  @Test
-  fun testMaxExtendNotVisibleWhenPossibleExtendLessThan30Minutes() {
-    val maxDuration = Duration.ofMinutes(70)
-    var totalDuration = Duration.ZERO
-    val now = Instant.now()
-    val stateFlow = MutableStateFlow(
-      DeviceState.Disconnected(
-        DeviceProperties.buildForTest {
-          icon = StudioIcons.DeviceExplorer.PHYSICAL_DEVICE_PHONE
-        },
-        false,
-        "",
-        Reservation(ReservationState.ACTIVE, "", now, now.plus(30, ChronoUnit.MINUTES), maxDuration)
-      )
-    )
-=======
     assertThat(updateAction.presentation.text).isEqualTo("Extend 20 mins")
     extendHalfHourAction.actionPerformed(updateAction)
     assertThat(totalDuration).isEqualTo(Duration.ofMinutes(50))
@@ -391,18 +239,12 @@
           ),
         )
       )
->>>>>>> 0d09370c
     val handle =
       FakeDeviceHandle(
         scope,
         stateFlow,
         object : ReservationAction {
           override suspend fun reserve(duration: Duration): Instant {
-<<<<<<< HEAD
-            val newState = stateFlow.value.copy(
-              reservation = Reservation(ReservationState.ACTIVE, "", now, now.plus(30, ChronoUnit.MINUTES).plus(duration), maxDuration)
-            )
-=======
             val newState =
               stateFlow.value.copy(
                 reservation =
@@ -414,7 +256,6 @@
                     maxDuration,
                   )
               )
->>>>>>> 0d09370c
             stateFlow.update { newState }
             totalDuration = totalDuration.plus(duration)
             return Instant.ofEpochSecond(duration.toMillis())
@@ -423,43 +264,12 @@
           override suspend fun endReservation() = Unit
 
           override val presentation = MutableStateFlow(defaultPresentation)
-<<<<<<< HEAD
-        }
-=======
         },
->>>>>>> 0d09370c
       )
     val dataContext = DataContext { if (it == DEVICE_HANDLE_KEY.name) handle else null }
     val extendHalfHourAction =
       CustomActionsSchema.getInstance().getCorrectedAction(EXTEND_RESERVATION_HALF_HOUR_ID)
         as ExtendReservationAction.Extend30MinOrLessAction
-<<<<<<< HEAD
-    val maxExtendAction = CustomActionsSchema.getInstance().getCorrectedAction(EXTEND_RESERVATION_MAX_ID)
-      as ExtendReservationAction.ExtendMaxDurationAction
-    assertThat(totalDuration).isEqualTo(Duration.ZERO)
-
-    val thirtyMinuteEvent = AnActionEvent.createFromAnAction(extendHalfHourAction, null, "", dataContext)
-    val maxEvent = AnActionEvent.createFromAnAction(maxExtendAction, null, "", dataContext)
-    extendHalfHourAction.update(thirtyMinuteEvent)
-    maxExtendAction.update(maxEvent)
-
-    assertThat(thirtyMinuteEvent.presentation.isEnabledAndVisible).isTrue()
-    assertThat(maxEvent.presentation.isEnabledAndVisible).isTrue()
-
-    // Extend 30 minutes
-    extendHalfHourAction.actionPerformed(thirtyMinuteEvent)
-    assertThat(totalDuration).isEqualTo(Duration.ofMinutes(30))
-
-    extendHalfHourAction.update(thirtyMinuteEvent)
-    maxExtendAction.update(maxEvent)
-
-    // Max extend is not visible if max duration is less than 30 minutes
-    assertThat(maxEvent.presentation.isEnabledAndVisible).isFalse()
-
-    // Extend 30 minute action is enabled with correct text
-    assertThat(thirtyMinuteEvent.presentation.isEnabledAndVisible).isTrue()
-    assertThat(thirtyMinuteEvent.presentation.text).isEqualTo("Extend 10 mins")
-=======
     assertThat(totalDuration).isEqualTo(Duration.ZERO)
     // Extend 30 minutes.
     val updateAction = AnActionEvent.createFromAnAction(extendHalfHourAction, null, "", dataContext)
@@ -470,7 +280,6 @@
     extendHalfHourAction.update(updateAction)
     assertThat(updateAction.presentation.text).isEqualTo("Extend 30 mins")
     assertThat(updateAction.presentation.isEnabled).isFalse()
->>>>>>> 0d09370c
   }
 
   @Test
@@ -488,11 +297,7 @@
             }
           )
         ),
-<<<<<<< HEAD
-        null
-=======
         null,
->>>>>>> 0d09370c
       )
     val dataContext = DataContext { if (it == DEVICE_HANDLE_KEY.name) handle else null }
     val event = AnActionEvent.createFromAnAction(extendReservationAction, null, "", dataContext)
@@ -509,13 +314,8 @@
       CustomActionsSchema.getInstance().getCorrectedAction(EXTEND_RESERVATION_HALF_HOUR_ID)
         as ExtendReservationAction.Extend30MinOrLessAction
     val extendMaxDurationAction =
-<<<<<<< HEAD
-      CustomActionsSchema.getInstance().getCorrectedAction(EXTEND_RESERVATION_MAX_ID)
-        as ExtendReservationAction.ExtendMaxDurationAction
-=======
       CustomActionsSchema.getInstance().getCorrectedAction(EXTEND_RESERVATION_QUARTER_HOUR_ID)
         as ExtendReservationAction.Extend15MinOrLessAction
->>>>>>> 0d09370c
     // Extend 30 minutes not enabled or visible.
     val updateAction1 =
       AnActionEvent.createFromAnAction(extendHalfHourAction, null, "", dataContext)
@@ -523,12 +323,8 @@
     assertThat(updateAction1.presentation.isVisible).isFalse()
     assertThat(updateAction1.presentation.isEnabled).isFalse()
     // Extend 1 hour not enabled or visible.
-<<<<<<< HEAD
-    val updateAction2 = AnActionEvent.createFromAnAction(extendMaxDurationAction, null, "", dataContext)
-=======
     val updateAction2 =
       AnActionEvent.createFromAnAction(extendMaxDurationAction, null, "", dataContext)
->>>>>>> 0d09370c
     extendMaxDurationAction.update(updateAction2)
     assertThat(updateAction2.presentation.isVisible).isFalse()
     assertThat(updateAction2.presentation.isEnabled).isFalse()
@@ -548,21 +344,13 @@
           "None",
           Instant.now(),
           Instant.now().plusSeconds(minutes * 60 + 55),
-<<<<<<< HEAD
-          null
-=======
           null,
->>>>>>> 0d09370c
         )
       DeviceState.Disconnected(
         DeviceProperties.buildForTest { icon = StudioIcons.DeviceExplorer.PHYSICAL_DEVICE_PHONE },
         false,
         "None",
-<<<<<<< HEAD
-        reservation
-=======
         reservation,
->>>>>>> 0d09370c
       )
     }
 
@@ -578,14 +366,9 @@
           }
 
           override suspend fun endReservation() = Unit
-<<<<<<< HEAD
-          override val presentation = MutableStateFlow(defaultPresentation)
-        }
-=======
 
           override val presentation = MutableStateFlow(defaultPresentation)
         },
->>>>>>> 0d09370c
       )
     val dataContext = DataContext { if (it == DEVICE_HANDLE_KEY.name) handle else null }
     val event = AnActionEvent.createFromAnAction(extendReservationAction, null, "", dataContext)
