<?xml version="1.0" encoding="UTF-8"?>
<module type="JAVA_MODULE" version="4">
  <component name="FacetManager">
    <facet type="kotlin-language" name="Kotlin">
      <configuration version="5" platform="JVM 1.8" allPlatforms="JVM [1.8]" useProjectSettings="false">
        <compilerSettings>
<<<<<<< HEAD
          <option name="additionalArguments" value="-Xjvm-default=all -Xsam-conversions=class" />
=======
          <option name="additionalArguments" value="-version -Xjvm-default=all -Xsam-conversions=class -Xstrict-java-nullability-assertions" />
>>>>>>> 0d09370c
        </compilerSettings>
        <compilerArguments>
          <stringArguments>
            <stringArg name="jvmTarget" value="1.8" />
<<<<<<< HEAD
            <stringArg name="languageVersion" value="1.8" />
            <stringArg name="apiVersion" value="1.8" />
=======
            <stringArg name="languageVersion" value="1.5" />
            <stringArg name="apiVersion" value="1.5" />
>>>>>>> 0d09370c
          </stringArguments>
        </compilerArguments>
      </configuration>
    </facet>
  </component>
  <component name="NewModuleRootManager" LANGUAGE_LEVEL="JDK_1_8" inherit-compiler-output="true">
    <exclude-output />
    <content url="file://$MODULE_DIR$">
      <sourceFolder url="file://$MODULE_DIR$/resources" type="java-resource" />
      <sourceFolder url="file://$MODULE_DIR$/src" isTestSource="false" />
      <sourceFolder url="file://$MODULE_DIR$/testSrc" isTestSource="true" />
    </content>
    <orderEntry type="inheritedJdk" />
<<<<<<< HEAD
=======
    <orderEntry type="library" name="studio-sdk" level="project" />
    <orderEntry type="library" name="studio-plugin-com.intellij.java" level="project" />
    <orderEntry type="library" name="studio-plugin-com.intellij.gradle" level="project" />
>>>>>>> 0d09370c
    <orderEntry type="sourceFolder" forTests="false" />
    <orderEntry type="library" name="Gradle" level="project" />
    <orderEntry type="library" name="kotlin-stdlib" level="project" />
    <orderEntry type="library" scope="TEST" name="JUnit4" level="project" />
    <orderEntry type="library" scope="TEST" name="equalsverifier" level="project" />
    <orderEntry type="library" scope="PROVIDED" name="javax-inject" level="project" />
    <orderEntry type="module" module-name="intellij.android.gradle-tooling.api" />
  </component>
</module><|MERGE_RESOLUTION|>--- conflicted
+++ resolved
@@ -4,22 +4,11 @@
     <facet type="kotlin-language" name="Kotlin">
       <configuration version="5" platform="JVM 1.8" allPlatforms="JVM [1.8]" useProjectSettings="false">
         <compilerSettings>
-<<<<<<< HEAD
           <option name="additionalArguments" value="-Xjvm-default=all -Xsam-conversions=class" />
-=======
-          <option name="additionalArguments" value="-version -Xjvm-default=all -Xsam-conversions=class -Xstrict-java-nullability-assertions" />
->>>>>>> 0d09370c
         </compilerSettings>
         <compilerArguments>
           <stringArguments>
-            <stringArg name="jvmTarget" value="1.8" />
-<<<<<<< HEAD
-            <stringArg name="languageVersion" value="1.8" />
-            <stringArg name="apiVersion" value="1.8" />
-=======
-            <stringArg name="languageVersion" value="1.5" />
-            <stringArg name="apiVersion" value="1.5" />
->>>>>>> 0d09370c
+            <stringArg name="jvmTarget" arg="1.8" />
           </stringArguments>
         </compilerArguments>
       </configuration>
@@ -32,19 +21,15 @@
       <sourceFolder url="file://$MODULE_DIR$/src" isTestSource="false" />
       <sourceFolder url="file://$MODULE_DIR$/testSrc" isTestSource="true" />
     </content>
-    <orderEntry type="inheritedJdk" />
-<<<<<<< HEAD
-=======
-    <orderEntry type="library" name="studio-sdk" level="project" />
-    <orderEntry type="library" name="studio-plugin-com.intellij.java" level="project" />
-    <orderEntry type="library" name="studio-plugin-com.intellij.gradle" level="project" />
->>>>>>> 0d09370c
-    <orderEntry type="sourceFolder" forTests="false" />
+    <orderEntry type="library" name="studio-platform" level="project" />
+    <orderEntry type="library" scope="TEST" name="studio-test-platform" level="project" />
     <orderEntry type="library" name="Gradle" level="project" />
     <orderEntry type="library" name="kotlin-stdlib" level="project" />
     <orderEntry type="library" scope="TEST" name="JUnit4" level="project" />
     <orderEntry type="library" scope="TEST" name="equalsverifier" level="project" />
     <orderEntry type="library" scope="PROVIDED" name="javax-inject" level="project" />
+    <orderEntry type="inheritedJdk" />
+    <orderEntry type="sourceFolder" forTests="false" />
     <orderEntry type="module" module-name="intellij.android.gradle-tooling.api" />
   </component>
 </module>