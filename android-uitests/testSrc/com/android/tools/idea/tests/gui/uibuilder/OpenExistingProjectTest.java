--- conflicted
+++ resolved
@@ -86,12 +86,9 @@
     GuiTests.waitForProjectIndexingToFinish(ideFrame.getProject());
     guiTest.waitForAllBackgroundTasksToBeCompleted();
 
-<<<<<<< HEAD
-=======
     EditorFixture editorFixture = ideFrame.getEditor();
     editorFixture.waitForFileToActivate(90);
 
->>>>>>> 0d09370c
     ideFrame.invokeMenuPath("Code", "Inspect Code...");
     InspectCodeDialogFixture inspectCodeDialog = InspectCodeDialogFixture.find(ideFrame);
     inspectCodeDialog.clickAnalyze();
@@ -100,11 +97,7 @@
     assertThat(errors).hasSize(0);
 
     //Rebuilding the project.x
-<<<<<<< HEAD
-    BuildStatus rebuildStatus = ideFrame.invokeRebuildProject();
-=======
     BuildStatus rebuildStatus = ideFrame.invokeRebuildProject(Wait.seconds(300));
->>>>>>> 0d09370c
     guiTest.waitForAllBackgroundTasksToBeCompleted();
 
     assertThat(rebuildStatus.isBuildSuccessful()).isTrue();
