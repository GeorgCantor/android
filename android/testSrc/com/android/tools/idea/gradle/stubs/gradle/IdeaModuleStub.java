--- conflicted
+++ resolved
@@ -58,14 +58,11 @@
   @NotNull
   public File getRootDir() {
     return myFileStructure.getRootFolderPath();
-<<<<<<< HEAD
   }
 
   @Override
   public String getJdkName() throws UnsupportedMethodException {
     throw new UnsupportedOperationException();
-=======
->>>>>>> 1e5b25b8
   }
 
   @NotNull
@@ -129,12 +126,9 @@
 
   @Override
   public IdeaJavaLanguageSettings getJavaLanguageSettings() throws UnsupportedMethodException { throw new UnsupportedOperationException(); }
-<<<<<<< HEAD
-=======
 
   @Override
   public String getJdkName() throws UnsupportedMethodException {
     throw new UnsupportedOperationException();
   }
->>>>>>> 1e5b25b8
 }