/*
 * Copyright 2000-2012 JetBrains s.r.o.
 *
 * Licensed under the Apache License, Version 2.0 (the "License");
 * you may not use this file except in compliance with the License.
 * You may obtain a copy of the License at
 *
 * http://www.apache.org/licenses/LICENSE-2.0
 *
 * Unless required by applicable law or agreed to in writing, software
 * distributed under the License is distributed on an "AS IS" BASIS,
 * WITHOUT WARRANTIES OR CONDITIONS OF ANY KIND, either express or implied.
 * See the License for the specific language governing permissions and
 * limitations under the License.
 */
package org.jetbrains.android.maven;

import com.android.SdkConstants;
import com.android.sdklib.IAndroidTarget;
import com.android.tools.idea.gradle.service.notification.hyperlink.CustomNotificationListener;
import com.android.tools.idea.gradle.service.notification.hyperlink.OpenAndroidSdkManagerHyperlink;
import com.intellij.facet.FacetType;
import com.intellij.ide.highlighter.ModuleFileType;
import com.intellij.openapi.application.ApplicationManager;
import com.intellij.openapi.diagnostic.Logger;
import com.intellij.openapi.module.ModifiableModuleModel;
import com.intellij.openapi.module.Module;
import com.intellij.openapi.module.ModuleManager;
import com.intellij.openapi.module.StdModuleTypes;
import com.intellij.openapi.project.Project;
import com.intellij.openapi.projectRoots.Sdk;
import com.intellij.openapi.projectRoots.SdkModificator;
import com.intellij.openapi.roots.*;
import com.intellij.openapi.roots.libraries.Library;
import com.intellij.openapi.roots.libraries.ui.OrderRoot;
import com.intellij.openapi.util.Key;
import com.intellij.openapi.util.Ref;
import com.intellij.openapi.util.io.FileUtil;
import com.intellij.openapi.util.io.FileUtilRt;
import com.intellij.openapi.vfs.*;
import com.intellij.util.ArrayUtil;
import com.intellij.util.PathUtil;
import com.intellij.util.Processor;
import com.intellij.util.containers.HashMap;
import com.intellij.util.containers.HashSet;
import com.intellij.util.io.ZipUtil;
import org.jdom.Element;
import org.jetbrains.android.compiler.AndroidCompileUtil;
import org.jetbrains.android.compiler.AndroidDexCompilerConfiguration;
import org.jetbrains.android.facet.AndroidFacet;
import org.jetbrains.android.facet.AndroidFacetConfiguration;
import org.jetbrains.android.facet.AndroidFacetType;
import org.jetbrains.android.facet.AndroidRootUtil;
import org.jetbrains.android.sdk.*;
import org.jetbrains.android.util.AndroidNativeLibData;
import org.jetbrains.android.util.AndroidUtils;
import org.jetbrains.annotations.NonNls;
import org.jetbrains.annotations.NotNull;
import org.jetbrains.annotations.Nullable;
import org.jetbrains.idea.maven.importing.FacetImporter;
import org.jetbrains.idea.maven.importing.MavenModifiableModelsProvider;
import org.jetbrains.idea.maven.importing.MavenModuleImporter;
import org.jetbrains.idea.maven.importing.MavenRootModelAdapter;
import org.jetbrains.idea.maven.model.MavenArtifact;
import org.jetbrains.idea.maven.model.MavenConstants;
import org.jetbrains.idea.maven.model.MavenId;
import org.jetbrains.idea.maven.project.*;
import org.jetbrains.idea.maven.server.MavenEmbedderWrapper;
import org.jetbrains.idea.maven.server.NativeMavenProjectHolder;
import org.jetbrains.idea.maven.utils.MavenProcessCanceledException;
import org.jetbrains.idea.maven.utils.MavenProgressIndicator;
import org.jetbrains.jps.android.model.impl.AndroidImportableProperty;
import org.jetbrains.jps.util.JpsPathUtil;

import java.io.File;
import java.io.IOException;
import java.util.*;

import static org.jetbrains.android.sdk.AndroidSdkUtils.isAndroidSdk;


/**
 * @author Eugene.Kudelevsky
 */
public abstract class AndroidFacetImporterBase extends FacetImporter<AndroidFacet, AndroidFacetConfiguration, AndroidFacetType> {
  private static final String DEX_CORE_LIBRARY_PROPERTY = "dexCoreLibrary";

  public static volatile String ANDROID_SDK_PATH_TEST = null;

  private static final Logger LOG = Logger.getInstance("#org.jetbrains.android.maven.AndroidFacetImporterBase");

  private static final Key<Boolean> MODULE_IMPORTED = Key.create("ANDROID_NEWLY_CREATED_KEY");
  @NonNls private static final String DEFAULT_NATIVE_ARCHITECTURE = "armeabi";

  private static final Key<Boolean> DELETE_OBSOLETE_MODULE_TASK_KEY = Key.create("DELETE_OBSOLETE_MODULE_TASK");
  private static final Key<Set<MavenId>> RESOLVED_APKLIB_ARTIFACTS_KEY = Key.create("RESOLVED_APKLIB_ARTIFACTS");
  private static final Key<Map<MavenId, String>> IMPORTED_AAR_ARTIFACTS = Key.create("IMPORTED_AAR_ARTIFACTS");

  public AndroidFacetImporterBase(@NotNull String pluginId) {
    super("com.jayway.maven.plugins.android.generation2", pluginId, FacetType.findInstance(AndroidFacetType.class));
  }

  @Override
  public boolean isApplicable(MavenProject mavenProject) {
    return ArrayUtil.find(getSupportedPackagingTypes(), mavenProject.getPackaging()) >= 0 &&
           super.isApplicable(mavenProject);
  }


  @Override
  public void getSupportedPackagings(Collection<String> result) {
    result.addAll(Arrays.asList(getSupportedPackagingTypes()));
  }

  @NotNull
  private static String[] getSupportedPackagingTypes() {
    return new String[]{AndroidMavenUtil.APK_PACKAGING_TYPE, AndroidMavenUtil.APKLIB_DEPENDENCY_AND_PACKAGING_TYPE,
      AndroidMavenUtil.AAR_DEPENDENCY_AND_PACKAGING_TYPE};
  }

  @Override
  public void getSupportedDependencyTypes(Collection<String> result, SupportedRequestType type) {
    result.add(AndroidMavenUtil.APKSOURCES_DEPENDENCY_TYPE);
    result.add(AndroidMavenUtil.APKLIB_DEPENDENCY_AND_PACKAGING_TYPE);
    result.add(AndroidMavenUtil.AAR_DEPENDENCY_AND_PACKAGING_TYPE);
  }

  @Override
  protected void setupFacet(AndroidFacet facet, MavenProject mavenProject) {
    String mavenProjectDirPath = FileUtil.toSystemIndependentName(mavenProject.getDirectory());
    facet.getConfiguration().init(facet.getModule(), mavenProjectDirPath);
    AndroidMavenProviderImpl.setPathsToDefault(mavenProject, facet.getModule(), facet.getConfiguration());

    final boolean hasApkSources = AndroidMavenProviderImpl.hasApkSourcesDependency(mavenProject);
    AndroidMavenProviderImpl.configureAaptCompilation(mavenProject, facet.getModule(), facet.getConfiguration(), hasApkSources);
    final String packaging = mavenProject.getPackaging();

    if (AndroidMavenUtil.APKLIB_DEPENDENCY_AND_PACKAGING_TYPE.equals(packaging) ||
        AndroidMavenUtil.AAR_DEPENDENCY_AND_PACKAGING_TYPE.equals(packaging)) {
      facet.setLibraryProject(true);
    }
    facet.getConfiguration().setIncludeAssetsFromLibraries(true);

    if (hasApkSources) {
      AndroidUtils.reportImportErrorToEventLog("'apksources' dependency is deprecated and can be poorly supported by IDE. " +
                                               "It is strongly recommended to use 'apklib' dependency instead.",
                                               facet.getModule().getName(), facet.getModule().getProject());
    }

    if (Boolean.parseBoolean(findConfigValue(mavenProject, DEX_CORE_LIBRARY_PROPERTY))) {
      AndroidDexCompilerConfiguration.getInstance(facet.getModule().getProject()).CORE_LIBRARY = true;
    }
  }

  @Override
  protected void reimportFacet(MavenModifiableModelsProvider modelsProvider,
                               Module module,
                               MavenRootModelAdapter rootModel,
                               AndroidFacet facet,
                               MavenProjectsTree mavenTree,
                               MavenProject mavenProject,
                               MavenProjectChanges changes,
                               Map<MavenProject, String> mavenProjectToModuleName,
                               List<MavenProjectsProcessorTask> postTasks) {
    configurePaths(facet, mavenProject);
    facet.getProperties().ENABLE_MANIFEST_MERGING = Boolean.parseBoolean(findConfigValue(mavenProject, "mergeManifests"));
    facet.getProperties().COMPILE_CUSTOM_GENERATED_SOURCES = false;

    configureAndroidPlatform(facet, mavenProject, modelsProvider);
    final Project project = module.getProject();
    importExternalAndroidLibDependencies(project, rootModel, modelsProvider, mavenTree, mavenProject, mavenProjectToModuleName,
                                         postTasks);

    if (hasAndroidLibDependencies(mavenProject) &&
        MavenProjectsManager.getInstance(project).getImportingSettings().isUseMavenOutput()) {
      // IDEA's apklibs building model is different from Maven's one, so we cannot use the same
      rootModel.useModuleOutput(mavenProject.getBuildDirectory() + "/idea-classes",
                                mavenProject.getBuildDirectory() + "/idea-test-classes");
    }
    project.putUserData(DELETE_OBSOLETE_MODULE_TASK_KEY, Boolean.TRUE);
    postTasks.add(new MyDeleteObsoleteApklibModulesTask(project));

    // exclude folders where Maven generates sources if gen source roots were changed by user manually
    final AndroidFacetConfiguration defaultConfig = new AndroidFacetConfiguration();
    AndroidMavenProviderImpl.setPathsToDefault(mavenProject, module, defaultConfig);

    if (!defaultConfig.getState().GEN_FOLDER_RELATIVE_PATH_APT.equals(
      facet.getProperties().GEN_FOLDER_RELATIVE_PATH_APT)) {
      final String rPath = mavenProject.getGeneratedSourcesDirectory(false) + "/r";
      rootModel.unregisterAll(rPath, false, true);
      rootModel.addExcludedFolder(rPath);
    }

    if (!defaultConfig.getState().GEN_FOLDER_RELATIVE_PATH_AIDL.equals(
      facet.getProperties().GEN_FOLDER_RELATIVE_PATH_AIDL)) {
      final String aidlPath = mavenProject.getGeneratedSourcesDirectory(false) + "/aidl";
      rootModel.unregisterAll(aidlPath, false, true);
      rootModel.addExcludedFolder(aidlPath);
    }

    if (facet.getProperties().LIBRARY_PROJECT) {
      removeAttachedJarDependency(modelsProvider, mavenTree, mavenProject);
    }
  }

  private static void removeAttachedJarDependency(MavenModifiableModelsProvider modelsProvider,
                                                  MavenProjectsTree mavenTree,
                                                  MavenProject mavenProject) {
    for (MavenArtifact depArtifact : mavenProject.getDependencies()) {
      final MavenProject depProject = mavenTree.findProject(depArtifact);

      if (depProject == null) {
        continue;
      }
      final String attachedJarsLibName = MavenModuleImporter.getAttachedJarsLibName(depArtifact);
      final Library attachedJarsLib = modelsProvider.getLibraryByName(attachedJarsLibName);

      if (attachedJarsLib != null) {
        final Library.ModifiableModel attachedJarsLibModel = modelsProvider.getLibraryModel(attachedJarsLib);

        if (attachedJarsLibModel != null) {
          final String targetJarPath = depProject.getBuildDirectory() + "/" + depProject.getFinalName() + ".jar";

          for (String url : attachedJarsLibModel.getUrls(OrderRootType.CLASSES)) {
            if (FileUtil.pathsEqual(targetJarPath, JpsPathUtil.urlToPath(url))) {
              attachedJarsLibModel.removeRoot(url, OrderRootType.CLASSES);
            }
          }
        }
      }
    }
  }

  private void importNativeDependencies(@NotNull AndroidFacet facet, @NotNull MavenProject mavenProject, @NotNull String moduleDirPath) {
    final List<AndroidNativeLibData> additionalNativeLibs = new ArrayList<AndroidNativeLibData>();
    final String localRepository = MavenProjectsManager.getInstance(facet.getModule().getProject()).getLocalRepository().getPath();

    String defaultArchitecture = getPathFromConfig(facet.getModule(), mavenProject, moduleDirPath,
                                                   "nativeLibrariesDependenciesHardwareArchitectureDefault", false, true);
    if (defaultArchitecture == null) {
      defaultArchitecture = DEFAULT_NATIVE_ARCHITECTURE;
    }
    final String forcedArchitecture = getPathFromConfig(facet.getModule(), mavenProject, moduleDirPath,
                                                        "nativeLibrariesDependenciesHardwareArchitectureOverride", false, true);

    for (MavenArtifact depArtifact : mavenProject.getDependencies()) {
      if (AndroidMavenUtil.SO_PACKAGING_AND_DEPENDENCY_TYPE.equals(depArtifact.getType())) {
        final String architecture;
        if (forcedArchitecture != null) {
          architecture = forcedArchitecture;
        }
        else {
          final String classifier = depArtifact.getClassifier();
          architecture = classifier != null ? classifier : defaultArchitecture;
        }
        final String path = FileUtil.toSystemIndependentName(localRepository + '/' + depArtifact.getRelativePath());
        final String artifactId = depArtifact.getArtifactId();
        final String targetFileName = artifactId.startsWith("lib") ? artifactId + ".so" : "lib" + artifactId + ".so";
        additionalNativeLibs.add(new AndroidNativeLibData(architecture, path, targetFileName));
      }
    }
    facet.getConfiguration().setAdditionalNativeLibraries(additionalNativeLibs);
  }

  private static boolean hasAndroidLibDependencies(@NotNull MavenProject mavenProject) {
    for (MavenArtifact depArtifact : mavenProject.getDependencies()) {
      final String type = depArtifact.getType();

      if (AndroidMavenUtil.APKLIB_DEPENDENCY_AND_PACKAGING_TYPE.equals(type) ||
          AndroidMavenUtil.AAR_DEPENDENCY_AND_PACKAGING_TYPE.equals(type)) {
        return true;
      }
    }
    return false;
  }

  private static void importExternalAndroidLibDependencies(Project project,
                                                           MavenRootModelAdapter rootModelAdapter,
                                                           MavenModifiableModelsProvider modelsProvider,
                                                           MavenProjectsTree mavenTree,
                                                           MavenProject mavenProject,
                                                           Map<MavenProject, String> mavenProject2ModuleName,
                                                           List<MavenProjectsProcessorTask> tasks) {
    final ModifiableRootModel rootModel = rootModelAdapter.getRootModel();
    removeUselessDependencies(rootModel, modelsProvider, mavenProject);

    for (MavenArtifact depArtifact : mavenProject.getDependencies()) {
      if (mavenTree.findProject(depArtifact) != null) {
        continue;
      }
      final String type = depArtifact.getType();

      if (AndroidMavenUtil.APKLIB_DEPENDENCY_AND_PACKAGING_TYPE.equals(type)) {
        final AndroidExternalApklibDependenciesManager.MavenDependencyInfo depInfo =
          AndroidExternalApklibDependenciesManager.MavenDependencyInfo.create(depArtifact);

        final String apklibModuleName = doImportExternalApklibDependency(
          project, modelsProvider, mavenTree, mavenProject,
          mavenProject2ModuleName, tasks, depInfo);

        if (ArrayUtil.find(rootModel.getDependencyModuleNames(), apklibModuleName) < 0) {
          final DependencyScope scope = getApklibModuleDependencyScope(depArtifact);

          if (scope != null) {
            addModuleDependency(modelsProvider, rootModel, apklibModuleName, scope);
          }
        }
      }
      else if (AndroidMavenUtil.AAR_DEPENDENCY_AND_PACKAGING_TYPE.equals(type) &&
               MavenConstants.SCOPE_COMPILE.equals(depArtifact.getScope())) {
        importExternalAarDependency(depArtifact, mavenProject, mavenTree, rootModelAdapter, modelsProvider, project, tasks);
      }
    }
  }

  @Nullable
  private static String findExtractedAarDirectory(@NotNull List<MavenProject> allProjects, @NotNull String dirName) {
    final LocalFileSystem lfs = LocalFileSystem.getInstance();

    for (MavenProject project : allProjects) {
      final VirtualFile file = lfs.refreshAndFindFileByPath(AndroidMavenUtil.getGenExternalApklibDirInProject(project) + "/" + dirName);

      if (file != null) {
        return file.getPath();
      }
    }
    return null;
  }

  private static void importExternalAarDependency(@NotNull MavenArtifact artifact,
                                                  @NotNull MavenProject mavenProject,
                                                  @NotNull MavenProjectsTree mavenTree,
                                                  @NotNull MavenRootModelAdapter rootModelAdapter,
                                                  @NotNull MavenModifiableModelsProvider modelsProvider,
                                                  @NotNull Project project,
                                                  @NotNull List<MavenProjectsProcessorTask> postTasks) {
    final Library aarLibrary = rootModelAdapter.findLibrary(artifact);

    if (aarLibrary == null) {
      return;
    }
    final MavenId mavenId = artifact.getMavenId();
    Map<MavenId, String> importedAarArtifacts = project.getUserData(IMPORTED_AAR_ARTIFACTS);

    if (importedAarArtifacts == null) {
      importedAarArtifacts = new HashMap<MavenId, String>();
      project.putUserData(IMPORTED_AAR_ARTIFACTS, importedAarArtifacts);

      postTasks.add(new MavenProjectsProcessorTask() {
        @Override
        public void perform(Project project, MavenEmbeddersManager embeddersManager, MavenConsole console, MavenProgressIndicator indicator)
          throws MavenProcessCanceledException {
          project.putUserData(IMPORTED_AAR_ARTIFACTS, null);
        }
      });
    }
    final List<MavenProject> allProjects = mavenTree.getProjects();
    String aarDirPath = importedAarArtifacts.get(mavenId);

    if (aarDirPath == null) {
      final String aarDirName = AndroidMavenUtil.getMavenIdStringForFileName(mavenId);
      aarDirPath = findExtractedAarDirectory(allProjects, aarDirName);

      if (aarDirPath == null) {
        final String genDirPath = AndroidMavenUtil.computePathForGenExternalApklibsDir(mavenId, mavenProject, allProjects);

        if (genDirPath == null) {
          return;
        }
        aarDirPath = genDirPath + "/" + aarDirName;
      }
      importedAarArtifacts.put(mavenId, aarDirPath);
      extractArtifact(artifact.getPath(), aarDirPath, project, mavenProject.getName());
    }
    final Library.ModifiableModel aarLibModel = modelsProvider.getLibraryModel(aarLibrary);
    final String classesJarPath = aarDirPath + "/" + SdkConstants.FN_CLASSES_JAR;
    final String classesJarUrl = VirtualFileManager.constructUrl(JarFileSystem.PROTOCOL, classesJarPath) +
                                 JarFileSystem.JAR_SEPARATOR;
    final String resDirUrl = VfsUtilCore.pathToUrl(aarDirPath + "/" + SdkConstants.FD_RES);
    final Set<String> urlsToAdd = new HashSet<String>(Arrays.asList(classesJarUrl, resDirUrl));

    for (String url : aarLibModel.getUrls(OrderRootType.CLASSES)) {
      if (!urlsToAdd.remove(url)) {
        aarLibModel.removeRoot(url, OrderRootType.CLASSES);
      }
    }
    for (String url : urlsToAdd) {
      aarLibModel.addRoot(url, OrderRootType.CLASSES);
    }
  }

  private static String doImportExternalApklibDependency(Project project,
                                                         MavenModifiableModelsProvider modelsProvider,
                                                         MavenProjectsTree mavenTree,
                                                         MavenProject mavenProject,
                                                         Map<MavenProject, String> mavenProject2ModuleName,
                                                         List<MavenProjectsProcessorTask> tasks,
                                                         AndroidExternalApklibDependenciesManager.MavenDependencyInfo depInfo) {
    final MavenId depArtifactMavenId = new MavenId(depInfo.getGroupId(), depInfo.getArtifactId(), depInfo.getVersion());
    final ModifiableModuleModel moduleModel = modelsProvider.getModuleModel();
    final String apklibModuleName = AndroidMavenUtil.getModuleNameForExtApklibArtifact(depArtifactMavenId);
    Module apklibModule = moduleModel.findModuleByName(apklibModuleName);

    if ((apklibModule == null || apklibModule.getUserData(MODULE_IMPORTED) == null) &&
        MavenConstants.SCOPE_COMPILE.equals(depInfo.getScope())) {
      apklibModule =
        importExternalApklibArtifact(project, apklibModule, modelsProvider, mavenProject, mavenTree, depArtifactMavenId,
                                     depInfo.getPath(), moduleModel, mavenProject2ModuleName);
      if (apklibModule != null) {
        apklibModule.putUserData(MODULE_IMPORTED, Boolean.TRUE);
        final Module finalGenModule = apklibModule;

        tasks.add(new MavenProjectsProcessorTask() {
          @Override
          public void perform(Project project,
                              MavenEmbeddersManager embeddersManager,
                              MavenConsole console,
                              MavenProgressIndicator indicator)
            throws MavenProcessCanceledException {
            finalGenModule.putUserData(MODULE_IMPORTED, null);
          }
        });
        final MavenArtifactResolvedInfo resolvedDepArtifact =
          AndroidExternalApklibDependenciesManager.getInstance(project).getResolvedInfoForArtifact(depArtifactMavenId);

        if (resolvedDepArtifact != null) {
          for (AndroidExternalApklibDependenciesManager.MavenDependencyInfo depDepInfo : resolvedDepArtifact.getDependencies()) {
            final MavenId depDepMavenId = new MavenId(depDepInfo.getGroupId(), depDepInfo.getArtifactId(), depDepInfo.getVersion());

            if (AndroidMavenUtil.APKLIB_DEPENDENCY_AND_PACKAGING_TYPE.equals(depDepInfo.getType()) &&
                mavenTree.findProject(depDepMavenId) == null) {
              doImportExternalApklibDependency(project, modelsProvider, mavenTree, mavenProject,
                                               mavenProject2ModuleName, tasks, depDepInfo);
            }
          }
        }
        else {
          AndroidUtils.reportImportErrorToEventLog("Cannot find resolved info for artifact " + depArtifactMavenId.getKey(),
                                                   apklibModuleName, project);
        }
      }
    }
    return apklibModuleName;
  }

  @Nullable
  private static DependencyScope getApklibModuleDependencyScope(@NotNull MavenArtifact apklibArtifact) {
    final String scope = apklibArtifact.getScope();

    if (MavenConstants.SCOPE_COMPILE.equals(scope)) {
      return DependencyScope.COMPILE;
    }
    else if (MavenConstants.SCOPE_PROVIDED.equals(scope)) {
      return DependencyScope.PROVIDED;
    }
    else if (MavenConstants.SCOPE_TEST.equals(scope)) {
      return DependencyScope.TEST;
    }
    return null;
  }

  private static void removeUselessDependencies(ModifiableRootModel modifiableRootModel,
                                                MavenModifiableModelsProvider modelsProvider, MavenProject mavenProject) {
    for (OrderEntry entry : modifiableRootModel.getOrderEntries()) {
      if (entry instanceof ModuleOrderEntry) {
        final Module depModule = ((ModuleOrderEntry)entry).getModule();
        if (depModule != null && AndroidMavenUtil.isExtApklibModule(depModule)) {
          modifiableRootModel.removeOrderEntry(entry);
        }
      }
      else if (entry instanceof LibraryOrderEntry) {
        final LibraryOrderEntry libOrderEntry = (LibraryOrderEntry)entry;

        if (containsDependencyOnApklibFile(libOrderEntry, modelsProvider) ||
            pointsIntoUnpackedLibsDir(libOrderEntry, modelsProvider, mavenProject)) {
          modifiableRootModel.removeOrderEntry(entry);
        }
<<<<<<< HEAD
      }
    }
  }

  private static boolean pointsIntoUnpackedLibsDir(@NotNull LibraryOrderEntry entry,
                                                   @NotNull MavenModifiableModelsProvider provider,
                                                   @NotNull MavenProject mavenProject) {
    final Library library = entry.getLibrary();

    if (library == null) {
      return false;
    }
    final Library.ModifiableModel libraryModel = provider.getLibraryModel(library);
    final String[] urls = libraryModel.getUrls(OrderRootType.CLASSES);
    final String unpackedLibsDir = FileUtil.toCanonicalPath(mavenProject.getBuildDirectory()) + "/unpacked-libs";

    for (String url : urls) {
      if (VfsUtilCore.urlToPath(url).startsWith(unpackedLibsDir)) {
        return true;
=======
>>>>>>> f6bff8da
      }
    }
    return false;
  }

  private static boolean pointsIntoUnpackedLibsDir(@NotNull LibraryOrderEntry entry,
                                                   @NotNull MavenModifiableModelsProvider provider,
                                                   @NotNull MavenProject mavenProject) {
    final Library library = entry.getLibrary();

    if (library == null) {
      return false;
    }
    final Library.ModifiableModel libraryModel = provider.getLibraryModel(library);
    final String[] urls = libraryModel.getUrls(OrderRootType.CLASSES);
    final String unpackedLibsDir = FileUtil.toCanonicalPath(mavenProject.getBuildDirectory()) + "/unpacked-libs";

    for (String url : urls) {
      if (VfsUtilCore.urlToPath(url).startsWith(unpackedLibsDir)) {
        return true;
      }
    }
    return false;
  }

  private static boolean containsDependencyOnApklibFile(@NotNull LibraryOrderEntry libraryOrderEntry,
                                                        @NotNull MavenModifiableModelsProvider modelsProvider) {
    final Library library = libraryOrderEntry.getLibrary();

    if (library == null) {
      return false;
    }
    final Library.ModifiableModel libraryModel = modelsProvider.getLibraryModel(library);
    final String[] urls = libraryModel.getUrls(OrderRootType.CLASSES);

    for (String url : urls) {
      final String fileName = PathUtil.getFileName(PathUtil.toPresentableUrl(url));

      if (FileUtilRt.extensionEquals(fileName, "apklib")) {
        return true;
      }
    }
    return false;
  }

  private static void addModuleDependency(@NotNull MavenModifiableModelsProvider modelsProvider,
                                          @NotNull ModifiableRootModel rootModel,
                                          @NotNull final String moduleName,
                                          @NotNull DependencyScope compile) {
    if (findModuleDependency(rootModel, moduleName) != null) {
      return;
    }

    final Module module = modelsProvider.getModuleModel().findModuleByName(moduleName);

    final ModuleOrderEntry entry = module != null
                                   ? rootModel.addModuleOrderEntry(module)
                                   : rootModel.addInvalidModuleEntry(moduleName);
    entry.setScope(compile);
  }

  private static ModuleOrderEntry findModuleDependency(ModifiableRootModel rootModel, final String moduleName) {
    final Ref<ModuleOrderEntry> result = Ref.create(null);

    rootModel.orderEntries().forEach(new Processor<OrderEntry>() {
      @Override
      public boolean process(OrderEntry entry) {
        if (entry instanceof ModuleOrderEntry) {
          final ModuleOrderEntry moduleEntry = (ModuleOrderEntry)entry;
          final String name = moduleEntry.getModuleName();
          if (moduleName.equals(name)) {
            result.set(moduleEntry);
          }
        }
        return true;
      }
    });

    return result.get();
  }

  @Nullable
  private static Module importExternalApklibArtifact(Project project,
                                                     Module apklibModule,
                                                     MavenModifiableModelsProvider modelsProvider,
                                                     MavenProject mavenProject,
                                                     MavenProjectsTree mavenTree,
                                                     MavenId artifactMavenId,
                                                     String artifactFilePath,
                                                     ModifiableModuleModel moduleModel,
                                                     Map<MavenProject, String> mavenProject2ModuleName) {
    final String genModuleName = AndroidMavenUtil.getModuleNameForExtApklibArtifact(artifactMavenId);
    String genExternalApklibsDirPath = null;
    String targetDirPath = null;

    if (apklibModule == null) {
      genExternalApklibsDirPath =
        AndroidMavenUtil.computePathForGenExternalApklibsDir(artifactMavenId, mavenProject, mavenTree.getProjects());

      targetDirPath = genExternalApklibsDirPath != null
                      ? genExternalApklibsDirPath + '/' + AndroidMavenUtil.getMavenIdStringForFileName(artifactMavenId)
                      : null;
    }
    else {
      final VirtualFile[] contentRoots = ModuleRootManager.getInstance(apklibModule).getContentRoots();
      if (contentRoots.length == 1) {
        targetDirPath = contentRoots[0].getPath();
      }
      else {
        final String moduleDir = new File(apklibModule.getModuleFilePath()).getParent();
        if (moduleDir != null) {
          targetDirPath = moduleDir + '/' + AndroidMavenUtil.getMavenIdStringForFileName(artifactMavenId);
        }
      }
    }

    if (targetDirPath == null) {
      return null;
    }

    if (!extractArtifact(artifactFilePath, targetDirPath, project, genModuleName)){
      return null;
    }
    final AndroidExternalApklibDependenciesManager adm = AndroidExternalApklibDependenciesManager.getInstance(project);
    adm.setArtifactFilePath(artifactMavenId, FileUtil.toSystemIndependentName(artifactFilePath));

    final VirtualFile vApklibDir = LocalFileSystem.getInstance().refreshAndFindFileByPath(targetDirPath);
    if (vApklibDir == null) {
      LOG.error("Cannot find file " + targetDirPath + " in VFS");
      return null;
    }

    if (apklibModule == null) {
      final String genModuleFilePath = genExternalApklibsDirPath + '/' + genModuleName + ModuleFileType.DOT_DEFAULT_EXTENSION;
      apklibModule = moduleModel.newModule(genModuleFilePath, StdModuleTypes.JAVA.getId());
    }

    final ModifiableRootModel apklibModuleModel = modelsProvider.getRootModel(apklibModule);
    final ContentEntry contentEntry = apklibModuleModel.addContentEntry(vApklibDir);

    final VirtualFile sourceRoot = vApklibDir.findChild(AndroidMavenUtil.APK_LIB_ARTIFACT_SOURCE_ROOT);
    if (sourceRoot != null) {
      contentEntry.addSourceFolder(sourceRoot, false);
    }
    final AndroidFacet facet = AndroidUtils.addAndroidFacet(apklibModuleModel.getModule(), vApklibDir, true);

    final AndroidFacetConfiguration configuration = facet.getConfiguration();
    String s = AndroidRootUtil.getPathRelativeToModuleDir(apklibModule, vApklibDir.getPath());
    if (s != null) {
      s = s.length() > 0 ? '/' + s + '/' : "/";
      configuration.getState().RES_FOLDER_RELATIVE_PATH = s + AndroidMavenUtil.APK_LIB_ARTIFACT_RES_DIR;
      configuration.getState().LIBS_FOLDER_RELATIVE_PATH = s + AndroidMavenUtil.APK_LIB_ARTIFACT_NATIVE_LIBS_DIR;
      configuration.getState().MANIFEST_FILE_RELATIVE_PATH = s + AndroidMavenUtil.APK_LIB_ARTIFACT_MANIFEST_FILE;
    }

    importSdkAndDependenciesForApklibArtifact(project, apklibModuleModel, modelsProvider, mavenTree,
                                              artifactMavenId, mavenProject2ModuleName);
    return apklibModule;
  }

  private static boolean extractArtifact(String zipFilePath, String targetDirPath, Project project, String moduleName) {
    final File targetDir = new File(targetDirPath);
    if (targetDir.exists()) {
      if (!FileUtil.delete(targetDir)) {
        AndroidUtils.reportImportErrorToEventLog("Cannot delete old " + targetDirPath, moduleName, project);
        return false;
      }
    }

    if (!targetDir.mkdirs()) {
      AndroidUtils.reportImportErrorToEventLog("Cannot create directory " + targetDirPath, moduleName, project);
      return false;
    }
    final File artifactFile = new File(zipFilePath);

    if (artifactFile.exists()) {
      try {
        ZipUtil.extract(artifactFile, targetDir, null);
      }
      catch (IOException e) {
        reportIoErrorToEventLog(e, moduleName, project);
        return false;
      }
    }
    else {
      AndroidUtils.reportImportErrorToEventLog("Cannot find file " + artifactFile.getPath(), moduleName, project);
    }
    return true;
  }

  private static void reportIoErrorToEventLog(IOException e, String moduleName, Project project) {
    final String message = e.getMessage();

    if (message == null) {
      LOG.error(e);
    }
    else {
      AndroidUtils.reportImportErrorToEventLog("I/O error: " + message, moduleName, project);
    }
  }

  private static void importSdkAndDependenciesForApklibArtifact(Project project,
                                                                ModifiableRootModel apklibModuleModel,
                                                                MavenModifiableModelsProvider modelsProvider,
                                                                MavenProjectsTree mavenTree,
                                                                MavenId artifactMavenId,
                                                                Map<MavenProject, String> mavenProject2ModuleName) {
    final String apklibModuleName = apklibModuleModel.getModule().getName();
    final AndroidExternalApklibDependenciesManager adm = AndroidExternalApklibDependenciesManager.getInstance(project);
    final MavenArtifactResolvedInfo resolvedInfo =
      adm.getResolvedInfoForArtifact(artifactMavenId);

    for (OrderEntry entry : apklibModuleModel.getOrderEntries()) {
      if (entry instanceof ModuleOrderEntry || entry instanceof LibraryOrderEntry) {
        apklibModuleModel.removeOrderEntry(entry);
      }
    }

    if (resolvedInfo != null) {
      final String apiLevel = resolvedInfo.getApiLevel();
      final Sdk sdk = findOrCreateAndroidPlatform(apiLevel, null);

      if (sdk != null) {
        apklibModuleModel.setSdk(sdk);
      }
      else {
        reportCannotFindAndroidPlatformError(apklibModuleName, apiLevel, project);
      }

      for (AndroidExternalApklibDependenciesManager.MavenDependencyInfo depArtifactInfo : resolvedInfo.getDependencies()) {
        final MavenId depMavenId = new MavenId(depArtifactInfo.getGroupId(), depArtifactInfo.getArtifactId(),
                                               depArtifactInfo.getVersion());

        final String type = depArtifactInfo.getType();
        final String scope = depArtifactInfo.getScope();
        final String path = depArtifactInfo.getPath();
        final String libName = depArtifactInfo.getLibName();

        if (AndroidMavenUtil.APKLIB_DEPENDENCY_AND_PACKAGING_TYPE.equals(type) &&
            MavenConstants.SCOPE_COMPILE.equals(scope)) {
          final MavenProject depProject = mavenTree.findProject(depMavenId);

          if (depProject != null) {
            final String depModuleName = mavenProject2ModuleName.get(depProject);

            if (depModuleName != null) {
              addModuleDependency(modelsProvider, apklibModuleModel, depModuleName, DependencyScope.COMPILE);
            }
          }
          else {
            final String depApklibGenModuleName = AndroidMavenUtil.getModuleNameForExtApklibArtifact(depMavenId);
            addModuleDependency(modelsProvider, apklibModuleModel, depApklibGenModuleName, DependencyScope.COMPILE);
          }
        }
        else {
          final DependencyScope depScope = MavenModuleImporter.selectScope(scope);

          if (scope != null) {
            addLibraryDependency(libName, depScope, modelsProvider, apklibModuleModel, path);
          }
          else {
            LOG.info("Unknown Maven scope " + depScope);
          }
        }
      }
    }
    else {
      AndroidUtils.reportImportErrorToEventLog("Cannot find sdk info for artifact " + artifactMavenId.getKey(), apklibModuleName,
                                               project);
    }
  }

  private static void addLibraryDependency(@NotNull String libraryName,
                                           @NotNull DependencyScope scope,
                                           @NotNull MavenModifiableModelsProvider provider,
                                           @NotNull ModifiableRootModel model,
                                           @NotNull String path) {
    Library library = provider.getLibraryByName(libraryName);

    if (library == null) {
      library = provider.createLibrary(libraryName);
    }
    Library.ModifiableModel libraryModel = provider.getLibraryModel(library);
    updateUrl(libraryModel, path);
    final LibraryOrderEntry entry = model.addLibraryEntry(library);
    entry.setScope(scope);
  }

  private static void updateUrl(@NotNull Library.ModifiableModel library, @NotNull String path) {
    final OrderRootType type = OrderRootType.CLASSES;
    final String newUrl = VirtualFileManager.constructUrl(JarFileSystem.PROTOCOL, path) + JarFileSystem.JAR_SEPARATOR;
    boolean urlExists = false;

    for (String url : library.getUrls(type)) {
      if (newUrl.equals(url)) {
        urlExists = true;
      }
      else {
        library.removeRoot(url, type);
      }
    }

    if (!urlExists) {
      library.addRoot(newUrl, type);
    }
  }

  private static void reportCannotFindAndroidPlatformError(String moduleName, @Nullable String apiLevel, Project project) {
    final OpenAndroidSdkManagerHyperlink hyperlink = new OpenAndroidSdkManagerHyperlink();
    AndroidUtils.reportImportErrorToEventLog(
      "Cannot find appropriate Android platform" + (apiLevel != null ? " for API level " + apiLevel : "") +
      ". " + hyperlink.toHtml(),
      moduleName, project, new CustomNotificationListener(project, hyperlink));
  }

  @Override
  public void resolve(final Project project,
                      MavenProject mavenProject,
                      NativeMavenProjectHolder nativeMavenProject,
                      MavenEmbedderWrapper embedder,
                      ResolveContext context)
    throws MavenProcessCanceledException {
    final AndroidExternalApklibDependenciesManager adm =
      AndroidExternalApklibDependenciesManager.getInstance(project);

    for (MavenArtifact depArtifact : mavenProject.getDependencies()) {
      final MavenProjectsManager mavenProjectsManager = MavenProjectsManager.getInstance(project);

      if (AndroidMavenUtil.APKLIB_DEPENDENCY_AND_PACKAGING_TYPE.equals(depArtifact.getType()) &&
          mavenProjectsManager.findProject(depArtifact) == null &&
          MavenConstants.SCOPE_COMPILE.equals(depArtifact.getScope())) {

        Set<MavenId> resolvedArtifacts = context.getUserData(RESOLVED_APKLIB_ARTIFACTS_KEY);

        if (resolvedArtifacts == null) {
          resolvedArtifacts = new HashSet<MavenId>();
          context.putUserData(RESOLVED_APKLIB_ARTIFACTS_KEY, resolvedArtifacts);
        }
        if (resolvedArtifacts.add(depArtifact.getMavenId())) {
          doResolveApklibArtifact(project, depArtifact, embedder, mavenProjectsManager, mavenProject.getName(), adm, context);
        }
      }
    }
  }

  @Nullable
  private static File buildFakeArtifactPomFile(@NotNull MavenArtifact artifact, @Nullable String moduleName, @NotNull Project project) {
    File tmpFile = null;
    try {
      tmpFile = FileUtil.createTempFile("intellij_fake_artifat_pom", "tmp");
      FileUtil.writeToFile(
        tmpFile,
        "<project xmlns=\"http://maven.apache.org/POM/4.0.0\" xmlns:xsi=\"http://www.w3.org/2001/XMLSchema-instance\"\n" +
        "         xsi:schemaLocation=\"http://maven.apache.org/POM/4.0.0 http://maven.apache.org/maven-v4_0_0.xsd\">\n" +
        "  <modelVersion>4.0.0</modelVersion>\n" +
        "  <groupId>intellij-fake-artifact-group</groupId>\n" +
        "  <artifactId>intellij-fake-artifact</artifactId>\n" +
        "  <version>1.0-SNAPSHOT</version>\n" +
        "  <packaging>jar</packaging>\n" +
        "  <name>Fake</name>" +
        "  <dependencies>" +
        "    <dependency>" +
        "      <groupId>" + artifact.getGroupId() + "</groupId>" +
        "      <artifactId>" + artifact.getArtifactId() + "</artifactId>" +
        "      <version>" + artifact.getVersion() + "</version>" +
        "    </dependency>" +
        "  </dependencies>" +
        "</project>");
      return tmpFile;
    }
    catch (IOException e) {
      reportIoErrorToEventLog(e, moduleName, project);

      if (tmpFile != null) {
        FileUtil.delete(tmpFile);
      }
      return null;
    }
  }

  private void doResolveApklibArtifact(Project project,
                                       MavenArtifact artifact,
                                       MavenEmbedderWrapper embedder,
                                       MavenProjectsManager mavenProjectsManager,
                                       String moduleName,
                                       AndroidExternalApklibDependenciesManager adm,
                                       ResolveContext context) throws MavenProcessCanceledException {
    final File depArtifacetFile = new File(FileUtil.getNameWithoutExtension(artifact.getPath()) + ".pom");
    if (!depArtifacetFile.exists()) {
      AndroidUtils.reportImportErrorToEventLog("Cannot find file " + depArtifacetFile.getPath(), moduleName, project);
      return;
    }

    final VirtualFile vDepArtifactFile = LocalFileSystem.getInstance().refreshAndFindFileByIoFile(depArtifacetFile);
    if (vDepArtifactFile == null) {
      AndroidUtils.reportImportErrorToEventLog("Cannot find file " + depArtifacetFile.getPath() + " in VFS", moduleName, project);
      return;
    }

    final MavenProject projectForExternalApklib = new MavenProject(vDepArtifactFile);
    final MavenGeneralSettings generalSettings = mavenProjectsManager.getGeneralSettings();
    final MavenProjectReader mavenProjectReader = new MavenProjectReader();

    final MavenProjectReaderProjectLocator locator = new MavenProjectReaderProjectLocator() {
      @Nullable
      @Override
      public VirtualFile findProjectFile(MavenId coordinates) {
        return null;
      }
    };
    final MavenArtifactResolvedInfo info = new MavenArtifactResolvedInfo();
    final MavenId mavenId = artifact.getMavenId();
    adm.setResolvedInfoForArtifact(mavenId, info);

    projectForExternalApklib.read(generalSettings, mavenProjectsManager.getExplicitProfiles(), mavenProjectReader, locator);
    projectForExternalApklib.resolve(project, generalSettings, embedder, mavenProjectReader, locator, context);

    final String apiLevel = getPlatformFromConfig(projectForExternalApklib);

    final List<AndroidExternalApklibDependenciesManager.MavenDependencyInfo> dependencies =
      new ArrayList<AndroidExternalApklibDependenciesManager.MavenDependencyInfo>();

    List<MavenArtifact> deps = projectForExternalApklib.getDependencies();

    if (deps.isEmpty()) {
      // Hack for solving IDEA-119450. Maven reports "unknown packaging 'apklib'" when resolving if android plugin is not specified
      // in the "build" section of the pom, so we create fake jar artifact dependent on the apklib artifact and resolve it
      final File fakePomFile = buildFakeArtifactPomFile(artifact, moduleName, project);

      if (fakePomFile != null) {
        try {
          final VirtualFile vFakePomFile = LocalFileSystem.getInstance().refreshAndFindFileByIoFile(fakePomFile);

          if (vFakePomFile != null) {
            final MavenProject fakeProject = new MavenProject(vFakePomFile);
            fakeProject.read(generalSettings, mavenProjectsManager.getExplicitProfiles(), mavenProjectReader, locator);
            fakeProject.resolve(project, generalSettings, embedder, mavenProjectReader, locator, context);
            deps = fakeProject.getDependencies();

            for (Iterator<MavenArtifact> it = deps.iterator(); it.hasNext(); ) {
              final MavenArtifact dep = it.next();

              if (dep.getMavenId().equals(mavenId)) {
                it.remove();
              }
             }
          }
          else {
            LOG.error("Cannot find file " + fakePomFile.getPath() + " in the VFS");
          }
        }
        finally {
          FileUtil.delete(fakePomFile);
        }
      }
    }
    for (MavenArtifact depArtifact : deps) {
      dependencies.add(AndroidExternalApklibDependenciesManager.MavenDependencyInfo.create(depArtifact));
    }
    info.setApiLevel(apiLevel != null ? apiLevel : "");
    info.setDependencies(dependencies);
  }

  private void configureAndroidPlatform(AndroidFacet facet, MavenProject project, MavenModifiableModelsProvider modelsProvider) {
    final ModifiableRootModel model = modelsProvider.getRootModel(facet.getModule());
    configureAndroidPlatform(project, model);
  }

  private void configureAndroidPlatform(MavenProject project, ModifiableRootModel model) {
    final Sdk currentSdk = model.getSdk();

    if (currentSdk == null || !isAppropriateSdk(currentSdk, project)) {
      final String apiLevel = getPlatformFromConfig(project);
      final String predefinedSdkPath = getSdkPathFromConfig(project);
      final Sdk platformLib = findOrCreateAndroidPlatform(apiLevel, predefinedSdkPath);

      if (platformLib != null) {
        model.setSdk(platformLib);
      }
      else {
        reportCannotFindAndroidPlatformError(model.getModule().getName(), apiLevel, model.getProject());
      }
    }
  }

  private boolean isAppropriateSdk(@NotNull Sdk sdk, MavenProject mavenProject) {
    if (!isAndroidSdk(sdk)) {
      return false;
    }
    final String platformId = getPlatformFromConfig(mavenProject);

    final AndroidSdkAdditionalData sdkAdditionalData = (AndroidSdkAdditionalData)sdk.getSdkAdditionalData();
    if (sdkAdditionalData == null) {
      return false;
    }

    final AndroidPlatform androidPlatform = sdkAdditionalData.getAndroidPlatform();
    if (androidPlatform == null) {
      return false;
    }

    final IAndroidTarget target = androidPlatform.getTarget();
    return (platformId == null || AndroidSdkUtils.targetHasId(target, platformId)) &&
           AndroidSdkUtils.checkSdkRoots(sdk, target, true);
  }

  @Nullable
  private static Sdk findOrCreateAndroidPlatform(String apiLevel, String predefinedSdkPath) {
    if (predefinedSdkPath != null) {
      final Sdk sdk = doFindOrCreateAndroidPlatform(predefinedSdkPath, apiLevel);
      if (sdk != null) {
        return sdk;
      }
    }
    String sdkPath;

    if (ApplicationManager.getApplication().isUnitTestMode()) {
      sdkPath = ANDROID_SDK_PATH_TEST;
    }
    else {
      sdkPath = System.getenv(SdkConstants.ANDROID_HOME_ENV);
    }
    LOG.info("android home: " + sdkPath);

    if (sdkPath != null) {
      final Sdk sdk = doFindOrCreateAndroidPlatform(sdkPath, apiLevel);
      if (sdk != null) {
        return sdk;
      }
    }

    final Collection<String> candidates = AndroidSdkUtils.getAndroidSdkPathsFromExistingPlatforms();
    LOG.info("suggested sdks: " + candidates);

    for (String candidate : candidates) {
      final Sdk sdk = doFindOrCreateAndroidPlatform(candidate, apiLevel);
      if (sdk != null) {
        return sdk;
      }
    }
    return null;
  }

  @Nullable
  private static Sdk doFindOrCreateAndroidPlatform(@Nullable String sdkPath, @Nullable String apiLevel) {
    if (sdkPath != null) {
      AndroidSdkData sdkData = AndroidSdkData.getSdkData(sdkPath);
      if (sdkData != null) {
        IAndroidTarget target = apiLevel != null && apiLevel.length() > 0
                                ? sdkData.findTargetByApiLevel(apiLevel)
                                : findNewestPlatformTarget(sdkData);
        if (target != null) {
          Sdk library = AndroidSdkUtils.findAppropriateAndroidPlatform(target, sdkData, true);
          if (library == null) {
            library = createNewAndroidSdkForMaven(sdkPath, target);
          }
          return library;
        }
      }
    }
    return null;
  }

  @Nullable
  private static IAndroidTarget findNewestPlatformTarget(AndroidSdkData data) {
    IAndroidTarget result = null;

    for (IAndroidTarget target : data.getTargets()) {
      if (target.isPlatform() && (result == null || result.getVersion().compareTo(target.getVersion()) < 0)) {
        result = target;
      }
    }
    return result;
  }

  @Nullable
  private static Sdk createNewAndroidSdkForMaven(String sdkPath, IAndroidTarget target) {
    final String sdkName = "Maven " + AndroidSdkUtils.chooseNameForNewLibrary(target);
    final Sdk sdk = AndroidSdkUtils.createNewAndroidPlatform(target, sdkPath, sdkName, false);

    if (sdk == null) {
      return null;
    }
    final SdkModificator modificator = sdk.getSdkModificator();

    for (OrderRoot root : AndroidSdkUtils.getLibraryRootsForTarget(target, sdkPath, false)) {
      modificator.addRoot(root.getFile(), root.getType());
    }
    final AndroidSdkAdditionalData data = (AndroidSdkAdditionalData)sdk.getSdkAdditionalData();

    if (data != null) {
      final Sdk javaSdk = data.getJavaSdk();

      if (javaSdk != null) {
        for (VirtualFile file : javaSdk.getRootProvider().getFiles(OrderRootType.CLASSES)) {
          modificator.addRoot(file, OrderRootType.CLASSES);
        }
      }
      else {
        LOG.error("AndroidSdkUtils.createNewAndroidPlatform should return " +
                  "Android SDK with a valid JDK reference, or return null");
      }
    }
    modificator.commitChanges();
    return sdk;
  }

  @Nullable
  private String getPlatformFromConfig(MavenProject project) {
    Element sdkRoot = getConfig(project, "sdk");
    if (sdkRoot != null) {
      Element platform = sdkRoot.getChild("platform");
      if (platform != null) {
        return platform.getValue();
      }
    }
    final String platformFromProperty =
      project.getProperties().getProperty("android.sdk.platform");

    if (platformFromProperty != null) {
      return platformFromProperty;
    }
    return null;
  }

  @Nullable
  private String getSdkPathFromConfig(MavenProject project) {
    Element sdkRoot = getConfig(project, "sdk");
    if (sdkRoot != null) {
      Element path = sdkRoot.getChild("path");
      if (path != null) {
        return path.getValue();
      }
    }
    final String pathFromProperty =
      project.getProperties().getProperty("android.sdk.path");

    if (pathFromProperty != null) {
      return pathFromProperty;
    }
    return null;
  }

  private void configurePaths(AndroidFacet facet, MavenProject project) {
    Module module = facet.getModule();
    String moduleDirPath = AndroidRootUtil.getModuleDirPath(module);
    if (moduleDirPath == null) {
      return;
    }
    AndroidFacetConfiguration configuration = facet.getConfiguration();

    if (configuration.isImportedProperty(AndroidImportableProperty.RESOURCES_DIR_PATH)) {
      String resFolderRelPath = getPathFromConfig(module, project, moduleDirPath, "resourceDirectory", true, true);

      if (resFolderRelPath != null && isFullyResolved(resFolderRelPath)) {
        configuration.getState().RES_FOLDER_RELATIVE_PATH = '/' + resFolderRelPath;
      }
      String resFolderForCompilerRelPath = getPathFromConfig(module, project, moduleDirPath, "resourceDirectory", false, true);

      if (resFolderForCompilerRelPath != null &&
          !resFolderForCompilerRelPath.equals(resFolderRelPath)) {
        configuration.getState().USE_CUSTOM_APK_RESOURCE_FOLDER = true;
        configuration.getState().CUSTOM_APK_RESOURCE_FOLDER = '/' + resFolderForCompilerRelPath;
        configuration.getState().RUN_PROCESS_RESOURCES_MAVEN_TASK = true;
      }
    }
    configuration.getState().RES_OVERLAY_FOLDERS = Arrays.asList("/res-overlay");

    Element resourceOverlayDirectories = getConfig(project, "resourceOverlayDirectories");
    if (resourceOverlayDirectories != null) {
      List<String> dirs = new ArrayList<String>();
      for (Object child : resourceOverlayDirectories.getChildren()) {
        String dir = ((Element)child).getTextTrim();
        if (dir != null && dir.length() > 0) {
          String relativePath = getRelativePath(moduleDirPath, makePath(project, dir));
          if (relativePath != null && relativePath.length() > 0) {
            dirs.add('/' + relativePath);
          }
        }
      }
      if (dirs.size() > 0) {
        configuration.getState().RES_OVERLAY_FOLDERS = dirs;
      }
    }
    else {
      String resOverlayFolderRelPath = getPathFromConfig(module, project, moduleDirPath, "resourceOverlayDirectory", true, true);
      if (resOverlayFolderRelPath != null && isFullyResolved(resOverlayFolderRelPath)) {
        configuration.getState().RES_OVERLAY_FOLDERS = Arrays.asList('/' + resOverlayFolderRelPath);
      }
    }

    if (configuration.isImportedProperty(AndroidImportableProperty.ASSETS_DIR_PATH)) {
      String assetsFolderRelPath = getPathFromConfig(module, project, moduleDirPath, "assetsDirectory", false, true);
      if (assetsFolderRelPath != null && isFullyResolved(assetsFolderRelPath)) {
        configuration.getState().ASSETS_FOLDER_RELATIVE_PATH = '/' + assetsFolderRelPath;
      }
    }

    if (configuration.isImportedProperty(AndroidImportableProperty.MANIFEST_FILE_PATH)) {
      String manifestFileRelPath = getPathFromConfig(module, project, moduleDirPath, "androidManifestFile", true, false);
      if (manifestFileRelPath != null && isFullyResolved(manifestFileRelPath)) {
        configuration.getState().MANIFEST_FILE_RELATIVE_PATH = '/' + manifestFileRelPath;
      }

      String manifestFileForCompilerRelPath = getPathFromConfig(module, project, moduleDirPath, "androidManifestFile", false, false);
      if (manifestFileForCompilerRelPath != null &&
          !manifestFileForCompilerRelPath.equals(manifestFileRelPath) &&
          isFullyResolved(manifestFileForCompilerRelPath)) {
        configuration.getState().USE_CUSTOM_COMPILER_MANIFEST = true;
        configuration.getState().CUSTOM_COMPILER_MANIFEST = '/' + manifestFileForCompilerRelPath;
        configuration.getState().RUN_PROCESS_RESOURCES_MAVEN_TASK = true;
      }
    }

    if (MavenProjectsManager.getInstance(module.getProject()).getImportingSettings().isUseMavenOutput()) {
      final String buildDirectory = FileUtil.toSystemIndependentName(project.getBuildDirectory());
      final String buildDirRelPath = FileUtil.getRelativePath(moduleDirPath, buildDirectory, '/');
      configuration.getState().APK_PATH = '/' + buildDirRelPath + '/' + AndroidCompileUtil.getApkName(module);
    }
    else {
      configuration.getState().APK_PATH = "";
    }
    if (configuration.isImportedProperty(AndroidImportableProperty.NATIVE_LIBS_DIR_PATH)) {
      String nativeLibsFolderRelPath = getPathFromConfig(module, project, moduleDirPath, "nativeLibrariesDirectory", false, true);
      if (nativeLibsFolderRelPath != null && isFullyResolved(nativeLibsFolderRelPath)) {
        configuration.getState().LIBS_FOLDER_RELATIVE_PATH = '/' + nativeLibsFolderRelPath;
      }
    }
    importNativeDependencies(facet, project, moduleDirPath);
  }

  private static boolean isFullyResolved(@NotNull String s) {
    return !s.contains("${");
  }

  @Nullable
  private String getPathFromConfig(Module module,
                                   MavenProject project,
                                   String moduleDirPath,
                                   String configTagName,
                                   boolean inResourceDir,
                                   boolean directory) {
    String resourceDir = findConfigValue(project, configTagName);
    if (resourceDir != null) {
      String path = makePath(project, resourceDir);
      if (inResourceDir) {
        MyResourceProcessor processor = new MyResourceProcessor(path, directory);
        AndroidMavenProviderImpl.processResources(module, project, processor);
        if (processor.myResult != null) {
          path = processor.myResult.getPath();
        }
      }
      String resFolderRelPath = getRelativePath(moduleDirPath, path);
      if (resFolderRelPath != null) {
        return resFolderRelPath;
      }
    }
    return null;
  }

  @Nullable
  private static String getRelativePath(String basePath, String absPath) {
    absPath = FileUtil.toSystemIndependentName(absPath);
    return FileUtil.getRelativePath(basePath, absPath, '/');
  }

  @Override
  public void collectExcludedFolders(MavenProject mavenProject, List<String> result) {
    result.add(mavenProject.getGeneratedSourcesDirectory(false) + "/combined-resources");
    result.add(mavenProject.getGeneratedSourcesDirectory(false) + "/combined-assets");
    result.add(mavenProject.getGeneratedSourcesDirectory(false) + "/extracted-dependencies");
  }

  private static class MyResourceProcessor implements AndroidMavenProviderImpl.ResourceProcessor {
    private final String myResourceOutputPath;
    private final boolean myDirectory;

    private VirtualFile myResult;

    private MyResourceProcessor(String resourceOutputPath, boolean directory) {
      myResourceOutputPath = resourceOutputPath;
      myDirectory = directory;
    }

    @Override
    public boolean process(@NotNull VirtualFile resource, @NotNull String outputPath) {
      if (!myDirectory && resource.isDirectory()) {
        return false;
      }
      if (outputPath.endsWith("/")) {
        outputPath = outputPath.substring(0, outputPath.length() - 1);
      }
      if (FileUtil.pathsEqual(outputPath, myResourceOutputPath)) {
        myResult = resource;
        return true;
      }

      if (myDirectory) {
        // we're looking for for resource directory

        if (outputPath.toLowerCase().startsWith(myResourceOutputPath.toLowerCase())) {
          final String parentPath = outputPath.substring(0, myResourceOutputPath.length());
          if (FileUtil.pathsEqual(parentPath, myResourceOutputPath)) {

            if (resource.isDirectory()) {
              // copying of directory that is located in resource dir, so resource dir is parent
              final VirtualFile parent = resource.getParent();
              if (parent != null) {
                myResult = parent;
                return true;
              }
            }
            else {
              // copying of resource file, we have to skip resource-type specific directory
              final VirtualFile parent = resource.getParent();
              final VirtualFile gp = parent != null ? parent.getParent() : null;
              if (gp != null) {
                myResult = gp;
                return true;
              }
            }
          }
        }
        return false;
      }

      return false;
    }
  }

  private static class MyDeleteObsoleteApklibModulesTask implements MavenProjectsProcessorTask {
    private final Project myProject;

    public MyDeleteObsoleteApklibModulesTask(@NotNull Project project) {
      myProject = project;
    }

    @Override
    public void perform(final Project project,
                        MavenEmbeddersManager embeddersManager,
                        MavenConsole console,
                        MavenProgressIndicator indicator)
      throws MavenProcessCanceledException {
      ApplicationManager.getApplication().invokeLater(new Runnable() {
        @Override
        public void run() {
          if (project.isDisposed() || project.getUserData(DELETE_OBSOLETE_MODULE_TASK_KEY) != Boolean.TRUE) {
            return;
          }
          project.putUserData(DELETE_OBSOLETE_MODULE_TASK_KEY, null);
          final ModifiableModuleModel moduleModel = ModuleManager.getInstance(project).getModifiableModel();
          final Set<Module> referredModules = new HashSet<Module>();

          for (Module module : moduleModel.getModules()) {
            if (!AndroidMavenUtil.isExtApklibModule(module)) {
              collectDependenciesRecursively(module, referredModules);
            }
          }

          ApplicationManager.getApplication().runWriteAction(new Runnable() {
            @Override
            public void run() {
              boolean modelChanged = false;

              for (final Module module : moduleModel.getModules()) {
                if (AndroidMavenUtil.isExtApklibModule(module) && !referredModules.contains(module)) {
                  final VirtualFile[] contentRoots = ModuleRootManager.getInstance(module).getContentRoots();

                  if (contentRoots.length > 0) {
                    final VirtualFile contentRoot = contentRoots[0];
                    try {
                      contentRoot.delete(myProject);
                    }
                    catch (IOException e) {
                      LOG.error(e);
                    }
                  }
                  moduleModel.disposeModule(module);
                  modelChanged = true;
                }
              }
              if (modelChanged) {
                moduleModel.commit();
              }
              else {
                moduleModel.dispose();
              }
            }
          });
        }
      });
    }

    private static void collectDependenciesRecursively(@NotNull Module root, @NotNull Set<Module> result) {
      if (!result.add(root)) {
        return;
      }

      for (Module depModule : ModuleRootManager.getInstance(root).getDependencies()) {
        collectDependenciesRecursively(depModule, result);
      }
    }

    @Override
    public boolean equals(Object o) {
      if (this == o) return true;
      if (o == null || getClass() != o.getClass()) return false;
      if (!super.equals(o)) return false;

      MyDeleteObsoleteApklibModulesTask task = (MyDeleteObsoleteApklibModulesTask)o;

      if (!myProject.equals(task.myProject)) return false;

      return true;
    }

    @Override
    public int hashCode() {
      int result = super.hashCode();
      result = 31 * result + myProject.hashCode();
      return result;
    }
  }
}<|MERGE_RESOLUTION|>--- conflicted
+++ resolved
@@ -475,31 +475,8 @@
             pointsIntoUnpackedLibsDir(libOrderEntry, modelsProvider, mavenProject)) {
           modifiableRootModel.removeOrderEntry(entry);
         }
-<<<<<<< HEAD
-      }
-    }
-  }
-
-  private static boolean pointsIntoUnpackedLibsDir(@NotNull LibraryOrderEntry entry,
-                                                   @NotNull MavenModifiableModelsProvider provider,
-                                                   @NotNull MavenProject mavenProject) {
-    final Library library = entry.getLibrary();
-
-    if (library == null) {
-      return false;
-    }
-    final Library.ModifiableModel libraryModel = provider.getLibraryModel(library);
-    final String[] urls = libraryModel.getUrls(OrderRootType.CLASSES);
-    final String unpackedLibsDir = FileUtil.toCanonicalPath(mavenProject.getBuildDirectory()) + "/unpacked-libs";
-
-    for (String url : urls) {
-      if (VfsUtilCore.urlToPath(url).startsWith(unpackedLibsDir)) {
-        return true;
-=======
->>>>>>> f6bff8da
-      }
-    }
-    return false;
+      }
+    }
   }
 
   private static boolean pointsIntoUnpackedLibsDir(@NotNull LibraryOrderEntry entry,
