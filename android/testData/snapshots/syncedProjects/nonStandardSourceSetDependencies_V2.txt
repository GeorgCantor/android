PROJECT                       : NonStandardSourceSetDependencies
    PROJECT_JDK                   : <JAVA_VERSION>
        Version                       : <JDK_VERSION>
    MODULE                        : NonStandardSourceSetDependencies
        ExternalModuleGroup           :
        ExternalModuleVersion         : unspecified
        LinkedProjectId               : NonStandardSourceSetDependencies
        LinkedProjectPath             : <PROJECT>
        RootProjectPath               : <PROJECT>
        COMPILER_MODULE_EXTENSION
            compilerSourceOutputPath      : file://<PROJECT>/build/classes/production/NonStandardSourceSetDependencies [-]
            compilerTestOutputPath        : file://<PROJECT>/build/classes/test/NonStandardSourceSetDependencies [-]
            isCompilerPathInherited       : true
            isExcludeOutput               : true
        ModuleFile                    : <PROJECT>/.idea/modules/NonStandardSourceSetDependencies.iml [-]
        ModuleTypeName                : JAVA_MODULE
        CONENT_ENTRY                  : file://<PROJECT>
            EXCLUDE_FOLDER                : file://<PROJECT>/.gradle
            EXCLUDE_FOLDER                : file://<PROJECT>/build [-]
        JDK                           : <NAME_CUT> JavaSDK
        *isInherited                  : true
        ORDER_ENTRY                   : <Module source>
        BUILD_TASKS
            TEST_COMPILE_MODE             : All
            TEST_COMPILE_MODE             : Android tests
            TEST_COMPILE_MODE             : Unit tests
            TEST_COMPILE_MODE             : None
    MODULE                        : NonStandardSourceSetDependencies.aarWrapperLib
        ExternalModuleGroup           : NonStandardSourceSetDependencies
        ExternalModuleVersion         : unspecified
        LinkedProjectId               : :aarWrapperLib
        LinkedProjectPath             : <PROJECT>/aarWrapperLib
        RootProjectPath               : <PROJECT>
        COMPILER_MODULE_EXTENSION
            compilerSourceOutputPath      : file://<PROJECT>/build/classes/production/NonStandardSourceSetDependencies.aarWrapperLib [-]
            compilerTestOutputPath        : file://<PROJECT>/build/classes/test/NonStandardSourceSetDependencies.aarWrapperLib [-]
            isCompilerPathInherited       : true
            isExcludeOutput               : true
        ModuleFile                    : <PROJECT>/.idea/modules/aarWrapperLib/NonStandardSourceSetDependencies.aarWrapperLib.iml [-]
        ModuleTypeName                : JAVA_MODULE
        FACET                         : Android-Gradle
            TypeId                        : android-gradle
            ExternalSource                : GRADLE
            GradlePath                    : :aarWrapperLib
        CONENT_ENTRY                  : file://<PROJECT>/aarWrapperLib
            EXCLUDE_FOLDER                : file://<PROJECT>/aarWrapperLib/.gradle [-]
            EXCLUDE_FOLDER                : file://<PROJECT>/aarWrapperLib/build
        JDK                           : <NAME_CUT> JavaSDK
        *isInherited                  : true
        ORDER_ENTRY                   : <Module source>
        BUILD_TASKS
            TEST_COMPILE_MODE             : All
            TEST_COMPILE_MODE             : Android tests
            TEST_COMPILE_MODE             : Unit tests
            TEST_COMPILE_MODE             : None
    MODULE                        : NonStandardSourceSetDependencies.app
        LINKED_ANDROID_MODULE_GROUP
            holder                        : NonStandardSourceSetDependencies.app
            main                          : NonStandardSourceSetDependencies.app.main
            unitTest                      : NonStandardSourceSetDependencies.app.unitTest
            androidTest                   : NonStandardSourceSetDependencies.app.androidTest
        ExternalModuleGroup           : NonStandardSourceSetDependencies
        ExternalModuleVersion         : unspecified
        LinkedProjectId               : :app
        LinkedProjectPath             : <PROJECT>/app
        RootProjectPath               : <PROJECT>
        COMPILER_MODULE_EXTENSION
            compilerSourceOutputPath      : file://<PROJECT>/app/build/intermediates/javac/debug/classes [-]
            compilerTestOutputPath        : file://<PROJECT>/app/build/intermediates/javac/debugUnitTest/classes [-]
            isCompilerPathInherited       : false
            isExcludeOutput               : true
        ModuleFile                    : <PROJECT>/.idea/modules/app/NonStandardSourceSetDependencies.app.iml [-]
        ModuleTypeName                : JAVA_MODULE
        FACET                         : Android
            TypeId                        : android
            ExternalSource                : GRADLE
            SelectedBuildVariant          : debug
            AllowUserConfiguration        : false
            GenFolderRelativePathApt      : /gen
            GenFolderRelativePathAidl     : /gen
            ManifestFileRelativePath      : /src/main/AndroidManifest.xml
            ResFolderRelativePath         : /src/main/res
            - ResFoldersRelativePath      : file://<PROJECT>/app/src/main/res [-]
            - ResFoldersRelativePath      : file://<PROJECT>/app/src/debug/res [-]
            - ResFoldersRelativePath      : file://<PROJECT>/app/build/generated/res/rs/debug [-]
            - ResFoldersRelativePath      : file://<PROJECT>/app/build/generated/res/resValues/debug [-]
            - TestResFoldersRelativePath  : file://<PROJECT>/app/src/androidTest/res [-]
            - TestResFoldersRelativePath  : file://<PROJECT>/app/src/androidTestDebug/res [-]
            - TestResFoldersRelativePath  : file://<PROJECT>/app/build/generated/res/rs/androidTest/debug [-]
            - TestResFoldersRelativePath  : file://<PROJECT>/app/build/generated/res/resValues/androidTest/debug [-]
            AssetsFolderRelativePath      : /src/main/assets
            LibsFolderRelativePath        : /libs
            ProjectType                   : 0
            PackTestCode                  : false
            RunProguard                   : false
            ProguardLogsFolderRelativePath          : /proguard_logs
            UseCustomManifestPackage      : false
            - ProGuardCfgFiles            : file://%MODULE_SDK_HOME%/tools/proguard/proguard-android.txt
        FACET                         : Android-Gradle
            TypeId                        : android-gradle
            ExternalSource                : GRADLE
            GradlePath                    : :app
        CONENT_ENTRY                  : file://<PROJECT>/app
            EXCLUDE_FOLDER                : file://<PROJECT>/app/.gradle [-]
            EXCLUDE_FOLDER                : file://<PROJECT>/app/build [-]
        JDK                           : <NAME_CUT> Android SDK
        *isInherited                  : false
            SdkType                       : Android SDK
            HomePath                      : <ANDROID_SDK>
            VersionString                 : <JDK_VERSION>
        ORDER_ENTRY                   : <Module source>
        BUILD_TASKS
            TEST_COMPILE_MODE             : All
                CLEAN                         : :app:createMockableJar, :app:generateDebugAndroidTestSources, :app:generateDebugSources
                ASSEMBLE                      : :app:assembleDebug, :app:assembleDebugAndroidTest, :app:assembleDebugUnitTest
                REBUILD                       : :app:assembleDebug, :app:assembleDebugAndroidTest, :app:assembleDebugUnitTest, :app:clean
                COMPILE_JAVA                  : :app:compileDebugAndroidTestSources, :app:compileDebugSources, :app:compileDebugUnitTestSources
                SOURCE_GEN                    : :app:createMockableJar, :app:generateDebugAndroidTestSources, :app:generateDebugSources
                BUNDLE                        : :app:bundleDebug
                APK_FROM_BUNDLE               : :app:extractApksForDebug
            TEST_COMPILE_MODE             : Android tests
                CLEAN                         : :app:generateDebugAndroidTestSources, :app:generateDebugSources
                ASSEMBLE                      : :app:assembleDebug, :app:assembleDebugAndroidTest
                REBUILD                       : :app:assembleDebug, :app:assembleDebugAndroidTest, :app:clean
                COMPILE_JAVA                  : :app:compileDebugAndroidTestSources, :app:compileDebugSources
                SOURCE_GEN                    : :app:generateDebugAndroidTestSources, :app:generateDebugSources
                BUNDLE                        : :app:bundleDebug
                APK_FROM_BUNDLE               : :app:extractApksForDebug
            TEST_COMPILE_MODE             : Unit tests
                CLEAN                         : :app:createMockableJar, :app:generateDebugSources
                ASSEMBLE                      : :app:assembleDebug, :app:assembleDebugUnitTest
                REBUILD                       : :app:assembleDebug, :app:assembleDebugUnitTest, :app:clean
                COMPILE_JAVA                  : :app:compileDebugUnitTestSources
                SOURCE_GEN                    : :app:createMockableJar, :app:generateDebugSources
                BUNDLE                        : :app:bundleDebug
                APK_FROM_BUNDLE               : :app:extractApksForDebug
            TEST_COMPILE_MODE             : None
                CLEAN                         : :app:generateDebugSources
                ASSEMBLE                      : :app:assembleDebug
                REBUILD                       : :app:assembleDebug, :app:clean
                COMPILE_JAVA                  : :app:compileDebugSources
                SOURCE_GEN                    : :app:generateDebugSources
                BUNDLE                        : :app:bundleDebug
                APK_FROM_BUNDLE               : :app:extractApksForDebug
    MODULE                        : NonStandardSourceSetDependencies.app.androidTest
        LINKED_ANDROID_MODULE_GROUP
            holder                        : NonStandardSourceSetDependencies.app
            main                          : NonStandardSourceSetDependencies.app.main
            unitTest                      : NonStandardSourceSetDependencies.app.unitTest
            androidTest                   : NonStandardSourceSetDependencies.app.androidTest
        ExternalModuleType            : sourceSet
        LinkedProjectId               : :app:androidTest
        LinkedProjectPath             : <PROJECT>/app
        RootProjectPath               : <PROJECT>
        COMPILER_MODULE_EXTENSION
            compilerSourceOutputPath      : file://<PROJECT>/app/build/intermediates/javac/debug/classes [-]
            compilerTestOutputPath        : file://<PROJECT>/app/build/intermediates/javac/debugUnitTest/classes [-]
            isCompilerPathInherited       : false
            isExcludeOutput               : true
        TEST_MODULE_PROPERTIES
            productionModuleName          : NonStandardSourceSetDependencies.app.main
        ModuleFile                    : <PROJECT>/.idea/modules/app/NonStandardSourceSetDependencies.app.androidTest.iml [-]
        ModuleTypeName                : JAVA_MODULE
        HIDDEN FACET                  : Android
        FACET                         : Kotlin
            TypeId                        : kotlin-language
            ExternalSource                : GRADLE
            ApiLevel                      : 1.7
            CompilerArguments
                apiVersion                    : 1.7
                languageVersion               : 1.7
            CompilerSettings
                additionalArguments           : -Xallow-no-source-files
                copyJsLibraryFiles            : true
                outputDirectoryForJsLibraryFiles        : lib
            IsTestModule                  : false
            Kind                          : DEFAULT
            LanguageLevel                 : 1.7
            MergedCompilerArguments
                apiVersion                    : 1.7
                languageVersion               : 1.7
            Platform                      : JVM (1.8)
            UseProjectSettings            : false
            Version                       : 5
        CONENT_ENTRY                  : file://<PROJECT>/app/build/generated/aidl_source_output_dir/debugAndroidTest/out [-]
        CONENT_ENTRY                  : file://<PROJECT>/app/build/generated/ap_generated_sources/debugAndroidTest/out [-]
        CONENT_ENTRY                  : file://<PROJECT>/app/build/generated/renderscript_source_output_dir/debugAndroidTest/out [-]
        CONENT_ENTRY                  : file://<PROJECT>/app/build/generated/res/resValues/androidTest/debug [-]
        CONENT_ENTRY                  : file://<PROJECT>/app/build/generated/res/rs/androidTest/debug [-]
        CONENT_ENTRY                  : file://<PROJECT>/app/build/generated/source/buildConfig/androidTest/debug [-]
        CONENT_ENTRY                  : file://<PROJECT>/app/src/androidTest [-]
        CONENT_ENTRY                  : file://<PROJECT>/app/src/androidTestDebug [-]
        WATCHED_TEST_SOURCE_FOLDER    : file://<PROJECT>/app/build/generated/aidl_source_output_dir/debugAndroidTest/out [-]
            Generated                     : true
        WATCHED_TEST_SOURCE_FOLDER    : file://<PROJECT>/app/build/generated/ap_generated_sources/debugAndroidTest/out [-]
            Generated                     : true
        WATCHED_TEST_SOURCE_FOLDER    : file://<PROJECT>/app/build/generated/renderscript_source_output_dir/debugAndroidTest/out [-]
            Generated                     : true
        WATCHED_TEST_RESOURCE_FOLDER  : file://<PROJECT>/app/build/generated/res/resValues/androidTest/debug [-]
            Generated                     : true
        WATCHED_TEST_RESOURCE_FOLDER  : file://<PROJECT>/app/build/generated/res/rs/androidTest/debug [-]
            Generated                     : true
        WATCHED_TEST_SOURCE_FOLDER    : file://<PROJECT>/app/build/generated/source/buildConfig/androidTest/debug [-]
            Generated                     : true
        WATCHED_TEST_SOURCE_FOLDER    : file://<PROJECT>/app/src/androidTest/aidl [-]
        WATCHED_TEST_RESOURCE_FOLDER  : file://<PROJECT>/app/src/androidTest/assets [-]
        WATCHED_TEST_SOURCE_FOLDER    : file://<PROJECT>/app/src/androidTest/java [-]
        WATCHED_TEST_SOURCE_FOLDER    : file://<PROJECT>/app/src/androidTest/kotlin [-]
        WATCHED_TEST_RESOURCE_FOLDER  : file://<PROJECT>/app/src/androidTest/res [-]
        WATCHED_TEST_RESOURCE_FOLDER  : file://<PROJECT>/app/src/androidTest/resources [-]
        WATCHED_TEST_SOURCE_FOLDER    : file://<PROJECT>/app/src/androidTest/rs [-]
        WATCHED_TEST_SOURCE_FOLDER    : file://<PROJECT>/app/src/androidTest/shaders [-]
        WATCHED_TEST_SOURCE_FOLDER    : file://<PROJECT>/app/src/androidTestDebug/aidl [-]
        WATCHED_TEST_RESOURCE_FOLDER  : file://<PROJECT>/app/src/androidTestDebug/assets [-]
        WATCHED_TEST_SOURCE_FOLDER    : file://<PROJECT>/app/src/androidTestDebug/java [-]
        WATCHED_TEST_SOURCE_FOLDER    : file://<PROJECT>/app/src/androidTestDebug/kotlin [-]
        WATCHED_TEST_RESOURCE_FOLDER  : file://<PROJECT>/app/src/androidTestDebug/res [-]
        WATCHED_TEST_RESOURCE_FOLDER  : file://<PROJECT>/app/src/androidTestDebug/resources [-]
        WATCHED_TEST_SOURCE_FOLDER    : file://<PROJECT>/app/src/androidTestDebug/rs [-]
        WATCHED_TEST_SOURCE_FOLDER    : file://<PROJECT>/app/src/androidTestDebug/shaders [-]
        JDK                           : <NAME_CUT> Android SDK
        *isInherited                  : false
            SdkType                       : Android SDK
            HomePath                      : <ANDROID_SDK>
            VersionString                 : <JDK_VERSION>
        ORDER_ENTRY                   : <Module source>
        LIBRARY                       : Gradle: <PROJECT>/jarWrapperLib/JarWrappedLib.jar [=]
            Scope                         : Test
        LIBRARY                       : Gradle: __wrapped_aars__::aarWrapperLib:unspecified@aar [=]
            Scope                         : Test
        LIBRARY                       : Gradle: org.jetbrains.kotlin:kotlin-stdlib-common:<KOTLIN_VERSION> [=]
            Scope                         : Test
        LIBRARY                       : Gradle: org.jetbrains.kotlin:kotlin-stdlib-jdk7:<KOTLIN_VERSION> [=]
            Scope                         : Test
        LIBRARY                       : Gradle: org.jetbrains.kotlin:kotlin-stdlib-jdk8:<KOTLIN_VERSION> [=]
            Scope                         : Test
        LIBRARY                       : Gradle: org.jetbrains.kotlin:kotlin-stdlib:<KOTLIN_VERSION> [=]
            Scope                         : Test
        LIBRARY                       : Gradle: org.jetbrains:annotations:13.0 [=]
            Scope                         : Test
        ORDER_ENTRY                   : NonStandardSourceSetDependencies.app.main
            Scope                         : Test
        ORDER_ENTRY                   : NonStandardSourceSetDependencies.feature-a.main
            Scope                         : Test
        ORDER_ENTRY                   : NonStandardSourceSetDependencies.feature-b.commonMain
            Scope                         : Test
        ORDER_ENTRY                   : NonStandardSourceSetDependencies.feature-b.main
            Scope                         : Test
        ORDER_ENTRY                   : NonStandardSourceSetDependencies.javaLibrary.main
            Scope                         : Test
        ORDER_ENTRY                   : NonStandardSourceSetDependencies.lib.main
            Scope                         : Test
        BUILD_TASKS
            TEST_COMPILE_MODE             : All
                CLEAN                         : :app:createMockableJar, :app:generateDebugAndroidTestSources, :app:generateDebugSources
                ASSEMBLE                      : :app:assembleDebug, :app:assembleDebugAndroidTest, :app:assembleDebugUnitTest
                REBUILD                       : :app:assembleDebug, :app:assembleDebugAndroidTest, :app:assembleDebugUnitTest, :app:clean
                COMPILE_JAVA                  : :app:compileDebugAndroidTestSources, :app:compileDebugSources, :app:compileDebugUnitTestSources
                SOURCE_GEN                    : :app:createMockableJar, :app:generateDebugAndroidTestSources, :app:generateDebugSources
                BUNDLE                        : :app:bundleDebug
                APK_FROM_BUNDLE               : :app:extractApksForDebug
            TEST_COMPILE_MODE             : Android tests
                CLEAN                         : :app:generateDebugAndroidTestSources, :app:generateDebugSources
                ASSEMBLE                      : :app:assembleDebug, :app:assembleDebugAndroidTest
                REBUILD                       : :app:assembleDebug, :app:assembleDebugAndroidTest, :app:clean
                COMPILE_JAVA                  : :app:compileDebugAndroidTestSources, :app:compileDebugSources
                SOURCE_GEN                    : :app:generateDebugAndroidTestSources, :app:generateDebugSources
                BUNDLE                        : :app:bundleDebug
                APK_FROM_BUNDLE               : :app:extractApksForDebug
            TEST_COMPILE_MODE             : Unit tests
                CLEAN                         : :app:createMockableJar, :app:generateDebugSources
                ASSEMBLE                      : :app:assembleDebug, :app:assembleDebugUnitTest
                REBUILD                       : :app:assembleDebug, :app:assembleDebugUnitTest, :app:clean
                COMPILE_JAVA                  : :app:compileDebugUnitTestSources
                SOURCE_GEN                    : :app:createMockableJar, :app:generateDebugSources
                BUNDLE                        : :app:bundleDebug
                APK_FROM_BUNDLE               : :app:extractApksForDebug
            TEST_COMPILE_MODE             : None
                CLEAN                         : :app:generateDebugSources
                ASSEMBLE                      : :app:assembleDebug
                REBUILD                       : :app:assembleDebug, :app:clean
                COMPILE_JAVA                  : :app:compileDebugSources
                SOURCE_GEN                    : :app:generateDebugSources
                BUNDLE                        : :app:bundleDebug
                APK_FROM_BUNDLE               : :app:extractApksForDebug
    MODULE                        : NonStandardSourceSetDependencies.app.main
        LINKED_ANDROID_MODULE_GROUP
            holder                        : NonStandardSourceSetDependencies.app
            main                          : NonStandardSourceSetDependencies.app.main
            unitTest                      : NonStandardSourceSetDependencies.app.unitTest
            androidTest                   : NonStandardSourceSetDependencies.app.androidTest
        ExternalModuleType            : sourceSet
        LinkedProjectId               : :app:main
        LinkedProjectPath             : <PROJECT>/app
        RootProjectPath               : <PROJECT>
        COMPILER_MODULE_EXTENSION
            compilerSourceOutputPath      : file://<PROJECT>/app/build/intermediates/javac/debug/classes [-]
            compilerTestOutputPath        : file://<PROJECT>/app/build/intermediates/javac/debugUnitTest/classes [-]
            isCompilerPathInherited       : false
            isExcludeOutput               : true
        ModuleFile                    : <PROJECT>/.idea/modules/app/NonStandardSourceSetDependencies.app.main.iml [-]
        ModuleTypeName                : JAVA_MODULE
        HIDDEN FACET                  : Android
        FACET                         : Kotlin
            TypeId                        : kotlin-language
            ExternalSource                : GRADLE
            ApiLevel                      : 1.7
            CompilerArguments
                apiVersion                    : 1.7
                languageVersion               : 1.7
            CompilerSettings
                additionalArguments           : -Xallow-no-source-files
                copyJsLibraryFiles            : true
                outputDirectoryForJsLibraryFiles        : lib
            IsTestModule                  : false
            Kind                          : DEFAULT
            LanguageLevel                 : 1.7
            MergedCompilerArguments
                apiVersion                    : 1.7
                languageVersion               : 1.7
            Platform                      : JVM (1.8)
            UseProjectSettings            : false
            Version                       : 5
        CONENT_ENTRY                  : file://<PROJECT>/app/build/generated/aidl_source_output_dir/debug/out [-]
        CONENT_ENTRY                  : file://<PROJECT>/app/build/generated/ap_generated_sources/debug/out [-]
        CONENT_ENTRY                  : file://<PROJECT>/app/build/generated/renderscript_source_output_dir/debug/out [-]
        CONENT_ENTRY                  : file://<PROJECT>/app/build/generated/res/resValues/debug [-]
        CONENT_ENTRY                  : file://<PROJECT>/app/build/generated/res/rs/debug [-]
        CONENT_ENTRY                  : file://<PROJECT>/app/build/generated/source/buildConfig/debug [-]
        CONENT_ENTRY                  : file://<PROJECT>/app/src/debug [-]
        CONENT_ENTRY                  : file://<PROJECT>/app/src/main
            JavaSource                    : file://<PROJECT>/app/src/main/java
        WATCHED_SOURCE_FOLDER         : file://<PROJECT>/app/build/generated/aidl_source_output_dir/debug/out [-]
            Generated                     : true
        WATCHED_SOURCE_FOLDER         : file://<PROJECT>/app/build/generated/ap_generated_sources/debug/out [-]
            Generated                     : true
        WATCHED_SOURCE_FOLDER         : file://<PROJECT>/app/build/generated/renderscript_source_output_dir/debug/out [-]
            Generated                     : true
        WATCHED_RESOURCE_FOLDER       : file://<PROJECT>/app/build/generated/res/resValues/debug [-]
            Generated                     : true
        WATCHED_RESOURCE_FOLDER       : file://<PROJECT>/app/build/generated/res/rs/debug [-]
            Generated                     : true
        WATCHED_SOURCE_FOLDER         : file://<PROJECT>/app/build/generated/source/buildConfig/debug [-]
            Generated                     : true
        WATCHED_SOURCE_FOLDER         : file://<PROJECT>/app/src/debug/aidl [-]
        WATCHED_RESOURCE_FOLDER       : file://<PROJECT>/app/src/debug/assets [-]
        WATCHED_SOURCE_FOLDER         : file://<PROJECT>/app/src/debug/java [-]
        WATCHED_SOURCE_FOLDER         : file://<PROJECT>/app/src/debug/kotlin [-]
        WATCHED_RESOURCE_FOLDER       : file://<PROJECT>/app/src/debug/res [-]
        WATCHED_RESOURCE_FOLDER       : file://<PROJECT>/app/src/debug/resources [-]
        WATCHED_SOURCE_FOLDER         : file://<PROJECT>/app/src/debug/rs [-]
        WATCHED_SOURCE_FOLDER         : file://<PROJECT>/app/src/debug/shaders [-]
        WATCHED_SOURCE_FOLDER         : file://<PROJECT>/app/src/main/aidl [-]
        WATCHED_RESOURCE_FOLDER       : file://<PROJECT>/app/src/main/assets [-]
        WATCHED_SOURCE_FOLDER         : file://<PROJECT>/app/src/main/kotlin [-]
        WATCHED_RESOURCE_FOLDER       : file://<PROJECT>/app/src/main/res [-]
        WATCHED_RESOURCE_FOLDER       : file://<PROJECT>/app/src/main/resources [-]
        WATCHED_SOURCE_FOLDER         : file://<PROJECT>/app/src/main/rs [-]
        WATCHED_SOURCE_FOLDER         : file://<PROJECT>/app/src/main/shaders [-]
        JDK                           : <NAME_CUT> Android SDK
        *isInherited                  : false
            SdkType                       : Android SDK
            HomePath                      : <ANDROID_SDK>
            VersionString                 : <JDK_VERSION>
        ORDER_ENTRY                   : <Module source>
        LIBRARY                       : Gradle: <PROJECT>/jarWrapperLib/JarWrappedLib.jar [=]
        LIBRARY                       : Gradle: __wrapped_aars__::aarWrapperLib:unspecified@aar [=]
        LIBRARY                       : Gradle: org.jetbrains.kotlin:kotlin-stdlib-common:<KOTLIN_VERSION> [=]
        LIBRARY                       : Gradle: org.jetbrains.kotlin:kotlin-stdlib-jdk7:<KOTLIN_VERSION> [=]
        LIBRARY                       : Gradle: org.jetbrains.kotlin:kotlin-stdlib-jdk8:<KOTLIN_VERSION> [=]
        LIBRARY                       : Gradle: org.jetbrains.kotlin:kotlin-stdlib:<KOTLIN_VERSION> [=]
        LIBRARY                       : Gradle: org.jetbrains:annotations:13.0 [=]
        ORDER_ENTRY                   : NonStandardSourceSetDependencies.feature-a.main
        ORDER_ENTRY                   : NonStandardSourceSetDependencies.feature-b.commonMain
        ORDER_ENTRY                   : NonStandardSourceSetDependencies.feature-b.main
        ORDER_ENTRY                   : NonStandardSourceSetDependencies.javaLibrary.main
        Classes
            -                             : file://<PROJECT>/app/build/intermediates/javac/debug/classes
        BUILD_TASKS
            TEST_COMPILE_MODE             : All
                CLEAN                         : :app:createMockableJar, :app:generateDebugAndroidTestSources, :app:generateDebugSources
                ASSEMBLE                      : :app:assembleDebug, :app:assembleDebugAndroidTest, :app:assembleDebugUnitTest
                REBUILD                       : :app:assembleDebug, :app:assembleDebugAndroidTest, :app:assembleDebugUnitTest, :app:clean
                COMPILE_JAVA                  : :app:compileDebugAndroidTestSources, :app:compileDebugSources, :app:compileDebugUnitTestSources
                SOURCE_GEN                    : :app:createMockableJar, :app:generateDebugAndroidTestSources, :app:generateDebugSources
                BUNDLE                        : :app:bundleDebug
                APK_FROM_BUNDLE               : :app:extractApksForDebug
            TEST_COMPILE_MODE             : Android tests
                CLEAN                         : :app:generateDebugAndroidTestSources, :app:generateDebugSources
                ASSEMBLE                      : :app:assembleDebug, :app:assembleDebugAndroidTest
                REBUILD                       : :app:assembleDebug, :app:assembleDebugAndroidTest, :app:clean
                COMPILE_JAVA                  : :app:compileDebugAndroidTestSources, :app:compileDebugSources
                SOURCE_GEN                    : :app:generateDebugAndroidTestSources, :app:generateDebugSources
                BUNDLE                        : :app:bundleDebug
                APK_FROM_BUNDLE               : :app:extractApksForDebug
            TEST_COMPILE_MODE             : Unit tests
                CLEAN                         : :app:createMockableJar, :app:generateDebugSources
                ASSEMBLE                      : :app:assembleDebug, :app:assembleDebugUnitTest
                REBUILD                       : :app:assembleDebug, :app:assembleDebugUnitTest, :app:clean
                COMPILE_JAVA                  : :app:compileDebugUnitTestSources
                SOURCE_GEN                    : :app:createMockableJar, :app:generateDebugSources
                BUNDLE                        : :app:bundleDebug
                APK_FROM_BUNDLE               : :app:extractApksForDebug
            TEST_COMPILE_MODE             : None
                CLEAN                         : :app:generateDebugSources
                ASSEMBLE                      : :app:assembleDebug
                REBUILD                       : :app:assembleDebug, :app:clean
                COMPILE_JAVA                  : :app:compileDebugSources
                SOURCE_GEN                    : :app:generateDebugSources
                BUNDLE                        : :app:bundleDebug
                APK_FROM_BUNDLE               : :app:extractApksForDebug
    MODULE                        : NonStandardSourceSetDependencies.app.unitTest
        LINKED_ANDROID_MODULE_GROUP
            holder                        : NonStandardSourceSetDependencies.app
            main                          : NonStandardSourceSetDependencies.app.main
            unitTest                      : NonStandardSourceSetDependencies.app.unitTest
            androidTest                   : NonStandardSourceSetDependencies.app.androidTest
        ExternalModuleType            : sourceSet
        LinkedProjectId               : :app:unitTest
        LinkedProjectPath             : <PROJECT>/app
        RootProjectPath               : <PROJECT>
        COMPILER_MODULE_EXTENSION
            compilerSourceOutputPath      : file://<PROJECT>/app/build/intermediates/javac/debug/classes [-]
            compilerTestOutputPath        : file://<PROJECT>/app/build/intermediates/javac/debugUnitTest/classes [-]
            isCompilerPathInherited       : false
            isExcludeOutput               : true
        TEST_MODULE_PROPERTIES
            productionModuleName          : NonStandardSourceSetDependencies.app.main
        ModuleFile                    : <PROJECT>/.idea/modules/app/NonStandardSourceSetDependencies.app.unitTest.iml [-]
        ModuleTypeName                : JAVA_MODULE
        HIDDEN FACET                  : Android
        FACET                         : Kotlin
            TypeId                        : kotlin-language
            ExternalSource                : GRADLE
            ApiLevel                      : 1.7
            CompilerArguments
                apiVersion                    : 1.7
                languageVersion               : 1.7
            CompilerSettings
                additionalArguments           : -Xallow-no-source-files
                copyJsLibraryFiles            : true
                outputDirectoryForJsLibraryFiles        : lib
            IsTestModule                  : false
            Kind                          : DEFAULT
            LanguageLevel                 : 1.7
            MergedCompilerArguments
                apiVersion                    : 1.7
                languageVersion               : 1.7
            Platform                      : JVM (1.8)
            UseProjectSettings            : false
            Version                       : 5
        CONENT_ENTRY                  : file://<PROJECT>/app/build/generated/ap_generated_sources/debugUnitTest/out [-]
        CONENT_ENTRY                  : file://<PROJECT>/app/src/test [-]
        CONENT_ENTRY                  : file://<PROJECT>/app/src/testDebug [-]
        WATCHED_TEST_SOURCE_FOLDER    : file://<PROJECT>/app/build/generated/ap_generated_sources/debugUnitTest/out [-]
            Generated                     : true
        WATCHED_TEST_SOURCE_FOLDER    : file://<PROJECT>/app/src/test/aidl [-]
        WATCHED_TEST_RESOURCE_FOLDER  : file://<PROJECT>/app/src/test/assets [-]
        WATCHED_TEST_SOURCE_FOLDER    : file://<PROJECT>/app/src/test/java [-]
        WATCHED_TEST_SOURCE_FOLDER    : file://<PROJECT>/app/src/test/kotlin [-]
        WATCHED_TEST_RESOURCE_FOLDER  : file://<PROJECT>/app/src/test/res [-]
        WATCHED_TEST_RESOURCE_FOLDER  : file://<PROJECT>/app/src/test/resources [-]
        WATCHED_TEST_SOURCE_FOLDER    : file://<PROJECT>/app/src/test/rs [-]
        WATCHED_TEST_SOURCE_FOLDER    : file://<PROJECT>/app/src/test/shaders [-]
        WATCHED_TEST_SOURCE_FOLDER    : file://<PROJECT>/app/src/testDebug/aidl [-]
        WATCHED_TEST_RESOURCE_FOLDER  : file://<PROJECT>/app/src/testDebug/assets [-]
        WATCHED_TEST_SOURCE_FOLDER    : file://<PROJECT>/app/src/testDebug/java [-]
        WATCHED_TEST_SOURCE_FOLDER    : file://<PROJECT>/app/src/testDebug/kotlin [-]
        WATCHED_TEST_RESOURCE_FOLDER  : file://<PROJECT>/app/src/testDebug/res [-]
        WATCHED_TEST_RESOURCE_FOLDER  : file://<PROJECT>/app/src/testDebug/resources [-]
        WATCHED_TEST_SOURCE_FOLDER    : file://<PROJECT>/app/src/testDebug/rs [-]
        WATCHED_TEST_SOURCE_FOLDER    : file://<PROJECT>/app/src/testDebug/shaders [-]
        JDK                           : <NAME_CUT> Android SDK
        *isInherited                  : false
            SdkType                       : Android SDK
            HomePath                      : <ANDROID_SDK>
            VersionString                 : <JDK_VERSION>
        ORDER_ENTRY                   : <Module source>
        LIBRARY                       : Gradle: <PROJECT>/jarWrapperLib/JarWrappedLib.jar [=]
            Scope                         : Test
        LIBRARY                       : Gradle: __wrapped_aars__::aarWrapperLib:unspecified@aar [=]
            Scope                         : Test
        LIBRARY                       : Gradle: org.jetbrains.kotlin:kotlin-stdlib-common:<KOTLIN_VERSION> [=]
            Scope                         : Test
        LIBRARY                       : Gradle: org.jetbrains.kotlin:kotlin-stdlib-jdk7:<KOTLIN_VERSION> [=]
            Scope                         : Test
        LIBRARY                       : Gradle: org.jetbrains.kotlin:kotlin-stdlib-jdk8:<KOTLIN_VERSION> [=]
            Scope                         : Test
        LIBRARY                       : Gradle: org.jetbrains.kotlin:kotlin-stdlib:<KOTLIN_VERSION> [=]
            Scope                         : Test
        LIBRARY                       : Gradle: org.jetbrains:annotations:13.0 [=]
            Scope                         : Test
        ORDER_ENTRY                   : NonStandardSourceSetDependencies.app.main
            Scope                         : Test
        ORDER_ENTRY                   : NonStandardSourceSetDependencies.feature-a.main
            Scope                         : Test
        ORDER_ENTRY                   : NonStandardSourceSetDependencies.feature-b.commonMain
            Scope                         : Test
        ORDER_ENTRY                   : NonStandardSourceSetDependencies.feature-b.main
            Scope                         : Test
        ORDER_ENTRY                   : NonStandardSourceSetDependencies.javaLibrary.main
            Scope                         : Test
        ORDER_ENTRY                   : NonStandardSourceSetDependencies.lib.main
            Scope                         : Test
        BUILD_TASKS
            TEST_COMPILE_MODE             : All
                CLEAN                         : :app:createMockableJar, :app:generateDebugAndroidTestSources, :app:generateDebugSources
                ASSEMBLE                      : :app:assembleDebug, :app:assembleDebugAndroidTest, :app:assembleDebugUnitTest
                REBUILD                       : :app:assembleDebug, :app:assembleDebugAndroidTest, :app:assembleDebugUnitTest, :app:clean
                COMPILE_JAVA                  : :app:compileDebugAndroidTestSources, :app:compileDebugSources, :app:compileDebugUnitTestSources
                SOURCE_GEN                    : :app:createMockableJar, :app:generateDebugAndroidTestSources, :app:generateDebugSources
                BUNDLE                        : :app:bundleDebug
                APK_FROM_BUNDLE               : :app:extractApksForDebug
            TEST_COMPILE_MODE             : Android tests
                CLEAN                         : :app:generateDebugAndroidTestSources, :app:generateDebugSources
                ASSEMBLE                      : :app:assembleDebug, :app:assembleDebugAndroidTest
                REBUILD                       : :app:assembleDebug, :app:assembleDebugAndroidTest, :app:clean
                COMPILE_JAVA                  : :app:compileDebugAndroidTestSources, :app:compileDebugSources
                SOURCE_GEN                    : :app:generateDebugAndroidTestSources, :app:generateDebugSources
                BUNDLE                        : :app:bundleDebug
                APK_FROM_BUNDLE               : :app:extractApksForDebug
            TEST_COMPILE_MODE             : Unit tests
                CLEAN                         : :app:createMockableJar, :app:generateDebugSources
                ASSEMBLE                      : :app:assembleDebug, :app:assembleDebugUnitTest
                REBUILD                       : :app:assembleDebug, :app:assembleDebugUnitTest, :app:clean
                COMPILE_JAVA                  : :app:compileDebugUnitTestSources
                SOURCE_GEN                    : :app:createMockableJar, :app:generateDebugSources
                BUNDLE                        : :app:bundleDebug
                APK_FROM_BUNDLE               : :app:extractApksForDebug
            TEST_COMPILE_MODE             : None
                CLEAN                         : :app:generateDebugSources
                ASSEMBLE                      : :app:assembleDebug
                REBUILD                       : :app:assembleDebug, :app:clean
                COMPILE_JAVA                  : :app:compileDebugSources
                SOURCE_GEN                    : :app:generateDebugSources
                BUNDLE                        : :app:bundleDebug
                APK_FROM_BUNDLE               : :app:extractApksForDebug
    MODULE                        : NonStandardSourceSetDependencies.common
        ExternalModuleGroup           : NonStandardSourceSetDependencies
        ExternalModuleVersion         : unspecified
        LinkedProjectId               : :common
        LinkedProjectPath             : <PROJECT>/common
        RootProjectPath               : <PROJECT>
        COMPILER_MODULE_EXTENSION
            compilerSourceOutputPath      : file://<PROJECT>/build/classes/production/NonStandardSourceSetDependencies.common [-]
            compilerTestOutputPath        : file://<PROJECT>/build/classes/test/NonStandardSourceSetDependencies.common [-]
            isCompilerPathInherited       : true
            isExcludeOutput               : true
        ModuleFile                    : <PROJECT>/.idea/modules/common/NonStandardSourceSetDependencies.common.iml [-]
        ModuleTypeName                : JAVA_MODULE
        FACET                         : Android-Gradle
            TypeId                        : android-gradle
            ExternalSource                : GRADLE
<<<<<<< HEAD
            GradlePath                    : :feature-a
        CONENT_ENTRY                  : file://<PROJECT>/feature-a
            EXCLUDE_FOLDER                : file://<PROJECT>/feature-a/.gradle [-]
            EXCLUDE_FOLDER                : file://<PROJECT>/feature-a/build [-]
        JDK                           : <NAME_CUT> Android SDK
        *isInherited                  : false
            SdkType                       : Android SDK
            HomePath                      : <ANDROID_SDK>
            VersionString                 : <JDK_VERSION>
=======
            GradlePath                    : :common
        CONENT_ENTRY                  : file://<PROJECT>/common
            EXCLUDE_FOLDER                : file://<PROJECT>/common/.gradle [-]
            EXCLUDE_FOLDER                : file://<PROJECT>/common/build
        JDK                           : <NAME_CUT> JavaSDK
        *isInherited                  : true
>>>>>>> 13cf34d7
        ORDER_ENTRY                   : <Module source>
        BUILD_TASKS
            TEST_COMPILE_MODE             : All
                ASSEMBLE                      : :common:assemble, :common:testClasses
                REBUILD                       : :common:assemble, :common:clean, :common:testClasses
                COMPILE_JAVA                  : :common:compileJava, :common:testClasses
            TEST_COMPILE_MODE             : Android tests
                ASSEMBLE                      : :common:assemble
                REBUILD                       : :common:assemble, :common:clean
                COMPILE_JAVA                  : :common:compileJava
            TEST_COMPILE_MODE             : Unit tests
                ASSEMBLE                      : :common:assemble, :common:testClasses
                REBUILD                       : :common:assemble, :common:clean, :common:testClasses
                COMPILE_JAVA                  : :common:compileJava, :common:testClasses
            TEST_COMPILE_MODE             : None
                ASSEMBLE                      : :common:assemble
                REBUILD                       : :common:assemble, :common:clean
                COMPILE_JAVA                  : :common:compileJava
    MODULE                        : NonStandardSourceSetDependencies.common.commonMain
        ExternalModuleGroup           : NonStandardSourceSetDependencies
        ExternalModuleType            : sourceSet
        ExternalModuleVersion         : unspecified
        LinkedProjectId               : :common:commonMain
        LinkedProjectPath             : <PROJECT>/common
        RootProjectPath               : <PROJECT>
        COMPILER_MODULE_EXTENSION
            compilerSourceOutputPath      : file://<PROJECT>/build/classes/production/NonStandardSourceSetDependencies.common.commonMain [-]
            compilerTestOutputPath        : file://<PROJECT>/build/classes/test/NonStandardSourceSetDependencies.common.commonMain [-]
            isCompilerPathInherited       : true
            isExcludeOutput               : true
        ModuleFile                    : <PROJECT>/.idea/modules/common/NonStandardSourceSetDependencies.common.commonMain.iml [-]
        ModuleTypeName                : JAVA_MODULE
        FACET                         : Kotlin
            TypeId                        : kotlin-language
            ExternalSource                : GRADLE
            ApiLevel                      : 1.7
            CompilerArguments
                apiVersion                    : 1.7
                languageVersion               : 1.7
                multiPlatform                 : true
                - pluginClasspaths            : <M2>/org/jetbrains/annotations/13.0/annotations-13.0.jar
                - pluginClasspaths            : <M2>/org/jetbrains/kotlin/kotlin-script-runtime/<KOTLIN_VERSION>/kotlin-script-runtime-<KOTLIN_VERSION>.jar
                - pluginClasspaths            : <M2>/org/jetbrains/kotlin/kotlin-scripting-common/<KOTLIN_VERSION>/kotlin-scripting-common-<KOTLIN_VERSION>.jar
                - pluginClasspaths            : <M2>/org/jetbrains/kotlin/kotlin-scripting-jvm/<KOTLIN_VERSION>/kotlin-scripting-jvm-<KOTLIN_VERSION>.jar
                - pluginClasspaths            : <M2>/org/jetbrains/kotlin/kotlin-stdlib-common/<KOTLIN_VERSION>/kotlin-stdlib-common-<KOTLIN_VERSION>.jar
                - pluginClasspaths            : <M2>/org/jetbrains/kotlin/kotlin-stdlib/<KOTLIN_VERSION>/kotlin-stdlib-<KOTLIN_VERSION>.jar
            CompilerSettings
                additionalArguments           : -version
                copyJsLibraryFiles            : true
                outputDirectoryForJsLibraryFiles        : lib
            ExternalProjectId             : :common
            IsTestModule                  : false
            Kind                          : SOURCE_SET_HOLDER
            LanguageLevel                 : 1.7
            MergedCompilerArguments
                apiVersion                    : 1.7
                languageVersion               : 1.7
                multiPlatform                 : true
                - pluginClasspaths            : <M2>/org/jetbrains/annotations/13.0/annotations-13.0.jar
                - pluginClasspaths            : <M2>/org/jetbrains/kotlin/kotlin-script-runtime/<KOTLIN_VERSION>/kotlin-script-runtime-<KOTLIN_VERSION>.jar
                - pluginClasspaths            : <M2>/org/jetbrains/kotlin/kotlin-scripting-common/<KOTLIN_VERSION>/kotlin-scripting-common-<KOTLIN_VERSION>.jar
                - pluginClasspaths            : <M2>/org/jetbrains/kotlin/kotlin-scripting-jvm/<KOTLIN_VERSION>/kotlin-scripting-jvm-<KOTLIN_VERSION>.jar
                - pluginClasspaths            : <M2>/org/jetbrains/kotlin/kotlin-stdlib-common/<KOTLIN_VERSION>/kotlin-stdlib-common-<KOTLIN_VERSION>.jar
                - pluginClasspaths            : <M2>/org/jetbrains/kotlin/kotlin-stdlib/<KOTLIN_VERSION>/kotlin-stdlib-<KOTLIN_VERSION>.jar
            Platform                      : JVM (1.8)/JS/Native (general)
            UseProjectSettings            : false
            Version                       : 5
        CONENT_ENTRY                  : file://<PROJECT>/common/src/commonMain
            SourceKotlin                  : file://<PROJECT>/common/src/commonMain/kotlin
        WATCHED_RESOURCE_FOLDER       : file://<PROJECT>/common/src/commonMain/resources [-]
        JDK                           : <NAME_CUT> KotlinSDK
        *isInherited                  : false
<<<<<<< HEAD
            SdkType                       : Android SDK
            HomePath                      : <ANDROID_SDK>
            VersionString                 : <JDK_VERSION>
=======
            SdkType                       : KotlinSDK
            HomePath                      :  [-]
>>>>>>> 13cf34d7
        ORDER_ENTRY                   : <Module source>
        LIBRARY                       : Gradle: org.jetbrains.kotlin:kotlin-stdlib-common:<KOTLIN_VERSION> [=]
        LIBRARY                       : Gradle: org.jetbrains.kotlin:kotlin-stdlib-jdk7:<KOTLIN_VERSION> [=]
        LIBRARY                       : Gradle: org.jetbrains.kotlin:kotlin-stdlib-jdk8:<KOTLIN_VERSION> [=]
        LIBRARY                       : Gradle: org.jetbrains.kotlin:kotlin-stdlib:<KOTLIN_VERSION> [=]
        LIBRARY                       : Gradle: org.jetbrains:annotations:13.0 [=]
        Classes
            -                             : file://<PROJECT>/build/classes/production/NonStandardSourceSetDependencies.common.commonMain
        BUILD_TASKS
            TEST_COMPILE_MODE             : All
                ASSEMBLE                      : :common:assemble, :common:testClasses
                REBUILD                       : :common:assemble, :common:clean, :common:testClasses
                COMPILE_JAVA                  : :common:compileJava, :common:testClasses
            TEST_COMPILE_MODE             : Android tests
                ASSEMBLE                      : :common:assemble
                REBUILD                       : :common:assemble, :common:clean
                COMPILE_JAVA                  : :common:compileJava
            TEST_COMPILE_MODE             : Unit tests
                ASSEMBLE                      : :common:assemble, :common:testClasses
                REBUILD                       : :common:assemble, :common:clean, :common:testClasses
                COMPILE_JAVA                  : :common:compileJava, :common:testClasses
            TEST_COMPILE_MODE             : None
                ASSEMBLE                      : :common:assemble
                REBUILD                       : :common:assemble, :common:clean
                COMPILE_JAVA                  : :common:compileJava
    MODULE                        : NonStandardSourceSetDependencies.common.commonTest
        ExternalModuleGroup           : NonStandardSourceSetDependencies
        ExternalModuleType            : sourceSet
        ExternalModuleVersion         : unspecified
        LinkedProjectId               : :common:commonTest
        LinkedProjectPath             : <PROJECT>/common
        RootProjectPath               : <PROJECT>
        COMPILER_MODULE_EXTENSION
            compilerSourceOutputPath      : file://<PROJECT>/build/classes/production/NonStandardSourceSetDependencies.common.commonTest [-]
            compilerTestOutputPath        : file://<PROJECT>/build/classes/test/NonStandardSourceSetDependencies.common.commonTest [-]
            isCompilerPathInherited       : true
            isExcludeOutput               : true
        TEST_MODULE_PROPERTIES
            productionModuleName          : NonStandardSourceSetDependencies.common.commonMain
        ModuleFile                    : <PROJECT>/.idea/modules/common/NonStandardSourceSetDependencies.common.commonTest.iml [-]
        ModuleTypeName                : JAVA_MODULE
        FACET                         : Kotlin
            TypeId                        : kotlin-language
            ExternalSource                : GRADLE
            ApiLevel                      : 1.7
            CompilerArguments
                apiVersion                    : 1.7
                languageVersion               : 1.7
                multiPlatform                 : true
                - pluginClasspaths            : <M2>/org/jetbrains/annotations/13.0/annotations-13.0.jar
                - pluginClasspaths            : <M2>/org/jetbrains/kotlin/kotlin-script-runtime/<KOTLIN_VERSION>/kotlin-script-runtime-<KOTLIN_VERSION>.jar
                - pluginClasspaths            : <M2>/org/jetbrains/kotlin/kotlin-scripting-common/<KOTLIN_VERSION>/kotlin-scripting-common-<KOTLIN_VERSION>.jar
                - pluginClasspaths            : <M2>/org/jetbrains/kotlin/kotlin-scripting-jvm/<KOTLIN_VERSION>/kotlin-scripting-jvm-<KOTLIN_VERSION>.jar
                - pluginClasspaths            : <M2>/org/jetbrains/kotlin/kotlin-stdlib-common/<KOTLIN_VERSION>/kotlin-stdlib-common-<KOTLIN_VERSION>.jar
                - pluginClasspaths            : <M2>/org/jetbrains/kotlin/kotlin-stdlib/<KOTLIN_VERSION>/kotlin-stdlib-<KOTLIN_VERSION>.jar
            CompilerSettings
                additionalArguments           : -version
                copyJsLibraryFiles            : true
                outputDirectoryForJsLibraryFiles        : lib
            ExternalProjectId             : :common
            IsTestModule                  : true
            Kind                          : SOURCE_SET_HOLDER
            LanguageLevel                 : 1.7
            MergedCompilerArguments
                apiVersion                    : 1.7
                languageVersion               : 1.7
                multiPlatform                 : true
                - pluginClasspaths            : <M2>/org/jetbrains/annotations/13.0/annotations-13.0.jar
                - pluginClasspaths            : <M2>/org/jetbrains/kotlin/kotlin-script-runtime/<KOTLIN_VERSION>/kotlin-script-runtime-<KOTLIN_VERSION>.jar
                - pluginClasspaths            : <M2>/org/jetbrains/kotlin/kotlin-scripting-common/<KOTLIN_VERSION>/kotlin-scripting-common-<KOTLIN_VERSION>.jar
                - pluginClasspaths            : <M2>/org/jetbrains/kotlin/kotlin-scripting-jvm/<KOTLIN_VERSION>/kotlin-scripting-jvm-<KOTLIN_VERSION>.jar
                - pluginClasspaths            : <M2>/org/jetbrains/kotlin/kotlin-stdlib-common/<KOTLIN_VERSION>/kotlin-stdlib-common-<KOTLIN_VERSION>.jar
                - pluginClasspaths            : <M2>/org/jetbrains/kotlin/kotlin-stdlib/<KOTLIN_VERSION>/kotlin-stdlib-<KOTLIN_VERSION>.jar
            Platform                      : JVM (1.8)/JS/Native (general)
            UseProjectSettings            : false
            Version                       : 5
        CONENT_ENTRY                  : file://<PROJECT>/common/src/commonTest [-]
        WATCHED_TEST_RESOURCE_FOLDER  : file://<PROJECT>/common/src/commonTest/resources [-]
        JDK                           : <NAME_CUT> KotlinSDK
        *isInherited                  : false
            SdkType                       : KotlinSDK
            HomePath                      :  [-]
        ORDER_ENTRY                   : <Module source>
        LIBRARY                       : Gradle: org.jetbrains.kotlin:kotlin-stdlib-common:<KOTLIN_VERSION> [=]
            Scope                         : Test
        LIBRARY                       : Gradle: org.jetbrains.kotlin:kotlin-stdlib-jdk7:<KOTLIN_VERSION> [=]
            Scope                         : Test
        LIBRARY                       : Gradle: org.jetbrains.kotlin:kotlin-stdlib-jdk8:<KOTLIN_VERSION> [=]
            Scope                         : Test
        LIBRARY                       : Gradle: org.jetbrains.kotlin:kotlin-stdlib:<KOTLIN_VERSION> [=]
            Scope                         : Test
        LIBRARY                       : Gradle: org.jetbrains:annotations:13.0 [=]
            Scope                         : Test
        ORDER_ENTRY                   : NonStandardSourceSetDependencies.common.commonMain
            Scope                         : Test
        BUILD_TASKS
            TEST_COMPILE_MODE             : All
                ASSEMBLE                      : :common:assemble, :common:testClasses
                REBUILD                       : :common:assemble, :common:clean, :common:testClasses
                COMPILE_JAVA                  : :common:compileJava, :common:testClasses
            TEST_COMPILE_MODE             : Android tests
                ASSEMBLE                      : :common:assemble
                REBUILD                       : :common:assemble, :common:clean
                COMPILE_JAVA                  : :common:compileJava
            TEST_COMPILE_MODE             : Unit tests
                ASSEMBLE                      : :common:assemble, :common:testClasses
                REBUILD                       : :common:assemble, :common:clean, :common:testClasses
                COMPILE_JAVA                  : :common:compileJava, :common:testClasses
            TEST_COMPILE_MODE             : None
                ASSEMBLE                      : :common:assemble
                REBUILD                       : :common:assemble, :common:clean
                COMPILE_JAVA                  : :common:compileJava
    MODULE                        : NonStandardSourceSetDependencies.common.jvmMain
        ExternalModuleGroup           : NonStandardSourceSetDependencies
        ExternalModuleType            : sourceSet
        ExternalModuleVersion         : unspecified
        LinkedProjectId               : :common:jvmMain
        LinkedProjectPath             : <PROJECT>/common
        RootProjectPath               : <PROJECT>
        COMPILER_MODULE_EXTENSION
            compilerSourceOutputPath      : file://<PROJECT>/common/build/classes/kotlin/jvm/main [-]
            isCompilerPathInherited       : false
            isExcludeOutput               : true
        ModuleFile                    : <PROJECT>/.idea/modules/common/NonStandardSourceSetDependencies.common.jvmMain.iml [-]
        ModuleTypeName                : JAVA_MODULE
        FACET                         : Kotlin
            TypeId                        : kotlin-language
            ExternalSource                : GRADLE
            ApiLevel                      : 1.7
            CompilerArguments
                apiVersion                    : 1.7
                languageVersion               : 1.7
                multiPlatform                 : true
                - pluginClasspaths            : <M2>/org/jetbrains/annotations/13.0/annotations-13.0.jar
                - pluginClasspaths            : <M2>/org/jetbrains/kotlin/kotlin-script-runtime/<KOTLIN_VERSION>/kotlin-script-runtime-<KOTLIN_VERSION>.jar
                - pluginClasspaths            : <M2>/org/jetbrains/kotlin/kotlin-scripting-common/<KOTLIN_VERSION>/kotlin-scripting-common-<KOTLIN_VERSION>.jar
                - pluginClasspaths            : <M2>/org/jetbrains/kotlin/kotlin-scripting-jvm/<KOTLIN_VERSION>/kotlin-scripting-jvm-<KOTLIN_VERSION>.jar
                - pluginClasspaths            : <M2>/org/jetbrains/kotlin/kotlin-stdlib-common/<KOTLIN_VERSION>/kotlin-stdlib-common-<KOTLIN_VERSION>.jar
                - pluginClasspaths            : <M2>/org/jetbrains/kotlin/kotlin-stdlib/<KOTLIN_VERSION>/kotlin-stdlib-<KOTLIN_VERSION>.jar
            CompilerSettings
                additionalArguments           : -Xallow-no-source-files
                copyJsLibraryFiles            : true
                outputDirectoryForJsLibraryFiles        : lib
            ExternalProjectId             : :common
            IsTestModule                  : false
            Kind                          : COMPILATION_AND_SOURCE_SET_HOLDER
            LanguageLevel                 : 1.7
            MergedCompilerArguments
                apiVersion                    : 1.7
                languageVersion               : 1.7
                multiPlatform                 : true
                - pluginClasspaths            : <M2>/org/jetbrains/annotations/13.0/annotations-13.0.jar
                - pluginClasspaths            : <M2>/org/jetbrains/kotlin/kotlin-script-runtime/<KOTLIN_VERSION>/kotlin-script-runtime-<KOTLIN_VERSION>.jar
                - pluginClasspaths            : <M2>/org/jetbrains/kotlin/kotlin-scripting-common/<KOTLIN_VERSION>/kotlin-scripting-common-<KOTLIN_VERSION>.jar
                - pluginClasspaths            : <M2>/org/jetbrains/kotlin/kotlin-scripting-jvm/<KOTLIN_VERSION>/kotlin-scripting-jvm-<KOTLIN_VERSION>.jar
                - pluginClasspaths            : <M2>/org/jetbrains/kotlin/kotlin-stdlib-common/<KOTLIN_VERSION>/kotlin-stdlib-common-<KOTLIN_VERSION>.jar
                - pluginClasspaths            : <M2>/org/jetbrains/kotlin/kotlin-stdlib/<KOTLIN_VERSION>/kotlin-stdlib-<KOTLIN_VERSION>.jar
            Platform                      : JVM (1.8)
            - SourceSetName               : NonStandardSourceSetDependencies.common.commonMain
            UseProjectSettings            : false
            Version                       : 5
        CONENT_ENTRY                  : file://<PROJECT>/common/src/jvmMain
            JavaSource                    : file://<PROJECT>/common/src/jvmMain/kotlin
        WATCHED_RESOURCE_FOLDER       : file://<PROJECT>/common/src/jvmMain/resources [-]
        JDK                           : <NAME_CUT> JavaSDK
        *isInherited                  : true
        ORDER_ENTRY                   : <Module source>
        LIBRARY                       : Gradle: org.jetbrains.kotlin:kotlin-stdlib-jdk7:<KOTLIN_VERSION> [=]
        LIBRARY                       : Gradle: org.jetbrains.kotlin:kotlin-stdlib-jdk8:<KOTLIN_VERSION> [=]
        LIBRARY                       : Gradle: org.jetbrains.kotlin:kotlin-stdlib:<KOTLIN_VERSION> [=]
        LIBRARY                       : Gradle: org.jetbrains:annotations:13.0 [=]
        ORDER_ENTRY                   : NonStandardSourceSetDependencies.common.commonMain
        Classes
            -                             : file://<PROJECT>/common/build/classes/kotlin/jvm/main
        BUILD_TASKS
            TEST_COMPILE_MODE             : All
                ASSEMBLE                      : :common:assemble, :common:testClasses
                REBUILD                       : :common:assemble, :common:clean, :common:testClasses
                COMPILE_JAVA                  : :common:compileJava, :common:testClasses
            TEST_COMPILE_MODE             : Android tests
                ASSEMBLE                      : :common:assemble
                REBUILD                       : :common:assemble, :common:clean
                COMPILE_JAVA                  : :common:compileJava
            TEST_COMPILE_MODE             : Unit tests
                ASSEMBLE                      : :common:assemble, :common:testClasses
                REBUILD                       : :common:assemble, :common:clean, :common:testClasses
                COMPILE_JAVA                  : :common:compileJava, :common:testClasses
            TEST_COMPILE_MODE             : None
                ASSEMBLE                      : :common:assemble
                REBUILD                       : :common:assemble, :common:clean
                COMPILE_JAVA                  : :common:compileJava
    MODULE                        : NonStandardSourceSetDependencies.common.jvmTest
        ExternalModuleGroup           : NonStandardSourceSetDependencies
        ExternalModuleType            : sourceSet
        ExternalModuleVersion         : unspecified
        LinkedProjectId               : :common:jvmTest
        LinkedProjectPath             : <PROJECT>/common
        RootProjectPath               : <PROJECT>
        COMPILER_MODULE_EXTENSION
            compilerTestOutputPath        : file://<PROJECT>/common/build/classes/kotlin/jvm/test [-]
            isCompilerPathInherited       : false
            isExcludeOutput               : true
        TEST_MODULE_PROPERTIES
            productionModuleName          : NonStandardSourceSetDependencies.common.jvmMain
        ModuleFile                    : <PROJECT>/.idea/modules/common/NonStandardSourceSetDependencies.common.jvmTest.iml [-]
        ModuleTypeName                : JAVA_MODULE
        FACET                         : Kotlin
            TypeId                        : kotlin-language
            ExternalSource                : GRADLE
            ApiLevel                      : 1.7
            CompilerArguments
                apiVersion                    : 1.7
                languageVersion               : 1.7
                multiPlatform                 : true
                - pluginClasspaths            : <M2>/org/jetbrains/annotations/13.0/annotations-13.0.jar
                - pluginClasspaths            : <M2>/org/jetbrains/kotlin/kotlin-script-runtime/<KOTLIN_VERSION>/kotlin-script-runtime-<KOTLIN_VERSION>.jar
                - pluginClasspaths            : <M2>/org/jetbrains/kotlin/kotlin-scripting-common/<KOTLIN_VERSION>/kotlin-scripting-common-<KOTLIN_VERSION>.jar
                - pluginClasspaths            : <M2>/org/jetbrains/kotlin/kotlin-scripting-jvm/<KOTLIN_VERSION>/kotlin-scripting-jvm-<KOTLIN_VERSION>.jar
                - pluginClasspaths            : <M2>/org/jetbrains/kotlin/kotlin-stdlib-common/<KOTLIN_VERSION>/kotlin-stdlib-common-<KOTLIN_VERSION>.jar
                - pluginClasspaths            : <M2>/org/jetbrains/kotlin/kotlin-stdlib/<KOTLIN_VERSION>/kotlin-stdlib-<KOTLIN_VERSION>.jar
            CompilerSettings
                additionalArguments           : -Xallow-no-source-files
                copyJsLibraryFiles            : true
                outputDirectoryForJsLibraryFiles        : lib
            ExternalProjectId             : :common
            IsTestModule                  : true
            Kind                          : COMPILATION_AND_SOURCE_SET_HOLDER
            LanguageLevel                 : 1.7
            MergedCompilerArguments
                apiVersion                    : 1.7
                languageVersion               : 1.7
                multiPlatform                 : true
                - pluginClasspaths            : <M2>/org/jetbrains/annotations/13.0/annotations-13.0.jar
                - pluginClasspaths            : <M2>/org/jetbrains/kotlin/kotlin-script-runtime/<KOTLIN_VERSION>/kotlin-script-runtime-<KOTLIN_VERSION>.jar
                - pluginClasspaths            : <M2>/org/jetbrains/kotlin/kotlin-scripting-common/<KOTLIN_VERSION>/kotlin-scripting-common-<KOTLIN_VERSION>.jar
                - pluginClasspaths            : <M2>/org/jetbrains/kotlin/kotlin-scripting-jvm/<KOTLIN_VERSION>/kotlin-scripting-jvm-<KOTLIN_VERSION>.jar
                - pluginClasspaths            : <M2>/org/jetbrains/kotlin/kotlin-stdlib-common/<KOTLIN_VERSION>/kotlin-stdlib-common-<KOTLIN_VERSION>.jar
                - pluginClasspaths            : <M2>/org/jetbrains/kotlin/kotlin-stdlib/<KOTLIN_VERSION>/kotlin-stdlib-<KOTLIN_VERSION>.jar
            Platform                      : JVM (1.8)
            - SourceSetName               : NonStandardSourceSetDependencies.common.commonTest
            UseProjectSettings            : false
            Version                       : 5
        CONENT_ENTRY                  : file://<PROJECT>/common/src/jvmTest [-]
        WATCHED_TEST_SOURCE_FOLDER    : file://<PROJECT>/common/src/jvmTest/kotlin [-]
        WATCHED_TEST_RESOURCE_FOLDER  : file://<PROJECT>/common/src/jvmTest/resources [-]
        JDK                           : <NAME_CUT> JavaSDK
        *isInherited                  : true
        ORDER_ENTRY                   : <Module source>
        LIBRARY                       : Gradle: org.jetbrains.kotlin:kotlin-stdlib-jdk7:<KOTLIN_VERSION> [=]
            Scope                         : Test
        LIBRARY                       : Gradle: org.jetbrains.kotlin:kotlin-stdlib-jdk8:<KOTLIN_VERSION> [=]
            Scope                         : Test
        LIBRARY                       : Gradle: org.jetbrains.kotlin:kotlin-stdlib:<KOTLIN_VERSION> [=]
            Scope                         : Test
        LIBRARY                       : Gradle: org.jetbrains:annotations:13.0 [=]
            Scope                         : Test
        ORDER_ENTRY                   : NonStandardSourceSetDependencies.common.commonMain
            Scope                         : Test
        ORDER_ENTRY                   : NonStandardSourceSetDependencies.common.commonTest
            Scope                         : Test
        ORDER_ENTRY                   : NonStandardSourceSetDependencies.common.jvmMain
            Scope                         : Test
        ORDER_ENTRY                   : NonStandardSourceSetDependencies.common.jvmMain
            Scope                         : Runtime
        BUILD_TASKS
            TEST_COMPILE_MODE             : All
                ASSEMBLE                      : :common:assemble, :common:testClasses
                REBUILD                       : :common:assemble, :common:clean, :common:testClasses
                COMPILE_JAVA                  : :common:compileJava, :common:testClasses
            TEST_COMPILE_MODE             : Android tests
                ASSEMBLE                      : :common:assemble
                REBUILD                       : :common:assemble, :common:clean
                COMPILE_JAVA                  : :common:compileJava
            TEST_COMPILE_MODE             : Unit tests
                ASSEMBLE                      : :common:assemble, :common:testClasses
                REBUILD                       : :common:assemble, :common:clean, :common:testClasses
                COMPILE_JAVA                  : :common:compileJava, :common:testClasses
            TEST_COMPILE_MODE             : None
                ASSEMBLE                      : :common:assemble
                REBUILD                       : :common:assemble, :common:clean
                COMPILE_JAVA                  : :common:compileJava
    MODULE                        : NonStandardSourceSetDependencies.desktop
        ExternalModuleGroup           : NonStandardSourceSetDependencies
        ExternalModuleVersion         : unspecified
        LinkedProjectId               : :desktop
        LinkedProjectPath             : <PROJECT>/desktop
        RootProjectPath               : <PROJECT>
        COMPILER_MODULE_EXTENSION
            compilerSourceOutputPath      : file://<PROJECT>/build/classes/production/NonStandardSourceSetDependencies.desktop [-]
            compilerTestOutputPath        : file://<PROJECT>/build/classes/test/NonStandardSourceSetDependencies.desktop [-]
            isCompilerPathInherited       : true
            isExcludeOutput               : true
        ModuleFile                    : <PROJECT>/.idea/modules/desktop/NonStandardSourceSetDependencies.desktop.iml [-]
        ModuleTypeName                : JAVA_MODULE
        FACET                         : Android-Gradle
            TypeId                        : android-gradle
            ExternalSource                : GRADLE
            GradlePath                    : :desktop
        CONENT_ENTRY                  : file://<PROJECT>/desktop
            EXCLUDE_FOLDER                : file://<PROJECT>/desktop/.gradle [-]
            EXCLUDE_FOLDER                : file://<PROJECT>/desktop/build [-]
        JDK                           : <NAME_CUT> JavaSDK
        *isInherited                  : true
        ORDER_ENTRY                   : <Module source>
        BUILD_TASKS
            TEST_COMPILE_MODE             : All
                ASSEMBLE                      : :desktop:assemble, :desktop:testClasses
                REBUILD                       : :desktop:assemble, :desktop:clean, :desktop:testClasses
                COMPILE_JAVA                  : :desktop:compileJava, :desktop:testClasses
            TEST_COMPILE_MODE             : Android tests
                ASSEMBLE                      : :desktop:assemble
                REBUILD                       : :desktop:assemble, :desktop:clean
                COMPILE_JAVA                  : :desktop:compileJava
            TEST_COMPILE_MODE             : Unit tests
                ASSEMBLE                      : :desktop:assemble, :desktop:testClasses
                REBUILD                       : :desktop:assemble, :desktop:clean, :desktop:testClasses
                COMPILE_JAVA                  : :desktop:compileJava, :desktop:testClasses
            TEST_COMPILE_MODE             : None
                ASSEMBLE                      : :desktop:assemble
                REBUILD                       : :desktop:assemble, :desktop:clean
                COMPILE_JAVA                  : :desktop:compileJava
    MODULE                        : NonStandardSourceSetDependencies.desktop.main
        ExternalModuleGroup           : NonStandardSourceSetDependencies
        ExternalModuleType            : sourceSet
        ExternalModuleVersion         : unspecified
        LinkedProjectId               : :desktop:main
        LinkedProjectPath             : <PROJECT>/desktop
        RootProjectPath               : <PROJECT>
        COMPILER_MODULE_EXTENSION
            compilerSourceOutputPath      : file://<PROJECT>/desktop/build/classes/java/main [-]
            isCompilerPathInherited       : false
            isExcludeOutput               : true
        ModuleFile                    : <PROJECT>/.idea/modules/desktop/NonStandardSourceSetDependencies.desktop.main.iml [-]
        ModuleTypeName                : JAVA_MODULE
        FACET                         : Kotlin
            TypeId                        : kotlin-language
            ExternalSource                : GRADLE
            ApiLevel                      : 1.7
            CompilerArguments
                apiVersion                    : 1.7
                languageVersion               : 1.7
                - pluginClasspaths            : <M2>/org/jetbrains/annotations/13.0/annotations-13.0.jar
                - pluginClasspaths            : <M2>/org/jetbrains/kotlin/kotlin-script-runtime/<KOTLIN_VERSION>/kotlin-script-runtime-<KOTLIN_VERSION>.jar
                - pluginClasspaths            : <M2>/org/jetbrains/kotlin/kotlin-scripting-common/<KOTLIN_VERSION>/kotlin-scripting-common-<KOTLIN_VERSION>.jar
                - pluginClasspaths            : <M2>/org/jetbrains/kotlin/kotlin-scripting-jvm/<KOTLIN_VERSION>/kotlin-scripting-jvm-<KOTLIN_VERSION>.jar
                - pluginClasspaths            : <M2>/org/jetbrains/kotlin/kotlin-stdlib-common/<KOTLIN_VERSION>/kotlin-stdlib-common-<KOTLIN_VERSION>.jar
                - pluginClasspaths            : <M2>/org/jetbrains/kotlin/kotlin-stdlib/<KOTLIN_VERSION>/kotlin-stdlib-<KOTLIN_VERSION>.jar
            CompilerSettings
                additionalArguments           : -Xallow-no-source-files
                copyJsLibraryFiles            : true
                outputDirectoryForJsLibraryFiles        : lib
            IsTestModule                  : false
            Kind                          : DEFAULT
            LanguageLevel                 : 1.7
            MergedCompilerArguments
                apiVersion                    : 1.7
                languageVersion               : 1.7
                - pluginClasspaths            : <M2>/org/jetbrains/annotations/13.0/annotations-13.0.jar
                - pluginClasspaths            : <M2>/org/jetbrains/kotlin/kotlin-script-runtime/<KOTLIN_VERSION>/kotlin-script-runtime-<KOTLIN_VERSION>.jar
                - pluginClasspaths            : <M2>/org/jetbrains/kotlin/kotlin-scripting-common/<KOTLIN_VERSION>/kotlin-scripting-common-<KOTLIN_VERSION>.jar
                - pluginClasspaths            : <M2>/org/jetbrains/kotlin/kotlin-scripting-jvm/<KOTLIN_VERSION>/kotlin-scripting-jvm-<KOTLIN_VERSION>.jar
                - pluginClasspaths            : <M2>/org/jetbrains/kotlin/kotlin-stdlib-common/<KOTLIN_VERSION>/kotlin-stdlib-common-<KOTLIN_VERSION>.jar
                - pluginClasspaths            : <M2>/org/jetbrains/kotlin/kotlin-stdlib/<KOTLIN_VERSION>/kotlin-stdlib-<KOTLIN_VERSION>.jar
            Platform                      : JVM (1.8)
            UseProjectSettings            : false
            Version                       : 5
<<<<<<< HEAD
        CONENT_ENTRY                  : file://<PROJECT>/feature-a/build/generated/aidl_source_output_dir/debug/out [-]
        CONENT_ENTRY                  : file://<PROJECT>/feature-a/build/generated/ap_generated_sources/debug/out [-]
        CONENT_ENTRY                  : file://<PROJECT>/feature-a/build/generated/renderscript_source_output_dir/debug/out [-]
        CONENT_ENTRY                  : file://<PROJECT>/feature-a/build/generated/res/resValues/debug [-]
        CONENT_ENTRY                  : file://<PROJECT>/feature-a/build/generated/res/rs/debug [-]
        CONENT_ENTRY                  : file://<PROJECT>/feature-a/build/generated/source/buildConfig/debug [-]
        CONENT_ENTRY                  : file://<PROJECT>/feature-a/src/debug [-]
        CONENT_ENTRY                  : file://<PROJECT>/feature-a/src/main
            JavaSource                    : file://<PROJECT>/feature-a/src/main/java
        WATCHED_SOURCE_FOLDER         : file://<PROJECT>/feature-a/build/generated/aidl_source_output_dir/debug/out [-]
            Generated                     : true
        WATCHED_SOURCE_FOLDER         : file://<PROJECT>/feature-a/build/generated/ap_generated_sources/debug/out [-]
            Generated                     : true
        WATCHED_SOURCE_FOLDER         : file://<PROJECT>/feature-a/build/generated/renderscript_source_output_dir/debug/out [-]
            Generated                     : true
        WATCHED_RESOURCE_FOLDER       : file://<PROJECT>/feature-a/build/generated/res/resValues/debug [-]
            Generated                     : true
        WATCHED_RESOURCE_FOLDER       : file://<PROJECT>/feature-a/build/generated/res/rs/debug [-]
            Generated                     : true
        WATCHED_SOURCE_FOLDER         : file://<PROJECT>/feature-a/build/generated/source/buildConfig/debug [-]
            Generated                     : true
        WATCHED_SOURCE_FOLDER         : file://<PROJECT>/feature-a/src/debug/aidl [-]
        WATCHED_RESOURCE_FOLDER       : file://<PROJECT>/feature-a/src/debug/assets [-]
        WATCHED_SOURCE_FOLDER         : file://<PROJECT>/feature-a/src/debug/java [-]
        WATCHED_SOURCE_FOLDER         : file://<PROJECT>/feature-a/src/debug/kotlin [-]
        WATCHED_RESOURCE_FOLDER       : file://<PROJECT>/feature-a/src/debug/res [-]
        WATCHED_RESOURCE_FOLDER       : file://<PROJECT>/feature-a/src/debug/resources [-]
        WATCHED_SOURCE_FOLDER         : file://<PROJECT>/feature-a/src/debug/rs [-]
        WATCHED_SOURCE_FOLDER         : file://<PROJECT>/feature-a/src/debug/shaders [-]
        WATCHED_SOURCE_FOLDER         : file://<PROJECT>/feature-a/src/main/aidl [-]
        WATCHED_RESOURCE_FOLDER       : file://<PROJECT>/feature-a/src/main/assets [-]
        WATCHED_SOURCE_FOLDER         : file://<PROJECT>/feature-a/src/main/kotlin [-]
        WATCHED_RESOURCE_FOLDER       : file://<PROJECT>/feature-a/src/main/res [-]
        WATCHED_RESOURCE_FOLDER       : file://<PROJECT>/feature-a/src/main/resources [-]
        WATCHED_SOURCE_FOLDER         : file://<PROJECT>/feature-a/src/main/rs [-]
        WATCHED_SOURCE_FOLDER         : file://<PROJECT>/feature-a/src/main/shaders [-]
        JDK                           : <NAME_CUT> Android SDK
        *isInherited                  : false
            SdkType                       : Android SDK
            HomePath                      : <ANDROID_SDK>
            VersionString                 : <JDK_VERSION>
=======
        CONENT_ENTRY                  : file://<PROJECT>/desktop/src/main
            JavaSource                    : file://<PROJECT>/desktop/src/main/java
        WATCHED_SOURCE_FOLDER         : file://<PROJECT>/desktop/src/main/kotlin [-]
        WATCHED_RESOURCE_FOLDER       : file://<PROJECT>/desktop/src/main/resources [-]
        JDK                           : <NAME_CUT> JavaSDK
        *isInherited                  : true
>>>>>>> 13cf34d7
        ORDER_ENTRY                   : <Module source>
        LIBRARY                       : Gradle: org.jetbrains.kotlin:kotlin-stdlib-common:<KOTLIN_VERSION> [=]
        LIBRARY                       : Gradle: org.jetbrains.kotlin:kotlin-stdlib-jdk7:<KOTLIN_VERSION> [=]
        LIBRARY                       : Gradle: org.jetbrains.kotlin:kotlin-stdlib-jdk8:<KOTLIN_VERSION> [=]
        LIBRARY                       : Gradle: org.jetbrains.kotlin:kotlin-stdlib:<KOTLIN_VERSION> [=]
        LIBRARY                       : Gradle: org.jetbrains:annotations:13.0 [=]
        Classes
            -                             : file://<PROJECT>/desktop/build/classes/java/main
        BUILD_TASKS
            TEST_COMPILE_MODE             : All
                ASSEMBLE                      : :desktop:assemble, :desktop:testClasses
                REBUILD                       : :desktop:assemble, :desktop:clean, :desktop:testClasses
                COMPILE_JAVA                  : :desktop:compileJava, :desktop:testClasses
            TEST_COMPILE_MODE             : Android tests
                ASSEMBLE                      : :desktop:assemble
                REBUILD                       : :desktop:assemble, :desktop:clean
                COMPILE_JAVA                  : :desktop:compileJava
            TEST_COMPILE_MODE             : Unit tests
                ASSEMBLE                      : :desktop:assemble, :desktop:testClasses
                REBUILD                       : :desktop:assemble, :desktop:clean, :desktop:testClasses
                COMPILE_JAVA                  : :desktop:compileJava, :desktop:testClasses
            TEST_COMPILE_MODE             : None
                ASSEMBLE                      : :desktop:assemble
                REBUILD                       : :desktop:assemble, :desktop:clean
                COMPILE_JAVA                  : :desktop:compileJava
    MODULE                        : NonStandardSourceSetDependencies.desktop.test
        ExternalModuleGroup           : NonStandardSourceSetDependencies
        ExternalModuleType            : sourceSet
        ExternalModuleVersion         : unspecified
        LinkedProjectId               : :desktop:test
        LinkedProjectPath             : <PROJECT>/desktop
        RootProjectPath               : <PROJECT>
        COMPILER_MODULE_EXTENSION
            compilerTestOutputPath        : file://<PROJECT>/desktop/build/classes/java/test [-]
            isCompilerPathInherited       : false
            isExcludeOutput               : true
        TEST_MODULE_PROPERTIES
            productionModuleName          : NonStandardSourceSetDependencies.desktop.main
        ModuleFile                    : <PROJECT>/.idea/modules/desktop/NonStandardSourceSetDependencies.desktop.test.iml [-]
        ModuleTypeName                : JAVA_MODULE
        FACET                         : Kotlin
            TypeId                        : kotlin-language
            ExternalSource                : GRADLE
            ApiLevel                      : 1.7
            CompilerArguments
                apiVersion                    : 1.7
                languageVersion               : 1.7
                - pluginClasspaths            : <M2>/org/jetbrains/annotations/13.0/annotations-13.0.jar
                - pluginClasspaths            : <M2>/org/jetbrains/kotlin/kotlin-script-runtime/<KOTLIN_VERSION>/kotlin-script-runtime-<KOTLIN_VERSION>.jar
                - pluginClasspaths            : <M2>/org/jetbrains/kotlin/kotlin-scripting-common/<KOTLIN_VERSION>/kotlin-scripting-common-<KOTLIN_VERSION>.jar
                - pluginClasspaths            : <M2>/org/jetbrains/kotlin/kotlin-scripting-jvm/<KOTLIN_VERSION>/kotlin-scripting-jvm-<KOTLIN_VERSION>.jar
                - pluginClasspaths            : <M2>/org/jetbrains/kotlin/kotlin-stdlib-common/<KOTLIN_VERSION>/kotlin-stdlib-common-<KOTLIN_VERSION>.jar
                - pluginClasspaths            : <M2>/org/jetbrains/kotlin/kotlin-stdlib/<KOTLIN_VERSION>/kotlin-stdlib-<KOTLIN_VERSION>.jar
            CompilerSettings
                additionalArguments           : -Xallow-no-source-files
                copyJsLibraryFiles            : true
                outputDirectoryForJsLibraryFiles        : lib
            IsTestModule                  : false
            Kind                          : DEFAULT
            LanguageLevel                 : 1.7
            MergedCompilerArguments
                apiVersion                    : 1.7
                languageVersion               : 1.7
                - pluginClasspaths            : <M2>/org/jetbrains/annotations/13.0/annotations-13.0.jar
                - pluginClasspaths            : <M2>/org/jetbrains/kotlin/kotlin-script-runtime/<KOTLIN_VERSION>/kotlin-script-runtime-<KOTLIN_VERSION>.jar
                - pluginClasspaths            : <M2>/org/jetbrains/kotlin/kotlin-scripting-common/<KOTLIN_VERSION>/kotlin-scripting-common-<KOTLIN_VERSION>.jar
                - pluginClasspaths            : <M2>/org/jetbrains/kotlin/kotlin-scripting-jvm/<KOTLIN_VERSION>/kotlin-scripting-jvm-<KOTLIN_VERSION>.jar
                - pluginClasspaths            : <M2>/org/jetbrains/kotlin/kotlin-stdlib-common/<KOTLIN_VERSION>/kotlin-stdlib-common-<KOTLIN_VERSION>.jar
                - pluginClasspaths            : <M2>/org/jetbrains/kotlin/kotlin-stdlib/<KOTLIN_VERSION>/kotlin-stdlib-<KOTLIN_VERSION>.jar
            Platform                      : JVM (1.8)
            UseProjectSettings            : false
            Version                       : 5
        CONENT_ENTRY                  : file://<PROJECT>/desktop/src/test [-]
        WATCHED_TEST_SOURCE_FOLDER    : file://<PROJECT>/desktop/src/test/java [-]
        WATCHED_TEST_SOURCE_FOLDER    : file://<PROJECT>/desktop/src/test/kotlin [-]
        WATCHED_TEST_RESOURCE_FOLDER  : file://<PROJECT>/desktop/src/test/resources [-]
        JDK                           : <NAME_CUT> JavaSDK
        *isInherited                  : true
        ORDER_ENTRY                   : <Module source>
        LIBRARY                       : Gradle: org.jetbrains.kotlin:kotlin-stdlib-common:<KOTLIN_VERSION> [=]
        LIBRARY                       : Gradle: org.jetbrains.kotlin:kotlin-stdlib-jdk7:<KOTLIN_VERSION> [=]
        LIBRARY                       : Gradle: org.jetbrains.kotlin:kotlin-stdlib-jdk8:<KOTLIN_VERSION> [=]
        LIBRARY                       : Gradle: org.jetbrains.kotlin:kotlin-stdlib:<KOTLIN_VERSION> [=]
        LIBRARY                       : Gradle: org.jetbrains:annotations:13.0 [=]
        ORDER_ENTRY                   : NonStandardSourceSetDependencies.desktop.main
        BUILD_TASKS
            TEST_COMPILE_MODE             : All
                ASSEMBLE                      : :desktop:assemble, :desktop:testClasses
                REBUILD                       : :desktop:assemble, :desktop:clean, :desktop:testClasses
                COMPILE_JAVA                  : :desktop:compileJava, :desktop:testClasses
            TEST_COMPILE_MODE             : Android tests
                ASSEMBLE                      : :desktop:assemble
                REBUILD                       : :desktop:assemble, :desktop:clean
                COMPILE_JAVA                  : :desktop:compileJava
            TEST_COMPILE_MODE             : Unit tests
                ASSEMBLE                      : :desktop:assemble, :desktop:testClasses
                REBUILD                       : :desktop:assemble, :desktop:clean, :desktop:testClasses
                COMPILE_JAVA                  : :desktop:compileJava, :desktop:testClasses
            TEST_COMPILE_MODE             : None
                ASSEMBLE                      : :desktop:assemble
                REBUILD                       : :desktop:assemble, :desktop:clean
                COMPILE_JAVA                  : :desktop:compileJava
    MODULE                        : NonStandardSourceSetDependencies.feature-a
        LINKED_ANDROID_MODULE_GROUP
            holder                        : NonStandardSourceSetDependencies.feature-a
            main                          : NonStandardSourceSetDependencies.feature-a.main
            unitTest                      : NonStandardSourceSetDependencies.feature-a.unitTest
            androidTest                   : NonStandardSourceSetDependencies.feature-a.androidTest
        ExternalModuleGroup           : NonStandardSourceSetDependencies
        ExternalModuleVersion         : unspecified
        LinkedProjectId               : :feature-a
        LinkedProjectPath             : <PROJECT>/feature-a
        RootProjectPath               : <PROJECT>
        COMPILER_MODULE_EXTENSION
            compilerSourceOutputPath      : file://<PROJECT>/feature-a/build/intermediates/javac/debug/classes [-]
            compilerTestOutputPath        : file://<PROJECT>/feature-a/build/intermediates/javac/debugUnitTest/classes [-]
            isCompilerPathInherited       : false
            isExcludeOutput               : true
        ModuleFile                    : <PROJECT>/.idea/modules/feature-a/NonStandardSourceSetDependencies.feature-a.iml [-]
        ModuleTypeName                : JAVA_MODULE
        FACET                         : Android
            TypeId                        : android
            ExternalSource                : GRADLE
            SelectedBuildVariant          : debug
            AllowUserConfiguration        : false
            GenFolderRelativePathApt      : /gen
            GenFolderRelativePathAidl     : /gen
            ManifestFileRelativePath      : /src/main/AndroidManifest.xml
            ResFolderRelativePath         : /src/main/res
            - ResFoldersRelativePath      : file://<PROJECT>/feature-a/src/main/res [-]
            - ResFoldersRelativePath      : file://<PROJECT>/feature-a/src/debug/res [-]
            - ResFoldersRelativePath      : file://<PROJECT>/feature-a/build/generated/res/rs/debug [-]
            - ResFoldersRelativePath      : file://<PROJECT>/feature-a/build/generated/res/resValues/debug [-]
            - TestResFoldersRelativePath  : file://<PROJECT>/feature-a/src/androidTest/res [-]
            - TestResFoldersRelativePath  : file://<PROJECT>/feature-a/src/androidTestDebug/res [-]
            - TestResFoldersRelativePath  : file://<PROJECT>/feature-a/build/generated/res/rs/androidTest/debug [-]
            - TestResFoldersRelativePath  : file://<PROJECT>/feature-a/build/generated/res/resValues/androidTest/debug [-]
            AssetsFolderRelativePath      : /src/main/assets
            LibsFolderRelativePath        : /libs
            ProjectType                   : 1
            PackTestCode                  : false
            RunProguard                   : false
            ProguardLogsFolderRelativePath          : /proguard_logs
            UseCustomManifestPackage      : false
            - ProGuardCfgFiles            : file://%MODULE_SDK_HOME%/tools/proguard/proguard-android.txt
        FACET                         : Android-Gradle
            TypeId                        : android-gradle
            ExternalSource                : GRADLE
            GradlePath                    : :feature-a
        CONENT_ENTRY                  : file://<PROJECT>/feature-a
            EXCLUDE_FOLDER                : file://<PROJECT>/feature-a/.gradle [-]
            EXCLUDE_FOLDER                : file://<PROJECT>/feature-a/build [-]
        JDK                           : <NAME_CUT> Android SDK
        *isInherited                  : false
            SdkType                       : Android SDK
            HomePath                      : <ANDROID_SDK>
            VersionString                 : JetBrains Runtime version <JDK_VERSION>
        ORDER_ENTRY                   : <Module source>
        BUILD_TASKS
            TEST_COMPILE_MODE             : All
                CLEAN                         : :feature-a:createMockableJar, :feature-a:generateDebugAndroidTestSources, :feature-a:generateDebugSources
                ASSEMBLE                      : :feature-a:assembleDebug, :feature-a:assembleDebugAndroidTest, :feature-a:assembleDebugUnitTest
                REBUILD                       : :feature-a:assembleDebug, :feature-a:assembleDebugAndroidTest, :feature-a:assembleDebugUnitTest, :feature-a:clean
                COMPILE_JAVA                  : :feature-a:compileDebugAndroidTestSources, :feature-a:compileDebugSources, :feature-a:compileDebugUnitTestSources
                SOURCE_GEN                    : :feature-a:createMockableJar, :feature-a:generateDebugAndroidTestSources, :feature-a:generateDebugSources
            TEST_COMPILE_MODE             : Android tests
                CLEAN                         : :feature-a:generateDebugAndroidTestSources, :feature-a:generateDebugSources
                ASSEMBLE                      : :feature-a:assembleDebug, :feature-a:assembleDebugAndroidTest
                REBUILD                       : :feature-a:assembleDebug, :feature-a:assembleDebugAndroidTest, :feature-a:clean
                COMPILE_JAVA                  : :feature-a:compileDebugAndroidTestSources, :feature-a:compileDebugSources
                SOURCE_GEN                    : :feature-a:generateDebugAndroidTestSources, :feature-a:generateDebugSources
            TEST_COMPILE_MODE             : Unit tests
                CLEAN                         : :feature-a:createMockableJar, :feature-a:generateDebugSources
                ASSEMBLE                      : :feature-a:assembleDebug, :feature-a:assembleDebugUnitTest
                REBUILD                       : :feature-a:assembleDebug, :feature-a:assembleDebugUnitTest, :feature-a:clean
                COMPILE_JAVA                  : :feature-a:compileDebugUnitTestSources
                SOURCE_GEN                    : :feature-a:createMockableJar, :feature-a:generateDebugSources
            TEST_COMPILE_MODE             : None
                CLEAN                         : :feature-a:generateDebugSources
                ASSEMBLE                      : :feature-a:assembleDebug
                REBUILD                       : :feature-a:assembleDebug, :feature-a:clean
                COMPILE_JAVA                  : :feature-a:compileDebugSources
                SOURCE_GEN                    : :feature-a:generateDebugSources
    MODULE                        : NonStandardSourceSetDependencies.feature-a.androidTest
        LINKED_ANDROID_MODULE_GROUP
            holder                        : NonStandardSourceSetDependencies.feature-a
            main                          : NonStandardSourceSetDependencies.feature-a.main
            unitTest                      : NonStandardSourceSetDependencies.feature-a.unitTest
            androidTest                   : NonStandardSourceSetDependencies.feature-a.androidTest
        ExternalModuleType            : sourceSet
        LinkedProjectId               : :feature-a:androidTest
        LinkedProjectPath             : <PROJECT>/feature-a
        RootProjectPath               : <PROJECT>
        COMPILER_MODULE_EXTENSION
            compilerSourceOutputPath      : file://<PROJECT>/feature-a/build/intermediates/javac/debug/classes [-]
            compilerTestOutputPath        : file://<PROJECT>/feature-a/build/intermediates/javac/debugUnitTest/classes [-]
            isCompilerPathInherited       : false
            isExcludeOutput               : true
        TEST_MODULE_PROPERTIES
            productionModuleName          : NonStandardSourceSetDependencies.feature-a.main
        ModuleFile                    : <PROJECT>/.idea/modules/feature-a/NonStandardSourceSetDependencies.feature-a.androidTest.iml [-]
        ModuleTypeName                : JAVA_MODULE
        HIDDEN FACET                  : Android
        FACET                         : Kotlin
            TypeId                        : kotlin-language
            ExternalSource                : GRADLE
            ApiLevel                      : 1.7
            CompilerArguments
                apiVersion                    : 1.7
                languageVersion               : 1.7
            CompilerSettings
                additionalArguments           : -Xallow-no-source-files
                copyJsLibraryFiles            : true
                outputDirectoryForJsLibraryFiles        : lib
            IsTestModule                  : false
            Kind                          : DEFAULT
            LanguageLevel                 : 1.7
            MergedCompilerArguments
                apiVersion                    : 1.7
                languageVersion               : 1.7
            Platform                      : JVM (1.8)
            UseProjectSettings            : false
            Version                       : 5
        CONENT_ENTRY                  : file://<PROJECT>/feature-a/build/generated/aidl_source_output_dir/debugAndroidTest/out [-]
        CONENT_ENTRY                  : file://<PROJECT>/feature-a/build/generated/ap_generated_sources/debugAndroidTest/out [-]
        CONENT_ENTRY                  : file://<PROJECT>/feature-a/build/generated/renderscript_source_output_dir/debugAndroidTest/out [-]
        CONENT_ENTRY                  : file://<PROJECT>/feature-a/build/generated/res/resValues/androidTest/debug [-]
        CONENT_ENTRY                  : file://<PROJECT>/feature-a/build/generated/res/rs/androidTest/debug [-]
        CONENT_ENTRY                  : file://<PROJECT>/feature-a/build/generated/source/buildConfig/androidTest/debug [-]
        CONENT_ENTRY                  : file://<PROJECT>/feature-a/src/androidTest [-]
        CONENT_ENTRY                  : file://<PROJECT>/feature-a/src/androidTestDebug [-]
        WATCHED_TEST_SOURCE_FOLDER    : file://<PROJECT>/feature-a/build/generated/aidl_source_output_dir/debugAndroidTest/out [-]
            Generated                     : true
        WATCHED_TEST_SOURCE_FOLDER    : file://<PROJECT>/feature-a/build/generated/ap_generated_sources/debugAndroidTest/out [-]
            Generated                     : true
        WATCHED_TEST_SOURCE_FOLDER    : file://<PROJECT>/feature-a/build/generated/renderscript_source_output_dir/debugAndroidTest/out [-]
            Generated                     : true
        WATCHED_TEST_RESOURCE_FOLDER  : file://<PROJECT>/feature-a/build/generated/res/resValues/androidTest/debug [-]
            Generated                     : true
        WATCHED_TEST_RESOURCE_FOLDER  : file://<PROJECT>/feature-a/build/generated/res/rs/androidTest/debug [-]
            Generated                     : true
        WATCHED_TEST_SOURCE_FOLDER    : file://<PROJECT>/feature-a/build/generated/source/buildConfig/androidTest/debug [-]
            Generated                     : true
        WATCHED_TEST_SOURCE_FOLDER    : file://<PROJECT>/feature-a/src/androidTest/aidl [-]
        WATCHED_TEST_RESOURCE_FOLDER  : file://<PROJECT>/feature-a/src/androidTest/assets [-]
        WATCHED_TEST_SOURCE_FOLDER    : file://<PROJECT>/feature-a/src/androidTest/java [-]
        WATCHED_TEST_SOURCE_FOLDER    : file://<PROJECT>/feature-a/src/androidTest/kotlin [-]
        WATCHED_TEST_RESOURCE_FOLDER  : file://<PROJECT>/feature-a/src/androidTest/res [-]
        WATCHED_TEST_RESOURCE_FOLDER  : file://<PROJECT>/feature-a/src/androidTest/resources [-]
        WATCHED_TEST_SOURCE_FOLDER    : file://<PROJECT>/feature-a/src/androidTest/rs [-]
        WATCHED_TEST_SOURCE_FOLDER    : file://<PROJECT>/feature-a/src/androidTest/shaders [-]
        WATCHED_TEST_SOURCE_FOLDER    : file://<PROJECT>/feature-a/src/androidTestDebug/aidl [-]
        WATCHED_TEST_RESOURCE_FOLDER  : file://<PROJECT>/feature-a/src/androidTestDebug/assets [-]
        WATCHED_TEST_SOURCE_FOLDER    : file://<PROJECT>/feature-a/src/androidTestDebug/java [-]
        WATCHED_TEST_SOURCE_FOLDER    : file://<PROJECT>/feature-a/src/androidTestDebug/kotlin [-]
        WATCHED_TEST_RESOURCE_FOLDER  : file://<PROJECT>/feature-a/src/androidTestDebug/res [-]
        WATCHED_TEST_RESOURCE_FOLDER  : file://<PROJECT>/feature-a/src/androidTestDebug/resources [-]
        WATCHED_TEST_SOURCE_FOLDER    : file://<PROJECT>/feature-a/src/androidTestDebug/rs [-]
        WATCHED_TEST_SOURCE_FOLDER    : file://<PROJECT>/feature-a/src/androidTestDebug/shaders [-]
        JDK                           : <NAME_CUT> Android SDK
        *isInherited                  : false
            SdkType                       : Android SDK
            HomePath                      : <ANDROID_SDK>
            VersionString                 : <JDK_VERSION>
        ORDER_ENTRY                   : <Module source>
        LIBRARY                       : Gradle: androidx.activity:activity:1.2.3@aar [=]
            Scope                         : Test
        LIBRARY                       : Gradle: androidx.annotation:annotation-experimental:1.0.0@aar [=]
            Scope                         : Test
        LIBRARY                       : Gradle: androidx.annotation:annotation:1.2.0 [=]
            Scope                         : Test
        LIBRARY                       : Gradle: androidx.appcompat:appcompat-resources:1.3.0@aar [=]
            Scope                         : Test
        LIBRARY                       : Gradle: androidx.appcompat:appcompat:1.3.0@aar [=]
            Scope                         : Test
        LIBRARY                       : Gradle: androidx.arch.core:core-common:2.1.0 [=]
            Scope                         : Test
        LIBRARY                       : Gradle: androidx.arch.core:core-runtime:2.1.0@aar [=]
            Scope                         : Test
        LIBRARY                       : Gradle: androidx.collection:collection:1.1.0 [=]
            Scope                         : Test
        LIBRARY                       : Gradle: androidx.core:core:1.5.0@aar [=]
            Scope                         : Test
        LIBRARY                       : Gradle: androidx.cursoradapter:cursoradapter:1.0.0@aar [=]
            Scope                         : Test
        LIBRARY                       : Gradle: androidx.customview:customview:1.0.0@aar [=]
            Scope                         : Test
        LIBRARY                       : Gradle: androidx.drawerlayout:drawerlayout:1.0.0@aar [=]
            Scope                         : Test
        LIBRARY                       : Gradle: androidx.fragment:fragment:1.3.4@aar [=]
            Scope                         : Test
        LIBRARY                       : Gradle: androidx.interpolator:interpolator:1.0.0@aar [=]
            Scope                         : Test
        LIBRARY                       : Gradle: androidx.lifecycle:lifecycle-common:2.3.1 [=]
            Scope                         : Test
        LIBRARY                       : Gradle: androidx.lifecycle:lifecycle-livedata-core:2.3.1@aar [=]
            Scope                         : Test
        LIBRARY                       : Gradle: androidx.lifecycle:lifecycle-livedata:2.0.0@aar [=]
            Scope                         : Test
        LIBRARY                       : Gradle: androidx.lifecycle:lifecycle-runtime:2.3.1@aar [=]
            Scope                         : Test
        LIBRARY                       : Gradle: androidx.lifecycle:lifecycle-viewmodel-savedstate:2.3.1@aar [=]
            Scope                         : Test
        LIBRARY                       : Gradle: androidx.lifecycle:lifecycle-viewmodel:2.3.1@aar [=]
            Scope                         : Test
        LIBRARY                       : Gradle: androidx.loader:loader:1.0.0@aar [=]
            Scope                         : Test
        LIBRARY                       : Gradle: androidx.savedstate:savedstate:1.1.0@aar [=]
            Scope                         : Test
        LIBRARY                       : Gradle: androidx.vectordrawable:vectordrawable-animated:1.1.0@aar [=]
            Scope                         : Test
        LIBRARY                       : Gradle: androidx.vectordrawable:vectordrawable:1.1.0@aar [=]
            Scope                         : Test
        LIBRARY                       : Gradle: androidx.versionedparcelable:versionedparcelable:1.1.1@aar [=]
            Scope                         : Test
        LIBRARY                       : Gradle: androidx.viewpager:viewpager:1.0.0@aar [=]
            Scope                         : Test
        LIBRARY                       : Gradle: org.jetbrains.kotlin:kotlin-stdlib-common:<KOTLIN_VERSION> [=]
            Scope                         : Test
        LIBRARY                       : Gradle: org.jetbrains.kotlin:kotlin-stdlib-jdk7:<KOTLIN_VERSION> [=]
            Scope                         : Test
        LIBRARY                       : Gradle: org.jetbrains.kotlin:kotlin-stdlib-jdk8:<KOTLIN_VERSION> [=]
            Scope                         : Test
        LIBRARY                       : Gradle: org.jetbrains.kotlin:kotlin-stdlib:<KOTLIN_VERSION> [=]
            Scope                         : Test
        LIBRARY                       : Gradle: org.jetbrains:annotations:13.0 [=]
            Scope                         : Test
        ORDER_ENTRY                   : NonStandardSourceSetDependencies.common.commonMain
            Scope                         : Test
        ORDER_ENTRY                   : NonStandardSourceSetDependencies.common.jvmMain
            Scope                         : Test
        ORDER_ENTRY                   : NonStandardSourceSetDependencies.feature-a.main
            Scope                         : Test
        BUILD_TASKS
            TEST_COMPILE_MODE             : All
                CLEAN                         : :feature-a:createMockableJar, :feature-a:generateDebugAndroidTestSources, :feature-a:generateDebugSources
                ASSEMBLE                      : :feature-a:assembleDebug, :feature-a:assembleDebugAndroidTest, :feature-a:assembleDebugUnitTest
                REBUILD                       : :feature-a:assembleDebug, :feature-a:assembleDebugAndroidTest, :feature-a:assembleDebugUnitTest, :feature-a:clean
                COMPILE_JAVA                  : :feature-a:compileDebugAndroidTestSources, :feature-a:compileDebugSources, :feature-a:compileDebugUnitTestSources
                SOURCE_GEN                    : :feature-a:createMockableJar, :feature-a:generateDebugAndroidTestSources, :feature-a:generateDebugSources
            TEST_COMPILE_MODE             : Android tests
                CLEAN                         : :feature-a:generateDebugAndroidTestSources, :feature-a:generateDebugSources
                ASSEMBLE                      : :feature-a:assembleDebug, :feature-a:assembleDebugAndroidTest
                REBUILD                       : :feature-a:assembleDebug, :feature-a:assembleDebugAndroidTest, :feature-a:clean
                COMPILE_JAVA                  : :feature-a:compileDebugAndroidTestSources, :feature-a:compileDebugSources
                SOURCE_GEN                    : :feature-a:generateDebugAndroidTestSources, :feature-a:generateDebugSources
            TEST_COMPILE_MODE             : Unit tests
                CLEAN                         : :feature-a:createMockableJar, :feature-a:generateDebugSources
                ASSEMBLE                      : :feature-a:assembleDebug, :feature-a:assembleDebugUnitTest
                REBUILD                       : :feature-a:assembleDebug, :feature-a:assembleDebugUnitTest, :feature-a:clean
                COMPILE_JAVA                  : :feature-a:compileDebugUnitTestSources
                SOURCE_GEN                    : :feature-a:createMockableJar, :feature-a:generateDebugSources
            TEST_COMPILE_MODE             : None
                CLEAN                         : :feature-a:generateDebugSources
                ASSEMBLE                      : :feature-a:assembleDebug
                REBUILD                       : :feature-a:assembleDebug, :feature-a:clean
                COMPILE_JAVA                  : :feature-a:compileDebugSources
                SOURCE_GEN                    : :feature-a:generateDebugSources
    MODULE                        : NonStandardSourceSetDependencies.feature-a.main
        LINKED_ANDROID_MODULE_GROUP
            holder                        : NonStandardSourceSetDependencies.feature-a
            main                          : NonStandardSourceSetDependencies.feature-a.main
            unitTest                      : NonStandardSourceSetDependencies.feature-a.unitTest
            androidTest                   : NonStandardSourceSetDependencies.feature-a.androidTest
        ExternalModuleType            : sourceSet
        LinkedProjectId               : :feature-a:main
        LinkedProjectPath             : <PROJECT>/feature-a
        RootProjectPath               : <PROJECT>
        COMPILER_MODULE_EXTENSION
            compilerSourceOutputPath      : file://<PROJECT>/feature-a/build/intermediates/javac/debug/classes [-]
            compilerTestOutputPath        : file://<PROJECT>/feature-a/build/intermediates/javac/debugUnitTest/classes [-]
            isCompilerPathInherited       : false
            isExcludeOutput               : true
        ModuleFile                    : <PROJECT>/.idea/modules/feature-a/NonStandardSourceSetDependencies.feature-a.main.iml [-]
        ModuleTypeName                : JAVA_MODULE
        HIDDEN FACET                  : Android
        FACET                         : Kotlin
            TypeId                        : kotlin-language
            ExternalSource                : GRADLE
            ApiLevel                      : 1.7
            CompilerArguments
                apiVersion                    : 1.7
                languageVersion               : 1.7
            CompilerSettings
                additionalArguments           : -Xallow-no-source-files
                copyJsLibraryFiles            : true
                outputDirectoryForJsLibraryFiles        : lib
            IsTestModule                  : false
            Kind                          : DEFAULT
            LanguageLevel                 : 1.7
            MergedCompilerArguments
                apiVersion                    : 1.7
                languageVersion               : 1.7
            Platform                      : JVM (1.8)
            UseProjectSettings            : false
            Version                       : 5
        CONENT_ENTRY                  : file://<PROJECT>/feature-a/build/generated/aidl_source_output_dir/debug/out [-]
        CONENT_ENTRY                  : file://<PROJECT>/feature-a/build/generated/ap_generated_sources/debug/out [-]
        CONENT_ENTRY                  : file://<PROJECT>/feature-a/build/generated/renderscript_source_output_dir/debug/out [-]
        CONENT_ENTRY                  : file://<PROJECT>/feature-a/build/generated/res/resValues/debug [-]
        CONENT_ENTRY                  : file://<PROJECT>/feature-a/build/generated/res/rs/debug [-]
        CONENT_ENTRY                  : file://<PROJECT>/feature-a/build/generated/source/buildConfig/debug [-]
        CONENT_ENTRY                  : file://<PROJECT>/feature-a/src/debug [-]
        CONENT_ENTRY                  : file://<PROJECT>/feature-a/src/main
            JavaSource                    : file://<PROJECT>/feature-a/src/main/java
        WATCHED_SOURCE_FOLDER         : file://<PROJECT>/feature-a/build/generated/aidl_source_output_dir/debug/out [-]
            Generated                     : true
        WATCHED_SOURCE_FOLDER         : file://<PROJECT>/feature-a/build/generated/ap_generated_sources/debug/out [-]
            Generated                     : true
        WATCHED_SOURCE_FOLDER         : file://<PROJECT>/feature-a/build/generated/renderscript_source_output_dir/debug/out [-]
            Generated                     : true
        WATCHED_RESOURCE_FOLDER       : file://<PROJECT>/feature-a/build/generated/res/resValues/debug [-]
            Generated                     : true
        WATCHED_RESOURCE_FOLDER       : file://<PROJECT>/feature-a/build/generated/res/rs/debug [-]
            Generated                     : true
        WATCHED_SOURCE_FOLDER         : file://<PROJECT>/feature-a/build/generated/source/buildConfig/debug [-]
            Generated                     : true
        WATCHED_SOURCE_FOLDER         : file://<PROJECT>/feature-a/src/debug/aidl [-]
        WATCHED_RESOURCE_FOLDER       : file://<PROJECT>/feature-a/src/debug/assets [-]
        WATCHED_SOURCE_FOLDER         : file://<PROJECT>/feature-a/src/debug/java [-]
        WATCHED_SOURCE_FOLDER         : file://<PROJECT>/feature-a/src/debug/kotlin [-]
        WATCHED_RESOURCE_FOLDER       : file://<PROJECT>/feature-a/src/debug/res [-]
        WATCHED_RESOURCE_FOLDER       : file://<PROJECT>/feature-a/src/debug/resources [-]
        WATCHED_SOURCE_FOLDER         : file://<PROJECT>/feature-a/src/debug/rs [-]
        WATCHED_SOURCE_FOLDER         : file://<PROJECT>/feature-a/src/debug/shaders [-]
        WATCHED_SOURCE_FOLDER         : file://<PROJECT>/feature-a/src/main/aidl [-]
        WATCHED_RESOURCE_FOLDER       : file://<PROJECT>/feature-a/src/main/assets [-]
        WATCHED_SOURCE_FOLDER         : file://<PROJECT>/feature-a/src/main/kotlin [-]
        WATCHED_RESOURCE_FOLDER       : file://<PROJECT>/feature-a/src/main/res [-]
        WATCHED_RESOURCE_FOLDER       : file://<PROJECT>/feature-a/src/main/resources [-]
        WATCHED_SOURCE_FOLDER         : file://<PROJECT>/feature-a/src/main/rs [-]
        WATCHED_SOURCE_FOLDER         : file://<PROJECT>/feature-a/src/main/shaders [-]
        JDK                           : <NAME_CUT> Android SDK
        *isInherited                  : false
            SdkType                       : Android SDK
            HomePath                      : <ANDROID_SDK>
            VersionString                 : JetBrains Runtime version <JDK_VERSION>
        ORDER_ENTRY                   : <Module source>
        LIBRARY                       : Gradle: androidx.activity:activity:1.2.3@aar [=]
        LIBRARY                       : Gradle: androidx.annotation:annotation-experimental:1.0.0@aar [=]
        LIBRARY                       : Gradle: androidx.annotation:annotation:1.2.0 [=]
        LIBRARY                       : Gradle: androidx.appcompat:appcompat-resources:1.3.0@aar [=]
        LIBRARY                       : Gradle: androidx.appcompat:appcompat:1.3.0@aar [=]
        LIBRARY                       : Gradle: androidx.arch.core:core-common:2.1.0 [=]
        LIBRARY                       : Gradle: androidx.arch.core:core-runtime:2.1.0@aar [=]
        LIBRARY                       : Gradle: androidx.collection:collection:1.1.0 [=]
        LIBRARY                       : Gradle: androidx.core:core:1.5.0@aar [=]
        LIBRARY                       : Gradle: androidx.cursoradapter:cursoradapter:1.0.0@aar [=]
        LIBRARY                       : Gradle: androidx.customview:customview:1.0.0@aar [=]
        LIBRARY                       : Gradle: androidx.drawerlayout:drawerlayout:1.0.0@aar [=]
        LIBRARY                       : Gradle: androidx.fragment:fragment:1.3.4@aar [=]
        LIBRARY                       : Gradle: androidx.interpolator:interpolator:1.0.0@aar [=]
        LIBRARY                       : Gradle: androidx.lifecycle:lifecycle-common:2.3.1 [=]
        LIBRARY                       : Gradle: androidx.lifecycle:lifecycle-livedata-core:2.3.1@aar [=]
        LIBRARY                       : Gradle: androidx.lifecycle:lifecycle-livedata:2.0.0@aar [=]
        LIBRARY                       : Gradle: androidx.lifecycle:lifecycle-runtime:2.3.1@aar [=]
        LIBRARY                       : Gradle: androidx.lifecycle:lifecycle-viewmodel-savedstate:2.3.1@aar [=]
        LIBRARY                       : Gradle: androidx.lifecycle:lifecycle-viewmodel:2.3.1@aar [=]
        LIBRARY                       : Gradle: androidx.loader:loader:1.0.0@aar [=]
        LIBRARY                       : Gradle: androidx.savedstate:savedstate:1.1.0@aar [=]
        LIBRARY                       : Gradle: androidx.vectordrawable:vectordrawable-animated:1.1.0@aar [=]
        LIBRARY                       : Gradle: androidx.vectordrawable:vectordrawable:1.1.0@aar [=]
        LIBRARY                       : Gradle: androidx.versionedparcelable:versionedparcelable:1.1.1@aar [=]
        LIBRARY                       : Gradle: androidx.viewpager:viewpager:1.0.0@aar [=]
        LIBRARY                       : Gradle: org.jetbrains.kotlin:kotlin-stdlib-common:<KOTLIN_VERSION> [=]
        LIBRARY                       : Gradle: org.jetbrains.kotlin:kotlin-stdlib-jdk7:<KOTLIN_VERSION> [=]
        LIBRARY                       : Gradle: org.jetbrains.kotlin:kotlin-stdlib-jdk8:<KOTLIN_VERSION> [=]
        LIBRARY                       : Gradle: org.jetbrains.kotlin:kotlin-stdlib:<KOTLIN_VERSION> [=]
        LIBRARY                       : Gradle: org.jetbrains:annotations:13.0 [=]
        ORDER_ENTRY                   : NonStandardSourceSetDependencies.common.commonMain
        ORDER_ENTRY                   : NonStandardSourceSetDependencies.common.jvmMain
        Classes
            -                             : file://<PROJECT>/feature-a/build/intermediates/javac/debug/classes
        BUILD_TASKS
            TEST_COMPILE_MODE             : All
                CLEAN                         : :feature-a:createMockableJar, :feature-a:generateDebugAndroidTestSources, :feature-a:generateDebugSources
                ASSEMBLE                      : :feature-a:assembleDebug, :feature-a:assembleDebugAndroidTest, :feature-a:assembleDebugUnitTest
                REBUILD                       : :feature-a:assembleDebug, :feature-a:assembleDebugAndroidTest, :feature-a:assembleDebugUnitTest, :feature-a:clean
                COMPILE_JAVA                  : :feature-a:compileDebugAndroidTestSources, :feature-a:compileDebugSources, :feature-a:compileDebugUnitTestSources
                SOURCE_GEN                    : :feature-a:createMockableJar, :feature-a:generateDebugAndroidTestSources, :feature-a:generateDebugSources
            TEST_COMPILE_MODE             : Android tests
                CLEAN                         : :feature-a:generateDebugAndroidTestSources, :feature-a:generateDebugSources
                ASSEMBLE                      : :feature-a:assembleDebug, :feature-a:assembleDebugAndroidTest
                REBUILD                       : :feature-a:assembleDebug, :feature-a:assembleDebugAndroidTest, :feature-a:clean
                COMPILE_JAVA                  : :feature-a:compileDebugAndroidTestSources, :feature-a:compileDebugSources
                SOURCE_GEN                    : :feature-a:generateDebugAndroidTestSources, :feature-a:generateDebugSources
            TEST_COMPILE_MODE             : Unit tests
                CLEAN                         : :feature-a:createMockableJar, :feature-a:generateDebugSources
                ASSEMBLE                      : :feature-a:assembleDebug, :feature-a:assembleDebugUnitTest
                REBUILD                       : :feature-a:assembleDebug, :feature-a:assembleDebugUnitTest, :feature-a:clean
                COMPILE_JAVA                  : :feature-a:compileDebugUnitTestSources
                SOURCE_GEN                    : :feature-a:createMockableJar, :feature-a:generateDebugSources
            TEST_COMPILE_MODE             : None
                CLEAN                         : :feature-a:generateDebugSources
                ASSEMBLE                      : :feature-a:assembleDebug
                REBUILD                       : :feature-a:assembleDebug, :feature-a:clean
                COMPILE_JAVA                  : :feature-a:compileDebugSources
                SOURCE_GEN                    : :feature-a:generateDebugSources
    MODULE                        : NonStandardSourceSetDependencies.feature-a.unitTest
        LINKED_ANDROID_MODULE_GROUP
            holder                        : NonStandardSourceSetDependencies.feature-a
            main                          : NonStandardSourceSetDependencies.feature-a.main
            unitTest                      : NonStandardSourceSetDependencies.feature-a.unitTest
            androidTest                   : NonStandardSourceSetDependencies.feature-a.androidTest
        ExternalModuleType            : sourceSet
        LinkedProjectId               : :feature-a:unitTest
        LinkedProjectPath             : <PROJECT>/feature-a
        RootProjectPath               : <PROJECT>
        COMPILER_MODULE_EXTENSION
            compilerSourceOutputPath      : file://<PROJECT>/feature-a/build/intermediates/javac/debug/classes [-]
            compilerTestOutputPath        : file://<PROJECT>/feature-a/build/intermediates/javac/debugUnitTest/classes [-]
            isCompilerPathInherited       : false
            isExcludeOutput               : true
        TEST_MODULE_PROPERTIES
            productionModuleName          : NonStandardSourceSetDependencies.feature-a.main
        ModuleFile                    : <PROJECT>/.idea/modules/feature-a/NonStandardSourceSetDependencies.feature-a.unitTest.iml [-]
        ModuleTypeName                : JAVA_MODULE
        HIDDEN FACET                  : Android
        FACET                         : Kotlin
            TypeId                        : kotlin-language
            ExternalSource                : GRADLE
            ApiLevel                      : 1.7
            CompilerArguments
                apiVersion                    : 1.7
                languageVersion               : 1.7
            CompilerSettings
                additionalArguments           : -Xallow-no-source-files
                copyJsLibraryFiles            : true
                outputDirectoryForJsLibraryFiles        : lib
            IsTestModule                  : false
            Kind                          : DEFAULT
            LanguageLevel                 : 1.7
            MergedCompilerArguments
                apiVersion                    : 1.7
                languageVersion               : 1.7
            Platform                      : JVM (1.8)
            UseProjectSettings            : false
            Version                       : 5
        CONENT_ENTRY                  : file://<PROJECT>/feature-a/build/generated/ap_generated_sources/debugUnitTest/out [-]
        CONENT_ENTRY                  : file://<PROJECT>/feature-a/src/test [-]
        CONENT_ENTRY                  : file://<PROJECT>/feature-a/src/testDebug [-]
        WATCHED_TEST_SOURCE_FOLDER    : file://<PROJECT>/feature-a/build/generated/ap_generated_sources/debugUnitTest/out [-]
            Generated                     : true
        WATCHED_TEST_SOURCE_FOLDER    : file://<PROJECT>/feature-a/src/test/aidl [-]
        WATCHED_TEST_RESOURCE_FOLDER  : file://<PROJECT>/feature-a/src/test/assets [-]
        WATCHED_TEST_SOURCE_FOLDER    : file://<PROJECT>/feature-a/src/test/java [-]
        WATCHED_TEST_SOURCE_FOLDER    : file://<PROJECT>/feature-a/src/test/kotlin [-]
        WATCHED_TEST_RESOURCE_FOLDER  : file://<PROJECT>/feature-a/src/test/res [-]
        WATCHED_TEST_RESOURCE_FOLDER  : file://<PROJECT>/feature-a/src/test/resources [-]
        WATCHED_TEST_SOURCE_FOLDER    : file://<PROJECT>/feature-a/src/test/rs [-]
        WATCHED_TEST_SOURCE_FOLDER    : file://<PROJECT>/feature-a/src/test/shaders [-]
        WATCHED_TEST_SOURCE_FOLDER    : file://<PROJECT>/feature-a/src/testDebug/aidl [-]
        WATCHED_TEST_RESOURCE_FOLDER  : file://<PROJECT>/feature-a/src/testDebug/assets [-]
        WATCHED_TEST_SOURCE_FOLDER    : file://<PROJECT>/feature-a/src/testDebug/java [-]
        WATCHED_TEST_SOURCE_FOLDER    : file://<PROJECT>/feature-a/src/testDebug/kotlin [-]
        WATCHED_TEST_RESOURCE_FOLDER  : file://<PROJECT>/feature-a/src/testDebug/res [-]
        WATCHED_TEST_RESOURCE_FOLDER  : file://<PROJECT>/feature-a/src/testDebug/resources [-]
        WATCHED_TEST_SOURCE_FOLDER    : file://<PROJECT>/feature-a/src/testDebug/rs [-]
        WATCHED_TEST_SOURCE_FOLDER    : file://<PROJECT>/feature-a/src/testDebug/shaders [-]
        JDK                           : <NAME_CUT> Android SDK
        *isInherited                  : false
            SdkType                       : Android SDK
            HomePath                      : <ANDROID_SDK>
            VersionString                 : JetBrains Runtime version <JDK_VERSION>
        ORDER_ENTRY                   : <Module source>
        LIBRARY                       : Gradle: androidx.activity:activity:1.2.3@aar [=]
            Scope                         : Test
        LIBRARY                       : Gradle: androidx.annotation:annotation-experimental:1.0.0@aar [=]
            Scope                         : Test
        LIBRARY                       : Gradle: androidx.annotation:annotation:1.2.0 [=]
            Scope                         : Test
        LIBRARY                       : Gradle: androidx.appcompat:appcompat-resources:1.3.0@aar [=]
            Scope                         : Test
        LIBRARY                       : Gradle: androidx.appcompat:appcompat:1.3.0@aar [=]
            Scope                         : Test
        LIBRARY                       : Gradle: androidx.arch.core:core-common:2.1.0 [=]
            Scope                         : Test
        LIBRARY                       : Gradle: androidx.arch.core:core-runtime:2.1.0@aar [=]
            Scope                         : Test
        LIBRARY                       : Gradle: androidx.collection:collection:1.1.0 [=]
            Scope                         : Test
        LIBRARY                       : Gradle: androidx.core:core:1.5.0@aar [=]
            Scope                         : Test
        LIBRARY                       : Gradle: androidx.cursoradapter:cursoradapter:1.0.0@aar [=]
            Scope                         : Test
        LIBRARY                       : Gradle: androidx.customview:customview:1.0.0@aar [=]
            Scope                         : Test
        LIBRARY                       : Gradle: androidx.drawerlayout:drawerlayout:1.0.0@aar [=]
            Scope                         : Test
        LIBRARY                       : Gradle: androidx.fragment:fragment:1.3.4@aar [=]
            Scope                         : Test
        LIBRARY                       : Gradle: androidx.interpolator:interpolator:1.0.0@aar [=]
            Scope                         : Test
        LIBRARY                       : Gradle: androidx.lifecycle:lifecycle-common:2.3.1 [=]
            Scope                         : Test
        LIBRARY                       : Gradle: androidx.lifecycle:lifecycle-livedata-core:2.3.1@aar [=]
            Scope                         : Test
        LIBRARY                       : Gradle: androidx.lifecycle:lifecycle-livedata:2.0.0@aar [=]
            Scope                         : Test
        LIBRARY                       : Gradle: androidx.lifecycle:lifecycle-runtime:2.3.1@aar [=]
            Scope                         : Test
        LIBRARY                       : Gradle: androidx.lifecycle:lifecycle-viewmodel-savedstate:2.3.1@aar [=]
            Scope                         : Test
        LIBRARY                       : Gradle: androidx.lifecycle:lifecycle-viewmodel:2.3.1@aar [=]
            Scope                         : Test
        LIBRARY                       : Gradle: androidx.loader:loader:1.0.0@aar [=]
            Scope                         : Test
        LIBRARY                       : Gradle: androidx.savedstate:savedstate:1.1.0@aar [=]
            Scope                         : Test
        LIBRARY                       : Gradle: androidx.vectordrawable:vectordrawable-animated:1.1.0@aar [=]
            Scope                         : Test
        LIBRARY                       : Gradle: androidx.vectordrawable:vectordrawable:1.1.0@aar [=]
            Scope                         : Test
        LIBRARY                       : Gradle: androidx.versionedparcelable:versionedparcelable:1.1.1@aar [=]
            Scope                         : Test
        LIBRARY                       : Gradle: androidx.viewpager:viewpager:1.0.0@aar [=]
            Scope                         : Test
        LIBRARY                       : Gradle: org.jetbrains.kotlin:kotlin-stdlib-common:<KOTLIN_VERSION> [=]
            Scope                         : Test
        LIBRARY                       : Gradle: org.jetbrains.kotlin:kotlin-stdlib-jdk7:<KOTLIN_VERSION> [=]
            Scope                         : Test
        LIBRARY                       : Gradle: org.jetbrains.kotlin:kotlin-stdlib-jdk8:<KOTLIN_VERSION> [=]
            Scope                         : Test
        LIBRARY                       : Gradle: org.jetbrains.kotlin:kotlin-stdlib:<KOTLIN_VERSION> [=]
            Scope                         : Test
        LIBRARY                       : Gradle: org.jetbrains:annotations:13.0 [=]
            Scope                         : Test
        ORDER_ENTRY                   : NonStandardSourceSetDependencies.common.commonMain
            Scope                         : Test
        ORDER_ENTRY                   : NonStandardSourceSetDependencies.common.jvmMain
            Scope                         : Test
        ORDER_ENTRY                   : NonStandardSourceSetDependencies.feature-a.main
            Scope                         : Test
        BUILD_TASKS
            TEST_COMPILE_MODE             : All
                CLEAN                         : :feature-a:createMockableJar, :feature-a:generateDebugAndroidTestSources, :feature-a:generateDebugSources
                ASSEMBLE                      : :feature-a:assembleDebug, :feature-a:assembleDebugAndroidTest, :feature-a:assembleDebugUnitTest
                REBUILD                       : :feature-a:assembleDebug, :feature-a:assembleDebugAndroidTest, :feature-a:assembleDebugUnitTest, :feature-a:clean
                COMPILE_JAVA                  : :feature-a:compileDebugAndroidTestSources, :feature-a:compileDebugSources, :feature-a:compileDebugUnitTestSources
                SOURCE_GEN                    : :feature-a:createMockableJar, :feature-a:generateDebugAndroidTestSources, :feature-a:generateDebugSources
            TEST_COMPILE_MODE             : Android tests
                CLEAN                         : :feature-a:generateDebugAndroidTestSources, :feature-a:generateDebugSources
                ASSEMBLE                      : :feature-a:assembleDebug, :feature-a:assembleDebugAndroidTest
                REBUILD                       : :feature-a:assembleDebug, :feature-a:assembleDebugAndroidTest, :feature-a:clean
                COMPILE_JAVA                  : :feature-a:compileDebugAndroidTestSources, :feature-a:compileDebugSources
                SOURCE_GEN                    : :feature-a:generateDebugAndroidTestSources, :feature-a:generateDebugSources
            TEST_COMPILE_MODE             : Unit tests
                CLEAN                         : :feature-a:createMockableJar, :feature-a:generateDebugSources
                ASSEMBLE                      : :feature-a:assembleDebug, :feature-a:assembleDebugUnitTest
                REBUILD                       : :feature-a:assembleDebug, :feature-a:assembleDebugUnitTest, :feature-a:clean
                COMPILE_JAVA                  : :feature-a:compileDebugUnitTestSources
                SOURCE_GEN                    : :feature-a:createMockableJar, :feature-a:generateDebugSources
            TEST_COMPILE_MODE             : None
                CLEAN                         : :feature-a:generateDebugSources
                ASSEMBLE                      : :feature-a:assembleDebug
                REBUILD                       : :feature-a:assembleDebug, :feature-a:clean
                COMPILE_JAVA                  : :feature-a:compileDebugSources
                SOURCE_GEN                    : :feature-a:generateDebugSources
    MODULE                        : NonStandardSourceSetDependencies.feature-b
        LINKED_ANDROID_MODULE_GROUP
            holder                        : NonStandardSourceSetDependencies.feature-b
            main                          : NonStandardSourceSetDependencies.feature-b.main
            unitTest                      : NonStandardSourceSetDependencies.feature-b.unitTest
            androidTest                   : NonStandardSourceSetDependencies.feature-b.androidTest
        ExternalModuleGroup           : NonStandardSourceSetDependencies
        ExternalModuleVersion         : unspecified
        LinkedProjectId               : :feature-b
        LinkedProjectPath             : <PROJECT>/feature-b
        RootProjectPath               : <PROJECT>
        COMPILER_MODULE_EXTENSION
            compilerSourceOutputPath      : file://<PROJECT>/feature-b/build/intermediates/javac/debug/classes [-]
            compilerTestOutputPath        : file://<PROJECT>/feature-b/build/intermediates/javac/debugUnitTest/classes [-]
            isCompilerPathInherited       : false
            isExcludeOutput               : true
        ModuleFile                    : <PROJECT>/.idea/modules/feature-b/NonStandardSourceSetDependencies.feature-b.iml [-]
        ModuleTypeName                : JAVA_MODULE
        FACET                         : Android
            TypeId                        : android
            ExternalSource                : GRADLE
            SelectedBuildVariant          : debug
            AllowUserConfiguration        : false
            GenFolderRelativePathApt      : /gen
            GenFolderRelativePathAidl     : /gen
            ManifestFileRelativePath      : /src/main/AndroidManifest.xml
            ResFolderRelativePath         : /src/main/res
            - ResFoldersRelativePath      : file://<PROJECT>/feature-b/src/main/res [-]
            - ResFoldersRelativePath      : file://<PROJECT>/feature-b/src/androidMain/res [-]
            - ResFoldersRelativePath      : file://<PROJECT>/feature-b/src/debug/res [-]
            - ResFoldersRelativePath      : file://<PROJECT>/feature-b/src/androidDebug/res [-]
            - ResFoldersRelativePath      : file://<PROJECT>/feature-b/build/generated/res/rs/debug [-]
            - ResFoldersRelativePath      : file://<PROJECT>/feature-b/build/generated/res/resValues/debug [-]
            - TestResFoldersRelativePath  : file://<PROJECT>/feature-b/src/androidTest/res [-]
            - TestResFoldersRelativePath  : file://<PROJECT>/feature-b/src/androidAndroidTest/res [-]
            - TestResFoldersRelativePath  : file://<PROJECT>/feature-b/src/androidTestDebug/res [-]
            - TestResFoldersRelativePath  : file://<PROJECT>/feature-b/src/androidAndroidTestDebug/res [-]
            - TestResFoldersRelativePath  : file://<PROJECT>/feature-b/build/generated/res/rs/androidTest/debug [-]
            - TestResFoldersRelativePath  : file://<PROJECT>/feature-b/build/generated/res/resValues/androidTest/debug [-]
            AssetsFolderRelativePath      : /src/main/assets
            LibsFolderRelativePath        : /libs
            ProjectType                   : 1
            PackTestCode                  : false
            RunProguard                   : false
            ProguardLogsFolderRelativePath          : /proguard_logs
            UseCustomManifestPackage      : false
            - ProGuardCfgFiles            : file://%MODULE_SDK_HOME%/tools/proguard/proguard-android.txt
        FACET                         : Android-Gradle
            TypeId                        : android-gradle
            ExternalSource                : GRADLE
            GradlePath                    : :feature-b
        CONENT_ENTRY                  : file://<PROJECT>/feature-b
            EXCLUDE_FOLDER                : file://<PROJECT>/feature-b/.gradle [-]
            EXCLUDE_FOLDER                : file://<PROJECT>/feature-b/build [-]
        JDK                           : <NAME_CUT> Android SDK
        *isInherited                  : false
            SdkType                       : Android SDK
            HomePath                      : <ANDROID_SDK>
<<<<<<< HEAD
            VersionString                 : <JDK_VERSION>
        ORDER_ENTRY                   : <Module source>
        BUILD_TASKS
            TEST_COMPILE_MODE             : All
                CLEAN                         : :lib:createMockableJar, :lib:generateDebugAndroidTestSources, :lib:generateDebugSources
                ASSEMBLE                      : :lib:assembleDebug, :lib:assembleDebugAndroidTest, :lib:assembleDebugUnitTest
                REBUILD                       : :lib:assembleDebug, :lib:assembleDebugAndroidTest, :lib:assembleDebugUnitTest, :lib:clean
                COMPILE_JAVA                  : :lib:compileDebugAndroidTestSources, :lib:compileDebugSources, :lib:compileDebugUnitTestSources
                SOURCE_GEN                    : :lib:createMockableJar, :lib:generateDebugAndroidTestSources, :lib:generateDebugSources
=======
            VersionString                 : JetBrains Runtime version <JDK_VERSION>
        ORDER_ENTRY                   : <Module source>
        BUILD_TASKS
            TEST_COMPILE_MODE             : All
                CLEAN                         : :feature-b:createMockableJar, :feature-b:generateDebugAndroidTestSources, :feature-b:generateDebugSources
                ASSEMBLE                      : :feature-b:assembleDebug, :feature-b:assembleDebugAndroidTest, :feature-b:assembleDebugUnitTest
                REBUILD                       : :feature-b:assembleDebug, :feature-b:assembleDebugAndroidTest, :feature-b:assembleDebugUnitTest, :feature-b:clean
                COMPILE_JAVA                  : :feature-b:compileDebugAndroidTestSources, :feature-b:compileDebugSources, :feature-b:compileDebugUnitTestSources
                SOURCE_GEN                    : :feature-b:createMockableJar, :feature-b:generateDebugAndroidTestSources, :feature-b:generateDebugSources
>>>>>>> 13cf34d7
            TEST_COMPILE_MODE             : Android tests
                CLEAN                         : :feature-b:generateDebugAndroidTestSources, :feature-b:generateDebugSources
                ASSEMBLE                      : :feature-b:assembleDebug, :feature-b:assembleDebugAndroidTest
                REBUILD                       : :feature-b:assembleDebug, :feature-b:assembleDebugAndroidTest, :feature-b:clean
                COMPILE_JAVA                  : :feature-b:compileDebugAndroidTestSources, :feature-b:compileDebugSources
                SOURCE_GEN                    : :feature-b:generateDebugAndroidTestSources, :feature-b:generateDebugSources
            TEST_COMPILE_MODE             : Unit tests
                CLEAN                         : :feature-b:createMockableJar, :feature-b:generateDebugSources
                ASSEMBLE                      : :feature-b:assembleDebug, :feature-b:assembleDebugUnitTest
                REBUILD                       : :feature-b:assembleDebug, :feature-b:assembleDebugUnitTest, :feature-b:clean
                COMPILE_JAVA                  : :feature-b:compileDebugUnitTestSources
                SOURCE_GEN                    : :feature-b:createMockableJar, :feature-b:generateDebugSources
            TEST_COMPILE_MODE             : None
                CLEAN                         : :feature-b:generateDebugSources
                ASSEMBLE                      : :feature-b:assembleDebug
                REBUILD                       : :feature-b:assembleDebug, :feature-b:clean
                COMPILE_JAVA                  : :feature-b:compileDebugSources
                SOURCE_GEN                    : :feature-b:generateDebugSources
    MODULE                        : NonStandardSourceSetDependencies.feature-b.androidTest
        LINKED_ANDROID_MODULE_GROUP
            holder                        : NonStandardSourceSetDependencies.feature-b
            main                          : NonStandardSourceSetDependencies.feature-b.main
            unitTest                      : NonStandardSourceSetDependencies.feature-b.unitTest
            androidTest                   : NonStandardSourceSetDependencies.feature-b.androidTest
        ExternalModuleType            : sourceSet
        LinkedProjectId               : :feature-b:androidTest
        LinkedProjectPath             : <PROJECT>/feature-b
        RootProjectPath               : <PROJECT>
        COMPILER_MODULE_EXTENSION
            compilerSourceOutputPath      : file://<PROJECT>/feature-b/build/intermediates/javac/debug/classes [-]
            compilerTestOutputPath        : file://<PROJECT>/feature-b/build/intermediates/javac/debugUnitTest/classes [-]
            isCompilerPathInherited       : false
            isExcludeOutput               : true
        TEST_MODULE_PROPERTIES
            productionModuleName          : NonStandardSourceSetDependencies.feature-b.main
        ModuleFile                    : <PROJECT>/.idea/modules/feature-b/NonStandardSourceSetDependencies.feature-b.androidTest.iml [-]
        ModuleTypeName                : JAVA_MODULE
        HIDDEN FACET                  : Android
        FACET                         : Kotlin
            TypeId                        : kotlin-language
            ExternalSource                : GRADLE
            ApiLevel                      : 1.7
            CompilerArguments
                apiVersion                    : 1.7
                languageVersion               : 1.7
                multiPlatform                 : true
                - pluginClasspaths            : <M2>/org/jetbrains/annotations/13.0/annotations-13.0.jar
                - pluginClasspaths            : <M2>/org/jetbrains/kotlin/kotlin-script-runtime/<KOTLIN_VERSION>/kotlin-script-runtime-<KOTLIN_VERSION>.jar
                - pluginClasspaths            : <M2>/org/jetbrains/kotlin/kotlin-scripting-common/<KOTLIN_VERSION>/kotlin-scripting-common-<KOTLIN_VERSION>.jar
                - pluginClasspaths            : <M2>/org/jetbrains/kotlin/kotlin-scripting-jvm/<KOTLIN_VERSION>/kotlin-scripting-jvm-<KOTLIN_VERSION>.jar
                - pluginClasspaths            : <M2>/org/jetbrains/kotlin/kotlin-stdlib-common/<KOTLIN_VERSION>/kotlin-stdlib-common-<KOTLIN_VERSION>.jar
                - pluginClasspaths            : <M2>/org/jetbrains/kotlin/kotlin-stdlib/<KOTLIN_VERSION>/kotlin-stdlib-<KOTLIN_VERSION>.jar
            CompilerSettings
                additionalArguments           : -Xallow-no-source-files
                copyJsLibraryFiles            : true
                outputDirectoryForJsLibraryFiles        : lib
            ExternalProjectId             : :feature-b
            IsTestModule                  : true
            Kind                          : COMPILATION_AND_SOURCE_SET_HOLDER
            LanguageLevel                 : 1.7
            MergedCompilerArguments
                apiVersion                    : 1.7
                languageVersion               : 1.7
                multiPlatform                 : true
                - pluginClasspaths            : <M2>/org/jetbrains/annotations/13.0/annotations-13.0.jar
                - pluginClasspaths            : <M2>/org/jetbrains/kotlin/kotlin-script-runtime/<KOTLIN_VERSION>/kotlin-script-runtime-<KOTLIN_VERSION>.jar
                - pluginClasspaths            : <M2>/org/jetbrains/kotlin/kotlin-scripting-common/<KOTLIN_VERSION>/kotlin-scripting-common-<KOTLIN_VERSION>.jar
                - pluginClasspaths            : <M2>/org/jetbrains/kotlin/kotlin-scripting-jvm/<KOTLIN_VERSION>/kotlin-scripting-jvm-<KOTLIN_VERSION>.jar
                - pluginClasspaths            : <M2>/org/jetbrains/kotlin/kotlin-stdlib-common/<KOTLIN_VERSION>/kotlin-stdlib-common-<KOTLIN_VERSION>.jar
                - pluginClasspaths            : <M2>/org/jetbrains/kotlin/kotlin-stdlib/<KOTLIN_VERSION>/kotlin-stdlib-<KOTLIN_VERSION>.jar
            Platform                      : JVM (1.8)
            - SourceSetName               : NonStandardSourceSetDependencies.feature-b.commonTest
            UseProjectSettings            : false
            Version                       : 5
        CONENT_ENTRY                  : file://<PROJECT>/feature-b/build/generated/aidl_source_output_dir/debugAndroidTest/out [-]
        CONENT_ENTRY                  : file://<PROJECT>/feature-b/build/generated/ap_generated_sources/debugAndroidTest/out [-]
        CONENT_ENTRY                  : file://<PROJECT>/feature-b/build/generated/renderscript_source_output_dir/debugAndroidTest/out [-]
        CONENT_ENTRY                  : file://<PROJECT>/feature-b/build/generated/res/resValues/androidTest/debug [-]
        CONENT_ENTRY                  : file://<PROJECT>/feature-b/build/generated/res/rs/androidTest/debug [-]
        CONENT_ENTRY                  : file://<PROJECT>/feature-b/build/generated/source/buildConfig/androidTest/debug [-]
        CONENT_ENTRY                  : file://<PROJECT>/feature-b/src/androidAndroidTest [-]
        CONENT_ENTRY                  : file://<PROJECT>/feature-b/src/androidAndroidTestDebug [-]
        CONENT_ENTRY                  : file://<PROJECT>/feature-b/src/androidDebugAndroidTest [-]
        CONENT_ENTRY                  : file://<PROJECT>/feature-b/src/androidTest/AndroidManifest.xml [-]
        CONENT_ENTRY                  : file://<PROJECT>/feature-b/src/androidTest/__KotlinMPP__ [-]
        CONENT_ENTRY                  : file://<PROJECT>/feature-b/src/androidTest/java [-]
        CONENT_ENTRY                  : file://<PROJECT>/feature-b/src/androidTestDebug/AndroidManifest.xml [-]
        CONENT_ENTRY                  : file://<PROJECT>/feature-b/src/androidTestDebug/java [-]
        WATCHED_TEST_SOURCE_FOLDER    : file://<PROJECT>/feature-b/build/generated/aidl_source_output_dir/debugAndroidTest/out [-]
            Generated                     : true
        WATCHED_TEST_SOURCE_FOLDER    : file://<PROJECT>/feature-b/build/generated/ap_generated_sources/debugAndroidTest/out [-]
            Generated                     : true
        WATCHED_TEST_SOURCE_FOLDER    : file://<PROJECT>/feature-b/build/generated/renderscript_source_output_dir/debugAndroidTest/out [-]
            Generated                     : true
        WATCHED_TEST_RESOURCE_FOLDER  : file://<PROJECT>/feature-b/build/generated/res/resValues/androidTest/debug [-]
            Generated                     : true
        WATCHED_TEST_RESOURCE_FOLDER  : file://<PROJECT>/feature-b/build/generated/res/rs/androidTest/debug [-]
            Generated                     : true
        WATCHED_TEST_SOURCE_FOLDER    : file://<PROJECT>/feature-b/build/generated/source/buildConfig/androidTest/debug [-]
            Generated                     : true
        WATCHED_TEST_SOURCE_FOLDER    : file://<PROJECT>/feature-b/src/androidAndroidTest/aidl [-]
        WATCHED_TEST_RESOURCE_FOLDER  : file://<PROJECT>/feature-b/src/androidAndroidTest/assets [-]
        WATCHED_TEST_SOURCE_FOLDER    : file://<PROJECT>/feature-b/src/androidAndroidTest/kotlin [-]
        WATCHED_TEST_RESOURCE_FOLDER  : file://<PROJECT>/feature-b/src/androidAndroidTest/res [-]
        WATCHED_TEST_RESOURCE_FOLDER  : file://<PROJECT>/feature-b/src/androidAndroidTest/resources [-]
        WATCHED_TEST_SOURCE_FOLDER    : file://<PROJECT>/feature-b/src/androidAndroidTest/rs [-]
        WATCHED_TEST_SOURCE_FOLDER    : file://<PROJECT>/feature-b/src/androidAndroidTest/shaders [-]
        WATCHED_TEST_SOURCE_FOLDER    : file://<PROJECT>/feature-b/src/androidAndroidTestDebug/aidl [-]
        WATCHED_TEST_RESOURCE_FOLDER  : file://<PROJECT>/feature-b/src/androidAndroidTestDebug/assets [-]
        WATCHED_TEST_SOURCE_FOLDER    : file://<PROJECT>/feature-b/src/androidAndroidTestDebug/kotlin [-]
        WATCHED_TEST_RESOURCE_FOLDER  : file://<PROJECT>/feature-b/src/androidAndroidTestDebug/res [-]
        WATCHED_TEST_RESOURCE_FOLDER  : file://<PROJECT>/feature-b/src/androidAndroidTestDebug/resources [-]
        WATCHED_TEST_SOURCE_FOLDER    : file://<PROJECT>/feature-b/src/androidAndroidTestDebug/rs [-]
        WATCHED_TEST_SOURCE_FOLDER    : file://<PROJECT>/feature-b/src/androidAndroidTestDebug/shaders [-]
        WATCHED_TEST_SOURCE_FOLDER    : file://<PROJECT>/feature-b/src/androidDebugAndroidTest/kotlin [-]
        WATCHED_TEST_RESOURCE_FOLDER  : file://<PROJECT>/feature-b/src/androidDebugAndroidTest/resources [-]
        WATCHED_TEST_SOURCE_FOLDER    : file://<PROJECT>/feature-b/src/androidTest/java [-]
        WATCHED_TEST_SOURCE_FOLDER    : file://<PROJECT>/feature-b/src/androidTestDebug/java [-]
        JDK                           : <NAME_CUT> Android SDK
        *isInherited                  : false
            SdkType                       : Android SDK
            HomePath                      : <ANDROID_SDK>
            VersionString                 : <JDK_VERSION>
        ORDER_ENTRY                   : <Module source>
        LIBRARY                       : Gradle: org.jetbrains.kotlin:kotlin-stdlib-jdk7:<KOTLIN_VERSION> [=]
            Scope                         : Test
        LIBRARY                       : Gradle: org.jetbrains.kotlin:kotlin-stdlib-jdk8:<KOTLIN_VERSION> [=]
            Scope                         : Test
        LIBRARY                       : Gradle: org.jetbrains.kotlin:kotlin-stdlib:<KOTLIN_VERSION> [=]
            Scope                         : Test
        LIBRARY                       : Gradle: org.jetbrains:annotations:13.0 [=]
            Scope                         : Test
        ORDER_ENTRY                   : NonStandardSourceSetDependencies.common.commonMain
            Scope                         : Test
        ORDER_ENTRY                   : NonStandardSourceSetDependencies.common.jvmMain
            Scope                         : Test
        ORDER_ENTRY                   : NonStandardSourceSetDependencies.feature-b.commonMain
            Scope                         : Test
        ORDER_ENTRY                   : NonStandardSourceSetDependencies.feature-b.commonTest
            Scope                         : Test
        ORDER_ENTRY                   : NonStandardSourceSetDependencies.feature-b.main
            Scope                         : Test
        BUILD_TASKS
            TEST_COMPILE_MODE             : All
                CLEAN                         : :feature-b:createMockableJar, :feature-b:generateDebugAndroidTestSources, :feature-b:generateDebugSources
                ASSEMBLE                      : :feature-b:assembleDebug, :feature-b:assembleDebugAndroidTest, :feature-b:assembleDebugUnitTest
                REBUILD                       : :feature-b:assembleDebug, :feature-b:assembleDebugAndroidTest, :feature-b:assembleDebugUnitTest, :feature-b:clean
                COMPILE_JAVA                  : :feature-b:compileDebugAndroidTestSources, :feature-b:compileDebugSources, :feature-b:compileDebugUnitTestSources
                SOURCE_GEN                    : :feature-b:createMockableJar, :feature-b:generateDebugAndroidTestSources, :feature-b:generateDebugSources
            TEST_COMPILE_MODE             : Android tests
                CLEAN                         : :feature-b:generateDebugAndroidTestSources, :feature-b:generateDebugSources
                ASSEMBLE                      : :feature-b:assembleDebug, :feature-b:assembleDebugAndroidTest
                REBUILD                       : :feature-b:assembleDebug, :feature-b:assembleDebugAndroidTest, :feature-b:clean
                COMPILE_JAVA                  : :feature-b:compileDebugAndroidTestSources, :feature-b:compileDebugSources
                SOURCE_GEN                    : :feature-b:generateDebugAndroidTestSources, :feature-b:generateDebugSources
            TEST_COMPILE_MODE             : Unit tests
                CLEAN                         : :feature-b:createMockableJar, :feature-b:generateDebugSources
                ASSEMBLE                      : :feature-b:assembleDebug, :feature-b:assembleDebugUnitTest
                REBUILD                       : :feature-b:assembleDebug, :feature-b:assembleDebugUnitTest, :feature-b:clean
                COMPILE_JAVA                  : :feature-b:compileDebugUnitTestSources
                SOURCE_GEN                    : :feature-b:createMockableJar, :feature-b:generateDebugSources
            TEST_COMPILE_MODE             : None
                CLEAN                         : :feature-b:generateDebugSources
                ASSEMBLE                      : :feature-b:assembleDebug
                REBUILD                       : :feature-b:assembleDebug, :feature-b:clean
                COMPILE_JAVA                  : :feature-b:compileDebugSources
                SOURCE_GEN                    : :feature-b:generateDebugSources
    MODULE                        : NonStandardSourceSetDependencies.feature-b.commonMain
        ExternalModuleGroup           : NonStandardSourceSetDependencies
        ExternalModuleType            : sourceSet
        ExternalModuleVersion         : unspecified
        LinkedProjectId               : :feature-b:commonMain
        LinkedProjectPath             : <PROJECT>/feature-b
        RootProjectPath               : <PROJECT>
        COMPILER_MODULE_EXTENSION
            compilerSourceOutputPath      : file://<PROJECT>/build/classes/production/NonStandardSourceSetDependencies.feature-b.commonMain [-]
            compilerTestOutputPath        : file://<PROJECT>/build/classes/test/NonStandardSourceSetDependencies.feature-b.commonMain [-]
            isCompilerPathInherited       : true
            isExcludeOutput               : true
        ModuleFile                    : <PROJECT>/.idea/modules/feature-b/NonStandardSourceSetDependencies.feature-b.commonMain.iml [-]
        ModuleTypeName                : JAVA_MODULE
        FACET                         : Kotlin
            TypeId                        : kotlin-language
            ExternalSource                : GRADLE
            ApiLevel                      : 1.7
            CompilerArguments
                apiVersion                    : 1.7
                languageVersion               : 1.7
                multiPlatform                 : true
                - pluginClasspaths            : <M2>/org/jetbrains/annotations/13.0/annotations-13.0.jar
                - pluginClasspaths            : <M2>/org/jetbrains/kotlin/kotlin-script-runtime/<KOTLIN_VERSION>/kotlin-script-runtime-<KOTLIN_VERSION>.jar
                - pluginClasspaths            : <M2>/org/jetbrains/kotlin/kotlin-scripting-common/<KOTLIN_VERSION>/kotlin-scripting-common-<KOTLIN_VERSION>.jar
                - pluginClasspaths            : <M2>/org/jetbrains/kotlin/kotlin-scripting-jvm/<KOTLIN_VERSION>/kotlin-scripting-jvm-<KOTLIN_VERSION>.jar
                - pluginClasspaths            : <M2>/org/jetbrains/kotlin/kotlin-stdlib-common/<KOTLIN_VERSION>/kotlin-stdlib-common-<KOTLIN_VERSION>.jar
                - pluginClasspaths            : <M2>/org/jetbrains/kotlin/kotlin-stdlib/<KOTLIN_VERSION>/kotlin-stdlib-<KOTLIN_VERSION>.jar
            CompilerSettings
                additionalArguments           : -version
                copyJsLibraryFiles            : true
                outputDirectoryForJsLibraryFiles        : lib
            ExternalProjectId             : :feature-b
            IsTestModule                  : false
            Kind                          : SOURCE_SET_HOLDER
            LanguageLevel                 : 1.7
            MergedCompilerArguments
                apiVersion                    : 1.7
                languageVersion               : 1.7
                multiPlatform                 : true
                - pluginClasspaths            : <M2>/org/jetbrains/annotations/13.0/annotations-13.0.jar
                - pluginClasspaths            : <M2>/org/jetbrains/kotlin/kotlin-script-runtime/<KOTLIN_VERSION>/kotlin-script-runtime-<KOTLIN_VERSION>.jar
                - pluginClasspaths            : <M2>/org/jetbrains/kotlin/kotlin-scripting-common/<KOTLIN_VERSION>/kotlin-scripting-common-<KOTLIN_VERSION>.jar
                - pluginClasspaths            : <M2>/org/jetbrains/kotlin/kotlin-scripting-jvm/<KOTLIN_VERSION>/kotlin-scripting-jvm-<KOTLIN_VERSION>.jar
                - pluginClasspaths            : <M2>/org/jetbrains/kotlin/kotlin-stdlib-common/<KOTLIN_VERSION>/kotlin-stdlib-common-<KOTLIN_VERSION>.jar
                - pluginClasspaths            : <M2>/org/jetbrains/kotlin/kotlin-stdlib/<KOTLIN_VERSION>/kotlin-stdlib-<KOTLIN_VERSION>.jar
            Platform                      : JVM (1.8)/JS/Native (general)
            UseProjectSettings            : false
            Version                       : 5
        CONENT_ENTRY                  : file://<PROJECT>/feature-b/src/commonMain [-]
        WATCHED_RESOURCE_FOLDER       : file://<PROJECT>/feature-b/src/commonMain/resources [-]
        JDK                           : <NAME_CUT> KotlinSDK
        *isInherited                  : false
            SdkType                       : KotlinSDK
            HomePath                      :  [-]
        ORDER_ENTRY                   : <Module source>
        LIBRARY                       : Gradle: org.jetbrains.kotlin:kotlin-stdlib-common:<KOTLIN_VERSION> [=]
        LIBRARY                       : Gradle: org.jetbrains.kotlin:kotlin-stdlib-jdk7:<KOTLIN_VERSION> [=]
        LIBRARY                       : Gradle: org.jetbrains.kotlin:kotlin-stdlib-jdk8:<KOTLIN_VERSION> [=]
        LIBRARY                       : Gradle: org.jetbrains.kotlin:kotlin-stdlib:<KOTLIN_VERSION> [=]
        LIBRARY                       : Gradle: org.jetbrains:annotations:13.0 [=]
        ORDER_ENTRY                   : NonStandardSourceSetDependencies.common.commonMain
        BUILD_TASKS
            TEST_COMPILE_MODE             : All
                ASSEMBLE                      : :feature-b:assemble, :feature-b:testClasses
                REBUILD                       : :feature-b:assemble, :feature-b:clean, :feature-b:testClasses
                COMPILE_JAVA                  : :feature-b:compileJava, :feature-b:testClasses
            TEST_COMPILE_MODE             : Android tests
                ASSEMBLE                      : :feature-b:assemble
                REBUILD                       : :feature-b:assemble, :feature-b:clean
                COMPILE_JAVA                  : :feature-b:compileJava
            TEST_COMPILE_MODE             : Unit tests
                ASSEMBLE                      : :feature-b:assemble, :feature-b:testClasses
                REBUILD                       : :feature-b:assemble, :feature-b:clean, :feature-b:testClasses
                COMPILE_JAVA                  : :feature-b:compileJava, :feature-b:testClasses
            TEST_COMPILE_MODE             : None
                ASSEMBLE                      : :feature-b:assemble
                REBUILD                       : :feature-b:assemble, :feature-b:clean
                COMPILE_JAVA                  : :feature-b:compileJava
    MODULE                        : NonStandardSourceSetDependencies.feature-b.commonTest
        ExternalModuleGroup           : NonStandardSourceSetDependencies
        ExternalModuleType            : sourceSet
        ExternalModuleVersion         : unspecified
        LinkedProjectId               : :feature-b:commonTest
        LinkedProjectPath             : <PROJECT>/feature-b
        RootProjectPath               : <PROJECT>
        COMPILER_MODULE_EXTENSION
            compilerSourceOutputPath      : file://<PROJECT>/build/classes/production/NonStandardSourceSetDependencies.feature-b.commonTest [-]
            compilerTestOutputPath        : file://<PROJECT>/build/classes/test/NonStandardSourceSetDependencies.feature-b.commonTest [-]
            isCompilerPathInherited       : true
            isExcludeOutput               : true
        TEST_MODULE_PROPERTIES
            productionModuleName          : NonStandardSourceSetDependencies.feature-b.commonMain
        ModuleFile                    : <PROJECT>/.idea/modules/feature-b/NonStandardSourceSetDependencies.feature-b.commonTest.iml [-]
        ModuleTypeName                : JAVA_MODULE
        FACET                         : Kotlin
            TypeId                        : kotlin-language
            ExternalSource                : GRADLE
            ApiLevel                      : 1.7
            CompilerArguments
                apiVersion                    : 1.7
                languageVersion               : 1.7
                multiPlatform                 : true
                - pluginClasspaths            : <M2>/org/jetbrains/annotations/13.0/annotations-13.0.jar
                - pluginClasspaths            : <M2>/org/jetbrains/kotlin/kotlin-script-runtime/<KOTLIN_VERSION>/kotlin-script-runtime-<KOTLIN_VERSION>.jar
                - pluginClasspaths            : <M2>/org/jetbrains/kotlin/kotlin-scripting-common/<KOTLIN_VERSION>/kotlin-scripting-common-<KOTLIN_VERSION>.jar
                - pluginClasspaths            : <M2>/org/jetbrains/kotlin/kotlin-scripting-jvm/<KOTLIN_VERSION>/kotlin-scripting-jvm-<KOTLIN_VERSION>.jar
                - pluginClasspaths            : <M2>/org/jetbrains/kotlin/kotlin-stdlib-common/<KOTLIN_VERSION>/kotlin-stdlib-common-<KOTLIN_VERSION>.jar
                - pluginClasspaths            : <M2>/org/jetbrains/kotlin/kotlin-stdlib/<KOTLIN_VERSION>/kotlin-stdlib-<KOTLIN_VERSION>.jar
            CompilerSettings
                additionalArguments           : -version
                copyJsLibraryFiles            : true
                outputDirectoryForJsLibraryFiles        : lib
            ExternalProjectId             : :feature-b
            IsTestModule                  : true
            Kind                          : SOURCE_SET_HOLDER
            LanguageLevel                 : 1.7
            MergedCompilerArguments
                apiVersion                    : 1.7
                languageVersion               : 1.7
                multiPlatform                 : true
                - pluginClasspaths            : <M2>/org/jetbrains/annotations/13.0/annotations-13.0.jar
                - pluginClasspaths            : <M2>/org/jetbrains/kotlin/kotlin-script-runtime/<KOTLIN_VERSION>/kotlin-script-runtime-<KOTLIN_VERSION>.jar
                - pluginClasspaths            : <M2>/org/jetbrains/kotlin/kotlin-scripting-common/<KOTLIN_VERSION>/kotlin-scripting-common-<KOTLIN_VERSION>.jar
                - pluginClasspaths            : <M2>/org/jetbrains/kotlin/kotlin-scripting-jvm/<KOTLIN_VERSION>/kotlin-scripting-jvm-<KOTLIN_VERSION>.jar
                - pluginClasspaths            : <M2>/org/jetbrains/kotlin/kotlin-stdlib-common/<KOTLIN_VERSION>/kotlin-stdlib-common-<KOTLIN_VERSION>.jar
                - pluginClasspaths            : <M2>/org/jetbrains/kotlin/kotlin-stdlib/<KOTLIN_VERSION>/kotlin-stdlib-<KOTLIN_VERSION>.jar
            Platform                      : JVM (1.8)/JS/Native (general)
            UseProjectSettings            : false
            Version                       : 5
        CONENT_ENTRY                  : file://<PROJECT>/feature-b/src/commonTest [-]
        WATCHED_TEST_RESOURCE_FOLDER  : file://<PROJECT>/feature-b/src/commonTest/resources [-]
        JDK                           : <NAME_CUT> KotlinSDK
        *isInherited                  : false
            SdkType                       : KotlinSDK
            HomePath                      :  [-]
        ORDER_ENTRY                   : <Module source>
        LIBRARY                       : Gradle: org.jetbrains.kotlin:kotlin-stdlib-common:<KOTLIN_VERSION> [=]
            Scope                         : Test
        LIBRARY                       : Gradle: org.jetbrains.kotlin:kotlin-stdlib-jdk7:<KOTLIN_VERSION> [=]
            Scope                         : Test
        LIBRARY                       : Gradle: org.jetbrains.kotlin:kotlin-stdlib-jdk8:<KOTLIN_VERSION> [=]
            Scope                         : Test
        LIBRARY                       : Gradle: org.jetbrains.kotlin:kotlin-stdlib:<KOTLIN_VERSION> [=]
            Scope                         : Test
        LIBRARY                       : Gradle: org.jetbrains:annotations:13.0 [=]
            Scope                         : Test
        ORDER_ENTRY                   : NonStandardSourceSetDependencies.common.commonMain
            Scope                         : Test
        ORDER_ENTRY                   : NonStandardSourceSetDependencies.feature-b.commonMain
            Scope                         : Test
        BUILD_TASKS
            TEST_COMPILE_MODE             : All
                ASSEMBLE                      : :feature-b:assemble, :feature-b:testClasses
                REBUILD                       : :feature-b:assemble, :feature-b:clean, :feature-b:testClasses
                COMPILE_JAVA                  : :feature-b:compileJava, :feature-b:testClasses
            TEST_COMPILE_MODE             : Android tests
                ASSEMBLE                      : :feature-b:assemble
                REBUILD                       : :feature-b:assemble, :feature-b:clean
                COMPILE_JAVA                  : :feature-b:compileJava
            TEST_COMPILE_MODE             : Unit tests
                ASSEMBLE                      : :feature-b:assemble, :feature-b:testClasses
                REBUILD                       : :feature-b:assemble, :feature-b:clean, :feature-b:testClasses
                COMPILE_JAVA                  : :feature-b:compileJava, :feature-b:testClasses
            TEST_COMPILE_MODE             : None
                ASSEMBLE                      : :feature-b:assemble
                REBUILD                       : :feature-b:assemble, :feature-b:clean
                COMPILE_JAVA                  : :feature-b:compileJava
    MODULE                        : NonStandardSourceSetDependencies.feature-b.main
        LINKED_ANDROID_MODULE_GROUP
            holder                        : NonStandardSourceSetDependencies.feature-b
            main                          : NonStandardSourceSetDependencies.feature-b.main
            unitTest                      : NonStandardSourceSetDependencies.feature-b.unitTest
            androidTest                   : NonStandardSourceSetDependencies.feature-b.androidTest
        ExternalModuleType            : sourceSet
        LinkedProjectId               : :feature-b:main
        LinkedProjectPath             : <PROJECT>/feature-b
        RootProjectPath               : <PROJECT>
        COMPILER_MODULE_EXTENSION
            compilerSourceOutputPath      : file://<PROJECT>/feature-b/build/intermediates/javac/debug/classes [-]
            compilerTestOutputPath        : file://<PROJECT>/feature-b/build/intermediates/javac/debugUnitTest/classes [-]
            isCompilerPathInherited       : false
            isExcludeOutput               : true
        ModuleFile                    : <PROJECT>/.idea/modules/feature-b/NonStandardSourceSetDependencies.feature-b.main.iml [-]
        ModuleTypeName                : JAVA_MODULE
        HIDDEN FACET                  : Android
        FACET                         : Kotlin
            TypeId                        : kotlin-language
            ExternalSource                : GRADLE
            ApiLevel                      : 1.7
            CompilerArguments
                apiVersion                    : 1.7
                languageVersion               : 1.7
                multiPlatform                 : true
                - pluginClasspaths            : <M2>/org/jetbrains/annotations/13.0/annotations-13.0.jar
                - pluginClasspaths            : <M2>/org/jetbrains/kotlin/kotlin-script-runtime/<KOTLIN_VERSION>/kotlin-script-runtime-<KOTLIN_VERSION>.jar
                - pluginClasspaths            : <M2>/org/jetbrains/kotlin/kotlin-scripting-common/<KOTLIN_VERSION>/kotlin-scripting-common-<KOTLIN_VERSION>.jar
                - pluginClasspaths            : <M2>/org/jetbrains/kotlin/kotlin-scripting-jvm/<KOTLIN_VERSION>/kotlin-scripting-jvm-<KOTLIN_VERSION>.jar
                - pluginClasspaths            : <M2>/org/jetbrains/kotlin/kotlin-stdlib-common/<KOTLIN_VERSION>/kotlin-stdlib-common-<KOTLIN_VERSION>.jar
                - pluginClasspaths            : <M2>/org/jetbrains/kotlin/kotlin-stdlib/<KOTLIN_VERSION>/kotlin-stdlib-<KOTLIN_VERSION>.jar
            CompilerSettings
                additionalArguments           : -Xallow-no-source-files
                copyJsLibraryFiles            : true
                outputDirectoryForJsLibraryFiles        : lib
            ExternalProjectId             : :feature-b
            IsTestModule                  : false
            Kind                          : COMPILATION_AND_SOURCE_SET_HOLDER
            LanguageLevel                 : 1.7
            MergedCompilerArguments
                apiVersion                    : 1.7
                languageVersion               : 1.7
                multiPlatform                 : true
                - pluginClasspaths            : <M2>/org/jetbrains/annotations/13.0/annotations-13.0.jar
                - pluginClasspaths            : <M2>/org/jetbrains/kotlin/kotlin-script-runtime/<KOTLIN_VERSION>/kotlin-script-runtime-<KOTLIN_VERSION>.jar
                - pluginClasspaths            : <M2>/org/jetbrains/kotlin/kotlin-scripting-common/<KOTLIN_VERSION>/kotlin-scripting-common-<KOTLIN_VERSION>.jar
                - pluginClasspaths            : <M2>/org/jetbrains/kotlin/kotlin-scripting-jvm/<KOTLIN_VERSION>/kotlin-scripting-jvm-<KOTLIN_VERSION>.jar
                - pluginClasspaths            : <M2>/org/jetbrains/kotlin/kotlin-stdlib-common/<KOTLIN_VERSION>/kotlin-stdlib-common-<KOTLIN_VERSION>.jar
                - pluginClasspaths            : <M2>/org/jetbrains/kotlin/kotlin-stdlib/<KOTLIN_VERSION>/kotlin-stdlib-<KOTLIN_VERSION>.jar
            Platform                      : JVM (1.8)
            - SourceSetName               : NonStandardSourceSetDependencies.feature-b.commonMain
            UseProjectSettings            : false
            Version                       : 5
        CONENT_ENTRY                  : file://<PROJECT>/feature-b/build/generated/aidl_source_output_dir/debug/out [-]
        CONENT_ENTRY                  : file://<PROJECT>/feature-b/build/generated/ap_generated_sources/debug/out [-]
        CONENT_ENTRY                  : file://<PROJECT>/feature-b/build/generated/renderscript_source_output_dir/debug/out [-]
        CONENT_ENTRY                  : file://<PROJECT>/feature-b/build/generated/res/resValues/debug [-]
        CONENT_ENTRY                  : file://<PROJECT>/feature-b/build/generated/res/rs/debug [-]
        CONENT_ENTRY                  : file://<PROJECT>/feature-b/build/generated/source/buildConfig/debug [-]
        CONENT_ENTRY                  : file://<PROJECT>/feature-b/src/androidDebug [-]
        CONENT_ENTRY                  : file://<PROJECT>/feature-b/src/androidMain [-]
        CONENT_ENTRY                  : file://<PROJECT>/feature-b/src/debug [-]
        CONENT_ENTRY                  : file://<PROJECT>/feature-b/src/main
            JavaSource                    : file://<PROJECT>/feature-b/src/main/java
        WATCHED_SOURCE_FOLDER         : file://<PROJECT>/feature-b/build/generated/aidl_source_output_dir/debug/out [-]
            Generated                     : true
        WATCHED_SOURCE_FOLDER         : file://<PROJECT>/feature-b/build/generated/ap_generated_sources/debug/out [-]
            Generated                     : true
        WATCHED_SOURCE_FOLDER         : file://<PROJECT>/feature-b/build/generated/renderscript_source_output_dir/debug/out [-]
            Generated                     : true
        WATCHED_RESOURCE_FOLDER       : file://<PROJECT>/feature-b/build/generated/res/resValues/debug [-]
            Generated                     : true
        WATCHED_RESOURCE_FOLDER       : file://<PROJECT>/feature-b/build/generated/res/rs/debug [-]
            Generated                     : true
        WATCHED_SOURCE_FOLDER         : file://<PROJECT>/feature-b/build/generated/source/buildConfig/debug [-]
            Generated                     : true
        WATCHED_SOURCE_FOLDER         : file://<PROJECT>/feature-b/src/androidDebug/aidl [-]
        WATCHED_RESOURCE_FOLDER       : file://<PROJECT>/feature-b/src/androidDebug/assets [-]
        WATCHED_SOURCE_FOLDER         : file://<PROJECT>/feature-b/src/androidDebug/kotlin [-]
        WATCHED_RESOURCE_FOLDER       : file://<PROJECT>/feature-b/src/androidDebug/res [-]
        WATCHED_RESOURCE_FOLDER       : file://<PROJECT>/feature-b/src/androidDebug/resources [-]
        WATCHED_SOURCE_FOLDER         : file://<PROJECT>/feature-b/src/androidDebug/rs [-]
        WATCHED_SOURCE_FOLDER         : file://<PROJECT>/feature-b/src/androidDebug/shaders [-]
        WATCHED_SOURCE_FOLDER         : file://<PROJECT>/feature-b/src/androidMain/aidl [-]
        WATCHED_RESOURCE_FOLDER       : file://<PROJECT>/feature-b/src/androidMain/assets [-]
        WATCHED_SOURCE_FOLDER         : file://<PROJECT>/feature-b/src/androidMain/kotlin [-]
        WATCHED_RESOURCE_FOLDER       : file://<PROJECT>/feature-b/src/androidMain/res [-]
        WATCHED_RESOURCE_FOLDER       : file://<PROJECT>/feature-b/src/androidMain/resources [-]
        WATCHED_SOURCE_FOLDER         : file://<PROJECT>/feature-b/src/androidMain/rs [-]
        WATCHED_SOURCE_FOLDER         : file://<PROJECT>/feature-b/src/androidMain/shaders [-]
        WATCHED_SOURCE_FOLDER         : file://<PROJECT>/feature-b/src/debug/aidl [-]
        WATCHED_RESOURCE_FOLDER       : file://<PROJECT>/feature-b/src/debug/assets [-]
        WATCHED_SOURCE_FOLDER         : file://<PROJECT>/feature-b/src/debug/java [-]
        WATCHED_SOURCE_FOLDER         : file://<PROJECT>/feature-b/src/debug/kotlin [-]
        WATCHED_RESOURCE_FOLDER       : file://<PROJECT>/feature-b/src/debug/res [-]
        WATCHED_RESOURCE_FOLDER       : file://<PROJECT>/feature-b/src/debug/resources [-]
        WATCHED_SOURCE_FOLDER         : file://<PROJECT>/feature-b/src/debug/rs [-]
        WATCHED_SOURCE_FOLDER         : file://<PROJECT>/feature-b/src/debug/shaders [-]
        WATCHED_SOURCE_FOLDER         : file://<PROJECT>/feature-b/src/main/aidl [-]
        WATCHED_RESOURCE_FOLDER       : file://<PROJECT>/feature-b/src/main/assets [-]
        WATCHED_SOURCE_FOLDER         : file://<PROJECT>/feature-b/src/main/kotlin [-]
        WATCHED_RESOURCE_FOLDER       : file://<PROJECT>/feature-b/src/main/res [-]
        WATCHED_RESOURCE_FOLDER       : file://<PROJECT>/feature-b/src/main/resources [-]
        WATCHED_SOURCE_FOLDER         : file://<PROJECT>/feature-b/src/main/rs [-]
        WATCHED_SOURCE_FOLDER         : file://<PROJECT>/feature-b/src/main/shaders [-]
        JDK                           : <NAME_CUT> Android SDK
        *isInherited                  : false
            SdkType                       : Android SDK
            HomePath                      : <ANDROID_SDK>
            VersionString                 : <JDK_VERSION>
        ORDER_ENTRY                   : <Module source>
        LIBRARY                       : Gradle: org.jetbrains.kotlin:kotlin-stdlib-jdk7:<KOTLIN_VERSION> [=]
        LIBRARY                       : Gradle: org.jetbrains.kotlin:kotlin-stdlib-jdk8:<KOTLIN_VERSION> [=]
        LIBRARY                       : Gradle: org.jetbrains.kotlin:kotlin-stdlib:<KOTLIN_VERSION> [=]
        LIBRARY                       : Gradle: org.jetbrains:annotations:13.0 [=]
        ORDER_ENTRY                   : NonStandardSourceSetDependencies.common.commonMain
        ORDER_ENTRY                   : NonStandardSourceSetDependencies.common.jvmMain
        ORDER_ENTRY                   : NonStandardSourceSetDependencies.feature-b.commonMain
        Classes
            -                             : file://<PROJECT>/feature-b/build/intermediates/javac/debug/classes
        BUILD_TASKS
            TEST_COMPILE_MODE             : All
                CLEAN                         : :feature-b:createMockableJar, :feature-b:generateDebugAndroidTestSources, :feature-b:generateDebugSources
                ASSEMBLE                      : :feature-b:assembleDebug, :feature-b:assembleDebugAndroidTest, :feature-b:assembleDebugUnitTest
                REBUILD                       : :feature-b:assembleDebug, :feature-b:assembleDebugAndroidTest, :feature-b:assembleDebugUnitTest, :feature-b:clean
                COMPILE_JAVA                  : :feature-b:compileDebugAndroidTestSources, :feature-b:compileDebugSources, :feature-b:compileDebugUnitTestSources
                SOURCE_GEN                    : :feature-b:createMockableJar, :feature-b:generateDebugAndroidTestSources, :feature-b:generateDebugSources
            TEST_COMPILE_MODE             : Android tests
                CLEAN                         : :feature-b:generateDebugAndroidTestSources, :feature-b:generateDebugSources
                ASSEMBLE                      : :feature-b:assembleDebug, :feature-b:assembleDebugAndroidTest
                REBUILD                       : :feature-b:assembleDebug, :feature-b:assembleDebugAndroidTest, :feature-b:clean
                COMPILE_JAVA                  : :feature-b:compileDebugAndroidTestSources, :feature-b:compileDebugSources
                SOURCE_GEN                    : :feature-b:generateDebugAndroidTestSources, :feature-b:generateDebugSources
            TEST_COMPILE_MODE             : Unit tests
                CLEAN                         : :feature-b:createMockableJar, :feature-b:generateDebugSources
                ASSEMBLE                      : :feature-b:assembleDebug, :feature-b:assembleDebugUnitTest
                REBUILD                       : :feature-b:assembleDebug, :feature-b:assembleDebugUnitTest, :feature-b:clean
                COMPILE_JAVA                  : :feature-b:compileDebugUnitTestSources
                SOURCE_GEN                    : :feature-b:createMockableJar, :feature-b:generateDebugSources
            TEST_COMPILE_MODE             : None
                CLEAN                         : :feature-b:generateDebugSources
                ASSEMBLE                      : :feature-b:assembleDebug
                REBUILD                       : :feature-b:assembleDebug, :feature-b:clean
                COMPILE_JAVA                  : :feature-b:compileDebugSources
                SOURCE_GEN                    : :feature-b:generateDebugSources
    MODULE                        : NonStandardSourceSetDependencies.feature-b.unitTest
        LINKED_ANDROID_MODULE_GROUP
            holder                        : NonStandardSourceSetDependencies.feature-b
            main                          : NonStandardSourceSetDependencies.feature-b.main
            unitTest                      : NonStandardSourceSetDependencies.feature-b.unitTest
            androidTest                   : NonStandardSourceSetDependencies.feature-b.androidTest
        ExternalModuleType            : sourceSet
        LinkedProjectId               : :feature-b:unitTest
        LinkedProjectPath             : <PROJECT>/feature-b
        RootProjectPath               : <PROJECT>
        COMPILER_MODULE_EXTENSION
            compilerSourceOutputPath      : file://<PROJECT>/feature-b/build/intermediates/javac/debug/classes [-]
            compilerTestOutputPath        : file://<PROJECT>/feature-b/build/intermediates/javac/debugUnitTest/classes [-]
            isCompilerPathInherited       : false
            isExcludeOutput               : true
        TEST_MODULE_PROPERTIES
            productionModuleName          : NonStandardSourceSetDependencies.feature-b.main
        ModuleFile                    : <PROJECT>/.idea/modules/feature-b/NonStandardSourceSetDependencies.feature-b.unitTest.iml [-]
        ModuleTypeName                : JAVA_MODULE
        HIDDEN FACET                  : Android
        FACET                         : Kotlin
            TypeId                        : kotlin-language
            ExternalSource                : GRADLE
            ApiLevel                      : 1.7
            CompilerArguments
                apiVersion                    : 1.7
                languageVersion               : 1.7
                multiPlatform                 : true
                - pluginClasspaths            : <M2>/org/jetbrains/annotations/13.0/annotations-13.0.jar
                - pluginClasspaths            : <M2>/org/jetbrains/kotlin/kotlin-script-runtime/<KOTLIN_VERSION>/kotlin-script-runtime-<KOTLIN_VERSION>.jar
                - pluginClasspaths            : <M2>/org/jetbrains/kotlin/kotlin-scripting-common/<KOTLIN_VERSION>/kotlin-scripting-common-<KOTLIN_VERSION>.jar
                - pluginClasspaths            : <M2>/org/jetbrains/kotlin/kotlin-scripting-jvm/<KOTLIN_VERSION>/kotlin-scripting-jvm-<KOTLIN_VERSION>.jar
                - pluginClasspaths            : <M2>/org/jetbrains/kotlin/kotlin-stdlib-common/<KOTLIN_VERSION>/kotlin-stdlib-common-<KOTLIN_VERSION>.jar
                - pluginClasspaths            : <M2>/org/jetbrains/kotlin/kotlin-stdlib/<KOTLIN_VERSION>/kotlin-stdlib-<KOTLIN_VERSION>.jar
            CompilerSettings
                additionalArguments           : -Xallow-no-source-files
                copyJsLibraryFiles            : true
                outputDirectoryForJsLibraryFiles        : lib
            ExternalProjectId             : :feature-b
            IsTestModule                  : true
            Kind                          : COMPILATION_AND_SOURCE_SET_HOLDER
            LanguageLevel                 : 1.7
            MergedCompilerArguments
                apiVersion                    : 1.7
                languageVersion               : 1.7
                multiPlatform                 : true
                - pluginClasspaths            : <M2>/org/jetbrains/annotations/13.0/annotations-13.0.jar
                - pluginClasspaths            : <M2>/org/jetbrains/kotlin/kotlin-script-runtime/<KOTLIN_VERSION>/kotlin-script-runtime-<KOTLIN_VERSION>.jar
                - pluginClasspaths            : <M2>/org/jetbrains/kotlin/kotlin-scripting-common/<KOTLIN_VERSION>/kotlin-scripting-common-<KOTLIN_VERSION>.jar
                - pluginClasspaths            : <M2>/org/jetbrains/kotlin/kotlin-scripting-jvm/<KOTLIN_VERSION>/kotlin-scripting-jvm-<KOTLIN_VERSION>.jar
                - pluginClasspaths            : <M2>/org/jetbrains/kotlin/kotlin-stdlib-common/<KOTLIN_VERSION>/kotlin-stdlib-common-<KOTLIN_VERSION>.jar
                - pluginClasspaths            : <M2>/org/jetbrains/kotlin/kotlin-stdlib/<KOTLIN_VERSION>/kotlin-stdlib-<KOTLIN_VERSION>.jar
            Platform                      : JVM (1.8)
            - SourceSetName               : NonStandardSourceSetDependencies.feature-b.commonTest
            - SourceSetName               : NonStandardSourceSetDependencies.feature-b.androidTest
            UseProjectSettings            : false
            Version                       : 5
        CONENT_ENTRY                  : file://<PROJECT>/feature-b/build/generated/ap_generated_sources/debugUnitTest/out [-]
        CONENT_ENTRY                  : file://<PROJECT>/feature-b/src/androidDebugUnitTest [-]
        CONENT_ENTRY                  : file://<PROJECT>/feature-b/src/androidTest/aidl [-]
        CONENT_ENTRY                  : file://<PROJECT>/feature-b/src/androidTest/assets [-]
        CONENT_ENTRY                  : file://<PROJECT>/feature-b/src/androidTest/kotlin [-]
        CONENT_ENTRY                  : file://<PROJECT>/feature-b/src/androidTest/res [-]
        CONENT_ENTRY                  : file://<PROJECT>/feature-b/src/androidTest/resources [-]
        CONENT_ENTRY                  : file://<PROJECT>/feature-b/src/androidTest/rs [-]
        CONENT_ENTRY                  : file://<PROJECT>/feature-b/src/androidTest/shaders [-]
        CONENT_ENTRY                  : file://<PROJECT>/feature-b/src/androidTestDebug/aidl [-]
        CONENT_ENTRY                  : file://<PROJECT>/feature-b/src/androidTestDebug/assets [-]
        CONENT_ENTRY                  : file://<PROJECT>/feature-b/src/androidTestDebug/kotlin [-]
        CONENT_ENTRY                  : file://<PROJECT>/feature-b/src/androidTestDebug/res [-]
        CONENT_ENTRY                  : file://<PROJECT>/feature-b/src/androidTestDebug/resources [-]
        CONENT_ENTRY                  : file://<PROJECT>/feature-b/src/androidTestDebug/rs [-]
        CONENT_ENTRY                  : file://<PROJECT>/feature-b/src/androidTestDebug/shaders [-]
        CONENT_ENTRY                  : file://<PROJECT>/feature-b/src/test [-]
        CONENT_ENTRY                  : file://<PROJECT>/feature-b/src/testDebug [-]
        WATCHED_TEST_SOURCE_FOLDER    : file://<PROJECT>/feature-b/build/generated/ap_generated_sources/debugUnitTest/out [-]
            Generated                     : true
        WATCHED_TEST_SOURCE_FOLDER    : file://<PROJECT>/feature-b/src/androidDebugUnitTest/kotlin [-]
        WATCHED_TEST_RESOURCE_FOLDER  : file://<PROJECT>/feature-b/src/androidDebugUnitTest/resources [-]
        WATCHED_TEST_SOURCE_FOLDER    : file://<PROJECT>/feature-b/src/androidTest/aidl [-]
        WATCHED_TEST_RESOURCE_FOLDER  : file://<PROJECT>/feature-b/src/androidTest/assets [-]
        WATCHED_TEST_SOURCE_FOLDER    : file://<PROJECT>/feature-b/src/androidTest/kotlin [-]
        WATCHED_TEST_RESOURCE_FOLDER  : file://<PROJECT>/feature-b/src/androidTest/res [-]
        WATCHED_TEST_RESOURCE_FOLDER  : file://<PROJECT>/feature-b/src/androidTest/resources [-]
        WATCHED_TEST_SOURCE_FOLDER    : file://<PROJECT>/feature-b/src/androidTest/rs [-]
        WATCHED_TEST_SOURCE_FOLDER    : file://<PROJECT>/feature-b/src/androidTest/shaders [-]
        WATCHED_TEST_SOURCE_FOLDER    : file://<PROJECT>/feature-b/src/androidTestDebug/aidl [-]
        WATCHED_TEST_RESOURCE_FOLDER  : file://<PROJECT>/feature-b/src/androidTestDebug/assets [-]
        WATCHED_TEST_SOURCE_FOLDER    : file://<PROJECT>/feature-b/src/androidTestDebug/kotlin [-]
        WATCHED_TEST_RESOURCE_FOLDER  : file://<PROJECT>/feature-b/src/androidTestDebug/res [-]
        WATCHED_TEST_RESOURCE_FOLDER  : file://<PROJECT>/feature-b/src/androidTestDebug/resources [-]
        WATCHED_TEST_SOURCE_FOLDER    : file://<PROJECT>/feature-b/src/androidTestDebug/rs [-]
        WATCHED_TEST_SOURCE_FOLDER    : file://<PROJECT>/feature-b/src/androidTestDebug/shaders [-]
        WATCHED_TEST_SOURCE_FOLDER    : file://<PROJECT>/feature-b/src/test/aidl [-]
        WATCHED_TEST_RESOURCE_FOLDER  : file://<PROJECT>/feature-b/src/test/assets [-]
        WATCHED_TEST_SOURCE_FOLDER    : file://<PROJECT>/feature-b/src/test/java [-]
        WATCHED_TEST_SOURCE_FOLDER    : file://<PROJECT>/feature-b/src/test/kotlin [-]
        WATCHED_TEST_RESOURCE_FOLDER  : file://<PROJECT>/feature-b/src/test/res [-]
        WATCHED_TEST_RESOURCE_FOLDER  : file://<PROJECT>/feature-b/src/test/resources [-]
        WATCHED_TEST_SOURCE_FOLDER    : file://<PROJECT>/feature-b/src/test/rs [-]
        WATCHED_TEST_SOURCE_FOLDER    : file://<PROJECT>/feature-b/src/test/shaders [-]
        WATCHED_TEST_SOURCE_FOLDER    : file://<PROJECT>/feature-b/src/testDebug/aidl [-]
        WATCHED_TEST_RESOURCE_FOLDER  : file://<PROJECT>/feature-b/src/testDebug/assets [-]
        WATCHED_TEST_SOURCE_FOLDER    : file://<PROJECT>/feature-b/src/testDebug/java [-]
        WATCHED_TEST_SOURCE_FOLDER    : file://<PROJECT>/feature-b/src/testDebug/kotlin [-]
        WATCHED_TEST_RESOURCE_FOLDER  : file://<PROJECT>/feature-b/src/testDebug/res [-]
        WATCHED_TEST_RESOURCE_FOLDER  : file://<PROJECT>/feature-b/src/testDebug/resources [-]
        WATCHED_TEST_SOURCE_FOLDER    : file://<PROJECT>/feature-b/src/testDebug/rs [-]
        WATCHED_TEST_SOURCE_FOLDER    : file://<PROJECT>/feature-b/src/testDebug/shaders [-]
        JDK                           : <NAME_CUT> Android SDK
        *isInherited                  : false
            SdkType                       : Android SDK
            HomePath                      : <ANDROID_SDK>
            VersionString                 : <JDK_VERSION>
        ORDER_ENTRY                   : <Module source>
        LIBRARY                       : Gradle: org.jetbrains.kotlin:kotlin-stdlib-jdk7:<KOTLIN_VERSION> [=]
            Scope                         : Test
        LIBRARY                       : Gradle: org.jetbrains.kotlin:kotlin-stdlib-jdk8:<KOTLIN_VERSION> [=]
            Scope                         : Test
        LIBRARY                       : Gradle: org.jetbrains.kotlin:kotlin-stdlib:<KOTLIN_VERSION> [=]
            Scope                         : Test
        LIBRARY                       : Gradle: org.jetbrains:annotations:13.0 [=]
            Scope                         : Test
        ORDER_ENTRY                   : NonStandardSourceSetDependencies.common.commonMain
            Scope                         : Test
        ORDER_ENTRY                   : NonStandardSourceSetDependencies.common.jvmMain
            Scope                         : Test
        ORDER_ENTRY                   : NonStandardSourceSetDependencies.feature-b.commonMain
            Scope                         : Test
        ORDER_ENTRY                   : NonStandardSourceSetDependencies.feature-b.commonTest
            Scope                         : Test
        ORDER_ENTRY                   : NonStandardSourceSetDependencies.feature-b.main
            Scope                         : Test
        BUILD_TASKS
            TEST_COMPILE_MODE             : All
                CLEAN                         : :feature-b:createMockableJar, :feature-b:generateDebugAndroidTestSources, :feature-b:generateDebugSources
                ASSEMBLE                      : :feature-b:assembleDebug, :feature-b:assembleDebugAndroidTest, :feature-b:assembleDebugUnitTest
                REBUILD                       : :feature-b:assembleDebug, :feature-b:assembleDebugAndroidTest, :feature-b:assembleDebugUnitTest, :feature-b:clean
                COMPILE_JAVA                  : :feature-b:compileDebugAndroidTestSources, :feature-b:compileDebugSources, :feature-b:compileDebugUnitTestSources
                SOURCE_GEN                    : :feature-b:createMockableJar, :feature-b:generateDebugAndroidTestSources, :feature-b:generateDebugSources
            TEST_COMPILE_MODE             : Android tests
                CLEAN                         : :feature-b:generateDebugAndroidTestSources, :feature-b:generateDebugSources
                ASSEMBLE                      : :feature-b:assembleDebug, :feature-b:assembleDebugAndroidTest
                REBUILD                       : :feature-b:assembleDebug, :feature-b:assembleDebugAndroidTest, :feature-b:clean
                COMPILE_JAVA                  : :feature-b:compileDebugAndroidTestSources, :feature-b:compileDebugSources
                SOURCE_GEN                    : :feature-b:generateDebugAndroidTestSources, :feature-b:generateDebugSources
            TEST_COMPILE_MODE             : Unit tests
                CLEAN                         : :feature-b:createMockableJar, :feature-b:generateDebugSources
                ASSEMBLE                      : :feature-b:assembleDebug, :feature-b:assembleDebugUnitTest
                REBUILD                       : :feature-b:assembleDebug, :feature-b:assembleDebugUnitTest, :feature-b:clean
                COMPILE_JAVA                  : :feature-b:compileDebugUnitTestSources
                SOURCE_GEN                    : :feature-b:createMockableJar, :feature-b:generateDebugSources
            TEST_COMPILE_MODE             : None
                CLEAN                         : :feature-b:generateDebugSources
                ASSEMBLE                      : :feature-b:assembleDebug
                REBUILD                       : :feature-b:assembleDebug, :feature-b:clean
                COMPILE_JAVA                  : :feature-b:compileDebugSources
                SOURCE_GEN                    : :feature-b:generateDebugSources
    MODULE                        : NonStandardSourceSetDependencies.jarWrapperLib
        ExternalModuleGroup           : NonStandardSourceSetDependencies
        ExternalModuleVersion         : unspecified
        LinkedProjectId               : :jarWrapperLib
        LinkedProjectPath             : <PROJECT>/jarWrapperLib
        RootProjectPath               : <PROJECT>
        COMPILER_MODULE_EXTENSION
            compilerSourceOutputPath      : file://<PROJECT>/build/classes/production/NonStandardSourceSetDependencies.jarWrapperLib [-]
            compilerTestOutputPath        : file://<PROJECT>/build/classes/test/NonStandardSourceSetDependencies.jarWrapperLib [-]
            isCompilerPathInherited       : true
            isExcludeOutput               : true
        ModuleFile                    : <PROJECT>/.idea/modules/jarWrapperLib/NonStandardSourceSetDependencies.jarWrapperLib.iml [-]
        ModuleTypeName                : JAVA_MODULE
        FACET                         : Android-Gradle
            TypeId                        : android-gradle
            ExternalSource                : GRADLE
            GradlePath                    : :jarWrapperLib
        CONENT_ENTRY                  : file://<PROJECT>/jarWrapperLib
            EXCLUDE_FOLDER                : file://<PROJECT>/jarWrapperLib/.gradle [-]
            EXCLUDE_FOLDER                : file://<PROJECT>/jarWrapperLib/build
        JDK                           : <NAME_CUT> JavaSDK
        *isInherited                  : true
        ORDER_ENTRY                   : <Module source>
        BUILD_TASKS
            TEST_COMPILE_MODE             : All
            TEST_COMPILE_MODE             : Android tests
            TEST_COMPILE_MODE             : Unit tests
            TEST_COMPILE_MODE             : None
    MODULE                        : NonStandardSourceSetDependencies.javaLibrary
        ExternalModuleGroup           : NonStandardSourceSetDependencies
        ExternalModuleVersion         : unspecified
        LinkedProjectId               : :javaLibrary
        LinkedProjectPath             : <PROJECT>/javaLibrary
        RootProjectPath               : <PROJECT>
        COMPILER_MODULE_EXTENSION
            compilerSourceOutputPath      : file://<PROJECT>/build/classes/production/NonStandardSourceSetDependencies.javaLibrary [-]
            compilerTestOutputPath        : file://<PROJECT>/build/classes/test/NonStandardSourceSetDependencies.javaLibrary [-]
            isCompilerPathInherited       : true
            isExcludeOutput               : true
        ModuleFile                    : <PROJECT>/.idea/modules/javaLibrary/NonStandardSourceSetDependencies.javaLibrary.iml [-]
        ModuleTypeName                : JAVA_MODULE
        FACET                         : Android-Gradle
            TypeId                        : android-gradle
            ExternalSource                : GRADLE
            GradlePath                    : :javaLibrary
        CONENT_ENTRY                  : file://<PROJECT>/javaLibrary
            EXCLUDE_FOLDER                : file://<PROJECT>/javaLibrary/.gradle [-]
            EXCLUDE_FOLDER                : file://<PROJECT>/javaLibrary/build
        JDK                           : <NAME_CUT> JavaSDK
        *isInherited                  : true
        ORDER_ENTRY                   : <Module source>
        BUILD_TASKS
            TEST_COMPILE_MODE             : All
                ASSEMBLE                      : :javaLibrary:assemble, :javaLibrary:testClasses
                REBUILD                       : :javaLibrary:assemble, :javaLibrary:clean, :javaLibrary:testClasses
                COMPILE_JAVA                  : :javaLibrary:compileJava, :javaLibrary:testClasses
            TEST_COMPILE_MODE             : Android tests
                ASSEMBLE                      : :javaLibrary:assemble
                REBUILD                       : :javaLibrary:assemble, :javaLibrary:clean
                COMPILE_JAVA                  : :javaLibrary:compileJava
            TEST_COMPILE_MODE             : Unit tests
                ASSEMBLE                      : :javaLibrary:assemble, :javaLibrary:testClasses
                REBUILD                       : :javaLibrary:assemble, :javaLibrary:clean, :javaLibrary:testClasses
                COMPILE_JAVA                  : :javaLibrary:compileJava, :javaLibrary:testClasses
            TEST_COMPILE_MODE             : None
                ASSEMBLE                      : :javaLibrary:assemble
                REBUILD                       : :javaLibrary:assemble, :javaLibrary:clean
                COMPILE_JAVA                  : :javaLibrary:compileJava
    MODULE                        : NonStandardSourceSetDependencies.javaLibrary.main
        ExternalModuleGroup           : NonStandardSourceSetDependencies
        ExternalModuleType            : sourceSet
        ExternalModuleVersion         : unspecified
        LinkedProjectId               : :javaLibrary:main
        LinkedProjectPath             : <PROJECT>/javaLibrary
        RootProjectPath               : <PROJECT>
        COMPILER_MODULE_EXTENSION
            compilerSourceOutputPath      : file://<PROJECT>/javaLibrary/build/classes/java/main [-]
            isCompilerPathInherited       : false
            isExcludeOutput               : true
        ModuleFile                    : <PROJECT>/.idea/modules/javaLibrary/NonStandardSourceSetDependencies.javaLibrary.main.iml [-]
        ModuleTypeName                : JAVA_MODULE
        FACET                         : Kotlin
            TypeId                        : kotlin-language
            ExternalSource                : GRADLE
            ApiLevel                      : 1.7
            CompilerArguments
                apiVersion                    : 1.7
                languageVersion               : 1.7
                - pluginClasspaths            : <M2>/org/jetbrains/annotations/13.0/annotations-13.0.jar
                - pluginClasspaths            : <M2>/org/jetbrains/kotlin/kotlin-script-runtime/<KOTLIN_VERSION>/kotlin-script-runtime-<KOTLIN_VERSION>.jar
                - pluginClasspaths            : <M2>/org/jetbrains/kotlin/kotlin-scripting-common/<KOTLIN_VERSION>/kotlin-scripting-common-<KOTLIN_VERSION>.jar
                - pluginClasspaths            : <M2>/org/jetbrains/kotlin/kotlin-scripting-jvm/<KOTLIN_VERSION>/kotlin-scripting-jvm-<KOTLIN_VERSION>.jar
                - pluginClasspaths            : <M2>/org/jetbrains/kotlin/kotlin-stdlib-common/<KOTLIN_VERSION>/kotlin-stdlib-common-<KOTLIN_VERSION>.jar
                - pluginClasspaths            : <M2>/org/jetbrains/kotlin/kotlin-stdlib/<KOTLIN_VERSION>/kotlin-stdlib-<KOTLIN_VERSION>.jar
            CompilerSettings
                additionalArguments           : -Xallow-no-source-files
                copyJsLibraryFiles            : true
                outputDirectoryForJsLibraryFiles        : lib
            IsTestModule                  : false
            Kind                          : DEFAULT
            LanguageLevel                 : 1.7
            MergedCompilerArguments
                apiVersion                    : 1.7
                languageVersion               : 1.7
                - pluginClasspaths            : <M2>/org/jetbrains/annotations/13.0/annotations-13.0.jar
                - pluginClasspaths            : <M2>/org/jetbrains/kotlin/kotlin-script-runtime/<KOTLIN_VERSION>/kotlin-script-runtime-<KOTLIN_VERSION>.jar
                - pluginClasspaths            : <M2>/org/jetbrains/kotlin/kotlin-scripting-common/<KOTLIN_VERSION>/kotlin-scripting-common-<KOTLIN_VERSION>.jar
                - pluginClasspaths            : <M2>/org/jetbrains/kotlin/kotlin-scripting-jvm/<KOTLIN_VERSION>/kotlin-scripting-jvm-<KOTLIN_VERSION>.jar
                - pluginClasspaths            : <M2>/org/jetbrains/kotlin/kotlin-stdlib-common/<KOTLIN_VERSION>/kotlin-stdlib-common-<KOTLIN_VERSION>.jar
                - pluginClasspaths            : <M2>/org/jetbrains/kotlin/kotlin-stdlib/<KOTLIN_VERSION>/kotlin-stdlib-<KOTLIN_VERSION>.jar
            Platform                      : JVM (1.8)
            UseProjectSettings            : false
            Version                       : 5
        CONENT_ENTRY                  : file://<PROJECT>/javaLibrary/src/main
            JavaSource                    : file://<PROJECT>/javaLibrary/src/main/java
        WATCHED_SOURCE_FOLDER         : file://<PROJECT>/javaLibrary/src/main/kotlin [-]
        WATCHED_RESOURCE_FOLDER       : file://<PROJECT>/javaLibrary/src/main/resources [-]
        JDK                           : <NAME_CUT> JavaSDK
        *isInherited                  : true
        ORDER_ENTRY                   : <Module source>
        LIBRARY
            LibraryLevel                  : module
            IsModuleLevel                 : true
            LIBRARY
                *CLASSES                      : jar://<PROJECT>/jarWrapperLib/JarWrappedLib.jar!/
        LIBRARY                       : Gradle: org.jetbrains.kotlin:kotlin-stdlib-common:<KOTLIN_VERSION> [=]
        LIBRARY                       : Gradle: org.jetbrains.kotlin:kotlin-stdlib-jdk7:<KOTLIN_VERSION> [=]
        LIBRARY                       : Gradle: org.jetbrains.kotlin:kotlin-stdlib-jdk8:<KOTLIN_VERSION> [=]
        LIBRARY                       : Gradle: org.jetbrains.kotlin:kotlin-stdlib:<KOTLIN_VERSION> [=]
        LIBRARY                       : Gradle: org.jetbrains:annotations:13.0 [=]
        ORDER_ENTRY                   : NonStandardSourceSetDependencies.common.commonMain
        ORDER_ENTRY                   : NonStandardSourceSetDependencies.common.jvmMain
        Classes
            -                             : file://<PROJECT>/javaLibrary/build/classes/java/main
        BUILD_TASKS
            TEST_COMPILE_MODE             : All
                ASSEMBLE                      : :javaLibrary:assemble, :javaLibrary:testClasses
                REBUILD                       : :javaLibrary:assemble, :javaLibrary:clean, :javaLibrary:testClasses
                COMPILE_JAVA                  : :javaLibrary:compileJava, :javaLibrary:testClasses
            TEST_COMPILE_MODE             : Android tests
                ASSEMBLE                      : :javaLibrary:assemble
                REBUILD                       : :javaLibrary:assemble, :javaLibrary:clean
                COMPILE_JAVA                  : :javaLibrary:compileJava
            TEST_COMPILE_MODE             : Unit tests
                ASSEMBLE                      : :javaLibrary:assemble, :javaLibrary:testClasses
                REBUILD                       : :javaLibrary:assemble, :javaLibrary:clean, :javaLibrary:testClasses
                COMPILE_JAVA                  : :javaLibrary:compileJava, :javaLibrary:testClasses
            TEST_COMPILE_MODE             : None
                ASSEMBLE                      : :javaLibrary:assemble
                REBUILD                       : :javaLibrary:assemble, :javaLibrary:clean
                COMPILE_JAVA                  : :javaLibrary:compileJava
    MODULE                        : NonStandardSourceSetDependencies.javaLibrary.test
        ExternalModuleGroup           : NonStandardSourceSetDependencies
        ExternalModuleType            : sourceSet
        ExternalModuleVersion         : unspecified
        LinkedProjectId               : :javaLibrary:test
        LinkedProjectPath             : <PROJECT>/javaLibrary
        RootProjectPath               : <PROJECT>
        COMPILER_MODULE_EXTENSION
            compilerTestOutputPath        : file://<PROJECT>/javaLibrary/build/classes/java/test [-]
            isCompilerPathInherited       : false
            isExcludeOutput               : true
        TEST_MODULE_PROPERTIES
            productionModuleName          : NonStandardSourceSetDependencies.javaLibrary.main
        ModuleFile                    : <PROJECT>/.idea/modules/javaLibrary/NonStandardSourceSetDependencies.javaLibrary.test.iml [-]
        ModuleTypeName                : JAVA_MODULE
        FACET                         : Kotlin
            TypeId                        : kotlin-language
            ExternalSource                : GRADLE
            ApiLevel                      : 1.7
            CompilerArguments
                apiVersion                    : 1.7
                languageVersion               : 1.7
                - pluginClasspaths            : <M2>/org/jetbrains/annotations/13.0/annotations-13.0.jar
                - pluginClasspaths            : <M2>/org/jetbrains/kotlin/kotlin-script-runtime/<KOTLIN_VERSION>/kotlin-script-runtime-<KOTLIN_VERSION>.jar
                - pluginClasspaths            : <M2>/org/jetbrains/kotlin/kotlin-scripting-common/<KOTLIN_VERSION>/kotlin-scripting-common-<KOTLIN_VERSION>.jar
                - pluginClasspaths            : <M2>/org/jetbrains/kotlin/kotlin-scripting-jvm/<KOTLIN_VERSION>/kotlin-scripting-jvm-<KOTLIN_VERSION>.jar
                - pluginClasspaths            : <M2>/org/jetbrains/kotlin/kotlin-stdlib-common/<KOTLIN_VERSION>/kotlin-stdlib-common-<KOTLIN_VERSION>.jar
                - pluginClasspaths            : <M2>/org/jetbrains/kotlin/kotlin-stdlib/<KOTLIN_VERSION>/kotlin-stdlib-<KOTLIN_VERSION>.jar
            CompilerSettings
                additionalArguments           : -Xallow-no-source-files
                copyJsLibraryFiles            : true
                outputDirectoryForJsLibraryFiles        : lib
            IsTestModule                  : false
            Kind                          : DEFAULT
            LanguageLevel                 : 1.7
            MergedCompilerArguments
                apiVersion                    : 1.7
                languageVersion               : 1.7
                - pluginClasspaths            : <M2>/org/jetbrains/annotations/13.0/annotations-13.0.jar
                - pluginClasspaths            : <M2>/org/jetbrains/kotlin/kotlin-script-runtime/<KOTLIN_VERSION>/kotlin-script-runtime-<KOTLIN_VERSION>.jar
                - pluginClasspaths            : <M2>/org/jetbrains/kotlin/kotlin-scripting-common/<KOTLIN_VERSION>/kotlin-scripting-common-<KOTLIN_VERSION>.jar
                - pluginClasspaths            : <M2>/org/jetbrains/kotlin/kotlin-scripting-jvm/<KOTLIN_VERSION>/kotlin-scripting-jvm-<KOTLIN_VERSION>.jar
                - pluginClasspaths            : <M2>/org/jetbrains/kotlin/kotlin-stdlib-common/<KOTLIN_VERSION>/kotlin-stdlib-common-<KOTLIN_VERSION>.jar
                - pluginClasspaths            : <M2>/org/jetbrains/kotlin/kotlin-stdlib/<KOTLIN_VERSION>/kotlin-stdlib-<KOTLIN_VERSION>.jar
            Platform                      : JVM (1.8)
            UseProjectSettings            : false
            Version                       : 5
        CONENT_ENTRY                  : file://<PROJECT>/javaLibrary/src/test [-]
        WATCHED_TEST_SOURCE_FOLDER    : file://<PROJECT>/javaLibrary/src/test/java [-]
        WATCHED_TEST_SOURCE_FOLDER    : file://<PROJECT>/javaLibrary/src/test/kotlin [-]
        WATCHED_TEST_RESOURCE_FOLDER  : file://<PROJECT>/javaLibrary/src/test/resources [-]
        JDK                           : <NAME_CUT> JavaSDK
        *isInherited                  : true
        ORDER_ENTRY                   : <Module source>
        LIBRARY
            LibraryLevel                  : module
            IsModuleLevel                 : true
            LIBRARY
                *CLASSES                      : jar://<PROJECT>/jarWrapperLib/JarWrappedLib.jar!/
        LIBRARY                       : Gradle: org.jetbrains.kotlin:kotlin-stdlib-common:<KOTLIN_VERSION> [=]
        LIBRARY                       : Gradle: org.jetbrains.kotlin:kotlin-stdlib-jdk7:<KOTLIN_VERSION> [=]
        LIBRARY                       : Gradle: org.jetbrains.kotlin:kotlin-stdlib-jdk8:<KOTLIN_VERSION> [=]
        LIBRARY                       : Gradle: org.jetbrains.kotlin:kotlin-stdlib:<KOTLIN_VERSION> [=]
        LIBRARY                       : Gradle: org.jetbrains:annotations:13.0 [=]
        ORDER_ENTRY                   : NonStandardSourceSetDependencies.common.commonMain
        ORDER_ENTRY                   : NonStandardSourceSetDependencies.common.jvmMain
        ORDER_ENTRY                   : NonStandardSourceSetDependencies.javaLibrary.main
        BUILD_TASKS
            TEST_COMPILE_MODE             : All
                ASSEMBLE                      : :javaLibrary:assemble, :javaLibrary:testClasses
                REBUILD                       : :javaLibrary:assemble, :javaLibrary:clean, :javaLibrary:testClasses
                COMPILE_JAVA                  : :javaLibrary:compileJava, :javaLibrary:testClasses
            TEST_COMPILE_MODE             : Android tests
                ASSEMBLE                      : :javaLibrary:assemble
                REBUILD                       : :javaLibrary:assemble, :javaLibrary:clean
                COMPILE_JAVA                  : :javaLibrary:compileJava
            TEST_COMPILE_MODE             : Unit tests
                ASSEMBLE                      : :javaLibrary:assemble, :javaLibrary:testClasses
                REBUILD                       : :javaLibrary:assemble, :javaLibrary:clean, :javaLibrary:testClasses
                COMPILE_JAVA                  : :javaLibrary:compileJava, :javaLibrary:testClasses
            TEST_COMPILE_MODE             : None
                ASSEMBLE                      : :javaLibrary:assemble
                REBUILD                       : :javaLibrary:assemble, :javaLibrary:clean
                COMPILE_JAVA                  : :javaLibrary:compileJava
    MODULE                        : NonStandardSourceSetDependencies.javaLibrary.testEnv
        ExternalModuleGroup           : NonStandardSourceSetDependencies
        ExternalModuleType            : sourceSet
        ExternalModuleVersion         : unspecified
        LinkedProjectId               : :javaLibrary:testEnv
        LinkedProjectPath             : <PROJECT>/javaLibrary
        RootProjectPath               : <PROJECT>
        COMPILER_MODULE_EXTENSION
            compilerSourceOutputPath      : file://<PROJECT>/javaLibrary/build/classes/java/testEnv [-]
            isCompilerPathInherited       : false
            isExcludeOutput               : true
        ModuleFile                    : <PROJECT>/.idea/modules/javaLibrary/NonStandardSourceSetDependencies.javaLibrary.testEnv.iml [-]
        ModuleTypeName                : JAVA_MODULE
        FACET                         : Kotlin
            TypeId                        : kotlin-language
            ExternalSource                : GRADLE
            ApiLevel                      : 1.7
            CompilerArguments
                apiVersion                    : 1.7
                languageVersion               : 1.7
                - pluginClasspaths            : <M2>/org/jetbrains/annotations/13.0/annotations-13.0.jar
                - pluginClasspaths            : <M2>/org/jetbrains/kotlin/kotlin-script-runtime/<KOTLIN_VERSION>/kotlin-script-runtime-<KOTLIN_VERSION>.jar
                - pluginClasspaths            : <M2>/org/jetbrains/kotlin/kotlin-scripting-common/<KOTLIN_VERSION>/kotlin-scripting-common-<KOTLIN_VERSION>.jar
                - pluginClasspaths            : <M2>/org/jetbrains/kotlin/kotlin-scripting-jvm/<KOTLIN_VERSION>/kotlin-scripting-jvm-<KOTLIN_VERSION>.jar
                - pluginClasspaths            : <M2>/org/jetbrains/kotlin/kotlin-stdlib-common/<KOTLIN_VERSION>/kotlin-stdlib-common-<KOTLIN_VERSION>.jar
                - pluginClasspaths            : <M2>/org/jetbrains/kotlin/kotlin-stdlib/<KOTLIN_VERSION>/kotlin-stdlib-<KOTLIN_VERSION>.jar
            CompilerSettings
                additionalArguments           : -Xallow-no-source-files
                copyJsLibraryFiles            : true
                outputDirectoryForJsLibraryFiles        : lib
            IsTestModule                  : false
            Kind                          : DEFAULT
            LanguageLevel                 : 1.7
            MergedCompilerArguments
                apiVersion                    : 1.7
                languageVersion               : 1.7
                - pluginClasspaths            : <M2>/org/jetbrains/annotations/13.0/annotations-13.0.jar
                - pluginClasspaths            : <M2>/org/jetbrains/kotlin/kotlin-script-runtime/<KOTLIN_VERSION>/kotlin-script-runtime-<KOTLIN_VERSION>.jar
                - pluginClasspaths            : <M2>/org/jetbrains/kotlin/kotlin-scripting-common/<KOTLIN_VERSION>/kotlin-scripting-common-<KOTLIN_VERSION>.jar
                - pluginClasspaths            : <M2>/org/jetbrains/kotlin/kotlin-scripting-jvm/<KOTLIN_VERSION>/kotlin-scripting-jvm-<KOTLIN_VERSION>.jar
                - pluginClasspaths            : <M2>/org/jetbrains/kotlin/kotlin-stdlib-common/<KOTLIN_VERSION>/kotlin-stdlib-common-<KOTLIN_VERSION>.jar
                - pluginClasspaths            : <M2>/org/jetbrains/kotlin/kotlin-stdlib/<KOTLIN_VERSION>/kotlin-stdlib-<KOTLIN_VERSION>.jar
            Platform                      : JVM (1.8)
            UseProjectSettings            : false
            Version                       : 5
        CONENT_ENTRY                  : file://<PROJECT>/javaLibrary/src/testEnv
            JavaSource                    : file://<PROJECT>/javaLibrary/src/testEnv/java
        WATCHED_SOURCE_FOLDER         : file://<PROJECT>/javaLibrary/src/testEnv/kotlin [-]
        WATCHED_RESOURCE_FOLDER       : file://<PROJECT>/javaLibrary/src/testEnv/resources [-]
        JDK                           : <NAME_CUT> JavaSDK
        *isInherited                  : true
        ORDER_ENTRY                   : <Module source>
        LIBRARY                       : Gradle: org.jetbrains.kotlin:kotlin-stdlib-common:<KOTLIN_VERSION> [=]
        LIBRARY                       : Gradle: org.jetbrains.kotlin:kotlin-stdlib-jdk7:<KOTLIN_VERSION> [=]
        LIBRARY                       : Gradle: org.jetbrains.kotlin:kotlin-stdlib-jdk8:<KOTLIN_VERSION> [=]
        LIBRARY                       : Gradle: org.jetbrains.kotlin:kotlin-stdlib:<KOTLIN_VERSION> [=]
        LIBRARY                       : Gradle: org.jetbrains:annotations:13.0 [=]
        Classes
            -                             : file://<PROJECT>/javaLibrary/build/classes/java/testEnv
        BUILD_TASKS
            TEST_COMPILE_MODE             : All
                ASSEMBLE                      : :javaLibrary:assemble, :javaLibrary:testClasses
                REBUILD                       : :javaLibrary:assemble, :javaLibrary:clean, :javaLibrary:testClasses
                COMPILE_JAVA                  : :javaLibrary:compileJava, :javaLibrary:testClasses
            TEST_COMPILE_MODE             : Android tests
                ASSEMBLE                      : :javaLibrary:assemble
                REBUILD                       : :javaLibrary:assemble, :javaLibrary:clean
                COMPILE_JAVA                  : :javaLibrary:compileJava
            TEST_COMPILE_MODE             : Unit tests
                ASSEMBLE                      : :javaLibrary:assemble, :javaLibrary:testClasses
                REBUILD                       : :javaLibrary:assemble, :javaLibrary:clean, :javaLibrary:testClasses
                COMPILE_JAVA                  : :javaLibrary:compileJava, :javaLibrary:testClasses
            TEST_COMPILE_MODE             : None
                ASSEMBLE                      : :javaLibrary:assemble
                REBUILD                       : :javaLibrary:assemble, :javaLibrary:clean
                COMPILE_JAVA                  : :javaLibrary:compileJava
    MODULE                        : NonStandardSourceSetDependencies.lib
        LINKED_ANDROID_MODULE_GROUP
            holder                        : NonStandardSourceSetDependencies.lib
            main                          : NonStandardSourceSetDependencies.lib.main
            unitTest                      : NonStandardSourceSetDependencies.lib.unitTest
            androidTest                   : NonStandardSourceSetDependencies.lib.androidTest
        ExternalModuleGroup           : NonStandardSourceSetDependencies
        ExternalModuleVersion         : unspecified
        LinkedProjectId               : :lib
        LinkedProjectPath             : <PROJECT>/lib
        RootProjectPath               : <PROJECT>
        COMPILER_MODULE_EXTENSION
            compilerSourceOutputPath      : file://<PROJECT>/lib/build/intermediates/javac/debug/classes [-]
            compilerTestOutputPath        : file://<PROJECT>/lib/build/intermediates/javac/debugUnitTest/classes [-]
            isCompilerPathInherited       : false
            isExcludeOutput               : true
        ModuleFile                    : <PROJECT>/.idea/modules/lib/NonStandardSourceSetDependencies.lib.iml [-]
        ModuleTypeName                : JAVA_MODULE
        FACET                         : Android
            TypeId                        : android
            ExternalSource                : GRADLE
            SelectedBuildVariant          : debug
            AllowUserConfiguration        : false
            GenFolderRelativePathApt      : /gen
            GenFolderRelativePathAidl     : /gen
            ManifestFileRelativePath      : /src/main/AndroidManifest.xml
            ResFolderRelativePath         : /src/main/res
            - ResFoldersRelativePath      : file://<PROJECT>/lib/src/main/res [-]
            - ResFoldersRelativePath      : file://<PROJECT>/lib/src/debug/res [-]
            - ResFoldersRelativePath      : file://<PROJECT>/lib/build/generated/res/rs/debug [-]
            - ResFoldersRelativePath      : file://<PROJECT>/lib/build/generated/res/resValues/debug [-]
            - TestResFoldersRelativePath  : file://<PROJECT>/lib/src/androidTest/res [-]
            - TestResFoldersRelativePath  : file://<PROJECT>/lib/src/androidTestDebug/res [-]
            - TestResFoldersRelativePath  : file://<PROJECT>/lib/build/generated/res/rs/androidTest/debug [-]
            - TestResFoldersRelativePath  : file://<PROJECT>/lib/build/generated/res/resValues/androidTest/debug [-]
            AssetsFolderRelativePath      : /src/main/assets
            LibsFolderRelativePath        : /libs
            ProjectType                   : 1
            PackTestCode                  : false
            RunProguard                   : false
            ProguardLogsFolderRelativePath          : /proguard_logs
            UseCustomManifestPackage      : false
            - ProGuardCfgFiles            : file://%MODULE_SDK_HOME%/tools/proguard/proguard-android.txt
        FACET                         : Android-Gradle
            TypeId                        : android-gradle
            ExternalSource                : GRADLE
            GradlePath                    : :lib
        CONENT_ENTRY                  : file://<PROJECT>/lib
            EXCLUDE_FOLDER                : file://<PROJECT>/lib/.gradle [-]
            EXCLUDE_FOLDER                : file://<PROJECT>/lib/build
        JDK                           : <NAME_CUT> Android SDK
        *isInherited                  : false
            SdkType                       : Android SDK
            HomePath                      : <ANDROID_SDK>
            VersionString                 : JetBrains Runtime version <JDK_VERSION>
        ORDER_ENTRY                   : <Module source>
        BUILD_TASKS
            TEST_COMPILE_MODE             : All
                CLEAN                         : :lib:createMockableJar, :lib:generateDebugAndroidTestSources, :lib:generateDebugSources
                ASSEMBLE                      : :lib:assembleDebug, :lib:assembleDebugAndroidTest, :lib:assembleDebugUnitTest
                REBUILD                       : :lib:assembleDebug, :lib:assembleDebugAndroidTest, :lib:assembleDebugUnitTest, :lib:clean
                COMPILE_JAVA                  : :lib:compileDebugAndroidTestSources, :lib:compileDebugSources, :lib:compileDebugUnitTestSources
                SOURCE_GEN                    : :lib:createMockableJar, :lib:generateDebugAndroidTestSources, :lib:generateDebugSources
            TEST_COMPILE_MODE             : Android tests
                CLEAN                         : :lib:generateDebugAndroidTestSources, :lib:generateDebugSources
                ASSEMBLE                      : :lib:assembleDebug, :lib:assembleDebugAndroidTest
                REBUILD                       : :lib:assembleDebug, :lib:assembleDebugAndroidTest, :lib:clean
                COMPILE_JAVA                  : :lib:compileDebugAndroidTestSources, :lib:compileDebugSources
                SOURCE_GEN                    : :lib:generateDebugAndroidTestSources, :lib:generateDebugSources
            TEST_COMPILE_MODE             : Unit tests
                CLEAN                         : :lib:createMockableJar, :lib:generateDebugSources
                ASSEMBLE                      : :lib:assembleDebug, :lib:assembleDebugUnitTest
                REBUILD                       : :lib:assembleDebug, :lib:assembleDebugUnitTest, :lib:clean
                COMPILE_JAVA                  : :lib:compileDebugUnitTestSources
                SOURCE_GEN                    : :lib:createMockableJar, :lib:generateDebugSources
            TEST_COMPILE_MODE             : None
                CLEAN                         : :lib:generateDebugSources
                ASSEMBLE                      : :lib:assembleDebug
                REBUILD                       : :lib:assembleDebug, :lib:clean
                COMPILE_JAVA                  : :lib:compileDebugSources
                SOURCE_GEN                    : :lib:generateDebugSources
    MODULE                        : NonStandardSourceSetDependencies.lib.androidTest
        LINKED_ANDROID_MODULE_GROUP
            holder                        : NonStandardSourceSetDependencies.lib
            main                          : NonStandardSourceSetDependencies.lib.main
            unitTest                      : NonStandardSourceSetDependencies.lib.unitTest
            androidTest                   : NonStandardSourceSetDependencies.lib.androidTest
        ExternalModuleType            : sourceSet
        LinkedProjectId               : :lib:androidTest
        LinkedProjectPath             : <PROJECT>/lib
        RootProjectPath               : <PROJECT>
        COMPILER_MODULE_EXTENSION
            compilerSourceOutputPath      : file://<PROJECT>/lib/build/intermediates/javac/debug/classes [-]
            compilerTestOutputPath        : file://<PROJECT>/lib/build/intermediates/javac/debugUnitTest/classes [-]
            isCompilerPathInherited       : false
            isExcludeOutput               : true
        TEST_MODULE_PROPERTIES
            productionModuleName          : NonStandardSourceSetDependencies.lib.main
        ModuleFile                    : <PROJECT>/.idea/modules/lib/NonStandardSourceSetDependencies.lib.androidTest.iml [-]
        ModuleTypeName                : JAVA_MODULE
        HIDDEN FACET                  : Android
        FACET                         : Kotlin
            TypeId                        : kotlin-language
            ExternalSource                : GRADLE
            ApiLevel                      : 1.7
            CompilerArguments
                apiVersion                    : 1.7
                languageVersion               : 1.7
            CompilerSettings
                additionalArguments           : -Xallow-no-source-files
                copyJsLibraryFiles            : true
                outputDirectoryForJsLibraryFiles        : lib
            IsTestModule                  : false
            Kind                          : DEFAULT
            LanguageLevel                 : 1.7
            MergedCompilerArguments
                apiVersion                    : 1.7
                languageVersion               : 1.7
            Platform                      : JVM (1.8)
            UseProjectSettings            : false
            Version                       : 5
        CONENT_ENTRY                  : file://<PROJECT>/lib/build/generated/aidl_source_output_dir/debugAndroidTest/out [-]
        CONENT_ENTRY                  : file://<PROJECT>/lib/build/generated/ap_generated_sources/debugAndroidTest/out [-]
        CONENT_ENTRY                  : file://<PROJECT>/lib/build/generated/renderscript_source_output_dir/debugAndroidTest/out [-]
        CONENT_ENTRY                  : file://<PROJECT>/lib/build/generated/res/resValues/androidTest/debug [-]
        CONENT_ENTRY                  : file://<PROJECT>/lib/build/generated/res/rs/androidTest/debug [-]
        CONENT_ENTRY                  : file://<PROJECT>/lib/build/generated/source/buildConfig/androidTest/debug [-]
        CONENT_ENTRY                  : file://<PROJECT>/lib/src/androidTest [-]
        CONENT_ENTRY                  : file://<PROJECT>/lib/src/androidTestDebug [-]
        WATCHED_TEST_SOURCE_FOLDER    : file://<PROJECT>/lib/build/generated/aidl_source_output_dir/debugAndroidTest/out [-]
            Generated                     : true
        WATCHED_TEST_SOURCE_FOLDER    : file://<PROJECT>/lib/build/generated/ap_generated_sources/debugAndroidTest/out [-]
            Generated                     : true
        WATCHED_TEST_SOURCE_FOLDER    : file://<PROJECT>/lib/build/generated/renderscript_source_output_dir/debugAndroidTest/out [-]
            Generated                     : true
        WATCHED_TEST_RESOURCE_FOLDER  : file://<PROJECT>/lib/build/generated/res/resValues/androidTest/debug [-]
            Generated                     : true
        WATCHED_TEST_RESOURCE_FOLDER  : file://<PROJECT>/lib/build/generated/res/rs/androidTest/debug [-]
            Generated                     : true
        WATCHED_TEST_SOURCE_FOLDER    : file://<PROJECT>/lib/build/generated/source/buildConfig/androidTest/debug [-]
            Generated                     : true
        WATCHED_TEST_SOURCE_FOLDER    : file://<PROJECT>/lib/src/androidTest/aidl [-]
        WATCHED_TEST_RESOURCE_FOLDER  : file://<PROJECT>/lib/src/androidTest/assets [-]
        WATCHED_TEST_SOURCE_FOLDER    : file://<PROJECT>/lib/src/androidTest/java [-]
        WATCHED_TEST_SOURCE_FOLDER    : file://<PROJECT>/lib/src/androidTest/kotlin [-]
        WATCHED_TEST_RESOURCE_FOLDER  : file://<PROJECT>/lib/src/androidTest/res [-]
        WATCHED_TEST_RESOURCE_FOLDER  : file://<PROJECT>/lib/src/androidTest/resources [-]
        WATCHED_TEST_SOURCE_FOLDER    : file://<PROJECT>/lib/src/androidTest/rs [-]
        WATCHED_TEST_SOURCE_FOLDER    : file://<PROJECT>/lib/src/androidTest/shaders [-]
        WATCHED_TEST_SOURCE_FOLDER    : file://<PROJECT>/lib/src/androidTestDebug/aidl [-]
        WATCHED_TEST_RESOURCE_FOLDER  : file://<PROJECT>/lib/src/androidTestDebug/assets [-]
        WATCHED_TEST_SOURCE_FOLDER    : file://<PROJECT>/lib/src/androidTestDebug/java [-]
        WATCHED_TEST_SOURCE_FOLDER    : file://<PROJECT>/lib/src/androidTestDebug/kotlin [-]
        WATCHED_TEST_RESOURCE_FOLDER  : file://<PROJECT>/lib/src/androidTestDebug/res [-]
        WATCHED_TEST_RESOURCE_FOLDER  : file://<PROJECT>/lib/src/androidTestDebug/resources [-]
        WATCHED_TEST_SOURCE_FOLDER    : file://<PROJECT>/lib/src/androidTestDebug/rs [-]
        WATCHED_TEST_SOURCE_FOLDER    : file://<PROJECT>/lib/src/androidTestDebug/shaders [-]
        JDK                           : <NAME_CUT> Android SDK
        *isInherited                  : false
            SdkType                       : Android SDK
            HomePath                      : <ANDROID_SDK>
            VersionString                 : JetBrains Runtime version <JDK_VERSION>
        ORDER_ENTRY                   : <Module source>
        LIBRARY                       : Gradle: androidx.annotation:annotation:1.0.0 [=]
            Scope                         : Test
        LIBRARY                       : Gradle: androidx.lifecycle:lifecycle-common:2.0.0 [=]
            Scope                         : Test
        LIBRARY                       : Gradle: androidx.test.espresso:espresso-core:3.2.0@aar [=]
            Scope                         : Test
        LIBRARY                       : Gradle: androidx.test.espresso:espresso-idling-resource:3.2.0@aar [=]
            Scope                         : Test
        LIBRARY                       : Gradle: androidx.test.ext:junit:1.1.2@aar [=]
            Scope                         : Test
        LIBRARY                       : Gradle: androidx.test:core:1.3.0@aar [=]
            Scope                         : Test
        LIBRARY                       : Gradle: androidx.test:monitor:1.3.0@aar [=]
            Scope                         : Test
        LIBRARY                       : Gradle: androidx.test:runner:1.2.0@aar [=]
            Scope                         : Test
        LIBRARY                       : Gradle: com.example:with-runtime:1.0@aar [=]
            Scope                         : Test
        LIBRARY                       : Gradle: com.google.code.findbugs:jsr305:2.0.1 [=]
            Scope                         : Test
        LIBRARY                       : Gradle: com.squareup:javawriter:2.1.1 [=]
            Scope                         : Test
        LIBRARY                       : Gradle: javax.inject:javax.inject:1 [=]
            Scope                         : Test
        LIBRARY                       : Gradle: junit:junit:4.12 [=]
            Scope                         : Test
        LIBRARY                       : Gradle: net.sf.kxml:kxml2:2.3.0 [=]
            Scope                         : Test
        LIBRARY                       : Gradle: org.hamcrest:hamcrest-core:1.3 [=]
            Scope                         : Test
        LIBRARY                       : Gradle: org.hamcrest:hamcrest-integration:1.3 [=]
            Scope                         : Test
        LIBRARY                       : Gradle: org.hamcrest:hamcrest-library:1.3 [=]
            Scope                         : Test
        LIBRARY                       : Gradle: org.jetbrains.kotlin:kotlin-stdlib-common:<KOTLIN_VERSION> [=]
            Scope                         : Test
        LIBRARY                       : Gradle: org.jetbrains.kotlin:kotlin-stdlib-jdk7:<KOTLIN_VERSION> [=]
            Scope                         : Test
        LIBRARY                       : Gradle: org.jetbrains.kotlin:kotlin-stdlib-jdk8:<KOTLIN_VERSION> [=]
            Scope                         : Test
        LIBRARY                       : Gradle: org.jetbrains.kotlin:kotlin-stdlib:<KOTLIN_VERSION> [=]
            Scope                         : Test
        LIBRARY                       : Gradle: org.jetbrains:annotations:13.0 [=]
            Scope                         : Test
        ORDER_ENTRY                   : NonStandardSourceSetDependencies.lib.main
            Scope                         : Test
        BUILD_TASKS
            TEST_COMPILE_MODE             : All
                CLEAN                         : :lib:createMockableJar, :lib:generateDebugAndroidTestSources, :lib:generateDebugSources
                ASSEMBLE                      : :lib:assembleDebug, :lib:assembleDebugAndroidTest, :lib:assembleDebugUnitTest
                REBUILD                       : :lib:assembleDebug, :lib:assembleDebugAndroidTest, :lib:assembleDebugUnitTest, :lib:clean
                COMPILE_JAVA                  : :lib:compileDebugAndroidTestSources, :lib:compileDebugSources, :lib:compileDebugUnitTestSources
                SOURCE_GEN                    : :lib:createMockableJar, :lib:generateDebugAndroidTestSources, :lib:generateDebugSources
            TEST_COMPILE_MODE             : Android tests
                CLEAN                         : :lib:generateDebugAndroidTestSources, :lib:generateDebugSources
                ASSEMBLE                      : :lib:assembleDebug, :lib:assembleDebugAndroidTest
                REBUILD                       : :lib:assembleDebug, :lib:assembleDebugAndroidTest, :lib:clean
                COMPILE_JAVA                  : :lib:compileDebugAndroidTestSources, :lib:compileDebugSources
                SOURCE_GEN                    : :lib:generateDebugAndroidTestSources, :lib:generateDebugSources
            TEST_COMPILE_MODE             : Unit tests
                CLEAN                         : :lib:createMockableJar, :lib:generateDebugSources
                ASSEMBLE                      : :lib:assembleDebug, :lib:assembleDebugUnitTest
                REBUILD                       : :lib:assembleDebug, :lib:assembleDebugUnitTest, :lib:clean
                COMPILE_JAVA                  : :lib:compileDebugUnitTestSources
                SOURCE_GEN                    : :lib:createMockableJar, :lib:generateDebugSources
            TEST_COMPILE_MODE             : None
                CLEAN                         : :lib:generateDebugSources
                ASSEMBLE                      : :lib:assembleDebug
                REBUILD                       : :lib:assembleDebug, :lib:clean
                COMPILE_JAVA                  : :lib:compileDebugSources
                SOURCE_GEN                    : :lib:generateDebugSources
    MODULE                        : NonStandardSourceSetDependencies.lib.main
        LINKED_ANDROID_MODULE_GROUP
            holder                        : NonStandardSourceSetDependencies.lib
            main                          : NonStandardSourceSetDependencies.lib.main
            unitTest                      : NonStandardSourceSetDependencies.lib.unitTest
            androidTest                   : NonStandardSourceSetDependencies.lib.androidTest
        ExternalModuleType            : sourceSet
        LinkedProjectId               : :lib:main
        LinkedProjectPath             : <PROJECT>/lib
        RootProjectPath               : <PROJECT>
        COMPILER_MODULE_EXTENSION
            compilerSourceOutputPath      : file://<PROJECT>/lib/build/intermediates/javac/debug/classes [-]
            compilerTestOutputPath        : file://<PROJECT>/lib/build/intermediates/javac/debugUnitTest/classes [-]
            isCompilerPathInherited       : false
            isExcludeOutput               : true
        ModuleFile                    : <PROJECT>/.idea/modules/lib/NonStandardSourceSetDependencies.lib.main.iml [-]
        ModuleTypeName                : JAVA_MODULE
        HIDDEN FACET                  : Android
        FACET                         : Kotlin
            TypeId                        : kotlin-language
            ExternalSource                : GRADLE
            ApiLevel                      : 1.7
            CompilerArguments
                apiVersion                    : 1.7
                languageVersion               : 1.7
            CompilerSettings
                additionalArguments           : -Xallow-no-source-files
                copyJsLibraryFiles            : true
                outputDirectoryForJsLibraryFiles        : lib
            IsTestModule                  : false
            Kind                          : DEFAULT
            LanguageLevel                 : 1.7
            MergedCompilerArguments
                apiVersion                    : 1.7
                languageVersion               : 1.7
            Platform                      : JVM (1.8)
            UseProjectSettings            : false
            Version                       : 5
        CONENT_ENTRY                  : file://<PROJECT>/lib/build/generated/aidl_source_output_dir/debug/out [-]
        CONENT_ENTRY                  : file://<PROJECT>/lib/build/generated/ap_generated_sources/debug/out [-]
        CONENT_ENTRY                  : file://<PROJECT>/lib/build/generated/renderscript_source_output_dir/debug/out [-]
        CONENT_ENTRY                  : file://<PROJECT>/lib/build/generated/res/resValues/debug [-]
        CONENT_ENTRY                  : file://<PROJECT>/lib/build/generated/res/rs/debug [-]
        CONENT_ENTRY                  : file://<PROJECT>/lib/build/generated/source/buildConfig/debug [-]
        CONENT_ENTRY                  : file://<PROJECT>/lib/src/debug [-]
        CONENT_ENTRY                  : file://<PROJECT>/lib/src/main
            JavaSource                    : file://<PROJECT>/lib/src/main/java
        WATCHED_SOURCE_FOLDER         : file://<PROJECT>/lib/build/generated/aidl_source_output_dir/debug/out [-]
            Generated                     : true
        WATCHED_SOURCE_FOLDER         : file://<PROJECT>/lib/build/generated/ap_generated_sources/debug/out [-]
            Generated                     : true
        WATCHED_SOURCE_FOLDER         : file://<PROJECT>/lib/build/generated/renderscript_source_output_dir/debug/out [-]
            Generated                     : true
        WATCHED_RESOURCE_FOLDER       : file://<PROJECT>/lib/build/generated/res/resValues/debug [-]
            Generated                     : true
        WATCHED_RESOURCE_FOLDER       : file://<PROJECT>/lib/build/generated/res/rs/debug [-]
            Generated                     : true
        WATCHED_SOURCE_FOLDER         : file://<PROJECT>/lib/build/generated/source/buildConfig/debug [-]
            Generated                     : true
        WATCHED_SOURCE_FOLDER         : file://<PROJECT>/lib/src/debug/aidl [-]
        WATCHED_RESOURCE_FOLDER       : file://<PROJECT>/lib/src/debug/assets [-]
        WATCHED_SOURCE_FOLDER         : file://<PROJECT>/lib/src/debug/java [-]
        WATCHED_SOURCE_FOLDER         : file://<PROJECT>/lib/src/debug/kotlin [-]
        WATCHED_RESOURCE_FOLDER       : file://<PROJECT>/lib/src/debug/res [-]
        WATCHED_RESOURCE_FOLDER       : file://<PROJECT>/lib/src/debug/resources [-]
        WATCHED_SOURCE_FOLDER         : file://<PROJECT>/lib/src/debug/rs [-]
        WATCHED_SOURCE_FOLDER         : file://<PROJECT>/lib/src/debug/shaders [-]
        WATCHED_SOURCE_FOLDER         : file://<PROJECT>/lib/src/main/aidl [-]
        WATCHED_RESOURCE_FOLDER       : file://<PROJECT>/lib/src/main/assets [-]
        WATCHED_SOURCE_FOLDER         : file://<PROJECT>/lib/src/main/kotlin [-]
        WATCHED_RESOURCE_FOLDER       : file://<PROJECT>/lib/src/main/res [-]
        WATCHED_RESOURCE_FOLDER       : file://<PROJECT>/lib/src/main/resources [-]
        WATCHED_SOURCE_FOLDER         : file://<PROJECT>/lib/src/main/rs [-]
        WATCHED_SOURCE_FOLDER         : file://<PROJECT>/lib/src/main/shaders [-]
        JDK                           : <NAME_CUT> Android SDK
        *isInherited                  : false
            SdkType                       : Android SDK
            HomePath                      : <ANDROID_SDK>
            VersionString                 : JetBrains Runtime version <JDK_VERSION>
        ORDER_ENTRY                   : <Module source>
        LIBRARY                       : Gradle: com.example:with-runtime:1.0@aar [=]
        LIBRARY                       : Gradle: org.jetbrains.kotlin:kotlin-stdlib-common:<KOTLIN_VERSION> [=]
        LIBRARY                       : Gradle: org.jetbrains.kotlin:kotlin-stdlib-jdk7:<KOTLIN_VERSION> [=]
        LIBRARY                       : Gradle: org.jetbrains.kotlin:kotlin-stdlib-jdk8:<KOTLIN_VERSION> [=]
        LIBRARY                       : Gradle: org.jetbrains.kotlin:kotlin-stdlib:<KOTLIN_VERSION> [=]
        LIBRARY                       : Gradle: org.jetbrains:annotations:13.0 [=]
        Classes
            -                             : file://<PROJECT>/lib/build/intermediates/javac/debug/classes
        BUILD_TASKS
            TEST_COMPILE_MODE             : All
                CLEAN                         : :lib:createMockableJar, :lib:generateDebugAndroidTestSources, :lib:generateDebugSources
                ASSEMBLE                      : :lib:assembleDebug, :lib:assembleDebugAndroidTest, :lib:assembleDebugUnitTest
                REBUILD                       : :lib:assembleDebug, :lib:assembleDebugAndroidTest, :lib:assembleDebugUnitTest, :lib:clean
                COMPILE_JAVA                  : :lib:compileDebugAndroidTestSources, :lib:compileDebugSources, :lib:compileDebugUnitTestSources
                SOURCE_GEN                    : :lib:createMockableJar, :lib:generateDebugAndroidTestSources, :lib:generateDebugSources
            TEST_COMPILE_MODE             : Android tests
                CLEAN                         : :lib:generateDebugAndroidTestSources, :lib:generateDebugSources
                ASSEMBLE                      : :lib:assembleDebug, :lib:assembleDebugAndroidTest
                REBUILD                       : :lib:assembleDebug, :lib:assembleDebugAndroidTest, :lib:clean
                COMPILE_JAVA                  : :lib:compileDebugAndroidTestSources, :lib:compileDebugSources
                SOURCE_GEN                    : :lib:generateDebugAndroidTestSources, :lib:generateDebugSources
            TEST_COMPILE_MODE             : Unit tests
                CLEAN                         : :lib:createMockableJar, :lib:generateDebugSources
                ASSEMBLE                      : :lib:assembleDebug, :lib:assembleDebugUnitTest
                REBUILD                       : :lib:assembleDebug, :lib:assembleDebugUnitTest, :lib:clean
                COMPILE_JAVA                  : :lib:compileDebugUnitTestSources
                SOURCE_GEN                    : :lib:createMockableJar, :lib:generateDebugSources
            TEST_COMPILE_MODE             : None
                CLEAN                         : :lib:generateDebugSources
                ASSEMBLE                      : :lib:assembleDebug
                REBUILD                       : :lib:assembleDebug, :lib:clean
                COMPILE_JAVA                  : :lib:compileDebugSources
                SOURCE_GEN                    : :lib:generateDebugSources
    MODULE                        : NonStandardSourceSetDependencies.lib.unitTest
        LINKED_ANDROID_MODULE_GROUP
            holder                        : NonStandardSourceSetDependencies.lib
            main                          : NonStandardSourceSetDependencies.lib.main
            unitTest                      : NonStandardSourceSetDependencies.lib.unitTest
            androidTest                   : NonStandardSourceSetDependencies.lib.androidTest
        ExternalModuleType            : sourceSet
        LinkedProjectId               : :lib:unitTest
        LinkedProjectPath             : <PROJECT>/lib
        RootProjectPath               : <PROJECT>
        COMPILER_MODULE_EXTENSION
            compilerSourceOutputPath      : file://<PROJECT>/lib/build/intermediates/javac/debug/classes [-]
            compilerTestOutputPath        : file://<PROJECT>/lib/build/intermediates/javac/debugUnitTest/classes [-]
            isCompilerPathInherited       : false
            isExcludeOutput               : true
        TEST_MODULE_PROPERTIES
            productionModuleName          : NonStandardSourceSetDependencies.lib.main
        ModuleFile                    : <PROJECT>/.idea/modules/lib/NonStandardSourceSetDependencies.lib.unitTest.iml [-]
        ModuleTypeName                : JAVA_MODULE
        HIDDEN FACET                  : Android
        FACET                         : Kotlin
            TypeId                        : kotlin-language
            ExternalSource                : GRADLE
            ApiLevel                      : 1.7
            CompilerArguments
                apiVersion                    : 1.7
                languageVersion               : 1.7
            CompilerSettings
                additionalArguments           : -Xallow-no-source-files
                copyJsLibraryFiles            : true
                outputDirectoryForJsLibraryFiles        : lib
            IsTestModule                  : false
            Kind                          : DEFAULT
            LanguageLevel                 : 1.7
            MergedCompilerArguments
                apiVersion                    : 1.7
                languageVersion               : 1.7
            Platform                      : JVM (1.8)
            UseProjectSettings            : false
            Version                       : 5
        CONENT_ENTRY                  : file://<PROJECT>/lib/build/generated/ap_generated_sources/debugUnitTest/out [-]
        CONENT_ENTRY                  : file://<PROJECT>/lib/src/test [-]
        CONENT_ENTRY                  : file://<PROJECT>/lib/src/testDebug [-]
        WATCHED_TEST_SOURCE_FOLDER    : file://<PROJECT>/lib/build/generated/ap_generated_sources/debugUnitTest/out [-]
            Generated                     : true
        WATCHED_TEST_SOURCE_FOLDER    : file://<PROJECT>/lib/src/test/aidl [-]
        WATCHED_TEST_RESOURCE_FOLDER  : file://<PROJECT>/lib/src/test/assets [-]
        WATCHED_TEST_SOURCE_FOLDER    : file://<PROJECT>/lib/src/test/java [-]
        WATCHED_TEST_SOURCE_FOLDER    : file://<PROJECT>/lib/src/test/kotlin [-]
        WATCHED_TEST_RESOURCE_FOLDER  : file://<PROJECT>/lib/src/test/res [-]
        WATCHED_TEST_RESOURCE_FOLDER  : file://<PROJECT>/lib/src/test/resources [-]
        WATCHED_TEST_SOURCE_FOLDER    : file://<PROJECT>/lib/src/test/rs [-]
        WATCHED_TEST_SOURCE_FOLDER    : file://<PROJECT>/lib/src/test/shaders [-]
        WATCHED_TEST_SOURCE_FOLDER    : file://<PROJECT>/lib/src/testDebug/aidl [-]
        WATCHED_TEST_RESOURCE_FOLDER  : file://<PROJECT>/lib/src/testDebug/assets [-]
        WATCHED_TEST_SOURCE_FOLDER    : file://<PROJECT>/lib/src/testDebug/java [-]
        WATCHED_TEST_SOURCE_FOLDER    : file://<PROJECT>/lib/src/testDebug/kotlin [-]
        WATCHED_TEST_RESOURCE_FOLDER  : file://<PROJECT>/lib/src/testDebug/res [-]
        WATCHED_TEST_RESOURCE_FOLDER  : file://<PROJECT>/lib/src/testDebug/resources [-]
        WATCHED_TEST_SOURCE_FOLDER    : file://<PROJECT>/lib/src/testDebug/rs [-]
        WATCHED_TEST_SOURCE_FOLDER    : file://<PROJECT>/lib/src/testDebug/shaders [-]
        JDK                           : <NAME_CUT> Android SDK
        *isInherited                  : false
            SdkType                       : Android SDK
            HomePath                      : <ANDROID_SDK>
            VersionString                 : JetBrains Runtime version <JDK_VERSION>
        ORDER_ENTRY                   : <Module source>
        LIBRARY                       : Gradle: com.example:with-runtime:1.0@aar [=]
            Scope                         : Test
        LIBRARY                       : Gradle: junit:junit:4.12 [=]
            Scope                         : Test
        LIBRARY                       : Gradle: org.hamcrest:hamcrest-core:1.3 [=]
            Scope                         : Test
        LIBRARY                       : Gradle: org.jetbrains.kotlin:kotlin-stdlib-common:<KOTLIN_VERSION> [=]
            Scope                         : Test
        LIBRARY                       : Gradle: org.jetbrains.kotlin:kotlin-stdlib-jdk7:<KOTLIN_VERSION> [=]
            Scope                         : Test
        LIBRARY                       : Gradle: org.jetbrains.kotlin:kotlin-stdlib-jdk8:<KOTLIN_VERSION> [=]
            Scope                         : Test
        LIBRARY                       : Gradle: org.jetbrains.kotlin:kotlin-stdlib:<KOTLIN_VERSION> [=]
            Scope                         : Test
        LIBRARY                       : Gradle: org.jetbrains:annotations:13.0 [=]
            Scope                         : Test
        ORDER_ENTRY                   : NonStandardSourceSetDependencies.lib.main
            Scope                         : Test
        BUILD_TASKS
            TEST_COMPILE_MODE             : All
                CLEAN                         : :lib:createMockableJar, :lib:generateDebugAndroidTestSources, :lib:generateDebugSources
                ASSEMBLE                      : :lib:assembleDebug, :lib:assembleDebugAndroidTest, :lib:assembleDebugUnitTest
                REBUILD                       : :lib:assembleDebug, :lib:assembleDebugAndroidTest, :lib:assembleDebugUnitTest, :lib:clean
                COMPILE_JAVA                  : :lib:compileDebugAndroidTestSources, :lib:compileDebugSources, :lib:compileDebugUnitTestSources
                SOURCE_GEN                    : :lib:createMockableJar, :lib:generateDebugAndroidTestSources, :lib:generateDebugSources
            TEST_COMPILE_MODE             : Android tests
                CLEAN                         : :lib:generateDebugAndroidTestSources, :lib:generateDebugSources
                ASSEMBLE                      : :lib:assembleDebug, :lib:assembleDebugAndroidTest
                REBUILD                       : :lib:assembleDebug, :lib:assembleDebugAndroidTest, :lib:clean
                COMPILE_JAVA                  : :lib:compileDebugAndroidTestSources, :lib:compileDebugSources
                SOURCE_GEN                    : :lib:generateDebugAndroidTestSources, :lib:generateDebugSources
            TEST_COMPILE_MODE             : Unit tests
                CLEAN                         : :lib:createMockableJar, :lib:generateDebugSources
                ASSEMBLE                      : :lib:assembleDebug, :lib:assembleDebugUnitTest
                REBUILD                       : :lib:assembleDebug, :lib:assembleDebugUnitTest, :lib:clean
                COMPILE_JAVA                  : :lib:compileDebugUnitTestSources
                SOURCE_GEN                    : :lib:createMockableJar, :lib:generateDebugSources
            TEST_COMPILE_MODE             : None
                CLEAN                         : :lib:generateDebugSources
                ASSEMBLE                      : :lib:assembleDebug
                REBUILD                       : :lib:assembleDebug, :lib:clean
                COMPILE_JAVA                  : :lib:compileDebugSources
                SOURCE_GEN                    : :lib:generateDebugSources
    RUN_CONFIGURATION             : app
        *class*                       : AndroidRunConfiguration
        ModuleName                    : NonStandardSourceSetDependencies.app.main
        Module                        : NonStandardSourceSetDependencies.app.main
    LIBRARY_TABLE
        LIBRARY                       : Gradle: <PROJECT>/jarWrapperLib/JarWrappedLib.jar
            *CLASSES                      : jar://<PROJECT>/jarWrapperLib/JarWrappedLib.jar!/
        LIBRARY                       : Gradle: __wrapped_aars__::aarWrapperLib:unspecified@aar
            *CLASSES                      : file://<PROJECT>/aarWrapperLib/build/.transforms/xxxxxxxxxxxxxxxxxxxxxxxxxxxxxxxx/transformed/aarWrapperedLib/AndroidManifest.xml
            *CLASSES                      : file://<PROJECT>/aarWrapperLib/build/.transforms/xxxxxxxxxxxxxxxxxxxxxxxxxxxxxxxx/transformed/aarWrapperedLib/res
            *CLASSES                      : jar://<PROJECT>/aarWrapperLib/build/.transforms/xxxxxxxxxxxxxxxxxxxxxxxxxxxxxxxx/transformed/aarWrapperedLib/jars/classes.jar!/
        LIBRARY                       : Gradle: androidx.activity:activity:1.2.3@aar
            *CLASSES                      : file://<GRADLE>/caches/transforms-3/xxxxxxxxxxxxxxxxxxxxxxxxxxxxxxxx/transformed/activity-1.2.3/AndroidManifest.xml
            *CLASSES                      : jar://<GRADLE>/caches/transforms-3/xxxxxxxxxxxxxxxxxxxxxxxxxxxxxxxx/transformed/activity-1.2.3/jars/classes.jar!/
            *ANNOTATIONS                  : jar://<GRADLE>/caches/transforms-3/xxxxxxxxxxxxxxxxxxxxxxxxxxxxxxxx/transformed/activity-1.2.3/annotations.zip!/
        LIBRARY                       : Gradle: androidx.annotation:annotation-experimental:1.0.0@aar
            *CLASSES                      : file://<GRADLE>/caches/transforms-3/xxxxxxxxxxxxxxxxxxxxxxxxxxxxxxxx/transformed/annotation-experimental-1.0.0/AndroidManifest.xml
            *CLASSES                      : jar://<GRADLE>/caches/transforms-3/xxxxxxxxxxxxxxxxxxxxxxxxxxxxxxxx/transformed/annotation-experimental-1.0.0/jars/classes.jar!/
        LIBRARY                       : Gradle: androidx.annotation:annotation:1.0.0
            *CLASSES                      : jar://<M2>/androidx/annotation/annotation/1.0.0/annotation-1.0.0.jar!/
        LIBRARY                       : Gradle: androidx.annotation:annotation:1.2.0
            *CLASSES                      : jar://<M2>/androidx/annotation/annotation/1.2.0/annotation-1.2.0.jar!/
        LIBRARY                       : Gradle: androidx.appcompat:appcompat-resources:1.3.0@aar
            *CLASSES                      : file://<GRADLE>/caches/transforms-3/xxxxxxxxxxxxxxxxxxxxxxxxxxxxxxxx/transformed/appcompat-resources-1.3.0/AndroidManifest.xml
            *CLASSES                      : file://<GRADLE>/caches/transforms-3/xxxxxxxxxxxxxxxxxxxxxxxxxxxxxxxx/transformed/appcompat-resources-1.3.0/res
            *CLASSES                      : jar://<GRADLE>/caches/transforms-3/xxxxxxxxxxxxxxxxxxxxxxxxxxxxxxxx/transformed/appcompat-resources-1.3.0/jars/classes.jar!/
        LIBRARY                       : Gradle: androidx.appcompat:appcompat:1.3.0@aar
            *CLASSES                      : file://<GRADLE>/caches/transforms-3/xxxxxxxxxxxxxxxxxxxxxxxxxxxxxxxx/transformed/appcompat-1.3.0/AndroidManifest.xml
            *CLASSES                      : file://<GRADLE>/caches/transforms-3/xxxxxxxxxxxxxxxxxxxxxxxxxxxxxxxx/transformed/appcompat-1.3.0/res
            *CLASSES                      : jar://<GRADLE>/caches/transforms-3/xxxxxxxxxxxxxxxxxxxxxxxxxxxxxxxx/transformed/appcompat-1.3.0/jars/classes.jar!/
            *ANNOTATIONS                  : jar://<GRADLE>/caches/transforms-3/xxxxxxxxxxxxxxxxxxxxxxxxxxxxxxxx/transformed/appcompat-1.3.0/annotations.zip!/
        LIBRARY                       : Gradle: androidx.arch.core:core-common:2.1.0
            *CLASSES                      : jar://<M2>/androidx/arch/core/core-common/2.1.0/core-common-2.1.0.jar!/
        LIBRARY                       : Gradle: androidx.arch.core:core-runtime:2.1.0@aar
            *CLASSES                      : file://<GRADLE>/caches/transforms-3/xxxxxxxxxxxxxxxxxxxxxxxxxxxxxxxx/transformed/core-runtime-2.1.0/AndroidManifest.xml
            *CLASSES                      : jar://<GRADLE>/caches/transforms-3/xxxxxxxxxxxxxxxxxxxxxxxxxxxxxxxx/transformed/core-runtime-2.1.0/jars/classes.jar!/
        LIBRARY                       : Gradle: androidx.collection:collection:1.1.0
            *CLASSES                      : jar://<M2>/androidx/collection/collection/1.1.0/collection-1.1.0.jar!/
        LIBRARY                       : Gradle: androidx.core:core:1.5.0@aar
            *CLASSES                      : file://<GRADLE>/caches/transforms-3/xxxxxxxxxxxxxxxxxxxxxxxxxxxxxxxx/transformed/core-1.5.0/AndroidManifest.xml
            *CLASSES                      : file://<GRADLE>/caches/transforms-3/xxxxxxxxxxxxxxxxxxxxxxxxxxxxxxxx/transformed/core-1.5.0/res
            *CLASSES                      : jar://<GRADLE>/caches/transforms-3/xxxxxxxxxxxxxxxxxxxxxxxxxxxxxxxx/transformed/core-1.5.0/jars/classes.jar!/
            *ANNOTATIONS                  : jar://<GRADLE>/caches/transforms-3/xxxxxxxxxxxxxxxxxxxxxxxxxxxxxxxx/transformed/core-1.5.0/annotations.zip!/
        LIBRARY                       : Gradle: androidx.cursoradapter:cursoradapter:1.0.0@aar
            *CLASSES                      : file://<GRADLE>/caches/transforms-3/xxxxxxxxxxxxxxxxxxxxxxxxxxxxxxxx/transformed/cursoradapter-1.0.0/AndroidManifest.xml
            *CLASSES                      : jar://<GRADLE>/caches/transforms-3/xxxxxxxxxxxxxxxxxxxxxxxxxxxxxxxx/transformed/cursoradapter-1.0.0/jars/classes.jar!/
        LIBRARY                       : Gradle: androidx.customview:customview:1.0.0@aar
            *CLASSES                      : file://<GRADLE>/caches/transforms-3/xxxxxxxxxxxxxxxxxxxxxxxxxxxxxxxx/transformed/customview-1.0.0/AndroidManifest.xml
            *CLASSES                      : jar://<GRADLE>/caches/transforms-3/xxxxxxxxxxxxxxxxxxxxxxxxxxxxxxxx/transformed/customview-1.0.0/jars/classes.jar!/
        LIBRARY                       : Gradle: androidx.drawerlayout:drawerlayout:1.0.0@aar
            *CLASSES                      : file://<GRADLE>/caches/transforms-3/xxxxxxxxxxxxxxxxxxxxxxxxxxxxxxxx/transformed/drawerlayout-1.0.0/AndroidManifest.xml
            *CLASSES                      : jar://<GRADLE>/caches/transforms-3/xxxxxxxxxxxxxxxxxxxxxxxxxxxxxxxx/transformed/drawerlayout-1.0.0/jars/classes.jar!/
            *ANNOTATIONS                  : jar://<GRADLE>/caches/transforms-3/xxxxxxxxxxxxxxxxxxxxxxxxxxxxxxxx/transformed/drawerlayout-1.0.0/annotations.zip!/
        LIBRARY                       : Gradle: androidx.fragment:fragment:1.3.4@aar
            *CLASSES                      : file://<GRADLE>/caches/transforms-3/xxxxxxxxxxxxxxxxxxxxxxxxxxxxxxxx/transformed/fragment-1.3.4/AndroidManifest.xml
            *CLASSES                      : file://<GRADLE>/caches/transforms-3/xxxxxxxxxxxxxxxxxxxxxxxxxxxxxxxx/transformed/fragment-1.3.4/res
            *CLASSES                      : jar://<GRADLE>/caches/transforms-3/xxxxxxxxxxxxxxxxxxxxxxxxxxxxxxxx/transformed/fragment-1.3.4/jars/classes.jar!/
            *ANNOTATIONS                  : jar://<GRADLE>/caches/transforms-3/xxxxxxxxxxxxxxxxxxxxxxxxxxxxxxxx/transformed/fragment-1.3.4/annotations.zip!/
        LIBRARY                       : Gradle: androidx.interpolator:interpolator:1.0.0@aar
            *CLASSES                      : file://<GRADLE>/caches/transforms-3/xxxxxxxxxxxxxxxxxxxxxxxxxxxxxxxx/transformed/interpolator-1.0.0/AndroidManifest.xml
            *CLASSES                      : jar://<GRADLE>/caches/transforms-3/xxxxxxxxxxxxxxxxxxxxxxxxxxxxxxxx/transformed/interpolator-1.0.0/jars/classes.jar!/
        LIBRARY                       : Gradle: androidx.lifecycle:lifecycle-common:2.0.0
            *CLASSES                      : jar://<M2>/androidx/lifecycle/lifecycle-common/2.0.0/lifecycle-common-2.0.0.jar!/
        LIBRARY                       : Gradle: androidx.lifecycle:lifecycle-common:2.3.1
            *CLASSES                      : jar://<M2>/androidx/lifecycle/lifecycle-common/2.3.1/lifecycle-common-2.3.1.jar!/
        LIBRARY                       : Gradle: androidx.lifecycle:lifecycle-livedata-core:2.3.1@aar
            *CLASSES                      : file://<GRADLE>/caches/transforms-3/xxxxxxxxxxxxxxxxxxxxxxxxxxxxxxxx/transformed/lifecycle-livedata-core-2.3.1/AndroidManifest.xml
            *CLASSES                      : jar://<GRADLE>/caches/transforms-3/xxxxxxxxxxxxxxxxxxxxxxxxxxxxxxxx/transformed/lifecycle-livedata-core-2.3.1/jars/classes.jar!/
        LIBRARY                       : Gradle: androidx.lifecycle:lifecycle-livedata:2.0.0@aar
            *CLASSES                      : file://<GRADLE>/caches/transforms-3/xxxxxxxxxxxxxxxxxxxxxxxxxxxxxxxx/transformed/lifecycle-livedata-2.0.0/AndroidManifest.xml
            *CLASSES                      : jar://<GRADLE>/caches/transforms-3/xxxxxxxxxxxxxxxxxxxxxxxxxxxxxxxx/transformed/lifecycle-livedata-2.0.0/jars/classes.jar!/
        LIBRARY                       : Gradle: androidx.lifecycle:lifecycle-runtime:2.3.1@aar
            *CLASSES                      : file://<GRADLE>/caches/transforms-3/xxxxxxxxxxxxxxxxxxxxxxxxxxxxxxxx/transformed/lifecycle-runtime-2.3.1/AndroidManifest.xml
            *CLASSES                      : file://<GRADLE>/caches/transforms-3/xxxxxxxxxxxxxxxxxxxxxxxxxxxxxxxx/transformed/lifecycle-runtime-2.3.1/res
            *CLASSES                      : jar://<GRADLE>/caches/transforms-3/xxxxxxxxxxxxxxxxxxxxxxxxxxxxxxxx/transformed/lifecycle-runtime-2.3.1/jars/classes.jar!/
        LIBRARY                       : Gradle: androidx.lifecycle:lifecycle-viewmodel-savedstate:2.3.1@aar
            *CLASSES                      : file://<GRADLE>/caches/transforms-3/xxxxxxxxxxxxxxxxxxxxxxxxxxxxxxxx/transformed/lifecycle-viewmodel-savedstate-2.3.1/AndroidManifest.xml
            *CLASSES                      : jar://<GRADLE>/caches/transforms-3/xxxxxxxxxxxxxxxxxxxxxxxxxxxxxxxx/transformed/lifecycle-viewmodel-savedstate-2.3.1/jars/classes.jar!/
        LIBRARY                       : Gradle: androidx.lifecycle:lifecycle-viewmodel:2.3.1@aar
            *CLASSES                      : file://<GRADLE>/caches/transforms-3/xxxxxxxxxxxxxxxxxxxxxxxxxxxxxxxx/transformed/lifecycle-viewmodel-2.3.1/AndroidManifest.xml
            *CLASSES                      : file://<GRADLE>/caches/transforms-3/xxxxxxxxxxxxxxxxxxxxxxxxxxxxxxxx/transformed/lifecycle-viewmodel-2.3.1/res
            *CLASSES                      : jar://<GRADLE>/caches/transforms-3/xxxxxxxxxxxxxxxxxxxxxxxxxxxxxxxx/transformed/lifecycle-viewmodel-2.3.1/jars/classes.jar!/
        LIBRARY                       : Gradle: androidx.loader:loader:1.0.0@aar
            *CLASSES                      : file://<GRADLE>/caches/transforms-3/xxxxxxxxxxxxxxxxxxxxxxxxxxxxxxxx/transformed/loader-1.0.0/AndroidManifest.xml
            *CLASSES                      : jar://<GRADLE>/caches/transforms-3/xxxxxxxxxxxxxxxxxxxxxxxxxxxxxxxx/transformed/loader-1.0.0/jars/classes.jar!/
        LIBRARY                       : Gradle: androidx.savedstate:savedstate:1.1.0@aar
            *CLASSES                      : file://<GRADLE>/caches/transforms-3/xxxxxxxxxxxxxxxxxxxxxxxxxxxxxxxx/transformed/savedstate-1.1.0/AndroidManifest.xml
            *CLASSES                      : file://<GRADLE>/caches/transforms-3/xxxxxxxxxxxxxxxxxxxxxxxxxxxxxxxx/transformed/savedstate-1.1.0/res
            *CLASSES                      : jar://<GRADLE>/caches/transforms-3/xxxxxxxxxxxxxxxxxxxxxxxxxxxxxxxx/transformed/savedstate-1.1.0/jars/classes.jar!/
        LIBRARY                       : Gradle: androidx.test.espresso:espresso-core:3.2.0@aar
            *CLASSES                      : file://<GRADLE>/caches/transforms-3/xxxxxxxxxxxxxxxxxxxxxxxxxxxxxxxx/transformed/espresso-core-3.2.0/AndroidManifest.xml
            *CLASSES                      : jar://<GRADLE>/caches/transforms-3/xxxxxxxxxxxxxxxxxxxxxxxxxxxxxxxx/transformed/espresso-core-3.2.0/jars/classes.jar!/
        LIBRARY                       : Gradle: androidx.test.espresso:espresso-idling-resource:3.2.0@aar
            *CLASSES                      : file://<GRADLE>/caches/transforms-3/xxxxxxxxxxxxxxxxxxxxxxxxxxxxxxxx/transformed/espresso-idling-resource-3.2.0/AndroidManifest.xml
            *CLASSES                      : jar://<GRADLE>/caches/transforms-3/xxxxxxxxxxxxxxxxxxxxxxxxxxxxxxxx/transformed/espresso-idling-resource-3.2.0/jars/classes.jar!/
        LIBRARY                       : Gradle: androidx.test.ext:junit:1.1.2@aar
            *CLASSES                      : file://<GRADLE>/caches/transforms-3/xxxxxxxxxxxxxxxxxxxxxxxxxxxxxxxx/transformed/junit-1.1.2/AndroidManifest.xml
            *CLASSES                      : jar://<GRADLE>/caches/transforms-3/xxxxxxxxxxxxxxxxxxxxxxxxxxxxxxxx/transformed/junit-1.1.2/jars/classes.jar!/
        LIBRARY                       : Gradle: androidx.test:core:1.3.0@aar
            *CLASSES                      : file://<GRADLE>/caches/transforms-3/xxxxxxxxxxxxxxxxxxxxxxxxxxxxxxxx/transformed/core-1.3.0/AndroidManifest.xml
            *CLASSES                      : jar://<GRADLE>/caches/transforms-3/xxxxxxxxxxxxxxxxxxxxxxxxxxxxxxxx/transformed/core-1.3.0/jars/classes.jar!/
        LIBRARY                       : Gradle: androidx.test:monitor:1.3.0@aar
            *CLASSES                      : file://<GRADLE>/caches/transforms-3/xxxxxxxxxxxxxxxxxxxxxxxxxxxxxxxx/transformed/monitor-1.3.0/AndroidManifest.xml
            *CLASSES                      : jar://<GRADLE>/caches/transforms-3/xxxxxxxxxxxxxxxxxxxxxxxxxxxxxxxx/transformed/monitor-1.3.0/jars/classes.jar!/
        LIBRARY                       : Gradle: androidx.test:runner:1.2.0@aar
            *CLASSES                      : file://<GRADLE>/caches/transforms-3/xxxxxxxxxxxxxxxxxxxxxxxxxxxxxxxx/transformed/runner-1.2.0/AndroidManifest.xml
            *CLASSES                      : jar://<GRADLE>/caches/transforms-3/xxxxxxxxxxxxxxxxxxxxxxxxxxxxxxxx/transformed/runner-1.2.0/jars/classes.jar!/
        LIBRARY                       : Gradle: androidx.vectordrawable:vectordrawable-animated:1.1.0@aar
            *CLASSES                      : file://<GRADLE>/caches/transforms-3/xxxxxxxxxxxxxxxxxxxxxxxxxxxxxxxx/transformed/vectordrawable-animated-1.1.0/AndroidManifest.xml
            *CLASSES                      : jar://<GRADLE>/caches/transforms-3/xxxxxxxxxxxxxxxxxxxxxxxxxxxxxxxx/transformed/vectordrawable-animated-1.1.0/jars/classes.jar!/
        LIBRARY                       : Gradle: androidx.vectordrawable:vectordrawable:1.1.0@aar
            *CLASSES                      : file://<GRADLE>/caches/transforms-3/xxxxxxxxxxxxxxxxxxxxxxxxxxxxxxxx/transformed/vectordrawable-1.1.0/AndroidManifest.xml
            *CLASSES                      : jar://<GRADLE>/caches/transforms-3/xxxxxxxxxxxxxxxxxxxxxxxxxxxxxxxx/transformed/vectordrawable-1.1.0/jars/classes.jar!/
        LIBRARY                       : Gradle: androidx.versionedparcelable:versionedparcelable:1.1.1@aar
            *CLASSES                      : file://<GRADLE>/caches/transforms-3/xxxxxxxxxxxxxxxxxxxxxxxxxxxxxxxx/transformed/versionedparcelable-1.1.1/AndroidManifest.xml
            *CLASSES                      : jar://<GRADLE>/caches/transforms-3/xxxxxxxxxxxxxxxxxxxxxxxxxxxxxxxx/transformed/versionedparcelable-1.1.1/jars/classes.jar!/
        LIBRARY                       : Gradle: androidx.viewpager:viewpager:1.0.0@aar
            *CLASSES                      : file://<GRADLE>/caches/transforms-3/xxxxxxxxxxxxxxxxxxxxxxxxxxxxxxxx/transformed/viewpager-1.0.0/AndroidManifest.xml
            *CLASSES                      : jar://<GRADLE>/caches/transforms-3/xxxxxxxxxxxxxxxxxxxxxxxxxxxxxxxx/transformed/viewpager-1.0.0/jars/classes.jar!/
        LIBRARY                       : Gradle: com.example:with-runtime:1.0@aar
            *CLASSES                      : file://<GRADLE>/caches/transforms-3/xxxxxxxxxxxxxxxxxxxxxxxxxxxxxxxx/transformed/with-runtime-1.0/AndroidManifest.xml
            *CLASSES                      : file://<GRADLE>/caches/transforms-3/xxxxxxxxxxxxxxxxxxxxxxxxxxxxxxxx/transformed/with-runtime-1.0/res
            *CLASSES                      : jar://<GRADLE>/caches/transforms-3/xxxxxxxxxxxxxxxxxxxxxxxxxxxxxxxx/transformed/with-runtime-1.0/jars/classes.jar!/
        LIBRARY                       : Gradle: com.google.code.findbugs:jsr305:2.0.1
            *CLASSES                      : jar://<M2>/com/google/code/findbugs/jsr305/2.0.1/jsr305-2.0.1.jar!/
        LIBRARY                       : Gradle: com.squareup:javawriter:2.1.1
            *CLASSES                      : jar://<M2>/com/squareup/javawriter/2.1.1/javawriter-2.1.1.jar!/
        LIBRARY                       : Gradle: javax.inject:javax.inject:1
            *CLASSES                      : jar://<M2>/javax/inject/javax.inject/1/javax.inject-1.jar!/
        LIBRARY                       : Gradle: junit:junit:4.12
            *CLASSES                      : jar://<M2>/junit/junit/4.12/junit-4.12.jar!/
        LIBRARY                       : Gradle: net.sf.kxml:kxml2:2.3.0
            *CLASSES                      : jar://<M2>/net/sf/kxml/kxml2/2.3.0/kxml2-2.3.0.jar!/
        LIBRARY                       : Gradle: org.hamcrest:hamcrest-core:1.3
            *CLASSES                      : jar://<M2>/org/hamcrest/hamcrest-core/1.3/hamcrest-core-1.3.jar!/
        LIBRARY                       : Gradle: org.hamcrest:hamcrest-integration:1.3
            *CLASSES                      : jar://<M2>/org/hamcrest/hamcrest-integration/1.3/hamcrest-integration-1.3.jar!/
        LIBRARY                       : Gradle: org.hamcrest:hamcrest-library:1.3
            *CLASSES                      : jar://<M2>/org/hamcrest/hamcrest-library/1.3/hamcrest-library-1.3.jar!/
        LIBRARY                       : Gradle: org.jetbrains.kotlin:kotlin-stdlib-common:<KOTLIN_VERSION>
            *CLASSES                      : jar://<M2>/org/jetbrains/kotlin/kotlin-stdlib-common/<KOTLIN_VERSION>/kotlin-stdlib-common-<KOTLIN_VERSION>.jar!/
        LIBRARY                       : Gradle: org.jetbrains.kotlin:kotlin-stdlib-jdk7:<KOTLIN_VERSION>
            *CLASSES                      : jar://<M2>/org/jetbrains/kotlin/kotlin-stdlib-jdk7/<KOTLIN_VERSION>/kotlin-stdlib-jdk7-<KOTLIN_VERSION>.jar!/
        LIBRARY                       : Gradle: org.jetbrains.kotlin:kotlin-stdlib-jdk8:<KOTLIN_VERSION>
            *CLASSES                      : jar://<M2>/org/jetbrains/kotlin/kotlin-stdlib-jdk8/<KOTLIN_VERSION>/kotlin-stdlib-jdk8-<KOTLIN_VERSION>.jar!/
        LIBRARY                       : Gradle: org.jetbrains.kotlin:kotlin-stdlib:<KOTLIN_VERSION>
            *CLASSES                      : jar://<M2>/org/jetbrains/kotlin/kotlin-stdlib/<KOTLIN_VERSION>/kotlin-stdlib-<KOTLIN_VERSION>.jar!/
        LIBRARY                       : Gradle: org.jetbrains:annotations:13.0
            *CLASSES                      : jar://<M2>/org/jetbrains/annotations/13.0/annotations-13.0.jar!/
    BUILD_TASKS
        TEST_COMPILE_MODE             : All
            CLEAN                         : <PROJECT>::app:createMockableJar, <PROJECT>::app:generateDebugAndroidTestSources, <PROJECT>::app:generateDebugSources, <PROJECT>::feature-a:createMockableJar, <PROJECT>::feature-a:generateDebugAndroidTestSources, <PROJECT>::feature-a:generateDebugSources, <PROJECT>::feature-b:createMockableJar, <PROJECT>::feature-b:generateDebugAndroidTestSources, <PROJECT>::feature-b:generateDebugSources, <PROJECT>::lib:createMockableJar, <PROJECT>::lib:generateDebugAndroidTestSources, <PROJECT>::lib:generateDebugSources
            ASSEMBLE                      : <PROJECT>::app:assembleDebug, <PROJECT>::app:assembleDebugAndroidTest, <PROJECT>::app:assembleDebugUnitTest, <PROJECT>::desktop:assemble, <PROJECT>::desktop:testClasses, <PROJECT>::lib:assembleDebug, <PROJECT>::lib:assembleDebugAndroidTest, <PROJECT>::lib:assembleDebugUnitTest
            REBUILD                       : <PROJECT>::app:assembleDebug, <PROJECT>::app:assembleDebugAndroidTest, <PROJECT>::app:assembleDebugUnitTest, <PROJECT>::app:clean, <PROJECT>::common:assemble, <PROJECT>::common:clean, <PROJECT>::common:testClasses, <PROJECT>::desktop:assemble, <PROJECT>::desktop:clean, <PROJECT>::desktop:testClasses, <PROJECT>::feature-a:assembleDebug, <PROJECT>::feature-a:assembleDebugAndroidTest, <PROJECT>::feature-a:assembleDebugUnitTest, <PROJECT>::feature-a:clean, <PROJECT>::feature-b:assemble, <PROJECT>::feature-b:assembleDebug, <PROJECT>::feature-b:assembleDebugAndroidTest, <PROJECT>::feature-b:assembleDebugUnitTest, <PROJECT>::feature-b:clean, <PROJECT>::feature-b:testClasses, <PROJECT>::javaLibrary:assemble, <PROJECT>::javaLibrary:clean, <PROJECT>::javaLibrary:testClasses, <PROJECT>::lib:assembleDebug, <PROJECT>::lib:assembleDebugAndroidTest, <PROJECT>::lib:assembleDebugUnitTest, <PROJECT>::lib:clean
            COMPILE_JAVA                  : <PROJECT>::app:compileDebugAndroidTestSources, <PROJECT>::app:compileDebugSources, <PROJECT>::app:compileDebugUnitTestSources, <PROJECT>::common:compileJava, <PROJECT>::common:testClasses, <PROJECT>::desktop:compileJava, <PROJECT>::desktop:testClasses, <PROJECT>::feature-a:compileDebugAndroidTestSources, <PROJECT>::feature-a:compileDebugSources, <PROJECT>::feature-a:compileDebugUnitTestSources, <PROJECT>::feature-b:compileDebugAndroidTestSources, <PROJECT>::feature-b:compileDebugSources, <PROJECT>::feature-b:compileDebugUnitTestSources, <PROJECT>::feature-b:compileJava, <PROJECT>::feature-b:testClasses, <PROJECT>::javaLibrary:compileJava, <PROJECT>::javaLibrary:testClasses, <PROJECT>::lib:compileDebugAndroidTestSources, <PROJECT>::lib:compileDebugSources, <PROJECT>::lib:compileDebugUnitTestSources
            SOURCE_GEN                    : <PROJECT>::app:createMockableJar, <PROJECT>::app:generateDebugAndroidTestSources, <PROJECT>::app:generateDebugSources, <PROJECT>::feature-a:createMockableJar, <PROJECT>::feature-a:generateDebugAndroidTestSources, <PROJECT>::feature-a:generateDebugSources, <PROJECT>::feature-b:createMockableJar, <PROJECT>::feature-b:generateDebugAndroidTestSources, <PROJECT>::feature-b:generateDebugSources, <PROJECT>::lib:createMockableJar, <PROJECT>::lib:generateDebugAndroidTestSources, <PROJECT>::lib:generateDebugSources
            BUNDLE                        : :app:bundleDebug
            APK_FROM_BUNDLE               : :app:extractApksForDebug
        TEST_COMPILE_MODE             : Android tests
            CLEAN                         : <PROJECT>::app:generateDebugAndroidTestSources, <PROJECT>::app:generateDebugSources, <PROJECT>::feature-a:generateDebugAndroidTestSources, <PROJECT>::feature-a:generateDebugSources, <PROJECT>::feature-b:generateDebugAndroidTestSources, <PROJECT>::feature-b:generateDebugSources, <PROJECT>::lib:generateDebugAndroidTestSources, <PROJECT>::lib:generateDebugSources
            ASSEMBLE                      : <PROJECT>::app:assembleDebug, <PROJECT>::app:assembleDebugAndroidTest, <PROJECT>::desktop:assemble, <PROJECT>::lib:assembleDebug, <PROJECT>::lib:assembleDebugAndroidTest
            REBUILD                       : <PROJECT>::app:assembleDebug, <PROJECT>::app:assembleDebugAndroidTest, <PROJECT>::app:clean, <PROJECT>::common:assemble, <PROJECT>::common:clean, <PROJECT>::desktop:assemble, <PROJECT>::desktop:clean, <PROJECT>::feature-a:assembleDebug, <PROJECT>::feature-a:assembleDebugAndroidTest, <PROJECT>::feature-a:clean, <PROJECT>::feature-b:assemble, <PROJECT>::feature-b:assembleDebug, <PROJECT>::feature-b:assembleDebugAndroidTest, <PROJECT>::feature-b:clean, <PROJECT>::javaLibrary:assemble, <PROJECT>::javaLibrary:clean, <PROJECT>::lib:assembleDebug, <PROJECT>::lib:assembleDebugAndroidTest, <PROJECT>::lib:clean
            COMPILE_JAVA                  : <PROJECT>::app:compileDebugAndroidTestSources, <PROJECT>::app:compileDebugSources, <PROJECT>::common:compileJava, <PROJECT>::desktop:compileJava, <PROJECT>::feature-a:compileDebugAndroidTestSources, <PROJECT>::feature-a:compileDebugSources, <PROJECT>::feature-b:compileDebugAndroidTestSources, <PROJECT>::feature-b:compileDebugSources, <PROJECT>::feature-b:compileJava, <PROJECT>::javaLibrary:compileJava, <PROJECT>::lib:compileDebugAndroidTestSources, <PROJECT>::lib:compileDebugSources
            SOURCE_GEN                    : <PROJECT>::app:generateDebugAndroidTestSources, <PROJECT>::app:generateDebugSources, <PROJECT>::feature-a:generateDebugAndroidTestSources, <PROJECT>::feature-a:generateDebugSources, <PROJECT>::feature-b:generateDebugAndroidTestSources, <PROJECT>::feature-b:generateDebugSources, <PROJECT>::lib:generateDebugAndroidTestSources, <PROJECT>::lib:generateDebugSources
            BUNDLE                        : :app:bundleDebug
            APK_FROM_BUNDLE               : :app:extractApksForDebug
        TEST_COMPILE_MODE             : Unit tests
            CLEAN                         : <PROJECT>::app:createMockableJar, <PROJECT>::app:generateDebugSources, <PROJECT>::feature-a:createMockableJar, <PROJECT>::feature-a:generateDebugSources, <PROJECT>::feature-b:createMockableJar, <PROJECT>::feature-b:generateDebugSources, <PROJECT>::lib:createMockableJar, <PROJECT>::lib:generateDebugSources
            ASSEMBLE                      : <PROJECT>::app:assembleDebug, <PROJECT>::app:assembleDebugUnitTest, <PROJECT>::desktop:assemble, <PROJECT>::desktop:testClasses, <PROJECT>::lib:assembleDebug, <PROJECT>::lib:assembleDebugUnitTest
            REBUILD                       : <PROJECT>::app:assembleDebug, <PROJECT>::app:assembleDebugUnitTest, <PROJECT>::app:clean, <PROJECT>::common:assemble, <PROJECT>::common:clean, <PROJECT>::common:testClasses, <PROJECT>::desktop:assemble, <PROJECT>::desktop:clean, <PROJECT>::desktop:testClasses, <PROJECT>::feature-a:assembleDebug, <PROJECT>::feature-a:assembleDebugUnitTest, <PROJECT>::feature-a:clean, <PROJECT>::feature-b:assemble, <PROJECT>::feature-b:assembleDebug, <PROJECT>::feature-b:assembleDebugUnitTest, <PROJECT>::feature-b:clean, <PROJECT>::feature-b:testClasses, <PROJECT>::javaLibrary:assemble, <PROJECT>::javaLibrary:clean, <PROJECT>::javaLibrary:testClasses, <PROJECT>::lib:assembleDebug, <PROJECT>::lib:assembleDebugUnitTest, <PROJECT>::lib:clean
            COMPILE_JAVA                  : <PROJECT>::app:compileDebugUnitTestSources, <PROJECT>::common:compileJava, <PROJECT>::common:testClasses, <PROJECT>::desktop:compileJava, <PROJECT>::desktop:testClasses, <PROJECT>::feature-a:compileDebugUnitTestSources, <PROJECT>::feature-b:compileDebugUnitTestSources, <PROJECT>::feature-b:compileJava, <PROJECT>::feature-b:testClasses, <PROJECT>::javaLibrary:compileJava, <PROJECT>::javaLibrary:testClasses, <PROJECT>::lib:compileDebugUnitTestSources
            SOURCE_GEN                    : <PROJECT>::app:createMockableJar, <PROJECT>::app:generateDebugSources, <PROJECT>::feature-a:createMockableJar, <PROJECT>::feature-a:generateDebugSources, <PROJECT>::feature-b:createMockableJar, <PROJECT>::feature-b:generateDebugSources, <PROJECT>::lib:createMockableJar, <PROJECT>::lib:generateDebugSources
            BUNDLE                        : :app:bundleDebug
            APK_FROM_BUNDLE               : :app:extractApksForDebug
        TEST_COMPILE_MODE             : None
            CLEAN                         : <PROJECT>::app:generateDebugSources, <PROJECT>::feature-a:generateDebugSources, <PROJECT>::feature-b:generateDebugSources, <PROJECT>::lib:generateDebugSources
            ASSEMBLE                      : <PROJECT>::app:assembleDebug, <PROJECT>::desktop:assemble, <PROJECT>::lib:assembleDebug
            REBUILD                       : <PROJECT>::app:assembleDebug, <PROJECT>::app:clean, <PROJECT>::common:assemble, <PROJECT>::common:clean, <PROJECT>::desktop:assemble, <PROJECT>::desktop:clean, <PROJECT>::feature-a:assembleDebug, <PROJECT>::feature-a:clean, <PROJECT>::feature-b:assemble, <PROJECT>::feature-b:assembleDebug, <PROJECT>::feature-b:clean, <PROJECT>::javaLibrary:assemble, <PROJECT>::javaLibrary:clean, <PROJECT>::lib:assembleDebug, <PROJECT>::lib:clean
            COMPILE_JAVA                  : <PROJECT>::app:compileDebugSources, <PROJECT>::common:compileJava, <PROJECT>::desktop:compileJava, <PROJECT>::feature-a:compileDebugSources, <PROJECT>::feature-b:compileDebugSources, <PROJECT>::feature-b:compileJava, <PROJECT>::javaLibrary:compileJava, <PROJECT>::lib:compileDebugSources
            SOURCE_GEN                    : <PROJECT>::app:generateDebugSources, <PROJECT>::feature-a:generateDebugSources, <PROJECT>::feature-b:generateDebugSources, <PROJECT>::lib:generateDebugSources
            BUNDLE                        : :app:bundleDebug
            APK_FROM_BUNDLE               : :app:extractApksForDebug<|MERGE_RESOLUTION|>--- conflicted
+++ resolved
@@ -551,24 +551,12 @@
         FACET                         : Android-Gradle
             TypeId                        : android-gradle
             ExternalSource                : GRADLE
-<<<<<<< HEAD
-            GradlePath                    : :feature-a
-        CONENT_ENTRY                  : file://<PROJECT>/feature-a
-            EXCLUDE_FOLDER                : file://<PROJECT>/feature-a/.gradle [-]
-            EXCLUDE_FOLDER                : file://<PROJECT>/feature-a/build [-]
-        JDK                           : <NAME_CUT> Android SDK
-        *isInherited                  : false
-            SdkType                       : Android SDK
-            HomePath                      : <ANDROID_SDK>
-            VersionString                 : <JDK_VERSION>
-=======
             GradlePath                    : :common
         CONENT_ENTRY                  : file://<PROJECT>/common
             EXCLUDE_FOLDER                : file://<PROJECT>/common/.gradle [-]
             EXCLUDE_FOLDER                : file://<PROJECT>/common/build
         JDK                           : <NAME_CUT> JavaSDK
         *isInherited                  : true
->>>>>>> 13cf34d7
         ORDER_ENTRY                   : <Module source>
         BUILD_TASKS
             TEST_COMPILE_MODE             : All
@@ -641,14 +629,8 @@
         WATCHED_RESOURCE_FOLDER       : file://<PROJECT>/common/src/commonMain/resources [-]
         JDK                           : <NAME_CUT> KotlinSDK
         *isInherited                  : false
-<<<<<<< HEAD
-            SdkType                       : Android SDK
-            HomePath                      : <ANDROID_SDK>
-            VersionString                 : <JDK_VERSION>
-=======
             SdkType                       : KotlinSDK
             HomePath                      :  [-]
->>>>>>> 13cf34d7
         ORDER_ENTRY                   : <Module source>
         LIBRARY                       : Gradle: org.jetbrains.kotlin:kotlin-stdlib-common:<KOTLIN_VERSION> [=]
         LIBRARY                       : Gradle: org.jetbrains.kotlin:kotlin-stdlib-jdk7:<KOTLIN_VERSION> [=]
@@ -1015,56 +997,12 @@
             Platform                      : JVM (1.8)
             UseProjectSettings            : false
             Version                       : 5
-<<<<<<< HEAD
-        CONENT_ENTRY                  : file://<PROJECT>/feature-a/build/generated/aidl_source_output_dir/debug/out [-]
-        CONENT_ENTRY                  : file://<PROJECT>/feature-a/build/generated/ap_generated_sources/debug/out [-]
-        CONENT_ENTRY                  : file://<PROJECT>/feature-a/build/generated/renderscript_source_output_dir/debug/out [-]
-        CONENT_ENTRY                  : file://<PROJECT>/feature-a/build/generated/res/resValues/debug [-]
-        CONENT_ENTRY                  : file://<PROJECT>/feature-a/build/generated/res/rs/debug [-]
-        CONENT_ENTRY                  : file://<PROJECT>/feature-a/build/generated/source/buildConfig/debug [-]
-        CONENT_ENTRY                  : file://<PROJECT>/feature-a/src/debug [-]
-        CONENT_ENTRY                  : file://<PROJECT>/feature-a/src/main
-            JavaSource                    : file://<PROJECT>/feature-a/src/main/java
-        WATCHED_SOURCE_FOLDER         : file://<PROJECT>/feature-a/build/generated/aidl_source_output_dir/debug/out [-]
-            Generated                     : true
-        WATCHED_SOURCE_FOLDER         : file://<PROJECT>/feature-a/build/generated/ap_generated_sources/debug/out [-]
-            Generated                     : true
-        WATCHED_SOURCE_FOLDER         : file://<PROJECT>/feature-a/build/generated/renderscript_source_output_dir/debug/out [-]
-            Generated                     : true
-        WATCHED_RESOURCE_FOLDER       : file://<PROJECT>/feature-a/build/generated/res/resValues/debug [-]
-            Generated                     : true
-        WATCHED_RESOURCE_FOLDER       : file://<PROJECT>/feature-a/build/generated/res/rs/debug [-]
-            Generated                     : true
-        WATCHED_SOURCE_FOLDER         : file://<PROJECT>/feature-a/build/generated/source/buildConfig/debug [-]
-            Generated                     : true
-        WATCHED_SOURCE_FOLDER         : file://<PROJECT>/feature-a/src/debug/aidl [-]
-        WATCHED_RESOURCE_FOLDER       : file://<PROJECT>/feature-a/src/debug/assets [-]
-        WATCHED_SOURCE_FOLDER         : file://<PROJECT>/feature-a/src/debug/java [-]
-        WATCHED_SOURCE_FOLDER         : file://<PROJECT>/feature-a/src/debug/kotlin [-]
-        WATCHED_RESOURCE_FOLDER       : file://<PROJECT>/feature-a/src/debug/res [-]
-        WATCHED_RESOURCE_FOLDER       : file://<PROJECT>/feature-a/src/debug/resources [-]
-        WATCHED_SOURCE_FOLDER         : file://<PROJECT>/feature-a/src/debug/rs [-]
-        WATCHED_SOURCE_FOLDER         : file://<PROJECT>/feature-a/src/debug/shaders [-]
-        WATCHED_SOURCE_FOLDER         : file://<PROJECT>/feature-a/src/main/aidl [-]
-        WATCHED_RESOURCE_FOLDER       : file://<PROJECT>/feature-a/src/main/assets [-]
-        WATCHED_SOURCE_FOLDER         : file://<PROJECT>/feature-a/src/main/kotlin [-]
-        WATCHED_RESOURCE_FOLDER       : file://<PROJECT>/feature-a/src/main/res [-]
-        WATCHED_RESOURCE_FOLDER       : file://<PROJECT>/feature-a/src/main/resources [-]
-        WATCHED_SOURCE_FOLDER         : file://<PROJECT>/feature-a/src/main/rs [-]
-        WATCHED_SOURCE_FOLDER         : file://<PROJECT>/feature-a/src/main/shaders [-]
-        JDK                           : <NAME_CUT> Android SDK
-        *isInherited                  : false
-            SdkType                       : Android SDK
-            HomePath                      : <ANDROID_SDK>
-            VersionString                 : <JDK_VERSION>
-=======
         CONENT_ENTRY                  : file://<PROJECT>/desktop/src/main
             JavaSource                    : file://<PROJECT>/desktop/src/main/java
         WATCHED_SOURCE_FOLDER         : file://<PROJECT>/desktop/src/main/kotlin [-]
         WATCHED_RESOURCE_FOLDER       : file://<PROJECT>/desktop/src/main/resources [-]
         JDK                           : <NAME_CUT> JavaSDK
         *isInherited                  : true
->>>>>>> 13cf34d7
         ORDER_ENTRY                   : <Module source>
         LIBRARY                       : Gradle: org.jetbrains.kotlin:kotlin-stdlib-common:<KOTLIN_VERSION> [=]
         LIBRARY                       : Gradle: org.jetbrains.kotlin:kotlin-stdlib-jdk7:<KOTLIN_VERSION> [=]
@@ -1221,7 +1159,7 @@
         *isInherited                  : false
             SdkType                       : Android SDK
             HomePath                      : <ANDROID_SDK>
-            VersionString                 : JetBrains Runtime version <JDK_VERSION>
+            VersionString                 : <JDK_VERSION>
         ORDER_ENTRY                   : <Module source>
         BUILD_TASKS
             TEST_COMPILE_MODE             : All
@@ -1501,7 +1439,7 @@
         *isInherited                  : false
             SdkType                       : Android SDK
             HomePath                      : <ANDROID_SDK>
-            VersionString                 : JetBrains Runtime version <JDK_VERSION>
+            VersionString                 : <JDK_VERSION>
         ORDER_ENTRY                   : <Module source>
         LIBRARY                       : Gradle: androidx.activity:activity:1.2.3@aar [=]
         LIBRARY                       : Gradle: androidx.annotation:annotation-experimental:1.0.0@aar [=]
@@ -1628,7 +1566,7 @@
         *isInherited                  : false
             SdkType                       : Android SDK
             HomePath                      : <ANDROID_SDK>
-            VersionString                 : JetBrains Runtime version <JDK_VERSION>
+            VersionString                 : <JDK_VERSION>
         ORDER_ENTRY                   : <Module source>
         LIBRARY                       : Gradle: androidx.activity:activity:1.2.3@aar [=]
             Scope                         : Test
@@ -1781,17 +1719,6 @@
         *isInherited                  : false
             SdkType                       : Android SDK
             HomePath                      : <ANDROID_SDK>
-<<<<<<< HEAD
-            VersionString                 : <JDK_VERSION>
-        ORDER_ENTRY                   : <Module source>
-        BUILD_TASKS
-            TEST_COMPILE_MODE             : All
-                CLEAN                         : :lib:createMockableJar, :lib:generateDebugAndroidTestSources, :lib:generateDebugSources
-                ASSEMBLE                      : :lib:assembleDebug, :lib:assembleDebugAndroidTest, :lib:assembleDebugUnitTest
-                REBUILD                       : :lib:assembleDebug, :lib:assembleDebugAndroidTest, :lib:assembleDebugUnitTest, :lib:clean
-                COMPILE_JAVA                  : :lib:compileDebugAndroidTestSources, :lib:compileDebugSources, :lib:compileDebugUnitTestSources
-                SOURCE_GEN                    : :lib:createMockableJar, :lib:generateDebugAndroidTestSources, :lib:generateDebugSources
-=======
             VersionString                 : JetBrains Runtime version <JDK_VERSION>
         ORDER_ENTRY                   : <Module source>
         BUILD_TASKS
@@ -1801,7 +1728,6 @@
                 REBUILD                       : :feature-b:assembleDebug, :feature-b:assembleDebugAndroidTest, :feature-b:assembleDebugUnitTest, :feature-b:clean
                 COMPILE_JAVA                  : :feature-b:compileDebugAndroidTestSources, :feature-b:compileDebugSources, :feature-b:compileDebugUnitTestSources
                 SOURCE_GEN                    : :feature-b:createMockableJar, :feature-b:generateDebugAndroidTestSources, :feature-b:generateDebugSources
->>>>>>> 13cf34d7
             TEST_COMPILE_MODE             : Android tests
                 CLEAN                         : :feature-b:generateDebugAndroidTestSources, :feature-b:generateDebugSources
                 ASSEMBLE                      : :feature-b:assembleDebug, :feature-b:assembleDebugAndroidTest
@@ -1924,7 +1850,7 @@
         *isInherited                  : false
             SdkType                       : Android SDK
             HomePath                      : <ANDROID_SDK>
-            VersionString                 : <JDK_VERSION>
+            VersionString                 : JetBrains Runtime version <JDK_VERSION>
         ORDER_ENTRY                   : <Module source>
         LIBRARY                       : Gradle: org.jetbrains.kotlin:kotlin-stdlib-jdk7:<KOTLIN_VERSION> [=]
             Scope                         : Test
@@ -2247,7 +2173,7 @@
         *isInherited                  : false
             SdkType                       : Android SDK
             HomePath                      : <ANDROID_SDK>
-            VersionString                 : <JDK_VERSION>
+            VersionString                 : JetBrains Runtime version <JDK_VERSION>
         ORDER_ENTRY                   : <Module source>
         LIBRARY                       : Gradle: org.jetbrains.kotlin:kotlin-stdlib-jdk7:<KOTLIN_VERSION> [=]
         LIBRARY                       : Gradle: org.jetbrains.kotlin:kotlin-stdlib-jdk8:<KOTLIN_VERSION> [=]
@@ -2396,7 +2322,7 @@
         *isInherited                  : false
             SdkType                       : Android SDK
             HomePath                      : <ANDROID_SDK>
-            VersionString                 : <JDK_VERSION>
+            VersionString                 : JetBrains Runtime version <JDK_VERSION>
         ORDER_ENTRY                   : <Module source>
         LIBRARY                       : Gradle: org.jetbrains.kotlin:kotlin-stdlib-jdk7:<KOTLIN_VERSION> [=]
             Scope                         : Test
@@ -2806,7 +2732,7 @@
         *isInherited                  : false
             SdkType                       : Android SDK
             HomePath                      : <ANDROID_SDK>
-            VersionString                 : JetBrains Runtime version <JDK_VERSION>
+            VersionString                 : <JDK_VERSION>
         ORDER_ENTRY                   : <Module source>
         BUILD_TASKS
             TEST_COMPILE_MODE             : All
@@ -2913,7 +2839,7 @@
         *isInherited                  : false
             SdkType                       : Android SDK
             HomePath                      : <ANDROID_SDK>
-            VersionString                 : JetBrains Runtime version <JDK_VERSION>
+            VersionString                 : <JDK_VERSION>
         ORDER_ENTRY                   : <Module source>
         LIBRARY                       : Gradle: androidx.annotation:annotation:1.0.0 [=]
             Scope                         : Test
@@ -3064,7 +2990,7 @@
         *isInherited                  : false
             SdkType                       : Android SDK
             HomePath                      : <ANDROID_SDK>
-            VersionString                 : JetBrains Runtime version <JDK_VERSION>
+            VersionString                 : <JDK_VERSION>
         ORDER_ENTRY                   : <Module source>
         LIBRARY                       : Gradle: com.example:with-runtime:1.0@aar [=]
         LIBRARY                       : Gradle: org.jetbrains.kotlin:kotlin-stdlib-common:<KOTLIN_VERSION> [=]
@@ -3164,7 +3090,7 @@
         *isInherited                  : false
             SdkType                       : Android SDK
             HomePath                      : <ANDROID_SDK>
-            VersionString                 : JetBrains Runtime version <JDK_VERSION>
+            VersionString                 : <JDK_VERSION>
         ORDER_ENTRY                   : <Module source>
         LIBRARY                       : Gradle: com.example:with-runtime:1.0@aar [=]
             Scope                         : Test
