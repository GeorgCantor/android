--- conflicted
+++ resolved
@@ -523,14 +523,11 @@
     return true;
   }
 
-<<<<<<< HEAD
-=======
   @Nullable
   public Icon getIcon() {
     return AndroidIcons.Wizards.NewProjectMascotGreen;
   }
 
->>>>>>> 04fab8eb
   protected static class PathIterator {
 
     private int myCurrentIndex;
