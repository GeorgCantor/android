--- conflicted
+++ resolved
@@ -8,16 +8,12 @@
     </content>
     <orderEntry type="inheritedJdk" />
     <orderEntry type="sourceFolder" forTests="false" />
-<<<<<<< HEAD
     <orderEntry type="library" name="kotlin-stdlib" level="project" />
-=======
-    <orderEntry type="library" name="kotlin-stdlib-jdk8" level="project" />
->>>>>>> 0d09370c
     <orderEntry type="library" exported="" name="asm-tools" level="project" />
-    <orderEntry type="module" module-name="android.sdktools.base.layoutlib-api-base" />
-    <orderEntry type="module" module-name="android.sdktools.base.layoutlib-loader" />
+    <orderEntry type="library" name="studio-platform" level="project" />
+    <orderEntry type="library" name="studio-platform" level="project" />
     <orderEntry type="library" name="layoutlib" level="project" />
     <orderEntry type="library" name="Guava" level="project" />
-    <orderEntry type="module" module-name="android.sdktools.base.environment-services" />
+    <orderEntry type="library" name="studio-platform" level="project" />
   </component>
 </module>