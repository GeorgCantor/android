--- conflicted
+++ resolved
@@ -66,13 +66,29 @@
 import com.intellij.ui.treeStructure.treetable.TreeTable
 import com.intellij.ui.treeStructure.treetable.TreeTableModel
 import com.intellij.ui.treeStructure.treetable.TreeTableModelAdapter
-import com.intellij.util.ui.*
+import com.intellij.util.ui.AbstractTableCellEditor
+import com.intellij.util.ui.EmptyIcon
+import com.intellij.util.ui.JBUI
+import com.intellij.util.ui.NamedColorUtil
+import com.intellij.util.ui.UIUtil
 import icons.StudioIcons
 import java.awt.Component
 import java.awt.Point
-import java.awt.event.*
-import java.util.*
-import javax.swing.*
+import java.awt.event.ActionEvent
+import java.awt.event.FocusAdapter
+import java.awt.event.FocusEvent
+import java.awt.event.KeyEvent
+import java.awt.event.MouseEvent
+import java.util.EventObject
+import javax.swing.Box
+import javax.swing.BoxLayout
+import javax.swing.Icon
+import javax.swing.JComponent
+import javax.swing.JLabel
+import javax.swing.JPanel
+import javax.swing.JTable
+import javax.swing.JTree
+import javax.swing.KeyStroke
 import javax.swing.SwingUtilities.invokeLater
 import javax.swing.border.EmptyBorder
 import javax.swing.event.ChangeEvent
@@ -752,30 +768,24 @@
       else -> null
     }
   }
-<<<<<<< HEAD
-=======
 
   // validateName() plus duplication verification
   open fun validateNameOnEditing(currentName: String): (String) -> String? = { name ->
     validateName().invoke(name) ?: validateNameDuplicateOnEditing(currentName, name)
   }
 
->>>>>>> 574fcae1
   fun validateStringValue(): (String) -> String? = { name ->
     when {
       name.isEmpty() -> "Variable value cannot be empty."
       else -> null
     }
   }
-<<<<<<< HEAD
-=======
 
   fun validateNameDuplicateOnEditing(currentName: String, editedName: String): String? = when {
     variablesScope?.filter { it.name != currentName }?.any { it.name == editedName } ?: false -> "Duplicate variable name: '$editedName'"
     else -> null
   }
 
->>>>>>> 574fcae1
 }
 
 abstract class VariablesTableNode(override val shadowNode: ShadowNode): DefaultMutableTreeNode(null), ShadowedTreeNode {
