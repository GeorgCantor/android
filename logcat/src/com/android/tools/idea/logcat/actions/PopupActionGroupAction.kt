--- conflicted
+++ resolved
@@ -37,11 +37,7 @@
         DefaultActionGroup(getPopupActions()),
         e.dataContext,
         null,
-<<<<<<< HEAD
-        true
-=======
         true,
->>>>>>> 0d09370c
       )
       .showUnderneathOf(e.inputEvent!!.component)
   }
