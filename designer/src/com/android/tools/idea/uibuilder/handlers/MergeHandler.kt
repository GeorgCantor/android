/*
 * Copyright (C) 2016 The Android Open Source Project
 *
 * Licensed under the Apache License, Version 2.0 (the "License");
 * you may not use this file except in compliance with the License.
 * You may obtain a copy of the License at
 *
 *      http://www.apache.org/licenses/LICENSE-2.0
 *
 * Unless required by applicable law or agreed to in writing, software
 * distributed under the License is distributed on an "AS IS" BASIS,
 * WITHOUT WARRANTIES OR CONDITIONS OF ANY KIND, either express or implied.
 * See the License for the specific language governing permissions and
 * limitations under the License.
 */
package com.android.tools.idea.uibuilder.handlers

import com.android.SdkConstants.ATTR_PARENT_TAG
import com.android.SdkConstants.ATTR_SHOW_IN
import com.android.SdkConstants.TOOLS_NS_NAME_PREFIX
import com.android.tools.idea.common.model.NlComponent
import com.android.tools.idea.uibuilder.handlers.frame.FrameLayoutHandler
import com.google.common.collect.ImmutableList

/** Handler for the <merge> tag */
class MergeHandler : FrameLayoutHandler() {

  override fun getInspectorProperties(): List<String> {
    return ImmutableList.of(
      TOOLS_NS_NAME_PREFIX + ATTR_SHOW_IN,
<<<<<<< HEAD
      TOOLS_NS_NAME_PREFIX + ATTR_PARENT_TAG
=======
      TOOLS_NS_NAME_PREFIX + ATTR_PARENT_TAG,
>>>>>>> 0d09370c
    )
  }

  override fun getTitle(tagName: String): String {
    return "<merge>"
  }

  override fun getTitle(component: NlComponent): String {
    return "<merge>"
  }
}<|MERGE_RESOLUTION|>--- conflicted
+++ resolved
@@ -28,11 +28,7 @@
   override fun getInspectorProperties(): List<String> {
     return ImmutableList.of(
       TOOLS_NS_NAME_PREFIX + ATTR_SHOW_IN,
-<<<<<<< HEAD
-      TOOLS_NS_NAME_PREFIX + ATTR_PARENT_TAG
-=======
       TOOLS_NS_NAME_PREFIX + ATTR_PARENT_TAG,
->>>>>>> 0d09370c
     )
   }
 
