/*
 * Copyright (C) 2022 The Android Open Source Project
 *
 * Licensed under the Apache License, Version 2.0 (the "License");
 * you may not use this file except in compliance with the License.
 * You may obtain a copy of the License at
 *
 *      http://www.apache.org/licenses/LICENSE-2.0
 *
 * Unless required by applicable law or agreed to in writing, software
 * distributed under the License is distributed on an "AS IS" BASIS,
 * WITHOUT WARRANTIES OR CONDITIONS OF ANY KIND, either express or implied.
 * See the License for the specific language governing permissions and
 * limitations under the License.
 */
package com.android.tools.idea.execution.common.debug.utils

import com.android.annotations.concurrency.WorkerThread
import com.android.ddmlib.Client
import com.android.ddmlib.ClientData
import com.android.ddmlib.IDevice
import com.android.tools.idea.run.DeploymentApplicationService
import com.google.common.util.concurrent.Uninterruptibles
import com.intellij.execution.ExecutionBundle
import com.intellij.execution.ExecutionException
import com.intellij.execution.runners.ExecutionUtil
import com.intellij.openapi.diagnostic.Logger
import com.intellij.openapi.progress.ProgressIndicator
import com.intellij.openapi.project.Project
import com.intellij.openapi.wm.ToolWindowId
import java.util.Locale
import java.util.concurrent.TimeUnit
import java.util.function.Function

const val SECONDS_BETWEEN_LOGGING_WAIT_STATUS: Long = 1

/**
 * Returns client with appId in [appIds] with [waitingProcessState], otherwise throws [ExecutionException].
 */
@WorkerThread
@Throws(ExecutionException::class)
internal fun waitForClientReadyForDebug(device: IDevice,
                                        appIds: Collection<String>,
                                        pollTimeoutSeconds: Long = 15,
                                        indicator: ProgressIndicator,
                                        waitingProcessState: ClientData.DebuggerStatus = ClientData.DebuggerStatus.WAITING): Client {
  indicator.text = "Waiting for processes ${appIds.joinToString()}"
  val lastLogTimes: MutableMap<String, Long> = mutableMapOf()
  val logger = Logger.getInstance("waitForClientReadyForDebug")
  logger.info("Waiting for clients $appIds for $pollTimeoutSeconds seconds")

  val startTimeMillis = System.currentTimeMillis()
  while ((System.currentTimeMillis() - startTimeMillis) <= TimeUnit.SECONDS.toMillis(pollTimeoutSeconds)) {
    indicator.checkCanceled()
    if (!device.isOnline) {
      throw ExecutionException("Device is offline")
    }
    // Multiple ids can be in the case of instrumented test with orchestrator.
    // [TODO] pass only one appId.
    for (appId in appIds) {
<<<<<<< HEAD
      val client = getClientWithAppId(device, appId, lastLogTimes)
=======
      val client = getClientWithAppId(device, appId, lastLogTimes, waitingProcessState)
>>>>>>> 0d09370c
      if (client != null) {
        logger.info("$appId is now debuggable.")
        return client
      }
    }
    Uninterruptibles.sleepUninterruptibly(20, TimeUnit.MILLISECONDS)
  }
  throw ExecutionException("Processes ${appIds.joinToString()} are not found. Aborting session.")
}

<<<<<<< HEAD
private fun getClientWithAppId(device: IDevice, appId: String, lastLogTimes: MutableMap<String, Long>): Client? {
=======
private fun getClientWithAppId(device: IDevice,
                               appId: String,
                               lastLogTimes: MutableMap<String, Long>,
                               waitingProcessState: ClientData.DebuggerStatus): Client? {
>>>>>>> 0d09370c
  val clients = DeploymentApplicationService.instance.findClient(device, appId)
  if (clients.isNotEmpty()) {
    val logger = Logger.getInstance("waitForClientReadyForDebug")
    val lastLogTime = lastLogTimes[appId]
    if (lastLogTime == null) {
      logger.info("Found process $appId. Waiting for it to be debuggable.")
      if (clients.size > 1) {
        logger.info("Multiple clients with same application ID: $appId")
      }
      lastLogTimes[appId] = System.currentTimeMillis()
    } else if ((System.currentTimeMillis() - lastLogTime) >= TimeUnit.SECONDS.toMillis(SECONDS_BETWEEN_LOGGING_WAIT_STATUS)) {
      logger.info("Still waiting for process $appId to be debuggable.")

      lastLogTimes[appId] = System.currentTimeMillis()
    }
    // Even though multiple processes may be related to a particular application ID, we'll only connect to the first one
    // in the list since the debugger is set up to only connect to at most one process.
    // TODO b/122613825: improve support for connecting to multiple processes with the same application ID.
    // This requires this task to wait for potentially multiple Clients before returning.
    val client = clients[0]
    when (client.clientData.debuggerConnectionStatus) {
      waitingProcessState -> {
        return client
      }

      ClientData.DebuggerStatus.ERROR -> {
        val message = String.format(Locale.US,
                                    "Debug port (%1\$d) is busy, make sure there is no other active debug connection to the same application",
                                    client.debuggerListenPort)
        throw ExecutionException(message)
      }

      ClientData.DebuggerStatus.ATTACHED -> {
        throw ExecutionException("A debugger is already attached")
      }

<<<<<<< HEAD
      ClientData.DebuggerStatus.DEFAULT, null -> {
=======
      else -> {
>>>>>>> 0d09370c
        return null
      }
    }
  }
  return null
}

/**
 * Shows [ExecutionException] in Debug Tool Window.
 */
fun showError(project: Project, e: ExecutionException, sessionName: String) {
  ExecutionUtil.handleExecutionError(project, ToolWindowId.DEBUG, e,
                                     ExecutionBundle.message("error.running.configuration.message", sessionName),
                                     e.message, Function.identity(), null)
}<|MERGE_RESOLUTION|>--- conflicted
+++ resolved
@@ -58,11 +58,7 @@
     // Multiple ids can be in the case of instrumented test with orchestrator.
     // [TODO] pass only one appId.
     for (appId in appIds) {
-<<<<<<< HEAD
-      val client = getClientWithAppId(device, appId, lastLogTimes)
-=======
       val client = getClientWithAppId(device, appId, lastLogTimes, waitingProcessState)
->>>>>>> 0d09370c
       if (client != null) {
         logger.info("$appId is now debuggable.")
         return client
@@ -73,14 +69,10 @@
   throw ExecutionException("Processes ${appIds.joinToString()} are not found. Aborting session.")
 }
 
-<<<<<<< HEAD
-private fun getClientWithAppId(device: IDevice, appId: String, lastLogTimes: MutableMap<String, Long>): Client? {
-=======
 private fun getClientWithAppId(device: IDevice,
                                appId: String,
                                lastLogTimes: MutableMap<String, Long>,
                                waitingProcessState: ClientData.DebuggerStatus): Client? {
->>>>>>> 0d09370c
   val clients = DeploymentApplicationService.instance.findClient(device, appId)
   if (clients.isNotEmpty()) {
     val logger = Logger.getInstance("waitForClientReadyForDebug")
@@ -117,11 +109,7 @@
         throw ExecutionException("A debugger is already attached")
       }
 
-<<<<<<< HEAD
-      ClientData.DebuggerStatus.DEFAULT, null -> {
-=======
       else -> {
->>>>>>> 0d09370c
         return null
       }
     }
