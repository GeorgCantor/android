--- conflicted
+++ resolved
@@ -162,8 +162,6 @@
   }
 }
 
-<<<<<<< HEAD
-=======
 data class ThreadStateModel(
   val state: ThreadState,
   val startTimestampUs: Long,
@@ -176,7 +174,6 @@
   }
 }
 
->>>>>>> 0d09370c
 object CounterDataUtils {
 
   /**
