--- conflicted
+++ resolved
@@ -129,25 +129,6 @@
 
     val typeForMetrics = getTypeForMetrics(parent)
 
-<<<<<<< HEAD
-    val info = RelatedItemLineMarkerInfo<PsiElement>(
-      element,
-      element.textRange,
-      icon,
-      getTooltipProvider(parent, gotoTargets),
-      { mouseEvent, elt ->
-        elt.project.service<DaggerAnalyticsTracker>().trackClickOnGutter(typeForMetrics)
-        if (gotoTargets.size == 1) {
-          gotoTargets.first().navigate()
-        }
-        else {
-          getRelatedItemsPopup(gotoTargets, "Go to Related Files").show(RelativePoint(mouseEvent))
-        }
-      },
-      GutterIconRenderer.Alignment.RIGHT,
-      { gotoTargets }
-    )
-=======
     val info =
       RelatedItemLineMarkerInfo<PsiElement>(
         element,
@@ -166,7 +147,6 @@
         GutterIconRenderer.Alignment.RIGHT,
         { gotoTargets }
       )
->>>>>>> 21ed9fc7
     val calculationTime = System.currentTimeMillis() - startTimeMs
     element.project
       .service<DaggerAnalyticsTracker>()
