--- conflicted
+++ resolved
@@ -6,15 +6,10 @@
     Supports the development of <a href="https://developer.android.com">Android</a> applications with IntelliJ IDEA and Android Studio.
     ]]>
   </description>
-<<<<<<< HEAD
-  <version>10.4.1 Canary 10</version>
-  <vendor>JetBrains &amp; Google</vendor>
-=======
   <category>Android</category>
   <version>dev build</version>
   <vendor>JetBrains, Google</vendor>
   <depends>com.intellij.platform.images</depends>
->>>>>>> 1795f16a
   <depends>com.intellij.modules.java</depends>
 
   <xi:include href="/META-INF/android-adb.xml" xpointer="xpointer(/idea-plugin/*)"/>
