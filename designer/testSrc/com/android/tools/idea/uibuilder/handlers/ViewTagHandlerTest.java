/*
 * Copyright (C) 2017 The Android Open Source Project
 *
 * Licensed under the Apache License, Version 2.0 (the "License");
 * you may not use this file except in compliance with the License.
 * You may obtain a copy of the License at
 *
 *      http://www.apache.org/licenses/LICENSE-2.0
 *
 * Unless required by applicable law or agreed to in writing, software
 * distributed under the License is distributed on an "AS IS" BASIS,
 * WITHOUT WARRANTIES OR CONDITIONS OF ANY KIND, either express or implied.
 * See the License for the specific language governing permissions and
 * limitations under the License.
 */
package com.android.tools.idea.uibuilder.handlers;

import static com.android.SdkConstants.CLASS_VIEW;
import static com.android.tools.idea.uibuilder.handlers.ViewTagHandler.SUITABLE_LAYOUT_CLASS;
import static com.google.common.truth.Truth.assertThat;
import static org.mockito.Mockito.eq;
import static org.mockito.Mockito.isNull;
import static org.mockito.Mockito.times;

import com.android.AndroidXConstants;
import com.android.SdkConstants;
import com.android.tools.idea.common.api.InsertType;
import com.android.tools.idea.common.model.NlComponent;
import com.android.tools.idea.uibuilder.api.ViewEditor;
import com.android.tools.idea.uibuilder.util.MockNlComponent;
import com.google.common.collect.ImmutableSet;
import com.intellij.psi.xml.XmlFile;
import com.intellij.psi.xml.XmlTag;
import icons.StudioIcons;
import java.util.Set;
import javax.swing.Icon;
import org.intellij.lang.annotations.Language;
import org.jetbrains.android.AndroidTestCase;
import org.jetbrains.annotations.NotNull;
import org.mockito.MockedStatic;
import org.mockito.Mockito;

/**
 * Tests for {@link ViewTagHandler}.
 */
public class ViewTagHandlerTest extends AndroidTestCase {
  @Language("XML")
  private static final String TEST_LAYOUT_SOURCE =
    "<?xml version=\"1.0\" encoding=\"utf-8\"?>\n" +
    "<RelativeLayout xmlns:android=\"http://schemas.android.com/apk/res/android\">\n" +
    "  <view android:id=\"@+id/verical_divider1dp\"\n" +
    "        android:layout_width=\"1dp\"\n" +
    "        android:layout_height=\"match_parent\"\n" +
    "        android:background=\"?android:attr/listDivider\"/>\n" +
    "  <view android:id=\"@+id/horizontal_divider1dp\"\n" +
    "        android:layout_width=\"match_parent\"\n" +
    "        android:layout_height=\"1dp\"\n" +
    "        android:background=\"?android:attr/listDivider\"/>\n" +
    "  <view android:id=\"@+id/verical_divider1px\"\n" +
    "        android:layout_width=\"1px\"\n" +
    "        android:layout_height=\"match_parent\"\n" +
    "        android:background=\"?android:attr/listDivider\"/>n" +
    "  <view android:id=\"@+id/horizontal_divider1px\" " +
    "        android:layout_width=\"match_parent\"\n" +
    "        android:layout_height=\"1px\"\n" +
    "        android:background=\"?android:attr/listDivider\"/>\n" +
    "  <view android:id=\"@+id/view1\"\n" +
    "        android:layout_width=\"wrap_content\"\n" +
    "        android:layout_height=\"wrap_content\"/>\n" +
    "  <view android:id=\"@+id/view2\"\n" +
    "        android:layout_width=\"wrap_content\"\n" +
    "        android:layout_height=\"wrap_content\"\n" +
    "        class='\"android.widget.Button\"'/>\n" +
    "</RelativeLayout>\n";

  private XmlTag[] myViewTags;

  @Override
  public void setUp() throws Exception {
    super.setUp();
    XmlFile xmlFile = (XmlFile)myFixture.addFileToProject("res/layout/layout.xml", TEST_LAYOUT_SOURCE);
    myViewTags = xmlFile.getRootTag().getSubTags();
  }

  @Override
  public void tearDown() throws Exception {
    try {
      myViewTags = null;
    }
    finally {
      super.tearDown();
    }
  }

  /**
   * Checks the {@link ViewTagHandler#isViewSuitableForLayout} method.
   */
  public void testIsViewSuitableForLayout() {
    assertTrue(SUITABLE_LAYOUT_CLASS.test("com.example.myownpackage.TestView"));
    assertTrue(SUITABLE_LAYOUT_CLASS.test(AndroidXConstants.CLASS_CONSTRAINT_LAYOUT.defaultName()));
    assertFalse(SUITABLE_LAYOUT_CLASS.test(SdkConstants.FQCN_IMAGE_BUTTON));
  }

  public void testIcon() {
    ViewTagHandler handler = new ViewTagHandler();
    for (XmlTag tag : myViewTags) {
      NlComponent component = MockNlComponent.create(tag);
      assertThat(handler.getIcon(component)).isEqualTo(getExpectedIcon(component.getId()));
    }
  }

  public void testOnCreate() {
    Set<String> classes = ImmutableSet.of(CLASS_VIEW);
    ViewTagHandler handler = new ViewTagHandler();
    for (XmlTag tag : myViewTags) {
      NlComponent component = MockNlComponent.create(tag);

      try (MockedStatic<ViewEditor> editor = Mockito.mockStatic(ViewEditor.class)) {
        handler.onCreate(null, component, InsertType.CREATE);
        int time = component.getId().equals("view1") ? 1 : 0;
<<<<<<< HEAD
        editor.verify(() ->
          ViewEditor.displayClassInput(eq(component.getModel()), eq("Views"), eq(classes), eq(SUITABLE_LAYOUT_CLASS), isNull())
        , times(time));
=======
        editor.verify(
          () -> ViewEditor.displayClassInput(eq(component.getModel()), eq("Views"), eq(classes), eq(SUITABLE_LAYOUT_CLASS), isNull()),
          times(time)
        );
>>>>>>> de127946
      }
    }
  }

  @NotNull
  private static Icon getExpectedIcon(@NotNull String id) {
    switch (id) {
      case "verical_divider1dp":
      case "verical_divider1px":
        return StudioIcons.LayoutEditor.Palette.VERTICAL_DIVIDER;
      case "horizontal_divider1dp":
      case "horizontal_divider1px":
        return StudioIcons.LayoutEditor.Palette.HORIZONTAL_DIVIDER;
      default:
        return StudioIcons.LayoutEditor.Palette.VIEW;
    }
  }
}<|MERGE_RESOLUTION|>--- conflicted
+++ resolved
@@ -18,8 +18,8 @@
 import static com.android.SdkConstants.CLASS_VIEW;
 import static com.android.tools.idea.uibuilder.handlers.ViewTagHandler.SUITABLE_LAYOUT_CLASS;
 import static com.google.common.truth.Truth.assertThat;
-import static org.mockito.Mockito.eq;
-import static org.mockito.Mockito.isNull;
+import static org.mockito.ArgumentMatchers.eq;
+import static org.mockito.ArgumentMatchers.isNull;
 import static org.mockito.Mockito.times;
 
 import com.android.AndroidXConstants;
@@ -118,16 +118,10 @@
       try (MockedStatic<ViewEditor> editor = Mockito.mockStatic(ViewEditor.class)) {
         handler.onCreate(null, component, InsertType.CREATE);
         int time = component.getId().equals("view1") ? 1 : 0;
-<<<<<<< HEAD
-        editor.verify(() ->
-          ViewEditor.displayClassInput(eq(component.getModel()), eq("Views"), eq(classes), eq(SUITABLE_LAYOUT_CLASS), isNull())
-        , times(time));
-=======
         editor.verify(
           () -> ViewEditor.displayClassInput(eq(component.getModel()), eq("Views"), eq(classes), eq(SUITABLE_LAYOUT_CLASS), isNull()),
           times(time)
         );
->>>>>>> de127946
       }
     }
   }
