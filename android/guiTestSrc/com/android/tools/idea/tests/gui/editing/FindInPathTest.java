--- conflicted
+++ resolved
@@ -20,13 +20,8 @@
 import com.android.tools.idea.tests.gui.framework.RunIn;
 import com.android.tools.idea.tests.gui.framework.TestGroup;
 import com.android.tools.idea.tests.gui.framework.fixture.FindDialogFixture;
-<<<<<<< HEAD
-import com.android.tools.idea.tests.gui.framework.fixture.FindToolWindowFixture;
-import org.junit.Ignore;
-=======
 import com.google.common.collect.ImmutableList;
 import org.junit.Rule;
->>>>>>> a001a568
 import org.junit.Test;
 import org.junit.runner.RunWith;
 
@@ -36,20 +31,7 @@
 @RunWith(GuiTestRunner.class)
 public class FindInPathTest {
 
-<<<<<<< HEAD
-  @Ignore("failed in http://go/aj/job/studio-ui-test/326 but passed from IDEA")
-  @Test @IdeGuiTest
-  public void testResultsOnlyInGeneratedCode() throws Exception {
-    myProjectFrame = importSimpleApplication();
-
-    FindDialogFixture findDialog = myProjectFrame.invokeFindInPathDialog();
-    findDialog.setTextToFind("ActionBarDivider")
-              .clickFind();
-
-    myProjectFrame.waitForBackgroundTasksToFinish();
-=======
   @Rule public final GuiTestRule guiTest = new GuiTestRule();
->>>>>>> a001a568
 
   @Test
   public void testResultsOnlyInGeneratedCode() throws Exception {
@@ -61,12 +43,7 @@
     assertThat(usageGroupNames).containsExactly("Usages in generated code");
   }
 
-<<<<<<< HEAD
-  @Ignore("failed in http://go/aj/job/studio-ui-test/326 but passed from IDEA")
-  @Test @IdeGuiTest
-=======
   @Test
->>>>>>> a001a568
   public void testResultsInBothProductionAndGeneratedCode() throws Exception {
     ImmutableList<String> usageGroupNames = guiTest.importSimpleApplication()
       .openFromMenu(FindDialogFixture::find, "Edit", "Find", "Find in Path...")
