<?xml version="1.0" encoding="UTF-8"?>
<module type="JAVA_MODULE" version="4">
  <component name="NewModuleRootManager" inherit-compiler-output="true">
    <exclude-output />
    <content url="file://$MODULE_DIR$/testData" />
    <content url="file://$MODULE_DIR$/testResources">
      <sourceFolder url="file://$MODULE_DIR$/testResources" type="java-test-resource" />
    </content>
    <content url="file://$MODULE_DIR$/testSrc">
      <sourceFolder url="file://$MODULE_DIR$/testSrc" isTestSource="true" />
    </content>
    <orderEntry type="inheritedJdk" />
<<<<<<< HEAD
=======
    <orderEntry type="library" name="studio-sdk" level="project" />
    <orderEntry type="library" name="studio-plugin-com.intellij.java" level="project" />
    <orderEntry type="library" scope="TEST" name="jetbrains.kotlinx.coroutines.test" level="project" />
    <orderEntry type="library" scope="TEST" name="kotlin-test" level="project" />
    <orderEntry type="library" name="studio-plugin-com.intellij.gradle" level="project" />
    <orderEntry type="library" name="studio-plugin-org.jetbrains.kotlin" level="project" />
>>>>>>> 0d09370c
    <orderEntry type="sourceFolder" forTests="false" />
    <orderEntry type="library" name="kotlin-stdlib" level="project" />
    <orderEntry type="library" name="layoutinspector-skia-proto" level="project" />
    <orderEntry type="library" name="layoutinspector-view-proto" level="project" />
    <orderEntry type="library" scope="TEST" name="Guava" level="project" />
    <orderEntry type="library" scope="TEST" name="JUnit4" level="project" />
    <orderEntry type="library" scope="TEST" name="kotlin-test" level="project" />
    <orderEntry type="library" scope="TEST" name="kotlinc.kotlin-compiler-common" level="project" />
    <orderEntry type="library" scope="TEST" name="kotlinx-coroutines-core" level="project" />
    <orderEntry type="library" scope="TEST" name="kotlinx-coroutines-test" level="project" />
    <orderEntry type="library" scope="TEST" name="mockito" level="project" />
    <orderEntry type="library" scope="TEST" name="protobuf" level="project" />
    <orderEntry type="library" scope="TEST" name="rd-swing" level="project" />
    <orderEntry type="library" scope="TEST" name="studio-analytics-proto" level="project" />
    <orderEntry type="library" scope="TEST" name="studio-grpc" level="project" />
    <orderEntry type="library" scope="TEST" name="studio-proto" level="project" />
    <orderEntry type="library" scope="TEST" name="transport-proto" level="project" />
    <orderEntry type="library" scope="TEST" name="truth" level="project" />
    <orderEntry type="module" module-name="android.sdktools.dynamic-layout-inspector.common" />
    <orderEntry type="module" module-name="intellij.android.projectSystem" />
    <orderEntry type="module" module-name="android.sdktools.analytics-testing" scope="TEST" />
    <orderEntry type="module" module-name="android.sdktools.analytics-tracker" scope="TEST" />
    <orderEntry type="module" module-name="android.sdktools.common" scope="TEST" />
    <orderEntry type="module" module-name="android.sdktools.ddmlib" scope="TEST" />
    <orderEntry type="module" module-name="android.sdktools.fakeadbserver" scope="TEST" />
    <orderEntry type="module" module-name="android.sdktools.flags" scope="TEST" />
    <orderEntry type="module" module-name="android.sdktools.layoutlib-api" scope="TEST" />
    <orderEntry type="module" module-name="android.sdktools.repository" scope="TEST" />
    <orderEntry type="module" module-name="android.sdktools.sdk-common" scope="TEST" />
    <orderEntry type="module" module-name="android.sdktools.sdklib" scope="TEST" />
    <orderEntry type="module" module-name="android.sdktools.testutils" scope="TEST" />
    <orderEntry type="module" module-name="intellij.android.adb" scope="TEST" />
    <orderEntry type="module" module-name="intellij.android.adt.testutils" scope="TEST" />
    <orderEntry type="module" module-name="intellij.android.adt.ui" scope="TEST" />
<<<<<<< HEAD
=======
    <orderEntry type="module" module-name="intellij.android.common" scope="TEST" />
    <orderEntry type="module" module-name="intellij.android.core" scope="TEST" />
    <orderEntry type="module" module-name="intellij.android.layout-inspector" scope="TEST" />
    <orderEntry type="module" module-name="intellij.android.layout-ui" scope="TEST" />
    <orderEntry type="module" module-name="intellij.android.adb" scope="TEST" />
    <orderEntry type="module" module-name="intellij.android.testFramework" scope="TEST" />
    <orderEntry type="library" scope="TEST" name="transport-proto" level="project" />
    <orderEntry type="library" scope="TEST" name="studio-proto" level="project" />
    <orderEntry type="library" scope="TEST" name="mockito" level="project" />
    <orderEntry type="library" scope="TEST" name="truth" level="project" />
    <orderEntry type="module" module-name="intellij.android.transport" scope="TEST" />
    <orderEntry type="module" module-name="android.sdktools.analytics-testing" scope="TEST" />
    <orderEntry type="module" module-name="analytics-tracker" scope="TEST" />
    <orderEntry type="library" scope="TEST" name="studio-analytics-proto" level="project" />
    <orderEntry type="library" scope="TEST" name="studio-grpc" level="project" />
    <orderEntry type="module" module-name="intellij.android.transportDatabase" scope="TEST" />
    <orderEntry type="module" module-name="android.sdktools.fakeadbserver" scope="TEST" />
>>>>>>> 0d09370c
    <orderEntry type="module" module-name="intellij.android.adt.ui.model" scope="TEST" />
    <orderEntry type="module" module-name="intellij.android.app-inspection.api" scope="TEST" />
    <orderEntry type="module" module-name="intellij.android.app-inspection.ide" scope="TEST" />
    <orderEntry type="module" module-name="intellij.android.app-inspection.inspector.api" scope="TEST" />
    <orderEntry type="module" module-name="intellij.android.artwork" scope="TEST" />
<<<<<<< HEAD
    <orderEntry type="module" module-name="intellij.android.common" scope="TEST" />
    <orderEntry type="module" module-name="intellij.android.core" scope="TEST" />
=======
    <orderEntry type="module" module-name="dynamic-layout-inspector.common" />
    <orderEntry type="module" module-name="app-inspection.api" scope="TEST" />
    <orderEntry type="module" module-name="app-inspection.ide" scope="TEST" />
    <orderEntry type="module" module-name="app-inspection.inspector.api" scope="TEST" />
    <orderEntry type="module" module-name="intellij.android.projectSystem" />
    <orderEntry type="library" name="layoutinspector-skia-proto" level="project" />
    <orderEntry type="library" name="layoutinspector-view-proto" level="project" />
>>>>>>> 0d09370c
    <orderEntry type="module" module-name="intellij.android.deploy" scope="TEST" />
    <orderEntry type="module" module-name="intellij.android.execution.common" scope="TEST" />
    <orderEntry type="module" module-name="intellij.android.jps.model" scope="TEST" />
    <orderEntry type="module" module-name="intellij.android.layout-inspector" scope="TEST" />
    <orderEntry type="module" module-name="intellij.android.layout-inspector.gradle" scope="TEST" />
    <orderEntry type="module" module-name="intellij.android.layout-ui" scope="TEST" />
    <orderEntry type="module" module-name="intellij.android.projectSystem.gradle" scope="TEST" />
    <orderEntry type="module" module-name="intellij.android.projectSystem.gradle.models" scope="TEST" />
    <orderEntry type="module" module-name="intellij.android.render-resources" scope="TEST" />
    <orderEntry type="module" module-name="intellij.android.streaming" scope="TEST" />
    <orderEntry type="module" module-name="intellij.android.streaming.testUtil" scope="TEST" />
<<<<<<< HEAD
    <orderEntry type="module" module-name="intellij.android.testFramework" scope="TEST" />
    <orderEntry type="module" module-name="intellij.android.testutils" scope="TEST" />
    <orderEntry type="module" module-name="intellij.android.transport" scope="TEST" />
    <orderEntry type="module" module-name="intellij.android.transportDatabase" scope="TEST" />
    <orderEntry type="module" module-name="intellij.color.scheme.warmNeon" scope="TEST" />
    <orderEntry type="module" module-name="intellij.java.debugger" scope="TEST" />
    <orderEntry type="module" module-name="intellij.java.debugger.impl" scope="TEST" />
    <orderEntry type="module" module-name="intellij.java.execution" scope="TEST" />
    <orderEntry type="module" module-name="intellij.java.psi" scope="TEST" />
    <orderEntry type="module" module-name="intellij.java.testFramework" scope="TEST" />
    <orderEntry type="module" module-name="intellij.platform.analysis" scope="TEST" />
    <orderEntry type="module" module-name="intellij.platform.concurrency" scope="TEST" />
    <orderEntry type="module" module-name="intellij.platform.core" scope="TEST" />
    <orderEntry type="module" module-name="intellij.platform.core.ui" scope="TEST" />
    <orderEntry type="module" module-name="intellij.platform.debugger" scope="TEST" />
    <orderEntry type="module" module-name="intellij.platform.editor" scope="TEST" />
    <orderEntry type="module" module-name="intellij.platform.execution" scope="TEST" />
    <orderEntry type="module" module-name="intellij.platform.execution.impl" scope="TEST" />
    <orderEntry type="module" module-name="intellij.platform.extensions" scope="TEST" />
    <orderEntry type="module" module-name="intellij.platform.ide" scope="TEST" />
    <orderEntry type="module" module-name="intellij.platform.ide.core" scope="TEST" />
    <orderEntry type="module" module-name="intellij.platform.ide.core.impl" scope="TEST" />
    <orderEntry type="module" module-name="intellij.platform.ide.impl" scope="TEST" />
    <orderEntry type="module" module-name="intellij.platform.ide.util.io" scope="TEST" />
    <orderEntry type="module" module-name="intellij.platform.lang.core" scope="TEST" />
    <orderEntry type="module" module-name="intellij.platform.projectModel" scope="TEST" />
    <orderEntry type="module" module-name="intellij.platform.testFramework" scope="TEST" />
    <orderEntry type="module" module-name="intellij.platform.testFramework.common" scope="TEST" />
    <orderEntry type="module" module-name="intellij.platform.util" scope="TEST" />
    <orderEntry type="module" module-name="intellij.platform.util.ex" scope="TEST" />
    <orderEntry type="module" module-name="intellij.platform.util.jdom" scope="TEST" />
    <orderEntry type="module" module-name="intellij.platform.util.rt" scope="TEST" />
    <orderEntry type="module" module-name="intellij.platform.util.ui" scope="TEST" />
    <orderEntry type="module" module-name="intellij.xml.psi" scope="TEST" />
    <orderEntry type="module" module-name="kotlin.plugin" scope="TEST" />
    <orderEntry type="module" module-name="kotlin.plugin.k1" scope="TEST" />
=======
    <orderEntry type="module" module-name="intellij.android.render-resources" scope="TEST" />
    <orderEntry type="module" module-name="intellij.android.layout-inspector.gradle" scope="TEST" />
    <orderEntry type="module" module-name="intellij.android.projectSystem.gradle" scope="TEST" />
    <orderEntry type="module" module-name="android.sdktools.adblib" scope="TEST" />
>>>>>>> 0d09370c
  </component>
</module><|MERGE_RESOLUTION|>--- conflicted
+++ resolved
@@ -9,17 +9,9 @@
     <content url="file://$MODULE_DIR$/testSrc">
       <sourceFolder url="file://$MODULE_DIR$/testSrc" isTestSource="true" />
     </content>
-    <orderEntry type="inheritedJdk" />
-<<<<<<< HEAD
-=======
-    <orderEntry type="library" name="studio-sdk" level="project" />
-    <orderEntry type="library" name="studio-plugin-com.intellij.java" level="project" />
-    <orderEntry type="library" scope="TEST" name="jetbrains.kotlinx.coroutines.test" level="project" />
-    <orderEntry type="library" scope="TEST" name="kotlin-test" level="project" />
-    <orderEntry type="library" name="studio-plugin-com.intellij.gradle" level="project" />
-    <orderEntry type="library" name="studio-plugin-org.jetbrains.kotlin" level="project" />
->>>>>>> 0d09370c
-    <orderEntry type="sourceFolder" forTests="false" />
+    <orderEntry type="library" scope="TEST" name="studio-grpc" level="project" />
+    <orderEntry type="library" name="studio-platform" level="project" />
+    <orderEntry type="library" scope="TEST" name="studio-test-platform" level="project" />
     <orderEntry type="library" name="kotlin-stdlib" level="project" />
     <orderEntry type="library" name="layoutinspector-skia-proto" level="project" />
     <orderEntry type="library" name="layoutinspector-view-proto" level="project" />
@@ -32,64 +24,20 @@
     <orderEntry type="library" scope="TEST" name="mockito" level="project" />
     <orderEntry type="library" scope="TEST" name="protobuf" level="project" />
     <orderEntry type="library" scope="TEST" name="rd-swing" level="project" />
-    <orderEntry type="library" scope="TEST" name="studio-analytics-proto" level="project" />
-    <orderEntry type="library" scope="TEST" name="studio-grpc" level="project" />
-    <orderEntry type="library" scope="TEST" name="studio-proto" level="project" />
-    <orderEntry type="library" scope="TEST" name="transport-proto" level="project" />
     <orderEntry type="library" scope="TEST" name="truth" level="project" />
-    <orderEntry type="module" module-name="android.sdktools.dynamic-layout-inspector.common" />
+    <orderEntry type="inheritedJdk" />
+    <orderEntry type="sourceFolder" forTests="false" />
     <orderEntry type="module" module-name="intellij.android.projectSystem" />
-    <orderEntry type="module" module-name="android.sdktools.analytics-testing" scope="TEST" />
-    <orderEntry type="module" module-name="android.sdktools.analytics-tracker" scope="TEST" />
-    <orderEntry type="module" module-name="android.sdktools.common" scope="TEST" />
-    <orderEntry type="module" module-name="android.sdktools.ddmlib" scope="TEST" />
-    <orderEntry type="module" module-name="android.sdktools.fakeadbserver" scope="TEST" />
-    <orderEntry type="module" module-name="android.sdktools.flags" scope="TEST" />
-    <orderEntry type="module" module-name="android.sdktools.layoutlib-api" scope="TEST" />
-    <orderEntry type="module" module-name="android.sdktools.repository" scope="TEST" />
-    <orderEntry type="module" module-name="android.sdktools.sdk-common" scope="TEST" />
-    <orderEntry type="module" module-name="android.sdktools.sdklib" scope="TEST" />
-    <orderEntry type="module" module-name="android.sdktools.testutils" scope="TEST" />
     <orderEntry type="module" module-name="intellij.android.adb" scope="TEST" />
     <orderEntry type="module" module-name="intellij.android.adt.testutils" scope="TEST" />
     <orderEntry type="module" module-name="intellij.android.adt.ui" scope="TEST" />
-<<<<<<< HEAD
-=======
-    <orderEntry type="module" module-name="intellij.android.common" scope="TEST" />
-    <orderEntry type="module" module-name="intellij.android.core" scope="TEST" />
-    <orderEntry type="module" module-name="intellij.android.layout-inspector" scope="TEST" />
-    <orderEntry type="module" module-name="intellij.android.layout-ui" scope="TEST" />
-    <orderEntry type="module" module-name="intellij.android.adb" scope="TEST" />
-    <orderEntry type="module" module-name="intellij.android.testFramework" scope="TEST" />
-    <orderEntry type="library" scope="TEST" name="transport-proto" level="project" />
-    <orderEntry type="library" scope="TEST" name="studio-proto" level="project" />
-    <orderEntry type="library" scope="TEST" name="mockito" level="project" />
-    <orderEntry type="library" scope="TEST" name="truth" level="project" />
-    <orderEntry type="module" module-name="intellij.android.transport" scope="TEST" />
-    <orderEntry type="module" module-name="android.sdktools.analytics-testing" scope="TEST" />
-    <orderEntry type="module" module-name="analytics-tracker" scope="TEST" />
-    <orderEntry type="library" scope="TEST" name="studio-analytics-proto" level="project" />
-    <orderEntry type="library" scope="TEST" name="studio-grpc" level="project" />
-    <orderEntry type="module" module-name="intellij.android.transportDatabase" scope="TEST" />
-    <orderEntry type="module" module-name="android.sdktools.fakeadbserver" scope="TEST" />
->>>>>>> 0d09370c
     <orderEntry type="module" module-name="intellij.android.adt.ui.model" scope="TEST" />
     <orderEntry type="module" module-name="intellij.android.app-inspection.api" scope="TEST" />
     <orderEntry type="module" module-name="intellij.android.app-inspection.ide" scope="TEST" />
     <orderEntry type="module" module-name="intellij.android.app-inspection.inspector.api" scope="TEST" />
     <orderEntry type="module" module-name="intellij.android.artwork" scope="TEST" />
-<<<<<<< HEAD
     <orderEntry type="module" module-name="intellij.android.common" scope="TEST" />
     <orderEntry type="module" module-name="intellij.android.core" scope="TEST" />
-=======
-    <orderEntry type="module" module-name="dynamic-layout-inspector.common" />
-    <orderEntry type="module" module-name="app-inspection.api" scope="TEST" />
-    <orderEntry type="module" module-name="app-inspection.ide" scope="TEST" />
-    <orderEntry type="module" module-name="app-inspection.inspector.api" scope="TEST" />
-    <orderEntry type="module" module-name="intellij.android.projectSystem" />
-    <orderEntry type="library" name="layoutinspector-skia-proto" level="project" />
-    <orderEntry type="library" name="layoutinspector-view-proto" level="project" />
->>>>>>> 0d09370c
     <orderEntry type="module" module-name="intellij.android.deploy" scope="TEST" />
     <orderEntry type="module" module-name="intellij.android.execution.common" scope="TEST" />
     <orderEntry type="module" module-name="intellij.android.jps.model" scope="TEST" />
@@ -101,7 +49,6 @@
     <orderEntry type="module" module-name="intellij.android.render-resources" scope="TEST" />
     <orderEntry type="module" module-name="intellij.android.streaming" scope="TEST" />
     <orderEntry type="module" module-name="intellij.android.streaming.testUtil" scope="TEST" />
-<<<<<<< HEAD
     <orderEntry type="module" module-name="intellij.android.testFramework" scope="TEST" />
     <orderEntry type="module" module-name="intellij.android.testutils" scope="TEST" />
     <orderEntry type="module" module-name="intellij.android.transport" scope="TEST" />
@@ -138,11 +85,5 @@
     <orderEntry type="module" module-name="intellij.xml.psi" scope="TEST" />
     <orderEntry type="module" module-name="kotlin.plugin" scope="TEST" />
     <orderEntry type="module" module-name="kotlin.plugin.k1" scope="TEST" />
-=======
-    <orderEntry type="module" module-name="intellij.android.render-resources" scope="TEST" />
-    <orderEntry type="module" module-name="intellij.android.layout-inspector.gradle" scope="TEST" />
-    <orderEntry type="module" module-name="intellij.android.projectSystem.gradle" scope="TEST" />
-    <orderEntry type="module" module-name="android.sdktools.adblib" scope="TEST" />
->>>>>>> 0d09370c
   </component>
 </module>