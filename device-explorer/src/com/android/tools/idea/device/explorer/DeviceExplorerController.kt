--- conflicted
+++ resolved
@@ -68,18 +68,11 @@
   fun setup() {
     uiThreadScope.launch {
       view.setup()
-<<<<<<< HEAD
-      deviceFilesController.setup()
-      view.addTab(deviceFilesController.getViewComponent(), DeviceExplorerTab.Files.name)
-      deviceMonitorControllerImpl.setup()
-      view.addTab(deviceMonitorControllerImpl.getViewComponent(), DeviceExplorerTab.Processes.name)
-=======
       tabControllers.forEach {
         it.setup()
         it.controllerListener = this@DeviceExplorerController
         view.addTab(it.getViewComponent(), it.getTabName())
       }
->>>>>>> 574fcae1
       launch { view.trackDeviceListChanges() }
       launch { view.trackActiveDeviceChanges() }
     }
