load("//tools/base/bazel:bazel.bzl", "iml_module")

# managed by go/iml_to_build
iml_module(
    name = "intellij.android.observable.ui",
    srcs = ["src"],
    iml_files = ["intellij.android.observable.ui.iml"],
<<<<<<< HEAD
    lint_baseline = "//tools/base/lint:studio-checks/empty_baseline.xml",
=======
>>>>>>> 0d09370c
    test_class = "com.android.tools.idea.observable.ui.ObservableUiTestSuite",
    test_srcs = ["testSrc"],
    visibility = ["//visibility:public"],
    # do not sort: must match IML order
    deps = [
        "@intellij//:intellij-sdk",
        "@intellij//:com.intellij.java",
        "//tools/adt/idea/adt-ui:intellij.android.adt.ui[module]",
        "//tools/adt/idea/observable:intellij.android.observable[module]",
        "//tools/adt/idea/.idea/libraries:truth[test]",
        "//tools/adt/idea/adt-testutils:intellij.android.adt.testutils[module, test]",
        "//tools/base/testutils:studio.android.sdktools.testutils[module, test]",
    ],
)<|MERGE_RESOLUTION|>--- conflicted
+++ resolved
@@ -5,10 +5,6 @@
     name = "intellij.android.observable.ui",
     srcs = ["src"],
     iml_files = ["intellij.android.observable.ui.iml"],
-<<<<<<< HEAD
-    lint_baseline = "//tools/base/lint:studio-checks/empty_baseline.xml",
-=======
->>>>>>> 0d09370c
     test_class = "com.android.tools.idea.observable.ui.ObservableUiTestSuite",
     test_srcs = ["testSrc"],
     visibility = ["//visibility:public"],
