/*
 * Copyright (C) 2019 The Android Open Source Project
 *
 * Licensed under the Apache License, Version 2.0 (the "License");
 * you may not use this file except in compliance with the License.
 * You may obtain a copy of the License at
 *
 *      http://www.apache.org/licenses/LICENSE-2.0
 *
 * Unless required by applicable law or agreed to in writing, software
 * distributed under the License is distributed on an "AS IS" BASIS,
 * WITHOUT WARRANTIES OR CONDITIONS OF ANY KIND, either express or implied.
 * See the License for the specific language governing permissions and
 * limitations under the License.
 */
package com.android.tools.idea.gradle.dsl.parser.kotlin

import com.android.tools.idea.gradle.dsl.api.ext.PropertyType
import com.android.tools.idea.gradle.dsl.model.BuildModelContext
import com.android.tools.idea.gradle.dsl.parser.ExternalNameInfo.ExternalNameSyntax.ASSIGNMENT
import com.android.tools.idea.gradle.dsl.parser.ExternalNameInfo.ExternalNameSyntax.AUGMENTED_ASSIGNMENT
import com.android.tools.idea.gradle.dsl.parser.ExternalNameInfo.ExternalNameSyntax.METHOD
import com.android.tools.idea.gradle.dsl.parser.ExternalNameInfo.ExternalNameSyntax.UNKNOWN
import com.android.tools.idea.gradle.dsl.parser.GradleDslWriter
import com.android.tools.idea.gradle.dsl.parser.dependencies.DependenciesDslElement
import com.android.tools.idea.gradle.dsl.parser.dependencies.DependenciesDslElement.KTS_KNOWN_CONFIGURATIONS
import com.android.tools.idea.gradle.dsl.parser.elements.GradleDslElement
import com.android.tools.idea.gradle.dsl.parser.elements.GradleDslExpressionList
import com.android.tools.idea.gradle.dsl.parser.elements.GradleDslExpressionMap
import com.android.tools.idea.gradle.dsl.parser.elements.GradleDslInfixExpression
import com.android.tools.idea.gradle.dsl.parser.elements.GradleDslLiteral
import com.android.tools.idea.gradle.dsl.parser.elements.GradleDslMethodCall
import com.android.tools.idea.gradle.dsl.parser.elements.GradleDslNamedDomainContainer
import com.android.tools.idea.gradle.dsl.parser.elements.GradleDslNamedDomainElement
import com.android.tools.idea.gradle.dsl.parser.elements.GradleNameElement
import com.android.tools.idea.gradle.dsl.parser.elements.GradlePropertiesDslElement
import com.android.tools.idea.gradle.dsl.parser.ext.ExtDslElement
import com.android.tools.idea.gradle.dsl.parser.findLastPsiElementIn
import com.android.tools.idea.gradle.dsl.parser.maybeTrimForParent
import com.android.tools.idea.gradle.dsl.parser.repositories.MavenRepositoryDslElement
import com.android.tools.idea.gradle.dsl.parser.semantics.ModelPropertyType.MUTABLE_LIST
import com.android.tools.idea.gradle.dsl.parser.semantics.ModelPropertyType.MUTABLE_MAP
import com.android.tools.idea.gradle.dsl.parser.semantics.ModelPropertyType.MUTABLE_SET
import com.intellij.openapi.diagnostic.logger
import com.intellij.openapi.util.text.StringUtil
import com.intellij.psi.PsiElement
import org.jetbrains.kotlin.lexer.KtTokens.BLOCK_COMMENT
import org.jetbrains.kotlin.psi.KtArrayAccessExpression
import org.jetbrains.kotlin.psi.KtBinaryExpression
import org.jetbrains.kotlin.psi.KtBinaryExpressionWithTypeRHS
import org.jetbrains.kotlin.psi.KtBlockExpression
import org.jetbrains.kotlin.psi.KtCallExpression
import org.jetbrains.kotlin.psi.KtConstantExpression
import org.jetbrains.kotlin.psi.KtDotQualifiedExpression
import org.jetbrains.kotlin.psi.KtExpression
import org.jetbrains.kotlin.psi.KtFile
import org.jetbrains.kotlin.psi.KtNameReferenceExpression
import org.jetbrains.kotlin.psi.KtProperty
import org.jetbrains.kotlin.psi.KtPsiFactory
import org.jetbrains.kotlin.psi.KtStringTemplateExpression
import org.jetbrains.kotlin.psi.KtValueArgument
import org.jetbrains.kotlin.psi.KtValueArgumentList

class KotlinDslWriter(override val internalContext: BuildModelContext) : KotlinDslNameConverter, GradleDslWriter {

  override fun moveDslElement(element: GradleDslElement): PsiElement? {
    val anchorAfter = element.anchor ?: return null
    val parentPsiElement = when (element.parent) {
      is ExtDslElement -> findLastPsiElementIn(anchorAfter)?.parent ?: return null
      else -> getParentPsi(element) ?: return null
    }

    val anchor = when (element.parent) {
      is ExtDslElement -> findLastPsiElementIn(anchorAfter)
      else -> getPsiElementForAnchor(parentPsiElement, anchorAfter)
    }

    // Create a placeholder element to move the element to.
    val psiFactory = KtPsiFactory(parentPsiElement.project)
    val sampleString = psiFactory.createStringTemplate("toReplace")
    // If the element has no anchor, add it to the beginning of the block.
    val toReplace = if (parentPsiElement is KtBlockExpression && anchorAfter == null) {
      parentPsiElement.addBefore(sampleString, anchor)
    }
    else {
      parentPsiElement.addAfter(sampleString, anchor)
    }

    // Find the element we need to replace.
    var e = element.psiElement ?: return null
    val dslParent = element.parent as? GradlePropertiesDslElement ?: return null

    while (!(e.parent is KtFile ||
             (e.parent is KtCallExpression && (e.parent as KtCallExpression).isBlockElement(dslParent)) ||
             (e.parent is KtBlockExpression && dslParent is ExtDslElement))) {
      if (e.parent == null) {
        e = element.psiElement as PsiElement
        break
      }
      e = e.parent
    }

    // Copy the old PsiElement tree.
    val treeCopy = e.copy()

    // Replace what needs to be replaced.
    val newTree = toReplace.replace(treeCopy)

    // Delete original tree.
    e.delete()

    // Set the new PsiElement.
    element.psiElement = newTree

    return element.psiElement
  }

  internal fun maybeQuoteBits(parts: List<String>) = parts.map { if (it.contains('.')) "`$it`" else it }.joinToString(".")

  override fun createDslElement(element: GradleDslElement): PsiElement? {
    // If we are trying to create an extra block, we should skip this step as we don't use proper blocks for extra properties in KTS.
    if (element is ExtDslElement) return getParentPsi(element)
    if (element is GradleDslInfixExpression) return createDslInfixExpression(element)
    val psiElement = element.psiElement
    if (psiElement != null) return psiElement
    var anchorAfter = element.anchor
    var isRealList = false // This is to keep track if we're creating a real list (listOf()).
    var isNamedPropertyMap = false
    var isVarOrProperty = false

    if (element.isNewEmptyBlockElement) return null  // Avoid creation of an empty block.

    var addBefore = false
    if (needToCreateParent(element)) {
      addBefore = true
      anchorAfter = null
    }
    else if (anchorAfter == null) {
      anchorAfter = (element.parent as? ExtDslElement)?.anchor
    }

    var parentPsiElement = getParentPsi(element) ?: return null

    val project = parentPsiElement.project
    val psiFactory = KtPsiFactory(project)

    val externalNameInfo = maybeTrimForParent(element, this)
    val joinedName = externalNameInfo.externalNameParts.joinToString(".")
    val quotedName = maybeQuoteBits(externalNameInfo.externalNameParts)
    var statementText : String
    val syntax = externalNameInfo.syntax.takeUnless { it == UNKNOWN } ?: element.externalSyntax
    element.externalSyntax = syntax
    // TODO(xof): this is a bit horrible, and if there are any other examples where we need to adjust the syntax (as opposed to name)
    //  of something depending on its context, try to figure out a useful generalization.
    if (element.parent is DependenciesDslElement && (syntax == METHOD) && !KTS_KNOWN_CONFIGURATIONS.contains(joinedName)) {
      statementText = "\"${joinedName}\""
    }
    else if (element is GradleDslNamedDomainElement) {
      val parent = element.parent
      statementText = when {
        // use an existing methodName if we have one
        element.methodName != null -> "${element.methodName}(\"$joinedName\")"
        // use getByName() if the element is implicitly provided, otherwise create()
        parent is GradleDslNamedDomainContainer -> when {
          parent.implicitlyExists(joinedName) -> "getByName(\"$joinedName\")"
          else -> "create(\"$joinedName\")"
        }
        // should never happen (named domain element added to something that isn't a named domain container)
        else -> {
          val log = logger<KotlinDslWriter>()
          log.warn("NamedDomainElement $element added to non-NamedDomainContainer $parent", Throwable())
          "getByName(\"$joinedName\")"
        }
      }
    }
    else {
      statementText = joinedName
    }

    if (element.isBlockElement) {
      if (element is MavenRepositoryDslElement && element.getContainedElements(true).isEmpty()) {
        statementText += "()"
      }
      else {
        statementText += " {\n}"  // Can't create expression with another new line after.
      }
    }
    else if (syntax == ASSIGNMENT || syntax == AUGMENTED_ASSIGNMENT) {
      if (element.elementType == PropertyType.REGULAR) {
        if (element.parent is ExtDslElement) {
          // This is about a regular extra property and should have a dedicated syntax.
          // TODO(b/148769031): For now, we need to be careful about psi to dsl translation in both ways and reflect the dsl logic back to
          //  the psi elements.
          if (element.fullName.startsWith("ext.")) statementText = "extra[\"${joinedName}\"] = \"abc\""
          else {
            statementText = "val $quotedName by extra(\"abc\")"
            isVarOrProperty = true
          }
        }
        else {
          when (syntax) {
            ASSIGNMENT -> statementText += " = \"abc\""
            AUGMENTED_ASSIGNMENT -> statementText += " += \"abc\""
<<<<<<< HEAD
            else -> { }
=======
            METHOD -> {}
            UNKNOWN -> {}
>>>>>>> 574fcae1
          }
        }
      }
      else if (element.elementType == PropertyType.VARIABLE) {
        statementText = "val ${quotedName} = \"abc\""
        isVarOrProperty = true
      }
      else if (element.elementType == PropertyType.DERIVED) {
        statementText = "val ${quotedName} by \"abc\""
        isVarOrProperty = true
      }
    }
    else if (element is GradleDslExpressionList) {
      val parentDsl = element.parent
      if (parentDsl is GradleDslMethodCall && element.elementType == PropertyType.DERIVED) {
        // This is when we have not a proper list element (listOf()) but rather a methodCall arguments. In such case we need to skip
        // creating the list and use the KtValueArgumentList of the parent.
        return (parentDsl.psiElement as? KtCallExpression)?.valueArgumentList  // TODO add more tests to verify the code consistency.
      }
      else if (element.name.isEmpty()){
        // This is the case where we are handling a list element
        statementText += "listOf()"
        isRealList = true
      }
      else {
        statementText += "()"
      }
    }
    else if (element is GradleDslExpressionMap) {
      if (element.asNamedArgs) {
        statementText += "()"
      }
      else if (element.name.isEmpty()) {
        statementText += "mapOf()"
      }
      else if (element.elementType == PropertyType.DERIVED && element.isLiteralMap) {
        // This is the case of maps within other maps
        statementText = "\"${StringUtil.unquoteString(element.name)}\" to \"abc\""
      }
      else {
        statementText += "(mapOf())"
        isNamedPropertyMap = true
      }
    }
    else {
      statementText += "()"
    }

    val statement = if (isVarOrProperty) psiFactory.createProperty(statementText) else psiFactory.createExpression(statementText)
    when (statement) {
      is KtBinaryExpression -> {
        statement.right?.delete()
      }
      is KtCallExpression -> {
        if (element.isBlockElement) {
          // Add new line to separate blocks statements.
          statement.addAfter(psiFactory.createNewLine(), statement.lastChild)
        }
      }
      is KtProperty -> {
        // If we created a local variable, we need to delete the right value to allow adding the right one.
        when (element.elementType) {
          PropertyType.VARIABLE -> {
            statement.initializer?.delete()
          }
          PropertyType.DERIVED -> {
            statement.delegateExpression?.delete()
          }
          else -> {
            // This is the case os an extra property, and we will need to delete the value from the extra() callExpression.
            val delegateExpression = statement.delegateExpression as? KtCallExpression ?: return null
            delegateExpression.valueArgumentList?.removeArgument(0)
          }
        }
      }
    }

    val lineTerminator = psiFactory.createNewLine()
    val addedElement : PsiElement
    var anchor = getPsiElementForAnchor(parentPsiElement, anchorAfter)

    when (parentPsiElement) {
      is KtFile -> {
        // If the anchor is null, we would add the new element to the beginning of the file which is correct, unless the file starts
        // with a comment : in such case we need to add the element right after the comment and not before.
        val fileBlock = parentPsiElement.script?.blockExpression
        if (fileBlock != null) {
          parentPsiElement = fileBlock
          anchor = getPsiElementForAnchor(parentPsiElement, anchorAfter)
        }

        val firstRealChild = fileBlock?.firstChild
        if (addBefore) {
          addedElement = parentPsiElement.addBefore(statement, anchor)
          if (!isWhiteSpaceOrNls(addedElement.prevSibling)) {
            parentPsiElement.addBefore(lineTerminator, addedElement)
          }
        }
        else if (fileBlock != null && anchor == null && firstRealChild?.node?.elementType == BLOCK_COMMENT) {
          addedElement = fileBlock.addAfter(statement, firstRealChild)
        }
        else {
          addedElement = parentPsiElement.addAfter(statement, anchor)
          if (!isWhiteSpaceOrNls(addedElement.nextSibling)) {
            parentPsiElement.addAfter(lineTerminator, addedElement)
          }
        }

        if (element.isBlockElement && !isWhiteSpaceOrNls(addedElement.prevSibling)) {
          parentPsiElement.addBefore(lineTerminator, addedElement)
        }
        if (addBefore) {
          parentPsiElement.addAfter(lineTerminator, addedElement)
        }
        else {
          parentPsiElement.addBefore(lineTerminator, addedElement)
        }
      }
      is KtBlockExpression -> {
        addedElement = parentPsiElement.addAfter(statement, anchor)
        if (anchorAfter != null) {
          parentPsiElement.addBefore(lineTerminator, addedElement)
        }
        else {
          parentPsiElement.addAfter(lineTerminator, addedElement)
        }
      }
      is KtValueArgumentList -> {
        val argumentValue = psiFactory.createArgument(statement)
        addedElement = parentPsiElement.addArgumentAfter(argumentValue, anchor as? KtValueArgument)
      }
      is KtCallExpression -> {
        val argumentList = parentPsiElement.valueArgumentList ?: return null
        val argumentValue = psiFactory.createArgument(statement)
        addedElement = argumentList.addArgumentAfter(argumentValue, anchor as? KtValueArgument)?.getArgumentExpression() ?: return null
      }
      is KtProperty -> {
        // If possible, add statement as delegate
        val delegate = parentPsiElement.delegate
        if (delegate != null) {
          addedElement = delegate.add(statement)
          delegate.addBefore(psiFactory.createWhiteSpace(), addedElement)
        }
        else {
          addedElement = parentPsiElement.addAfter(statement, anchor)
          parentPsiElement.addBefore(lineTerminator, addedElement)
        }
      }
      else -> {
        addedElement = parentPsiElement.addAfter(statement, anchor)
        parentPsiElement.addBefore(lineTerminator, addedElement)
      }
    }

    if (element.isBlockElement) {
      val blockExpression = getKtBlockExpression(addedElement)
      if (blockExpression != null) {
        element.psiElement = blockExpression
      }
    }
    else if (addedElement is KtBinaryExpression) {
      addedElement.addAfter(psiFactory.createWhiteSpace(), addedElement.lastChild)
      element.psiElement = addedElement
    }
    else if (addedElement is KtCallExpression) {
      if (element is GradleDslExpressionList && !isRealList) {
        element.psiElement = addedElement.valueArgumentList
      }
      else if (element is GradleDslExpressionMap && isNamedPropertyMap) {
        element.psiElement = addedElement.valueArguments[0].getArgumentExpression()
      }
      else {
        element.psiElement = addedElement
      }
    }
    else if (addedElement is KtValueArgument) {
      element.psiElement = addedElement.getArgumentExpression()
    }
    else if (addedElement is KtProperty) {
      element.psiElement = addedElement
    }

    return element.psiElement
  }

  override fun deleteDslElement(element: GradleDslElement) {
    deletePsiElement(element, element.psiElement)
  }

  override fun createDslLiteral(literal: GradleDslLiteral): PsiElement? {
    return when (literal.parent) {
      is GradleDslExpressionList -> createListElement(literal)
      is GradleDslExpressionMap -> createMapElement(literal)
      is GradleDslInfixExpression -> createInfixElement(literal)
      else -> createDslElement(literal)
    }
  }

  override fun applyDslLiteral(literal: GradleDslLiteral) {
    val psiElement = literal.psiElement ?: return
    maybeUpdateName(literal, this)

    val newLiteral = literal.unsavedValue ?: return
    var psiExpression = literal.expression

    // Earlier, at the parser stage, if the literal value is typed (ex: val as Type), we trim the type psiElement from the expression. Make
    // sure to include it in the psiExpression in case of update.
    if (psiExpression?.parent is KtBinaryExpressionWithTypeRHS) {
      psiExpression = psiExpression.parent
    }

    if (psiExpression != null) {
      // Make sure we replaced with the right psi element for the GradleDslLiteral.
      when (val replace = psiExpression.replace(newLiteral)) {
        is KtStringTemplateExpression, is KtConstantExpression, is KtNameReferenceExpression, is KtDotQualifiedExpression,
        is KtArrayAccessExpression, is KtBinaryExpressionWithTypeRHS -> literal.setExpression(replace)
        else -> Unit
      }
    }
    else if (psiElement is KtCallExpression) {
      // This element has just been created and will be "propertyName()".
      val valueArgument = KtPsiFactory(newLiteral.project).createArgument(newLiteral as? KtExpression)
      val valueArgumentList = psiElement.valueArgumentList
      val added =
        valueArgumentList?.addArgumentAfter(valueArgument, valueArgumentList?.arguments?.lastOrNull())?.getArgumentExpression() ?: return
      literal.setExpression(added)
    }
    else if (psiElement is KtProperty && psiElement.hasDelegate()) {
      // This is an extra property that has just been created.
      val delegateExpression = requireNotNull(psiElement.delegateExpression as KtCallExpression)
      val valueArgument = KtPsiFactory(newLiteral.project).createArgument(newLiteral as? KtExpression)
      val added = delegateExpression.valueArgumentList?.addArgument(valueArgument)?.getArgumentExpression() ?: return
      literal.setExpression(added)
    }
    else {
      // This element has just been created and will be like "propertyName = " or "val propertyName = ".
      val added = psiElement.addAfter(newLiteral, psiElement.lastChild)
      literal.setExpression(added)
    }

    literal.unsavedClosure?.let {
      createAndAddClosure(it, literal)
    }

    literal.reset()
    literal.commit()
  }

  override fun deleteDslLiteral(literal: GradleDslLiteral) {
    deletePsiElement(literal, literal.expression)
    deletePsiElement(literal, literal.nameElement.namedPsiElement)
  }

  override fun createDslMethodCall(methodCall: GradleDslMethodCall): PsiElement? {
    val psiElement = methodCall.psiElement
    if (psiElement != null && psiElement.isValid) {
      return psiElement
    }

    val methodParent = methodCall.parent ?: return null

    var anchorAfter = methodCall.anchor

    //If the parent doesn't have a psiElement, the anchor will be used to create it. In such case, we need to empty the anchor.
    if (needToCreateParent(methodCall)) {
      anchorAfter = null
    }

    var parentPsiElement = methodParent.create() ?: return null
    val anchor = getPsiElementForAnchor(parentPsiElement, anchorAfter)
    val psiFactory = KtPsiFactory(parentPsiElement.project)

    val fakeElement = GradleDslLiteral(methodParent, GradleNameElement.fake(methodCall.methodName))
    val methodName = maybeTrimForParent(fakeElement, this).externalNameParts.joinToString(".")

    val statementText =
      if (!methodCall.nameElement.isEmpty && methodCall.fullName != methodCall.methodName) {
        val externalNameInfo = maybeTrimForParent(methodCall, this)
        var propertyName = externalNameInfo.externalNameParts.joinToString(".")
        // If we are writing a project property, we should be make sure to use double quotes instead of single quotes
        // since we use single quotes for ProjectPropertiesDslElement.
        if (propertyName.startsWith("project(':")) {
          propertyName = propertyName.replace("\\s".toRegex(), "").replace("'", "\"")
        }
        val syntax = externalNameInfo.syntax.takeUnless { it == UNKNOWN } ?: methodCall.externalSyntax
        if (syntax == ASSIGNMENT) {
          // Ex: a = b().
          "$propertyName = $methodName()"
        }
        else {
          // Ex: implementation(fileTree()), "feature"(fileTree())
          if (methodCall.parent is DependenciesDslElement && (syntax == METHOD) && !KTS_KNOWN_CONFIGURATIONS.contains(propertyName)) {
            propertyName = "\"$propertyName\""
          }
          "$propertyName($methodName())"
        }
      }
    else {
        // Ex : proguardFile() where the name is the same as the methodName, so we need to make sure we create one method only.
        "$methodName()"
      }
    val expression = psiFactory.createExpression(statementText)

    val addedElement: PsiElement
    if (parentPsiElement is KtValueArgumentList) {
      val valueArgument = psiFactory.createArgument(expression)
      val addedArgument = parentPsiElement.addArgumentAfter(valueArgument, anchor as? KtValueArgument)
      addedElement = requireNotNull(addedArgument.getArgumentExpression())
    }
    else {
      // If the parent is a KtFile, we should be careful adding the methodCall to its main block.
      if (parentPsiElement is KtFile) {
        parentPsiElement = parentPsiElement.script?.blockExpression ?: parentPsiElement
        addedElement = parentPsiElement.addAfter(expression, anchor)
      }
      else {
        addedElement = parentPsiElement.addAfter(expression, anchor)
      }
      // We need to add empty lines if we're adding expressions to a file because IDEA doesn't handle formatting
      // in kotlin the same way as GROOVY.
      val lineTerminator = psiFactory.createNewLine()
      if (addedElement.nextSibling != null && !isWhiteSpaceOrNls(addedElement.nextSibling)) {
        parentPsiElement.addAfter(lineTerminator, addedElement)
      }
      if (anchor != null && !hasNewLineBetween(anchor, addedElement)) {
        parentPsiElement.addBefore(lineTerminator, addedElement)
      }
    }

    if (addedElement is KtBinaryExpression) {
      val addedMethodExpression = addedElement.right ?: return null
      when (addedMethodExpression) {
        is KtDotQualifiedExpression -> {
          val callExpression = addedMethodExpression.selectorExpression as? KtCallExpression ?: return null
          methodCall.psiElement = callExpression
          methodCall.argumentsElement.psiElement = callExpression.valueArgumentList
          return methodCall.psiElement
        }
        is KtCallExpression -> {
          methodCall.psiElement = addedMethodExpression
          methodCall.argumentsElement.psiElement = addedMethodExpression.valueArgumentList
          return methodCall.psiElement
        }
        else -> return null
      }
    }

    val argumentList = (addedElement as? KtCallExpression)?.valueArgumentList?.arguments ?: return null
    // TODO(xof): I think this is meant to handle the case where we have a non-assignment method call with name distinct from methodName,
    //  such as setRoot(file("...")) such as we might get through transforms.  It looks like it might work for simple cases, but e.g.
    //  setStorePassword(System.getenv("FOO")) fails this test because argumentList[0].getArgumentExpression() is a
    //  KtDotQualifiedExpression, not a KtCallExpression.
    if (argumentList.size == 1 && argumentList[0].getArgumentExpression() is KtCallExpression) {
      methodCall.psiElement = argumentList[0].getArgumentExpression()
      methodCall.argumentsElement.psiElement = (argumentList[0].getArgumentExpression() as KtCallExpression).valueArgumentList
      return methodCall.psiElement
    }
    else if (argumentList.isEmpty()) {
      methodCall.psiElement = addedElement
      methodCall.argumentsElement.psiElement = addedElement.valueArgumentList
      methodCall.argumentsElement.applyChanges()

      val unsavedClosure = methodCall.unsavedClosure
      if (unsavedClosure != null) {
        createAndAddClosure(unsavedClosure, methodCall)
      }
      return methodCall.psiElement
    }

    return null
  }

  override fun applyDslMethodCall(methodCall: GradleDslMethodCall) {
    maybeUpdateName(methodCall, this)
    methodCall.argumentsElement.applyChanges()
    val unsavedClosure = methodCall.unsavedClosure
    if (unsavedClosure != null) {
      createAndAddClosure(unsavedClosure, methodCall)
    }
  }

  override fun createDslExpressionList(expressionList: GradleDslExpressionList): PsiElement? {
    // GradleDslExpressionList represents list objects as well as method arguments.
    var psiElement = expressionList.psiElement
    if (psiElement != null) {
      return psiElement
    }
    else {
      if (expressionList.parent is GradleDslExpressionMap) {
        // The list is an entry in a map, and we need to create a binaryExpression for it.
        return createBinaryExpression(expressionList)
      }
      psiElement = createDslElement(expressionList) ?: return null
    }

    if (psiElement is KtCallExpression) return psiElement

    val emptyListText = when (expressionList.externalSyntax) {
      AUGMENTED_ASSIGNMENT -> when (expressionList.modelProperty?.type) {
        MUTABLE_LIST -> "listOf()"
        MUTABLE_MAP -> "mapOf()"
        MUTABLE_SET -> "setOf()"
        else -> "listOf()"
      }
      else -> when (expressionList.modelProperty?.type) {
        MUTABLE_LIST -> "mutableListOf()"
        MUTABLE_MAP -> "mutableMapOf()"
        MUTABLE_SET -> "mutableSetOf()"
        else -> "listOf()"
      }
    }

    if (psiElement is KtBinaryExpression) {
      val emptyList = KtPsiFactory(psiElement.project).createExpression(emptyListText)
      val added = psiElement.addAfter(emptyList, psiElement.lastChild)
      expressionList.psiElement = added
      return expressionList.psiElement
    }
    else if (psiElement is KtValueArgumentList) { // When the dsl list resolves to a callExpression arguments.
      if (expressionList.expressions.size == 1 && psiElement.arguments.size == 1 && !expressionList.isAppendToArgumentListWithOneElement) {
        // Sometimes we don't want to allow adding to a list that has one argument (ex : proguardFile("xyz")).
        expressionList.psiElement = null
        psiElement = createDslElement(expressionList)
      }
      return psiElement
    }
    else if (psiElement is KtProperty) {
      if (psiElement.hasDelegate()) {
        // This is the case of a property with a delegate (ex: extra property).
        val delegateExpressionArgs = (psiElement.delegateExpression as? KtCallExpression)?.valueArgumentList ?: return null
        val valueArgument = KtPsiFactory(psiElement.project).createArgument(emptyListText)
        val listElement = delegateExpressionArgs.addArgument(valueArgument).getArgumentExpression() ?: return null
        expressionList.psiElement = listElement
        return expressionList.psiElement
      }
      else {
        // This should be the case of a property with an initializer (ex: val prop = listOf()).
        val emptyList = KtPsiFactory(psiElement.project).createExpression(emptyListText)
        val added = psiElement.addAfter(emptyList, psiElement.lastChild)
        expressionList.psiElement = added
        return expressionList.psiElement
      }

    }

    return null
  }

  override fun applyDslExpressionList(expressionList: GradleDslExpressionList) {
    maybeUpdateName(expressionList, this)
  }

  override fun createDslExpressionMap(expressionMap: GradleDslExpressionMap): PsiElement? {
    if (expressionMap.psiElement != null) return expressionMap.psiElement

    val psiElement = createDslElement(expressionMap) ?: return null
    val psiFactory = KtPsiFactory(psiElement.project)
    if (psiElement is KtBinaryExpression || (psiElement is KtProperty && !psiElement.hasDelegate())) {
      val emptyMapExpression = psiFactory.createExpression("mapOf()")
      val mapElement = psiElement.addAfter(emptyMapExpression, psiElement.lastChild)
      expressionMap.psiElement = mapElement
    }
    else if (psiElement is KtProperty && psiElement.hasDelegate()) {
      // This is the case of an extra property, and the map is used as the property delegate expression.
      val delegateExpressionArgs = (psiElement.delegateExpression as? KtCallExpression)?.valueArgumentList ?: return null
      val valueArgument = psiFactory.createArgument("mapOf()")
      val mapElement = delegateExpressionArgs.addArgument(valueArgument).getArgumentExpression() ?: return null
      expressionMap.psiElement = mapElement
    }
    return expressionMap.psiElement
  }

  override fun applyDslExpressionMap(expressionMap: GradleDslExpressionMap) {
    maybeUpdateName(expressionMap, this)
  }

  fun createDslInfixExpression(expression: GradleDslInfixExpression): PsiElement? {
    expression.psiElement?.also { return it }

    val parentPsi = expression.parent?.create() ?: return null
    when (val firstElement = expression.currentElements[0]) {
      is GradleDslLiteral -> {
        expression.psiElement = parentPsi
        val literalPsi = createDslElement(firstElement)
        expression.psiElement = literalPsi
        applyDslLiteral(firstElement)
        firstElement.reset()
        firstElement.commit()
      }
      is GradleDslMethodCall -> {
        expression.psiElement = parentPsi
        val methodCallPsi = createDslMethodCall(firstElement)
        expression.psiElement = methodCallPsi
        applyDslMethodCall(firstElement)
        firstElement.commit()
      }
      else -> return null
    }
    return expression.psiElement
  }

  override fun applyDslPropertiesElement(element: GradlePropertiesDslElement) {
    maybeUpdateName(element, this)
  }
}<|MERGE_RESOLUTION|>--- conflicted
+++ resolved
@@ -201,12 +201,8 @@
           when (syntax) {
             ASSIGNMENT -> statementText += " = \"abc\""
             AUGMENTED_ASSIGNMENT -> statementText += " += \"abc\""
-<<<<<<< HEAD
-            else -> { }
-=======
             METHOD -> {}
             UNKNOWN -> {}
->>>>>>> 574fcae1
           }
         }
       }
@@ -419,8 +415,9 @@
     }
 
     if (psiExpression != null) {
+      val replace = psiExpression.replace(newLiteral)
       // Make sure we replaced with the right psi element for the GradleDslLiteral.
-      when (val replace = psiExpression.replace(newLiteral)) {
+      when (replace) {
         is KtStringTemplateExpression, is KtConstantExpression, is KtNameReferenceExpression, is KtDotQualifiedExpression,
         is KtArrayAccessExpression, is KtBinaryExpressionWithTypeRHS -> literal.setExpression(replace)
         else -> Unit
