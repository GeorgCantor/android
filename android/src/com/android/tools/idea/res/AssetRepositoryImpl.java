--- conflicted
+++ resolved
@@ -17,11 +17,7 @@
 
 import com.android.tools.idea.gradle.model.IdeAndroidLibrary;
 import com.android.ide.common.rendering.api.AssetRepository;
-<<<<<<< HEAD
-import com.android.projectmodel.ExternalLibrary;
-=======
 import com.android.projectmodel.ExternalAndroidLibrary;
->>>>>>> cdc83e4e
 import com.android.sdklib.IAndroidTarget;
 import com.android.tools.idea.configurations.ConfigurationManager;
 import com.android.tools.idea.flags.StudioFlags;
@@ -40,13 +36,10 @@
 import java.io.File;
 import java.io.IOException;
 import java.io.InputStream;
-<<<<<<< HEAD
-=======
 import java.nio.file.Path;
 import java.util.ArrayList;
 import java.util.Collection;
 import java.util.List;
->>>>>>> cdc83e4e
 import java.util.Objects;
 import java.util.function.Function;
 import java.util.stream.Stream;
@@ -201,24 +194,15 @@
 
     // TODO(b/178424022) Library dependencies from project system should be sufficient for asset folder dependencies.
     //  This should be removed once the bug is resolved.
-<<<<<<< HEAD
-    Stream<VirtualFile> dirsFromAars = ResourceRepositoryManager.findAarLibraries(facet).stream()
-=======
     Stream<VirtualFile> dirsFromAars = findAarLibraries(facet).stream()
->>>>>>> cdc83e4e
       .map(aarMapper)
       .map(path -> manager.findFileByUrl("file://" + path))
       .filter(Objects::nonNull);
 
     Stream<VirtualFile> libraryDepAars = Stream.empty();
     if (StudioFlags.NELE_ASSET_REPOSITORY_INCLUDE_AARS_THROUGH_PROJECT_SYSTEM.get()) {
-<<<<<<< HEAD
-      libraryDepAars = ProjectSystemUtil.getModuleSystem(facet.getModule()).getResolvedLibraryDependencies().stream()
-        .map(ExternalLibrary::getLocation)
-=======
       libraryDepAars = ProjectSystemUtil.getModuleSystem(facet.getModule()).getAndroidLibraryDependencies().stream()
         .map(ExternalAndroidLibrary::getLocation)
->>>>>>> cdc83e4e
         .filter((location) -> location != null && location.getFileName().endsWith(".aar"))
         .map(path -> manager.findFileByUrl("file://" + path.getPortablePath()))
         .filter(Objects::nonNull);
