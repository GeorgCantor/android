/*
 * Copyright (C) 2019 The Android Open Source Project
 *
 * Licensed under the Apache License, Version 2.0 (the "License");
 * you may not use this file except in compliance with the License.
 * You may obtain a copy of the License at
 *
 *      http://www.apache.org/licenses/LICENSE-2.0
 *
 * Unless required by applicable law or agreed to in writing, software
 * distributed under the License is distributed on an "AS IS" BASIS,
 * WITHOUT WARRANTIES OR CONDITIONS OF ANY KIND, either express or implied.
 * See the License for the specific language governing permissions and
 * limitations under the License.
 */
package com.android.tools.idea.compose.documentation

import com.android.annotations.concurrency.AnyThread
import com.android.annotations.concurrency.UiThread
import com.android.annotations.concurrency.WorkerThread
<<<<<<< HEAD
import com.android.tools.compose.COMPOSE_PREVIEW_ANNOTATION_NAME
import com.android.tools.compose.ComposeLibraryNamespace
import com.android.tools.compose.findComposeToolingNamespace
=======
import com.android.tools.compose.COMPOSE_PREVIEW_ANNOTATION_FQN
import com.android.tools.compose.COMPOSE_PREVIEW_ANNOTATION_NAME
>>>>>>> b5f40ffd
import com.android.tools.compose.isComposableFunction
import com.android.tools.idea.compose.preview.renderer.renderPreviewElement
import com.android.tools.idea.compose.preview.util.PreviewConfiguration
import com.android.tools.idea.compose.preview.util.SingleComposePreviewElementInstance
import com.android.tools.idea.flags.StudioFlags
import com.android.tools.idea.kotlin.getQualifiedName
<<<<<<< HEAD
=======
import com.android.tools.idea.preview.PreviewDisplaySettings
>>>>>>> b5f40ffd
import com.android.utils.reflection.qualifiedName
import com.google.common.annotations.VisibleForTesting
import com.intellij.codeInsight.documentation.DocumentationComponent
import com.intellij.codeInsight.documentation.DocumentationManager
import com.intellij.lang.documentation.CompositeDocumentationProvider
import com.intellij.lang.documentation.DocumentationMarkup
import com.intellij.lang.documentation.DocumentationProviderEx
import com.intellij.openapi.application.ReadAction
import com.intellij.openapi.application.invokeLater
import com.intellij.openapi.editor.EditorMouseHoverPopupManager
import com.intellij.openapi.editor.colors.EditorColors
import com.intellij.openapi.editor.colors.EditorColorsManager
import com.intellij.openapi.util.Key
import com.intellij.openapi.wm.ToolWindowId
import com.intellij.openapi.wm.ToolWindowManager
import com.intellij.psi.PsiElement
import com.intellij.psi.util.CachedValue
import com.intellij.psi.util.CachedValueProvider
import com.intellij.psi.util.CachedValuesManager
import com.intellij.psi.util.PsiModificationTracker
import com.intellij.psi.util.PsiTreeUtil
import com.intellij.psi.util.parentOfType
import com.intellij.ui.ColorUtil
import com.intellij.ui.popup.AbstractPopup
import org.jetbrains.android.facet.AndroidFacet
<<<<<<< HEAD
import org.jetbrains.annotations.Nls
=======
>>>>>>> b5f40ffd
import org.jetbrains.kotlin.asJava.findFacadeClass
import org.jetbrains.kotlin.idea.references.mainReference
import org.jetbrains.kotlin.idea.util.findAnnotation
import org.jetbrains.kotlin.idea.base.util.module
import org.jetbrains.kotlin.kdoc.psi.impl.KDocName
<<<<<<< HEAD
=======
import org.jetbrains.kotlin.name.FqName
>>>>>>> b5f40ffd
import org.jetbrains.kotlin.psi.KtClass
import org.jetbrains.kotlin.psi.KtFile
import org.jetbrains.kotlin.psi.KtNamedFunction
import java.awt.Image
import java.awt.image.BufferedImage
import java.util.concurrent.CompletableFuture

/**
 * Adds rendered image of sample@ to Compose element's documentation.
 */
class ComposeDocumentationProvider : DocumentationProviderEx() {
  companion object {
    private val previewImageKey: Key<CachedValue<CompletableFuture<BufferedImage?>>> = Key.create(
      Companion::previewImageKey.qualifiedName)
  }

  @AnyThread
  @VisibleForTesting
  fun generateDocAsync(element: PsiElement?, originalElement: PsiElement?): CompletableFuture<String?> {
    if (!StudioFlags.COMPOSE_RENDER_SAMPLE_IN_DOCUMENTATION.get() || !StudioFlags.COMPOSE_EDITOR_SUPPORT.get()) {
      return CompletableFuture.completedFuture(null)
    }

    val isComposableFunction = ReadAction.compute<Boolean, Throwable> {
      return@compute element != null && element.isValid && element.isComposableFunction()
    }
    if (!isComposableFunction) return CompletableFuture.completedFuture(null)

    val previewElement = getPreviewElement(element!!) ?: return CompletableFuture.completedFuture(null)

    val future = CachedValuesManager.getCachedValue(previewElement, previewImageKey) {
      CachedValueProvider.Result.create(renderImage(previewElement), PsiModificationTracker.MODIFICATION_COUNT)
    }

    return future.thenApply {
      if (!ReadAction.compute<Boolean, Throwable> { element.isValid }) return@thenApply null
      val originalDoc = getOriginalDoc(element, originalElement)
      if (it == null) {
        return@thenApply originalDoc
      }
      val previewElementName = ReadAction.compute<String, Throwable> { previewElement.name!! }
      originalDoc + getImageTag(previewElementName, it)
    }
  }

  /**
   * Updates documentation info for [element] if there is already opened documentation for [element].
   */
  @UiThread
  private fun updateDocumentation(element: PsiElement) {
    if (!element.isValid) return
    val manager = DocumentationManager.getInstance(element.project)
    val component: DocumentationComponent

    val hint = manager.docInfoHint as? AbstractPopup
    when {
      /**
       * Case when documentation is showed in a popup that was opened intentionally or during code completion.
       */
      hint?.isVisible == true -> component = (hint.component as? DocumentationComponent?) ?: return

      /**
       * Case when documentation is showed in a popup that was opened by a mouse hover action.
       */
      EditorMouseHoverPopupManager.getInstance().documentationComponent?.isShowing == true -> {
        component = EditorMouseHoverPopupManager.getInstance().documentationComponent ?: return
      }

      /**
       * Case when documentation is showed in a pined tool window.
       */
      manager.hasActiveDockedDocWindow() -> {
        val toolWindow = ToolWindowManager.getInstance(element.project).getToolWindow(ToolWindowId.DOCUMENTATION) ?: return
        component = toolWindow.contentManager.selectedContent?.component as? DocumentationComponent ?: return
      }
      else -> return
    }

    if (component.isShowing && component.element == element) {
      manager.fetchDocInfo(element, component)
    }
  }

  @WorkerThread
  override fun generateDoc(element: PsiElement?, originalElement: PsiElement?): @Nls String? {
    val future = generateDocAsync(element, originalElement)

    if (future.isDone) {
      return future.get()
    }

    /**
     * If we can't return result immediately we try to update documentation when we get it.
     */
    future.whenComplete { _, _ -> invokeLater { updateDocumentation(element!!) } }

    return null
  }

  private fun renderImage(previewElement: KtNamedFunction): CompletableFuture<BufferedImage?> {
    val facet = AndroidFacet.getInstance(previewElement) ?: return CompletableFuture.completedFuture(null)
    val uiToolingPackageName = previewElement.module?.findComposeToolingNamespace() ?: return CompletableFuture.completedFuture(null)
    val previewElementName = getFullNameForPreview(previewElement)
<<<<<<< HEAD
    return renderPreviewElement(facet, previewFromMethodName(previewElementName, uiToolingPackageName))
=======
    return renderPreviewElement(facet, previewFromMethodName(previewElementName))
>>>>>>> b5f40ffd
      .whenComplete { _, _ ->
        if (StudioFlags.COMPOSE_RENDER_SAMPLE_IN_DOCUMENTATION_SLOW.get()) {
          Thread.sleep(3000)
        }
      }
  }

<<<<<<< HEAD
  private val nullConfiguration = PreviewConfiguration.cleanAndGet(null, null, null, null, null, null, null, null)

  private fun previewFromMethodName(fqName: String, composeLibraryNamespace: ComposeLibraryNamespace): SinglePreviewElementInstance {
    val scheme = EditorColorsManager.getInstance().globalScheme
    val background = scheme.getColor(EditorColors.DOCUMENTATION_COLOR) ?: scheme.defaultBackground
    return SinglePreviewElementInstance(
=======
  private fun previewFromMethodName(fqName: String): SingleComposePreviewElementInstance {
    val scheme = EditorColorsManager.getInstance().globalScheme
    val background = scheme.getColor(EditorColors.DOCUMENTATION_COLOR) ?: scheme.defaultBackground
    return SingleComposePreviewElementInstance(
>>>>>>> b5f40ffd
      composableMethodFqn = fqName,
      displaySettings = PreviewDisplaySettings(
        name = "",
        group = null,
        showBackground = true,
        showDecoration = false,
        backgroundColor = ColorUtil.toHtmlColor(background)),
      previewElementDefinitionPsi = null,
      previewBodyPsi = null,
<<<<<<< HEAD
      configuration = nullConfiguration,
      composeLibraryNamespace = composeLibraryNamespace)
=======
      configuration = PreviewConfiguration.cleanAndGet())
>>>>>>> b5f40ffd
  }

  /**
   * Returns KtNamedFunction after @sample tag in JavaDoc for given element or null if there is no such tag or function is not valid.
   *
   * Returned function is annotated with `androidx.compose.ui.tooling.preview.Preview` annotation.
   */
  private fun getPreviewElement(element: PsiElement): KtNamedFunction? = ReadAction.compute<KtNamedFunction?, Throwable> {
    val docComment = (element as? KtNamedFunction)?.docComment ?: return@compute null
    val sampleTag = docComment.getDefaultSection().findTagByName("sample") ?: return@compute null
    val sample = PsiTreeUtil.findChildOfType(sampleTag, KDocName::class.java)?.mainReference?.resolve() ?: return@compute null
    return@compute if (sample.isPreview()) sample as KtNamedFunction else null
  }

  // Don't use AndroidKtPsiUtilsKt.getClassName as we need to use original file for a documentation that shows during code completion.
  // During code completion as containingKtFile we have a copy of the original file. That copy always returns null for findFacadeClass.
  private fun KtNamedFunction.getClassName(): String? {
    return if (isTopLevel) ((containingKtFile.originalFile as? KtFile)?.findFacadeClass())?.qualifiedName else parentOfType<KtClass>()?.getQualifiedName()
  }

  private fun getFullNameForPreview(function: KtNamedFunction): String = ReadAction.compute<String, Throwable> {
    "${function.getClassName()}.${function.name}"
  }

  /**
   * Returns image tag wrapped in div with DocumentationMarkup style settings that we add into documentation's html.
   *
   * We add "file" protocol in order to make swing go to cache for image (@see AndroidComposeDocumentationProvider.getLocalImageForElement).
   */
  private fun getImageTag(imageKey: String, i: BufferedImage) =
    DocumentationMarkup.CONTENT_START + "<img src='file://${imageKey}' alt='preview:${imageKey}' width='${i.width}' height='${i.height}'>" + DocumentationMarkup.CONTENT_END

  private fun PsiElement.isPreview() = this is KtNamedFunction &&
                                       annotationEntries.any { it.shortName?.asString() == COMPOSE_PREVIEW_ANNOTATION_NAME } &&
<<<<<<< HEAD
                                       (this.findAnnotation(ComposeLibraryNamespace.ANDROIDX_COMPOSE_WITH_API.previewAnnotationNameFqName) != null ||
                                        this.findAnnotation(ComposeLibraryNamespace.ANDROIDX_COMPOSE.previewAnnotationNameFqName) != null)
=======
                                       this.findAnnotation(FqName(COMPOSE_PREVIEW_ANNOTATION_FQN)) != null
>>>>>>> b5f40ffd

  private fun getOriginalDoc(element: PsiElement?, originalElement: PsiElement?): String? = ReadAction.compute<String?, Throwable> {
    if (element?.isValid != true) return@compute null
    val docProvider = DocumentationManager.getProviderFromElement(element, originalElement) as? CompositeDocumentationProvider
                      ?: return@compute null
    val providers = docProvider.allProviders.asSequence().filter { it !is ComposeDocumentationProvider }
    for (provider in providers) {
      val result = provider.generateDoc(element, originalElement)
      if (result != null) {
        return@compute result
      }
    }
    return@compute null
  }

  /**
   * Provides image for element's documentation. The method will return a [CompletableFuture]. The image might still
   * be loading.
   *
   * Before actual loading image from source swing tries to load image from cache.
   * Intellij provides such a cache for documentation by DocumentationManager.getElementImage that uses getLocalImageForElement.
   */
  @VisibleForTesting
  fun getLocalImageForElementAsync(element: PsiElement): CompletableFuture<BufferedImage?> {
    val previewPsiElement = getPreviewElement(element) as? PsiElement ?: return CompletableFuture.completedFuture(null)
    return previewPsiElement.getUserData(previewImageKey)
             ?.value
           ?: return CompletableFuture.completedFuture(null)
  }

  /**
   * Provides image for element's documentation.
   *
   * Before actual loading image from source swing tries to load image from cache.
   * Intellij provides such a cache for documentation by DocumentationManager.getElementImage that uses getLocalImageForElement.
   */
  override fun getLocalImageForElement(element: PsiElement, imageSpec: String): Image? =
    getLocalImageForElementAsync(element).getNow(null)
}<|MERGE_RESOLUTION|>--- conflicted
+++ resolved
@@ -18,24 +18,15 @@
 import com.android.annotations.concurrency.AnyThread
 import com.android.annotations.concurrency.UiThread
 import com.android.annotations.concurrency.WorkerThread
-<<<<<<< HEAD
-import com.android.tools.compose.COMPOSE_PREVIEW_ANNOTATION_NAME
-import com.android.tools.compose.ComposeLibraryNamespace
-import com.android.tools.compose.findComposeToolingNamespace
-=======
 import com.android.tools.compose.COMPOSE_PREVIEW_ANNOTATION_FQN
 import com.android.tools.compose.COMPOSE_PREVIEW_ANNOTATION_NAME
->>>>>>> b5f40ffd
 import com.android.tools.compose.isComposableFunction
 import com.android.tools.idea.compose.preview.renderer.renderPreviewElement
 import com.android.tools.idea.compose.preview.util.PreviewConfiguration
 import com.android.tools.idea.compose.preview.util.SingleComposePreviewElementInstance
 import com.android.tools.idea.flags.StudioFlags
 import com.android.tools.idea.kotlin.getQualifiedName
-<<<<<<< HEAD
-=======
 import com.android.tools.idea.preview.PreviewDisplaySettings
->>>>>>> b5f40ffd
 import com.android.utils.reflection.qualifiedName
 import com.google.common.annotations.VisibleForTesting
 import com.intellij.codeInsight.documentation.DocumentationComponent
@@ -61,19 +52,12 @@
 import com.intellij.ui.ColorUtil
 import com.intellij.ui.popup.AbstractPopup
 import org.jetbrains.android.facet.AndroidFacet
-<<<<<<< HEAD
 import org.jetbrains.annotations.Nls
-=======
->>>>>>> b5f40ffd
 import org.jetbrains.kotlin.asJava.findFacadeClass
 import org.jetbrains.kotlin.idea.references.mainReference
 import org.jetbrains.kotlin.idea.util.findAnnotation
-import org.jetbrains.kotlin.idea.base.util.module
 import org.jetbrains.kotlin.kdoc.psi.impl.KDocName
-<<<<<<< HEAD
-=======
 import org.jetbrains.kotlin.name.FqName
->>>>>>> b5f40ffd
 import org.jetbrains.kotlin.psi.KtClass
 import org.jetbrains.kotlin.psi.KtFile
 import org.jetbrains.kotlin.psi.KtNamedFunction
@@ -175,13 +159,8 @@
 
   private fun renderImage(previewElement: KtNamedFunction): CompletableFuture<BufferedImage?> {
     val facet = AndroidFacet.getInstance(previewElement) ?: return CompletableFuture.completedFuture(null)
-    val uiToolingPackageName = previewElement.module?.findComposeToolingNamespace() ?: return CompletableFuture.completedFuture(null)
     val previewElementName = getFullNameForPreview(previewElement)
-<<<<<<< HEAD
-    return renderPreviewElement(facet, previewFromMethodName(previewElementName, uiToolingPackageName))
-=======
     return renderPreviewElement(facet, previewFromMethodName(previewElementName))
->>>>>>> b5f40ffd
       .whenComplete { _, _ ->
         if (StudioFlags.COMPOSE_RENDER_SAMPLE_IN_DOCUMENTATION_SLOW.get()) {
           Thread.sleep(3000)
@@ -189,19 +168,10 @@
       }
   }
 
-<<<<<<< HEAD
-  private val nullConfiguration = PreviewConfiguration.cleanAndGet(null, null, null, null, null, null, null, null)
-
-  private fun previewFromMethodName(fqName: String, composeLibraryNamespace: ComposeLibraryNamespace): SinglePreviewElementInstance {
-    val scheme = EditorColorsManager.getInstance().globalScheme
-    val background = scheme.getColor(EditorColors.DOCUMENTATION_COLOR) ?: scheme.defaultBackground
-    return SinglePreviewElementInstance(
-=======
   private fun previewFromMethodName(fqName: String): SingleComposePreviewElementInstance {
     val scheme = EditorColorsManager.getInstance().globalScheme
     val background = scheme.getColor(EditorColors.DOCUMENTATION_COLOR) ?: scheme.defaultBackground
     return SingleComposePreviewElementInstance(
->>>>>>> b5f40ffd
       composableMethodFqn = fqName,
       displaySettings = PreviewDisplaySettings(
         name = "",
@@ -211,12 +181,7 @@
         backgroundColor = ColorUtil.toHtmlColor(background)),
       previewElementDefinitionPsi = null,
       previewBodyPsi = null,
-<<<<<<< HEAD
-      configuration = nullConfiguration,
-      composeLibraryNamespace = composeLibraryNamespace)
-=======
       configuration = PreviewConfiguration.cleanAndGet())
->>>>>>> b5f40ffd
   }
 
   /**
@@ -251,12 +216,7 @@
 
   private fun PsiElement.isPreview() = this is KtNamedFunction &&
                                        annotationEntries.any { it.shortName?.asString() == COMPOSE_PREVIEW_ANNOTATION_NAME } &&
-<<<<<<< HEAD
-                                       (this.findAnnotation(ComposeLibraryNamespace.ANDROIDX_COMPOSE_WITH_API.previewAnnotationNameFqName) != null ||
-                                        this.findAnnotation(ComposeLibraryNamespace.ANDROIDX_COMPOSE.previewAnnotationNameFqName) != null)
-=======
                                        this.findAnnotation(FqName(COMPOSE_PREVIEW_ANNOTATION_FQN)) != null
->>>>>>> b5f40ffd
 
   private fun getOriginalDoc(element: PsiElement?, originalElement: PsiElement?): String? = ReadAction.compute<String?, Throwable> {
     if (element?.isValid != true) return@compute null
