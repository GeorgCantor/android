--- conflicted
+++ resolved
@@ -1,8 +1,4 @@
-<<<<<<< HEAD
-load("//tools/adt/idea/android/integration:build_defs.bzl", "INTEGRATION_TEST_GRADLE_VERSION", "INTEGRATION_TEST_SYSTEM_IMAGE")
-=======
 load("//tools/adt/idea/android/integration:build_defs.bzl", "INTEGRATION_TEST_GRADLE_VERSION", "INTEGRATION_TEST_SYSTEM_IMAGE", "KOTLIN_ARTIFACTS_FOR_TESTS")
->>>>>>> 0d09370c
 load("//tools/adt/idea/studio:studio.bzl", "iml_studio_test")
 load("//tools/base/bazel:bazel.bzl", "iml_module")
 load("//tools/base/bazel:maven.bzl", "maven_repository")
@@ -53,17 +49,8 @@
     name = "minapp_deps",
     # keep sorted: for buildifier
     artifacts = [
-<<<<<<< HEAD
-        "@maven//:com.android.tools.build.aapt2_7.1.0-7984345",
-        "@maven//:com.android.tools.build.gradle_7.1.0",
-        "@maven//:org.jetbrains.kotlin.kotlin-compiler_1.9.20-Beta",
-        "@maven//:org.jetbrains.kotlin.kotlin-gradle-plugin-api_1.9.20-Beta",
-        "@maven//:org.jetbrains.kotlin.kotlin-gradle-plugin_1.9.20-Beta",
-        "@maven//:org.jetbrains.kotlin.kotlin-stdlib-jdk8_1.9.20-Beta",
-=======
         "@maven//:com.android.tools.build.aapt2_8.1.0-10154469",
         "@maven//:com.android.tools.build.gradle_8.1.0",
->>>>>>> 0d09370c
         "@maven//:org.jetbrains.kotlinx.kotlinx-coroutines-core_1.4.1",
         "@maven//:org.jetbrains.markdown_0.2.1",
     ] + KOTLIN_ARTIFACTS_FOR_TESTS,
