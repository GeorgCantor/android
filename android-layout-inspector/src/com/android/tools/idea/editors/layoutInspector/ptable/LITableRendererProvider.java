--- conflicted
+++ resolved
@@ -30,7 +30,7 @@
 import javax.swing.table.TableCellRenderer;
 import java.awt.*;
 
-public final class LITableRendererProvider implements PTableCellRendererProvider {
+public class LITableRendererProvider implements PTableCellRendererProvider {
   private static LITableRendererProvider ourInstance = new LITableRendererProvider();
 
   private final LITableNameRenderer myNameRenderer;
@@ -75,11 +75,7 @@
   private static ColoredTableCellRenderer createGroupTableCellRenderer() {
     return new ColoredTableCellRenderer() {
       @Override
-<<<<<<< HEAD
       protected void customizeCellRenderer(@NotNull JTable table, Object value, boolean selected, boolean hasFocus, int row, int column) {
-=======
-      protected void customizeCellRenderer(JTable table, Object value, boolean selected, boolean hasFocus, int row, int column) {
->>>>>>> e624679c
         setBackground(selected ? UIUtil.getTableSelectionBackground(true) : PropertiesTablePanel.GROUP_BACKGROUND_COLOR);
       }
     };
