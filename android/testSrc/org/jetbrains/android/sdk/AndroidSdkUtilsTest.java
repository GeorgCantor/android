/*
 * Copyright (C) 2013 The Android Open Source Project
 *
 * Licensed under the Apache License, Version 2.0 (the "License");
 * you may not use this file except in compliance with the License.
 * You may obtain a copy of the License at
 *
 *      http://www.apache.org/licenses/LICENSE-2.0
 *
 * Unless required by applicable law or agreed to in writing, software
 * distributed under the License is distributed on an "AS IS" BASIS,
 * WITHOUT WARRANTIES OR CONDITIONS OF ANY KIND, either express or implied.
 * See the License for the specific language governing permissions and
 * limitations under the License.
 */
package org.jetbrains.android.sdk;

import com.android.annotations.NonNull;
import com.android.sdklib.AndroidVersion;
import com.android.sdklib.IAndroidTarget;
import com.android.sdklib.internal.androidTarget.MockPlatformTarget;
import com.android.testutils.TestUtils;
import com.android.tools.idea.sdk.AndroidSdks;
import com.intellij.openapi.application.ApplicationManager;
import com.intellij.openapi.projectRoots.ProjectJdkTable;
import com.intellij.openapi.projectRoots.Sdk;
import com.intellij.openapi.projectRoots.impl.SdkConfigurationUtil;
import com.intellij.openapi.roots.ModuleRootManager;
import com.intellij.openapi.util.io.FileUtil;
import com.intellij.testFramework.IdeaTestCase;
import org.jetbrains.annotations.NotNull;

import java.io.File;
import java.util.Collections;
import java.util.List;

/**
 * Tests for {@link AndroidSdkUtils}.
 */
public class AndroidSdkUtilsTest extends IdeaTestCase {
  private File mySdkPath;

  @Override
  protected void setUp() throws Exception {
    super.setUp();
    mySdkPath = TestUtils.getSdk();

    ApplicationManager.getApplication().runWriteAction(new Runnable() {
      @Override
      public void run() {
        removeExistingAndroidSdks();
      }
    });
  }

  private static void removeExistingAndroidSdks() {
    ProjectJdkTable table = ProjectJdkTable.getInstance();

    List<Sdk> androidSdks = table.getSdksOfType(AndroidSdkType.getInstance());
    for (Sdk sdk : androidSdks) {
      table.removeJdk(sdk);
    }
  }

  public void DISABLEDtestTryToCreateAndSetAndroidSdkWithPathOfModernSdk() {
    boolean sdkSet = AndroidSdkUtils.tryToCreateAndSetAndroidSdk(myModule, mySdkPath, TestUtils.getLatestAndroidPlatform());
    System.out.println("Trying to set sdk for module from: " + mySdkPath + " -> " + sdkSet);
    assertTrue(sdkSet);
    Sdk sdk = ModuleRootManager.getInstance(myModule).getSdk();
    assertNotNull(sdk);
    assertTrue(FileUtil.pathsEqual(mySdkPath.getPath(), sdk.getHomePath()));
  }

  public void DISABLEDtestCreateNewAndroidPlatformWithPathOfModernSdkOnly() {
    Sdk sdk = AndroidSdkUtils.createNewAndroidPlatform(mySdkPath.getPath(), false);
    System.out.println("Creating new android platform from: " + mySdkPath + " -> " + sdk);
    assertNotNull(sdk);
    assertTrue(FileUtil.pathsEqual(mySdkPath.getPath(), sdk.getHomePath()));
  }

  public void testGetTargetLabel() throws Exception {
    IAndroidTarget platformTarget = new MockPlatformTarget(18, 2);
    assertEquals("API 18: Android 4.3 (Jelly Bean)", AndroidSdkUtils.getTargetLabel(platformTarget));

    IAndroidTarget unknownTarget = new MockPlatformTarget(-1, 1);
    assertEquals("API -1", AndroidSdkUtils.getTargetLabel(unknownTarget));

    IAndroidTarget anotherUnknownTarget = new MockPlatformTarget(100, 1);
    assertEquals("API 100", AndroidSdkUtils.getTargetLabel(anotherUnknownTarget));

    IAndroidTarget platformPreviewTarget = new MockPlatformTarget(100, 1) {
      @NonNull
      @Override
      public AndroidVersion getVersion() {
        return new AndroidVersion(100, "Z");
      }
    };
    assertEquals("API 100+: platform r100", AndroidSdkUtils.getTargetLabel(platformPreviewTarget));
  }

  private static void createAndroidSdk(@NotNull File androidHomePath, @NotNull String targetHashString, @NotNull Sdk javaSdk) {
    Sdk sdk = SdkConfigurationUtil.createAndAddSDK(androidHomePath.getPath(), AndroidSdkType.getInstance());
    assertNotNull(sdk);
    AndroidSdkData sdkData = AndroidSdkData.getSdkData(androidHomePath);
    assertNotNull(sdkData);
    IAndroidTarget target = sdkData.findTargetByHashString(targetHashString);
    assertNotNull(target);
<<<<<<< HEAD
    AndroidSdks.getInstance().setUpSdk(sdk, target, target.getName(), Collections.singletonList(javaSdk), javaSdk, true);
=======
    AndroidSdks.getInstance().setUpSdk(sdk, target, target.getName(), Collections.singletonList(javaSdk), javaSdk);
>>>>>>> 1e5b25b8
  }
}<|MERGE_RESOLUTION|>--- conflicted
+++ resolved
@@ -105,10 +105,6 @@
     assertNotNull(sdkData);
     IAndroidTarget target = sdkData.findTargetByHashString(targetHashString);
     assertNotNull(target);
-<<<<<<< HEAD
-    AndroidSdks.getInstance().setUpSdk(sdk, target, target.getName(), Collections.singletonList(javaSdk), javaSdk, true);
-=======
     AndroidSdks.getInstance().setUpSdk(sdk, target, target.getName(), Collections.singletonList(javaSdk), javaSdk);
->>>>>>> 1e5b25b8
   }
 }