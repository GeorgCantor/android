/*
 * Copyright (C) 2021 The Android Open Source Project
 *
 * Licensed under the Apache License, Version 2.0 (the "License");
 * you may not use this file except in compliance with the License.
 * You may obtain a copy of the License at
 *
 *      http://www.apache.org/licenses/LICENSE-2.0
 *
 * Unless required by applicable law or agreed to in writing, software
 * distributed under the License is distributed on an "AS IS" BASIS,
 * WITHOUT WARRANTIES OR CONDITIONS OF ANY KIND, either express or implied.
 * See the License for the specific language governing permissions and
 * limitations under the License.
 */
package com.android.tools.idea.imports

import com.android.tools.idea.IdeInfo
import com.android.tools.idea.sdk.IdeSdks
import com.intellij.openapi.Disposable
import com.intellij.openapi.application.ApplicationManager
import com.intellij.openapi.application.PathManager
import com.intellij.openapi.extensions.ExtensionNotApplicableException
import com.intellij.openapi.project.Project
import com.intellij.openapi.startup.ProjectActivity
import com.intellij.openapi.util.Disposer
import java.nio.file.Path
import java.nio.file.Paths
import java.time.Duration

/** Key used in cache directories to locate the gmaven.index network cache. */
private const val GMAVEN_INDEX_CACHE_DIR_KEY = "gmaven.index"

/** Scheduled refreshment interval for local disk cache. */
private val REFRESH_INTERVAL: Duration = Duration.ofDays(1)

/**
 * An application service responsible for downloading index from network and populating the corresponding Maven
 * class registry. [getMavenClassRegistry] returns the the best effort of Maven class registry when asked.
 */
class MavenClassRegistryManager : Disposable {
  private val gMavenIndexRepository = GMavenIndexRepository(BASE_URL, getCacheDir(), REFRESH_INTERVAL)

  init {
    Disposer.register(this, gMavenIndexRepository)
  }

  /**
   * Returns [MavenClassRegistry] extracted from [gMavenIndexRepository].
   */
  fun getMavenClassRegistry(): MavenClassRegistry {
    return gMavenIndexRepository.getMavenClassRegistry()
  }

  private fun getCacheDir(): Path {
    return Paths.get(PathManager.getSystemPath(), GMAVEN_INDEX_CACHE_DIR_KEY)
  }

  override fun dispose() {}

  companion object {
    @JvmStatic
    fun getInstance(): MavenClassRegistryManager = ApplicationManager.getApplication().getService(MavenClassRegistryManager::class.java)
  }
}

<<<<<<< HEAD
internal class AutoRefresherForMavenClassRegistry : ProjectActivity {
  init {
    val app = ApplicationManager.getApplication()
    if (app.isUnitTestMode || app.isHeadlessEnvironment) {
      throw ExtensionNotApplicableException.create()
    }
  }

=======
class AutoRefresherForMavenClassRegistry : ProjectActivity {
>>>>>>> 574fcae1
  override suspend fun execute(project: Project) {
    if (!IdeInfo.getInstance().isAndroidStudio
        && !IdeSdks.getInstance().hasConfiguredAndroidSdk()) {
      // IDE must not hit network on startup
      return
    }

    // Start refresher in GMavenIndexRepository at project start-up.
    MavenClassRegistryManager.getInstance()
  }
}<|MERGE_RESOLUTION|>--- conflicted
+++ resolved
@@ -39,9 +39,10 @@
  * class registry. [getMavenClassRegistry] returns the the best effort of Maven class registry when asked.
  */
 class MavenClassRegistryManager : Disposable {
-  private val gMavenIndexRepository = GMavenIndexRepository(BASE_URL, getCacheDir(), REFRESH_INTERVAL)
+  private val gMavenIndexRepository: GMavenIndexRepository
 
   init {
+    gMavenIndexRepository = GMavenIndexRepository(BASE_URL, getCacheDir(), REFRESH_INTERVAL)
     Disposer.register(this, gMavenIndexRepository)
   }
 
@@ -64,18 +65,13 @@
   }
 }
 
-<<<<<<< HEAD
-internal class AutoRefresherForMavenClassRegistry : ProjectActivity {
+class AutoRefresherForMavenClassRegistry : ProjectActivity {
   init {
     val app = ApplicationManager.getApplication()
     if (app.isUnitTestMode || app.isHeadlessEnvironment) {
       throw ExtensionNotApplicableException.create()
     }
   }
-
-=======
-class AutoRefresherForMavenClassRegistry : ProjectActivity {
->>>>>>> 574fcae1
   override suspend fun execute(project: Project) {
     if (!IdeInfo.getInstance().isAndroidStudio
         && !IdeSdks.getInstance().hasConfiguredAndroidSdk()) {
