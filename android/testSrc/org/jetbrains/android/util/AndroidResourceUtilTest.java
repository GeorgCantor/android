--- conflicted
+++ resolved
@@ -42,11 +42,7 @@
 import java.util.List;
 import java.util.Set;
 
-<<<<<<< HEAD
-import static com.android.SdkConstants.AUTO_URI;
-=======
 import static com.android.SdkConstants.*;
->>>>>>> 1e5b25b8
 import static com.android.builder.model.AndroidProject.PROJECT_TYPE_LIBRARY;
 import static com.google.common.truth.Truth.assertThat;
 
@@ -293,41 +289,4 @@
     assertThat(folder).isNotNull();
     return folder;
   }
-
-  public void testEnsureNamespaceImportedAddAuto() {
-    XmlFile xmlFile = ensureNamespaceImported("<LinearLayout/>", AUTO_URI, null);
-    assertThat(xmlFile.getText()).isEqualTo("<LinearLayout xmlns:app=\"http://schemas.android.com/apk/res-auto\" />");
-  }
-
-  public void testEnsureNamespaceImportedAddAutoWithPrefixSuggestion() {
-    XmlFile xmlFile = ensureNamespaceImported("<LinearLayout/>", AUTO_URI, "sherpa");
-    assertThat(xmlFile.getText()).isEqualTo("<LinearLayout xmlns:sherpa=\"http://schemas.android.com/apk/res-auto\" />");
-  }
-
-  public void testEnsureNamespaceImportedDoNotAddAutoIfAlreadyThere() {
-    @SuppressWarnings("XmlUnusedNamespaceDeclaration")
-    XmlFile xmlFile = ensureNamespaceImported("<LinearLayout xmlns:app=\"http://schemas.android.com/apk/res-auto\" />", AUTO_URI, null);
-    assertThat(xmlFile.getText()).isEqualTo("<LinearLayout xmlns:app=\"http://schemas.android.com/apk/res-auto\" />");
-  }
-
-  public void testEnsureNamespaceImportedDoNotAddAutoIfAlreadyThereWithPrefixSuggestion() {
-    @SuppressWarnings("XmlUnusedNamespaceDeclaration")
-    XmlFile xmlFile = ensureNamespaceImported("<LinearLayout xmlns:app=\"http://schemas.android.com/apk/res-auto\" />", AUTO_URI, "sherpa");
-    assertThat(xmlFile.getText()).isEqualTo("<LinearLayout xmlns:app=\"http://schemas.android.com/apk/res-auto\" />");
-  }
-
-  public void testEnsureNamespaceImportedAddEmptyNamespaceForStyleAttribute() {
-    XmlFile xmlFile = ensureNamespaceImported("<LinearLayout/>", "", null);
-    assertThat(xmlFile.getText()).isEqualTo("<LinearLayout/>");
-  }
-
-  private XmlFile ensureNamespaceImported(@Language("XML") @NotNull String text, @NotNull String namespaceUri, @Nullable String suggestedPrefix) {
-    XmlFile xmlFile = (XmlFile)myFixture.configureByText("res/layout/layout.xml", text);
-
-    CommandProcessor.getInstance().executeCommand(getProject(), () -> ApplicationManager.getApplication().runWriteAction(() -> {
-      AndroidResourceUtil.ensureNamespaceImported(xmlFile, namespaceUri, suggestedPrefix);
-    }), "", "");
-
-    return xmlFile;
-  }
 }