/*
 * Copyright (C) 2022 The Android Open Source Project
 *
 * Licensed under the Apache License, Version 2.0 (the "License");
 * you may not use this file except in compliance with the License.
 * You may obtain a copy of the License at
 *
 *      http://www.apache.org/licenses/LICENSE-2.0
 *
 * Unless required by applicable law or agreed to in writing, software
 * distributed under the License is distributed on an "AS IS" BASIS,
 * WITHOUT WARRANTIES OR CONDITIONS OF ANY KIND, either express or implied.
 * See the License for the specific language governing permissions and
 * limitations under the License.
 */
package com.android.tools.idea.compose.preview.animation

import com.android.SdkConstants
import com.android.tools.adtui.swing.FakeUi
import com.android.tools.idea.common.fixtures.ComponentDescriptor
import com.android.tools.idea.common.surface.DesignSurface
import com.android.tools.idea.testing.AndroidProjectRule
import com.android.tools.idea.uibuilder.NlModelBuilderUtil
import com.android.tools.idea.uibuilder.surface.NlDesignSurface
import com.intellij.openapi.Disposable
import com.intellij.openapi.actionSystem.AnActionEvent
import com.intellij.openapi.actionSystem.ex.ToolbarLabelAction
import com.intellij.openapi.application.ApplicationManager
import com.intellij.testFramework.runInEdtAndGet
<<<<<<< HEAD
=======
import java.awt.Dimension
import javax.swing.JSlider
>>>>>>> 574fcae1
import org.junit.Assert.assertEquals
import org.junit.Before
import org.junit.Rule
import org.junit.Test
import java.awt.Dimension
import javax.swing.JSlider

class PlaybackControlsTest {

  @get:Rule val projectRule = AndroidProjectRule.inMemory()

  private lateinit var surface: DesignSurface<*>

  private lateinit var parentDisposable: Disposable

  @Before
  fun setUp() {
    parentDisposable = projectRule.fixture.testRootDisposable
    val model = runInEdtAndGet {
      NlModelBuilderUtil.model(
          projectRule,
          "layout",
          "layout.xml",
          ComponentDescriptor(SdkConstants.CLASS_COMPOSE_VIEW_ADAPTER)
        )
        .build()
    }
    surface = NlDesignSurface.builder(projectRule.project, parentDisposable).build()
    surface.addModelWithoutRender(model)
  }

  private val minimumSize = Dimension(10, 10)

  private class TestAction : ToolbarLabelAction() {
    override fun update(e: AnActionEvent) {
      super.update(e)
      e.presentation.text = "Label"
    }
  }

  @Test
<<<<<<< HEAD
  fun `create toolbar and each component is visible`() = invokeAndWaitIfNeeded {
    val playbackControl =
      PlaybackControls(
        clockControl = SliderClockControl(JSlider()),
        NoopAnimationTracker,
        surface,
        parentDisposable
      )
    val toolbar = playbackControl.createToolbar().apply { setSize(300, 50) }
    val ui =
      FakeUi(toolbar).apply {
        updateToolbars()
        layout()
      }
    // Uncomment to preview ui.
    // ui.render()
    assertEquals(5, toolbar.components.size)
    toolbar.components.forEach { TestUtils.assertBigger(minimumSize, it.size) }
  }

  @Test
  fun `create toolbar with extra action and each component is visible`() = invokeAndWaitIfNeeded {
    val playbackControl =
      PlaybackControls(
        clockControl = SliderClockControl(JSlider()),
        NoopAnimationTracker,
        surface,
        parentDisposable
      )
    val toolbar =
      playbackControl.createToolbar(listOf(TestAction(), TestAction())).apply { setSize(600, 50) }
    val ui =
      FakeUi(toolbar).apply {
        updateToolbars()
        layout()
=======
  fun `create toolbar and each component is visible`() =
    ApplicationManager.getApplication().invokeAndWait {
      val playbackControl =
        PlaybackControls(
          clockControl = SliderClockControl(JSlider()),
          NoopAnimationTracker,
          surface,
          parentDisposable
        )
      val toolbar = playbackControl.createToolbar().apply { setSize(300, 50) }
      val ui =
        FakeUi(toolbar).apply {
          updateToolbars()
          layout()
        }
      // Uncomment to preview ui.
      // ui.render()
      assertEquals(5, toolbar.components.size)
      toolbar.components.forEach { TestUtils.assertBigger(minimumSize, it.size) }
    }

  @Test
  fun `create toolbar with extra action and each component is visible`() =
    ApplicationManager.getApplication().invokeAndWait {
      val playbackControl =
        PlaybackControls(
          clockControl = SliderClockControl(JSlider()),
          NoopAnimationTracker,
          surface,
          parentDisposable
        )
      val toolbar =
        playbackControl.createToolbar(listOf(TestAction(), TestAction())).apply { setSize(600, 50) }
      val ui =
        FakeUi(toolbar).apply {
          updateToolbars()
          layout()
        }
      // Uncomment to preview ui.
      // ui.render()
      // Two extra actions and one separator.
      assertEquals(8, toolbar.components.size)
      toolbar.components.forEachIndexed { index, it ->
        // Don't check Separator size as it is smaller.
        if (index != 5) TestUtils.assertBigger(minimumSize, it.size)
>>>>>>> 574fcae1
      }
    }
}<|MERGE_RESOLUTION|>--- conflicted
+++ resolved
@@ -27,11 +27,6 @@
 import com.intellij.openapi.actionSystem.ex.ToolbarLabelAction
 import com.intellij.openapi.application.ApplicationManager
 import com.intellij.testFramework.runInEdtAndGet
-<<<<<<< HEAD
-=======
-import java.awt.Dimension
-import javax.swing.JSlider
->>>>>>> 574fcae1
 import org.junit.Assert.assertEquals
 import org.junit.Before
 import org.junit.Rule
@@ -73,43 +68,6 @@
   }
 
   @Test
-<<<<<<< HEAD
-  fun `create toolbar and each component is visible`() = invokeAndWaitIfNeeded {
-    val playbackControl =
-      PlaybackControls(
-        clockControl = SliderClockControl(JSlider()),
-        NoopAnimationTracker,
-        surface,
-        parentDisposable
-      )
-    val toolbar = playbackControl.createToolbar().apply { setSize(300, 50) }
-    val ui =
-      FakeUi(toolbar).apply {
-        updateToolbars()
-        layout()
-      }
-    // Uncomment to preview ui.
-    // ui.render()
-    assertEquals(5, toolbar.components.size)
-    toolbar.components.forEach { TestUtils.assertBigger(minimumSize, it.size) }
-  }
-
-  @Test
-  fun `create toolbar with extra action and each component is visible`() = invokeAndWaitIfNeeded {
-    val playbackControl =
-      PlaybackControls(
-        clockControl = SliderClockControl(JSlider()),
-        NoopAnimationTracker,
-        surface,
-        parentDisposable
-      )
-    val toolbar =
-      playbackControl.createToolbar(listOf(TestAction(), TestAction())).apply { setSize(600, 50) }
-    val ui =
-      FakeUi(toolbar).apply {
-        updateToolbars()
-        layout()
-=======
   fun `create toolbar and each component is visible`() =
     ApplicationManager.getApplication().invokeAndWait {
       val playbackControl =
@@ -155,7 +113,6 @@
       toolbar.components.forEachIndexed { index, it ->
         // Don't check Separator size as it is smaller.
         if (index != 5) TestUtils.assertBigger(minimumSize, it.size)
->>>>>>> 574fcae1
       }
     }
 }