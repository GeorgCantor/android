/*
 * Copyright (C) 2018 The Android Open Source Project
 *
 * Licensed under the Apache License, Version 2.0 (the "License");
 * you may not use this file except in compliance with the License.
 * You may obtain a copy of the License at
 *
 *      http://www.apache.org/licenses/LICENSE-2.0
 *
 * Unless required by applicable law or agreed to in writing, software
 * distributed under the License is distributed on an "AS IS" BASIS,
 * WITHOUT WARRANTIES OR CONDITIONS OF ANY KIND, either express or implied.
 * See the License for the specific language governing permissions and
 * limitations under the License.
 */
package com.android.tools.idea.diagnostics;

import static java.nio.charset.StandardCharsets.UTF_8;

import com.android.tools.idea.diagnostics.report.DiagnosticReport;
import com.google.common.base.Charsets;
import com.google.common.collect.ImmutableList;
import java.io.File;
import java.io.FileInputStream;
import java.io.FileReader;
import java.io.IOException;
import java.io.InputStreamReader;
import java.io.Reader;
import java.io.StringWriter;
import java.nio.charset.StandardCharsets;
import java.nio.file.Files;
import java.nio.file.Path;
import java.nio.file.StandardOpenOption;
import java.util.List;
import javax.annotation.concurrent.GuardedBy;
import org.jetbrains.annotations.NotNull;

public class StudioReportDatabase {
  private final Object myDbLock = new Object();
  @GuardedBy("myDbLock")
  private final Path myDb;

  public StudioReportDatabase(@NotNull File databaseFile) {
    this(databaseFile.toPath());
  }

  public StudioReportDatabase(@NotNull Path databasePath) {
    myDb = databasePath;
  }

  @NotNull
  public List<DiagnosticReport> reapReports() {
    List<DiagnosticReport> result;

    synchronized (myDbLock) {
      try {
        result = getReports();
      }
      catch (Exception e) {
        result = ImmutableList.of();
      }
      try {
        Files.write(myDb, new byte[0], StandardOpenOption.TRUNCATE_EXISTING);
      } catch (IOException e) {
        // If there was a problem with deleting the file, don't return any reports to avoid submitting same reports
        // over and over again.
        result = ImmutableList.of();
      }
    }

    return result;
  }

  @NotNull
  public List<DiagnosticReport> getReports() throws IOException {
    synchronized (myDbLock) {
<<<<<<< HEAD
=======
      if (!Files.exists(myDb) || Files.size(myDb) == 0L) {
        return ImmutableList.of();
      }
>>>>>>> 185e94d8
      try (Reader reader = new InputStreamReader(new FileInputStream(myDb.toFile()), UTF_8)) {
        return DiagnosticReport.Companion.readDiagnosticReports(reader);
      }
    }
  }

  public void appendReport(DiagnosticReport report) throws IOException {
    try (StringWriter sw = new StringWriter()) {
      report.serializeReport(sw);
      String content = sw.toString() + "\n";
      synchronized (myDbLock) {
        Files.write(myDb, content.getBytes(Charsets.UTF_8), StandardOpenOption.CREATE, StandardOpenOption.APPEND);
      }
    }
  }
}<|MERGE_RESOLUTION|>--- conflicted
+++ resolved
@@ -74,12 +74,9 @@
   @NotNull
   public List<DiagnosticReport> getReports() throws IOException {
     synchronized (myDbLock) {
-<<<<<<< HEAD
-=======
       if (!Files.exists(myDb) || Files.size(myDb) == 0L) {
         return ImmutableList.of();
       }
->>>>>>> 185e94d8
       try (Reader reader = new InputStreamReader(new FileInputStream(myDb.toFile()), UTF_8)) {
         return DiagnosticReport.Companion.readDiagnosticReports(reader);
       }
