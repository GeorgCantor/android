--- conflicted
+++ resolved
@@ -215,19 +215,6 @@
   public static void addAnnotations(@NotNull Sdk sdk) {
     SdkModificator modifier = sdk.getSdkModificator();
     attachJdkAnnotations(modifier);
-<<<<<<< HEAD
-    WriteAction.run(() -> modifier.commitChanges());
-  }
-
-  public static void addAnnotationsIfNecessary(@NotNull Sdk sdk) {
-    // Attempt to insert SDK annotations
-    VirtualFile[] roots = sdk.getRootProvider().getFiles(AnnotationOrderRootType.getInstance());
-    if (roots.length > 0) {
-      return;
-    }
-    addAnnotations(sdk);
-=======
     WriteAction.run(modifier::commitChanges);
->>>>>>> 0d09370c
   }
 }