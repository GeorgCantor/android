package org.jetbrains.android.uipreview;

import com.android.sdklib.IAndroidTarget;
import com.android.tools.idea.editors.theme.ThemeEditorProvider;
import com.android.tools.idea.editors.theme.ThemeEditorUtils;
import com.android.tools.idea.layoutlib.LayoutLibrary;
import com.android.tools.idea.model.AndroidModel;
import com.android.tools.idea.model.ClassJarProvider;
import com.android.tools.idea.projectsystem.FilenameConstants;
import com.android.tools.idea.rendering.RenderClassLoader;
import com.android.tools.idea.rendering.RenderSecurityManager;
import com.android.tools.idea.res.AppResourceRepository;
import com.android.tools.idea.res.FileResourceRepository;
import com.android.tools.idea.res.ResourceClassRegistry;
import com.android.utils.SdkUtils;
import com.google.common.collect.Maps;
import com.google.common.io.Files;
import com.intellij.openapi.diagnostic.Logger;
import com.intellij.openapi.module.Module;
import com.intellij.openapi.roots.CompilerModuleExtension;
import com.intellij.openapi.roots.ModuleRootManager;
import com.intellij.openapi.vfs.VfsUtilCore;
import com.intellij.openapi.vfs.VirtualFile;
import com.intellij.util.containers.ContainerUtil;
import org.jetbrains.android.facet.AndroidFacet;
import org.jetbrains.android.facet.AndroidRootUtil;
import org.jetbrains.android.sdk.AndroidPlatform;
import org.jetbrains.android.sdk.AndroidTargetData;
import org.jetbrains.annotations.NotNull;
import org.jetbrains.annotations.Nullable;

import java.io.File;
import java.lang.ref.WeakReference;
import java.net.MalformedURLException;
import java.net.URL;
import java.util.*;
import java.util.regex.Pattern;
import java.util.stream.Stream;

import static com.android.SdkConstants.*;
import static com.android.tools.idea.LogAnonymizerUtil.anonymize;
import static com.android.tools.idea.LogAnonymizerUtil.anonymizeClassName;

/**
 * Render class loader responsible for loading classes in custom views
 * and local and library classes used by those custom views (other than
 * the framework itself, which is loaded by a parent class loader via
 * layout lib.)
 */
public final class ModuleClassLoader extends RenderClassLoader {
  private static final Logger LOG = Logger.getInstance(ModuleClassLoader.class);

  /** The base module to use as a render context; the class loader will consult the module dependencies and library dependencies
   * of this class as well to find classes */
  private final WeakReference<Module> myModuleReference;

  /** The layout library to use as a root class loader (e.g. the place to obtain the layoutlib Android SDK view classes from */
  private final LayoutLibrary myLibrary;

  /** Map from fully qualified class name to the corresponding .class file for each class loaded by this class loader */
  private Map<String, VirtualFile> myClassFiles;
  /** Map from fully qualified class name to the corresponding last modified info for each class loaded by this class loader */
  private Map<String, ClassModificationTimestamp> myClassFilesLastModified;

  private static class ClassModificationTimestamp {
    public final long timestamp;
    public final long length;

    public ClassModificationTimestamp(long timestamp, long length) {
      this.timestamp = timestamp;
      this.length = length;
    }
  }

  private ModuleClassLoader(@NotNull LayoutLibrary library, @NotNull Module module) {
    super(library.getClassLoader(), library.getApiLevel());
    myLibrary = library;
    myModuleReference = new WeakReference<>(module);

    getLibraryJarFiles(getExternalLibraries(module))
      .forEach(jarFile -> registerLibraryResourceFiles(module, jarFile));
  }

  @NotNull
  @Override
  protected Class<?> findClass(String name) throws ClassNotFoundException {
    if (LOG.isDebugEnabled()) {
      LOG.debug(String.format("findClass(%s)", name));
    }

    try {
      if (!myInsideJarClassLoader) {
        final Module module = myModuleReference.get();
        if (module != null) {
          if (isResourceClassName(name)) {
            AppResourceRepository appResources = AppResourceRepository.findExistingInstance(module);
            if (appResources != null) {
              byte[] data = ResourceClassRegistry.get(module.getProject()).findClassDefinition(name, appResources);
              if (data != null) {
                data = convertClass(data);
                if (LOG.isDebugEnabled()) {
                  LOG.debug("  Defining class from AAR registry");
                }
                return defineClassAndPackage(name, data, 0, data.length);
              }
            }
            else if (LOG.isDebugEnabled()) {
              LOG.debug("  AppResourceRepositoryInstance not found");
            }
          }
        }
      }

      if (LOG.isDebugEnabled()) {
        LOG.debug(String.format("  super.findClass(%s)", anonymizeClassName(name)));
      }
      return super.findClass(name);
    } catch (ClassNotFoundException e) {
      byte[] clazz = null;
      if (RecyclerViewHelper.CN_CUSTOM_ADAPTER.equals(name)) {
        clazz = RecyclerViewHelper.getAdapterClass();
      }
      if (RecyclerViewHelper.CN_CUSTOM_VIEW_HOLDER.equals(name)) {
        clazz = RecyclerViewHelper.getViewHolder();
      }
      if (clazz != null) {
        if (LOG.isDebugEnabled()) {
          LOG.debug("  Defining RecyclerView helper class");
        }
        return defineClassAndPackage(name, clazz, 0, clazz.length);
      }
      LOG.debug(e);
      throw e;
    }
  }

  @Nullable
  public static ClassLoader create(IAndroidTarget target, Module module) throws Exception {
    AndroidPlatform androidPlatform = AndroidPlatform.getInstance(module);
    if (androidPlatform == null) {
      return null;
    }
    AndroidTargetData targetData = androidPlatform.getSdkData().getTargetData(target);
    LayoutLibrary library = targetData.getLayoutLibrary(module.getProject());
    if (library == null) {
      return null;
    }

    return get(library, module);
  }

  @NotNull
  @Override
  protected Class<?> load(String name) throws ClassNotFoundException {
    if (LOG.isDebugEnabled()) {
      LOG.debug(String.format("load(%s)", anonymizeClassName(name)));
    }

    Module module = myModuleReference.get();
    if (module == null) {
      if (LOG.isDebugEnabled()) {
        LOG.debug(String.format("  ClassNotFoundException(%s)", name));
      }
      throw new ClassNotFoundException(name);
    }
    Class<?> aClass = loadClassFromModuleOrDependency(module, name, new HashSet<>());

    if (aClass == null) {
      aClass = loadClassFromJar(name);
    }

    if (aClass != null) {
      return aClass;
    }

    if (LOG.isDebugEnabled()) {
      LOG.debug(String.format("  ClassNotFoundException(%s)", anonymizeClassName(name)));
    }
    throw new ClassNotFoundException(name);
  }

  @Override
  public Class<?> loadClass(String name) throws ClassNotFoundException {
    // We overload loadClass() to load a class defined in a project
    // rather than a version of it that may already be present in Studio.
    // This is an issue if Studio shares a library or classes with some android code
    // we are trying to preview; the class loaded would be the one already used by
    // Studio rather than the one packaged with the library.
    // If they end up being different (say the lib is more recent than the Studio version),
    // it will likely result in broken preview as functions would be different / not present.
    // The only known case of this at this point is ConstraintLayout (a solver library
    // is used both by the android implementation and by Android Studio).

    // FIXME: While testing this approach, we found an issue on some Windows machine where
    // class loading would be broken. Thus, we limit the fix to the impacted solver classes
    // for now, until we can investigate the problem more in depth on Windows.
    boolean loadFromProject = name.startsWith("android.support.constraint.solver");
    if (loadFromProject) {
      try {
        // Give priority to loading class from this Class Loader. This will avoid leaking classes from the plugin
        // into the project.
        Class<?> loadedClass = findLoadedClass(name);
        if (loadedClass != null) {
          return loadedClass;
        }
        return load(name);
      }
      catch (Exception ignore) {
        // Catch-all, defer to the parent implementation
      }
    }
    return super.loadClass(name);
  }

  @Nullable
  private Class<?> loadClassFromModuleOrDependency(Module module, String name, Set<Module> visited) {
    if (!visited.add(module)) {
      return null;
    }

    if (module.isDisposed()) {
      return null;
    }

    if (LOG.isDebugEnabled()) {
      LOG.debug(String.format("loadClassFromModuleOrDependency(%s, %s)", anonymize(module), anonymizeClassName(name)));
    }

    Class<?> aClass = loadClassFromModule(module, name);
    if (aClass != null) {
      return aClass;
    }

    for (Module depModule : ModuleRootManager.getInstance(module).getDependencies(false)) {
      aClass = loadClassFromModuleOrDependency(depModule, name, visited);
      if (aClass != null) {
        return aClass;
      }
    }
    return null;
  }

  @Nullable
  private Class<?> loadClassFromModule(Module module, String name) {
    if (module.isDisposed()) {
      return null;
    }

    final CompilerModuleExtension extension = CompilerModuleExtension.getInstance(module);
    if (extension == null) {
      return null;
    }
    if (LOG.isDebugEnabled()) {
      LOG.debug(String.format("loadClassFromModule(%s, %s)", anonymize(module), anonymizeClassName(name)));
    }
    VirtualFile vOutFolder = extension.getCompilerOutputPath();
    VirtualFile classFile = null;
    if (vOutFolder != null) {
      classFile = ClassJarProvider.findClassFileInPath(vOutFolder, name);
    }

    if (classFile == null) {
      AndroidFacet facet = AndroidFacet.getInstance(module);
      if (facet != null && facet.requiresAndroidModel()) {
        AndroidModel androidModel = facet.getAndroidModel();
        if (androidModel != null) {
          classFile = androidModel.getClassJarProvider().findModuleClassFile(name, module);
        }
      }
    }

    if (classFile != null) {
      return loadClassFile(name, classFile);
    }

    if (LOG.isDebugEnabled()) {
      LOG.debug("  Class not found");
    }
    return null;
  }

  /**
   * Determines whether the class specified by the given qualified name has a source file in the IDE that
   * has been edited more recently than its corresponding class file.
   * <p/>This method requires the indexing to have finished
   * <p/><b>Note that this method can only answer queries for classes that this class loader has previously
   * loaded!</b>
   *
   * @param fqcn the fully qualified class name
   * @param myCredential a render sandbox credential
   * @return true if the source file has been modified, or false if not (or if the source file cannot be found)
   */
  public boolean isSourceModified(@NotNull final String fqcn, @Nullable final Object myCredential) {
    // Don't flag R.java edits; not done by user
    if (isResourceClassName(fqcn)) {
      return false;
    }

    Module module = myModuleReference.get();
    if (module == null) {
      return false;
    }
    VirtualFile classFile = getClassFile(fqcn);

    // Make sure the class file is up to date and if not, log an error
    if (classFile == null) {
      return false;
    }
    AndroidFacet facet = AndroidFacet.getInstance(module);
    if (facet == null || facet.getAndroidModel() == null) {
      return false;
    }
    // Allow file system access for timestamps.
    boolean token = RenderSecurityManager.enterSafeRegion(myCredential);
    try {
      return facet.getAndroidModel().isClassFileOutOfDate(module, fqcn, classFile);
    } finally {
      RenderSecurityManager.exitSafeRegion(token);
    }
  }

  // matches foo.bar.R or foo.bar.R$baz
  private static final Pattern RESOURCE_CLASS_NAME = Pattern.compile(".+\\.R(\\$[^.]+)?$");

  private static boolean isResourceClassName(@NotNull String className) {
    return RESOURCE_CLASS_NAME.matcher(className).matches();
  }

  @Override
  @Nullable
  protected Class<?> loadClassFile(final String fqcn, @NotNull VirtualFile classFile) {
    if (myClassFiles == null) {
      myClassFiles = Maps.newHashMap();
      myClassFilesLastModified = Maps.newHashMap();
    }
    myClassFiles.put(fqcn, classFile);
    myClassFilesLastModified.put(fqcn,
                                 new ClassModificationTimestamp(classFile.getTimeStamp(), classFile.getLength()));

    return super.loadClassFile(fqcn, classFile);
  }

  /**
   * Returns a {@link Stream<File>} of the referenced libraries for the {@link Module} of this class loader.
   */
  @NotNull
  private static Stream<File> getExternalLibraries(Module module) {
    if (module == null) {
      return Stream.empty();
    }

    AndroidFacet facet = AndroidFacet.getInstance(module);
    if (facet != null && facet.requiresAndroidModel()) {
      AndroidModel model = facet.getAndroidModel();
      if (model != null) {
        return model.getClassJarProvider().getModuleExternalLibraries(module).stream();
      }
    }

    return AndroidRootUtil.getExternalLibraries(module).stream().map(VfsUtilCore::virtualToIoFile);
  }

  private static void registerLibraryResourceFiles(@NotNull Module module, @NotNull File jarFile) {
    File aarDir = jarFile.getParentFile();
<<<<<<< HEAD
    if (aarDir.getPath().endsWith(DOT_AAR) || aarDir.getPath().contains(EXPLODED_AAR)) {
      if (aarDir.getPath().contains(EXPLODED_AAR)) {
=======
    if (aarDir.getPath().endsWith(DOT_AAR) || aarDir.getPath().contains(FilenameConstants.EXPLODED_AAR)) {
      if (aarDir.getPath().contains(FilenameConstants.EXPLODED_AAR)) {
>>>>>>> abbea60e
        if (aarDir.getPath().endsWith(LIBS_FOLDER)) {
          // Some libraries recently started packaging jars inside a sub libs folder inside jars
          aarDir = aarDir.getParentFile();
        }
        // Gradle plugin version 1.2.x and later has classes in aar-dir/jars/
        if (aarDir.getPath().endsWith(FD_JARS)) {
          aarDir = aarDir.getParentFile();
        }
      }
      AppResourceRepository appResources = AppResourceRepository.getOrCreateInstance(module);
      if (appResources != null) {
        ResourceClassRegistry.get(module.getProject()).addAarLibrary(appResources, aarDir);
      }

      return;
    }

    // Build cache? We need to compute the package name in a slightly different way
    File parentFile = aarDir.getParentFile();
    if (parentFile != null) {
      File manifest = new File(parentFile, ANDROID_MANIFEST_XML);
      if (manifest.exists()) {
        AppResourceRepository appResources = AppResourceRepository.getOrCreateInstance(module);
        if (appResources != null) {
          FileResourceRepository repository = appResources.findRepositoryFor(parentFile);
          if (repository != null) {
            ResourceClassRegistry registry = ResourceClassRegistry.get(module.getProject());
            registry.addLibrary(appResources, registry.getAarPackage(parentFile));
          }
        }
      }
    }
  }

  /**
   * Returns a {@link Stream<File>} of the JAR files for the given external libraries.
   */
  @NotNull
  private static Stream<File> getLibraryJarFiles(@NotNull Stream<File> externalLibraries) {
    return externalLibraries
      .filter(vFile -> EXT_JAR.equals(Files.getFileExtension(vFile.getName())))
      .filter(File::exists);
  }

  /**
   * Returns the list of external JAR files referenced by the class loader. This method will also register any resource files in the
   * referenced AARs that haven't been registered before.
   */
  @Override
  protected List<URL> getExternalJars() {
    final Module module = myModuleReference.get();
    if (module == null) {
      return Collections.emptyList();
    }

    final List<URL> result = new ArrayList<>();

    if (ThemeEditorProvider.THEME_EDITOR_ENABLE) {
      URL customWidgetsUrl = ThemeEditorUtils.getCustomWidgetsJarUrl();

      if (customWidgetsUrl != null) {
        result.add(customWidgetsUrl);
      }
    }

    getLibraryJarFiles(getExternalLibraries(module))
      .peek(jarFile -> {
        try {
          result.add(SdkUtils.fileToUrl(jarFile));
        }
        catch (MalformedURLException e) {
          LOG.error(e);
        }
      })
      .forEach(jarFile -> registerLibraryResourceFiles(module, jarFile));

    return result;
  }

  /** Returns the path to a class file loaded for the given class, if any */
  @Nullable
  private VirtualFile getClassFile(@NotNull String className) {
    if (myClassFiles == null) {
      return null;
    }
    VirtualFile file = myClassFiles.get(className);
    if (file == null) {
      return null;
    }
    return file.isValid() ? file : null;
  }

  /** Checks whether any of the .class files loaded by this loader have changed since the creation of this class loader */
  private boolean isUpToDate() {
    if (myClassFiles != null) {
      for (Map.Entry<String, VirtualFile> entry : myClassFiles.entrySet()) {
        String className = entry.getKey();
        VirtualFile classFile = entry.getValue();
        if (!classFile.isValid()) {
          return false;
        }
        ClassModificationTimestamp lastModifiedStamp = myClassFilesLastModified.get(className);
        if (lastModifiedStamp != null) {
          long loadedModifiedTime = lastModifiedStamp.timestamp;
          long loadedModifiedLength = lastModifiedStamp.length;
          long classFileModifiedTime = classFile.getTimeStamp();
          long classFileModifiedLength = classFile.getLength();
          if ((classFileModifiedTime > 0L && loadedModifiedTime > 0L && loadedModifiedTime < classFileModifiedTime)
             || loadedModifiedLength != classFileModifiedLength) {
            return false;
          }
        }
      }
    }

    return true;
  }

  /**
   * Returns a project class loader to use for rendering. May cache instances across render sessions.
   */
  @NotNull
  public static ModuleClassLoader get(@NotNull LayoutLibrary library, @NotNull Module module) {
    if (LOG.isDebugEnabled()) {
      LOG.debug(String.format("ModuleClassLoader.get(%s)", anonymize(module)));
    }

    ModuleClassLoader loader = ourCache.get(module);
    if (loader != null) {
      if (library != loader.myLibrary) {
        if (LOG.isDebugEnabled()) {
          LOG.debug("  Discarding loader because the layout library has changed");
        }
        loader = null;
      } else if (!loader.isUpToDate()) {
        if (LOG.isDebugEnabled()) {
          LOG.debug("  Discarding loader because some files have changed");
        }
        loader = null;
      } else {
        List<URL> updatedJarDependencies = loader.getExternalJars();
        if (loader.myJarClassLoader != null && !updatedJarDependencies.equals(loader.myJarClassLoader.getUrls())) {
          if (LOG.isDebugEnabled()) {
            LOG.debug("  Recreating jar class loader because dependencies have changed.");
          }
          loader.myJarClassLoader = loader.createClassLoader(updatedJarDependencies);
        }
      }

      // To be correct we should also check that the dependencies have not changed. It's not
      // a problem when you add a new dependency with classes that haven't yet been resolved,
      // but if for some reason a class is defined in multiple dependencies, and we've already
      // resolved that class, changing the order could change the particular class that should
      // be loaded, and we would need to recreate the loader - but this won't detect that.
      // To solve this correctly we'd need to store a key in the cache recording the project
      // dependencies when the loader was created, and compare it to the current one. However,
      // that's a pretty unusual scenario so we won't worry about it until the loader situation
      // is solved more generally (e.g. separating out .jar loading from .class loading etc).
    }

    if (loader == null) {
      if (LOG.isDebugEnabled()) {
        LOG.debug("  New class loader");
      }
      loader = new ModuleClassLoader(library, module);
      ourCache.put(module, loader);
    } else if (LOG.isDebugEnabled()) {
      LOG.debug("  Re-used class loader");
    }

    return loader;
  }

  /** Flush any cached class loaders */
  public static void clearCache() {
    ourCache.clear();
  }

  /** Remove the cached class loader for the module. */
  public static void clearCache(Module module) {
    if (ourCache.containsKey(module)) {
      ourCache.remove(module);
    }
  }

  public boolean isClassLoaded(String className) {
    return findLoadedClass(className) != null;
  }

  /** Temporary hack: Store this in a weak hash map cached by modules. In the next version we should move this
   * into a proper persistent render service. */
  private static Map<Module,ModuleClassLoader> ourCache = ContainerUtil.createWeakMap();
}<|MERGE_RESOLUTION|>--- conflicted
+++ resolved
@@ -22,6 +22,7 @@
 import com.intellij.openapi.vfs.VfsUtilCore;
 import com.intellij.openapi.vfs.VirtualFile;
 import com.intellij.util.containers.ContainerUtil;
+import com.intellij.util.containers.HashSet;
 import org.jetbrains.android.facet.AndroidFacet;
 import org.jetbrains.android.facet.AndroidRootUtil;
 import org.jetbrains.android.sdk.AndroidPlatform;
@@ -362,13 +363,8 @@
 
   private static void registerLibraryResourceFiles(@NotNull Module module, @NotNull File jarFile) {
     File aarDir = jarFile.getParentFile();
-<<<<<<< HEAD
-    if (aarDir.getPath().endsWith(DOT_AAR) || aarDir.getPath().contains(EXPLODED_AAR)) {
-      if (aarDir.getPath().contains(EXPLODED_AAR)) {
-=======
     if (aarDir.getPath().endsWith(DOT_AAR) || aarDir.getPath().contains(FilenameConstants.EXPLODED_AAR)) {
       if (aarDir.getPath().contains(FilenameConstants.EXPLODED_AAR)) {
->>>>>>> abbea60e
         if (aarDir.getPath().endsWith(LIBS_FOLDER)) {
           // Some libraries recently started packaging jars inside a sub libs folder inside jars
           aarDir = aarDir.getParentFile();
