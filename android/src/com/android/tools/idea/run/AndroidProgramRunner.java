/*
 * Copyright 2000-2010 JetBrains s.r.o.
 *
 * Licensed under the Apache License, Version 2.0 (the "License");
 * you may not use this file except in compliance with the License.
 * You may obtain a copy of the License at
 *
 * http://www.apache.org/licenses/LICENSE-2.0
 *
 * Unless required by applicable law or agreed to in writing, software
 * distributed under the License is distributed on an "AS IS" BASIS,
 * WITHOUT WARRANTIES OR CONDITIONS OF ANY KIND, either express or implied.
 * See the License for the specific language governing permissions and
 * limitations under the License.
 */
package com.android.tools.idea.run;

import com.android.tools.idea.fd.InstantRunUtils;
import com.android.tools.idea.testartifacts.instrumented.AndroidTestRunConfiguration;
import com.intellij.execution.ExecutionException;
import com.intellij.execution.RunnerAndConfigurationSettings;
import com.intellij.execution.configurations.RunConfigurationBase;
import com.intellij.execution.configurations.RunProfile;
import com.intellij.execution.configurations.RunProfileState;
import com.intellij.execution.executors.DefaultDebugExecutor;
import com.intellij.execution.executors.DefaultRunExecutor;
import com.intellij.execution.process.ProcessHandler;
import com.intellij.execution.runners.DefaultProgramRunnerKt;
import com.intellij.execution.runners.ExecutionEnvironment;
import com.intellij.execution.runners.GenericProgramRunner;
import com.intellij.execution.ui.RunContentDescriptor;
import org.jetbrains.annotations.NotNull;

<<<<<<< HEAD
public class AndroidProgramRunner extends GenericProgramRunner {
=======
public class AndroidProgramRunner extends DefaultProgramRunner {

>>>>>>> 02229574
  @Override
  protected RunContentDescriptor doExecute(@NotNull final RunProfileState state, @NotNull final ExecutionEnvironment env)
    throws ExecutionException {
    boolean showRunContent = env.getRunProfile() instanceof AndroidTestRunConfiguration;
    RunnerAndConfigurationSettings runnerAndConfigurationSettings = env.getRunnerAndConfigurationSettings();
    if (runnerAndConfigurationSettings != null) {
      runnerAndConfigurationSettings.setActivateToolWindowBeforeRun(showRunContent);
    }

<<<<<<< HEAD
    RunContentDescriptor descriptor = DefaultProgramRunnerKt.executeState(state, env, this);
=======
    RunContentDescriptor descriptor = super.doExecute(state, env);
>>>>>>> 02229574
    if (descriptor != null) {
      ProcessHandler processHandler = descriptor.getProcessHandler();
      assert processHandler != null;

      RunProfile runProfile = env.getRunProfile();
<<<<<<< HEAD
      int uniqueId = runProfile instanceof AndroidRunConfigurationBase ? ((AndroidRunConfigurationBase)runProfile).getUniqueID() : -1;
=======
      int uniqueId = runProfile instanceof RunConfigurationBase ? ((RunConfigurationBase)runProfile).getUniqueID() : -1;
>>>>>>> 02229574
      AndroidSessionInfo sessionInfo = new AndroidSessionInfo(processHandler, descriptor, uniqueId, env.getExecutor().getId(),
                                                              InstantRunUtils.isInstantRunEnabled(env));
      processHandler.putUserData(AndroidSessionInfo.KEY, sessionInfo);
    }

    return descriptor;
  }

  @Override
  @NotNull
  public String getRunnerId() {
    return "AndroidProgramRunner";
  }

  @Override
  public boolean canRun(@NotNull String executorId, @NotNull RunProfile profile) {
    if (!DefaultDebugExecutor.EXECUTOR_ID.equals(executorId) && !DefaultRunExecutor.EXECUTOR_ID.equals(executorId)) {
      return false;
    }

    return profile instanceof AndroidRunConfigurationBase;
  }
}<|MERGE_RESOLUTION|>--- conflicted
+++ resolved
@@ -25,18 +25,13 @@
 import com.intellij.execution.executors.DefaultDebugExecutor;
 import com.intellij.execution.executors.DefaultRunExecutor;
 import com.intellij.execution.process.ProcessHandler;
-import com.intellij.execution.runners.DefaultProgramRunnerKt;
+import com.intellij.execution.runners.DefaultProgramRunner;
 import com.intellij.execution.runners.ExecutionEnvironment;
-import com.intellij.execution.runners.GenericProgramRunner;
 import com.intellij.execution.ui.RunContentDescriptor;
 import org.jetbrains.annotations.NotNull;
 
-<<<<<<< HEAD
-public class AndroidProgramRunner extends GenericProgramRunner {
-=======
 public class AndroidProgramRunner extends DefaultProgramRunner {
 
->>>>>>> 02229574
   @Override
   protected RunContentDescriptor doExecute(@NotNull final RunProfileState state, @NotNull final ExecutionEnvironment env)
     throws ExecutionException {
@@ -46,21 +41,13 @@
       runnerAndConfigurationSettings.setActivateToolWindowBeforeRun(showRunContent);
     }
 
-<<<<<<< HEAD
-    RunContentDescriptor descriptor = DefaultProgramRunnerKt.executeState(state, env, this);
-=======
     RunContentDescriptor descriptor = super.doExecute(state, env);
->>>>>>> 02229574
     if (descriptor != null) {
       ProcessHandler processHandler = descriptor.getProcessHandler();
       assert processHandler != null;
 
       RunProfile runProfile = env.getRunProfile();
-<<<<<<< HEAD
-      int uniqueId = runProfile instanceof AndroidRunConfigurationBase ? ((AndroidRunConfigurationBase)runProfile).getUniqueID() : -1;
-=======
       int uniqueId = runProfile instanceof RunConfigurationBase ? ((RunConfigurationBase)runProfile).getUniqueID() : -1;
->>>>>>> 02229574
       AndroidSessionInfo sessionInfo = new AndroidSessionInfo(processHandler, descriptor, uniqueId, env.getExecutor().getId(),
                                                               InstantRunUtils.isInstantRunEnabled(env));
       processHandler.putUserData(AndroidSessionInfo.KEY, sessionInfo);
