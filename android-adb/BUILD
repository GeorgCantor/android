load("//tools/base/bazel:bazel.bzl", "iml_module")
load("//tools/base/bazel:maven.bzl", "maven_repo")

# managed by go/iml_to_build
iml_module(
    name = "intellij.android.adb",
    srcs = ["src"],
    iml_files = ["intellij.android.adb.iml"],
    lint_baseline = "//tools/base/lint:studio-checks/empty_baseline.xml",
    # do not sort: must match IML order
    test_runtime_deps = [
        "//tools/idea/java/structuralsearch-java:intellij.java.structuralSearch",
        "//tools/idea/plugins/properties:intellij.properties",
        "//tools/idea/uast/uast-tests:intellij.platform.uast.tests",
        "//tools/idea/plugins/IntelliLang:intellij.java.langInjection",
        "//tools/idea/plugins/IntelliLang/intellilang-jps-plugin:intellij.java.langInjection.jps",
        "//tools/idea/java/execution/impl:intellij.java.execution.impl",
        "//tools/idea/plugins/groovy/jps-plugin:intellij.groovy.jps",
        "//tools/idea/jvm/jvm-analysis-java-tests:intellij.jvm.analysis.java.tests",
        "//tools/idea/plugins/junit:intellij.junit",
        "//tools/idea:intellij.java.ui.tests",
        "//tools/idea/plugins/testng:intellij.testng",
        "//tools/idea/java/manifest:intellij.java.manifest",
        "//tools/idea/plugins/java-i18n:intellij.java.i18n",
        "//tools/idea/plugins/java-decompiler/plugin:intellij.java.decompiler",
        "//tools/idea/plugins/coverage:intellij.java.coverage",
        "//tools/idea/plugins/ui-designer:intellij.java.guiForms.designer",
        "//tools/idea/plugins/groovy/groovy-psi:intellij.groovy.psi",
        "//tools/idea/plugins/eclipse:intellij.eclipse",
        "//tools/idea/java/plugin:intellij.java.plugin",
        "//tools/idea/.idea/libraries:precompiled_jshell-frontend",
    ],
    visibility = ["//visibility:public"],
    # do not sort: must match IML order
    runtime_deps = [
        "//tools/idea/.idea/libraries:delight-rhino-sandbox",
        "//tools/idea/.idea/libraries:rhino",
        "//tools/idea/.idea/libraries:netty-handler-proxy",
<<<<<<< HEAD
=======
        "//tools/idea/platform/credential-store:intellij.platform.credentialStore",
        "//tools/idea/platform/lvcs-impl:intellij.platform.lvcs.impl",
        "//tools/idea/platform/statistics/devkit:intellij.platform.statistics.devkit",
        "//tools/idea/platform/workspaceModel-ide:intellij.platform.workspaceModel.ide",
        "//tools/idea/platform/tasks-platform-impl:intellij.platform.tasks.impl",
        "//tools/idea/json:intellij.json",
        "//tools/idea/.idea/libraries:javassist",
        "//tools/idea/platform/diagnostic:intellij.platform.diagnostic",
        "//tools/idea/.idea/libraries:error-prone-annotations",
        "//tools/idea/.idea/libraries:javax.annotation-api",
        "//tools/adt/idea/adt-branding:intellij.android.adt.branding",
        "//tools/idea/jvm/jvm-analysis-impl:intellij.jvm.analysis.impl",
        "//tools/idea/java/ide-resources:intellij.java.ide.resources",
        "//prebuilts/tools/common/m2/repository/com/jetbrains/intellij/documentation/tips-intellij-idea-community/201.11:jar",
        "//tools/idea/java/compiler/instrumentation-util-8:intellij.java.compiler.instrumentationUtil.java8",
>>>>>>> e624679c
    ],
    # do not sort: must match IML order
    deps = [
        "//tools/base/ddmlib:studio.android.sdktools.ddmlib[module]",
        "//tools/idea/.idea/libraries:jsr305",
        "//tools/idea/platform/platform-api:intellij.platform.ide[module]",
        "//tools/idea/platform/xdebugger-api:intellij.platform.debugger[module]",
        "//tools/idea/.idea/libraries:kotlin-stdlib-jdk8",
        "//tools/idea/.idea/libraries:Guava",
        "//tools/idea/.idea/libraries:zxing-core",
        "//tools/base/flags:studio.android.sdktools.flags[module]",
        "//tools/adt/idea/android-common:intellij.android.common[module]",
    ],
)

# managed by go/iml_to_build
iml_module(
    name = "intellij.android.adb.tests",
    iml_files = ["intellij.android.adb.tests.iml"],
    test_class = "com.android.tools.idea.adb.AndroidAdbTestSuite",
    test_data = [
        "//prebuilts/studio/sdk:platform-tools",
    ],
    # do not sort: must match IML order
    test_runtime_deps = [
<<<<<<< HEAD
        "//tools/idea/platform/testRunner:intellij.platform.testRunner",
        "//tools/idea/xml/dom-openapi:intellij.xml.dom",
        "//tools/idea/xml/xml-structure-view-impl:intellij.xml.structureView.impl",
        "//tools/idea/xml/dom-impl:intellij.xml.dom.impl",
        "//tools/idea/spellchecker:intellij.spellchecker",
        "//tools/idea/platform/testFramework/extensions:intellij.platform.testExtensions",
        "//tools/idea/images:intellij.platform.images",
        "//tools/idea/platform/external-system-impl:intellij.platform.externalSystem.impl",
        "//tools/idea/platform/built-in-server:intellij.platform.builtInServer.impl",
        "//tools/idea/.idea/libraries:Slf4j",
        "//tools/idea/.idea/libraries:javax.activation",
        "//tools/idea/.idea/libraries:jaxb-api",
        "//tools/idea/.idea/libraries:javax.annotation-api",
        "//tools/idea/plugins/IntelliLang/intellilang-jps-plugin:intellij.java.langInjection.jps",
        "//tools/idea/plugins/groovy/jps-plugin:intellij.groovy.jps",
        "//tools/idea/plugins/ant/jps-plugin:intellij.ant.jps",
        "//tools/idea/plugins/java-decompiler/plugin:intellij.java.decompiler",
=======
        "//tools/idea/java/structuralsearch-java:intellij.java.structuralSearch",
>>>>>>> e624679c
        "//tools/idea/plugins/properties:intellij.properties",
        "//tools/idea/uast/uast-tests:intellij.platform.uast.tests",
        "//tools/idea/plugins/IntelliLang:intellij.java.langInjection",
        "//tools/idea/plugins/IntelliLang/intellilang-jps-plugin:intellij.java.langInjection.jps",
        "//tools/idea/java/execution/impl:intellij.java.execution.impl",
        "//tools/idea/plugins/groovy/jps-plugin:intellij.groovy.jps",
        "//tools/idea/jvm/jvm-analysis-java-tests:intellij.jvm.analysis.java.tests",
        "//tools/idea/plugins/junit:intellij.junit",
        "//tools/idea:intellij.java.ui.tests",
        "//tools/idea/plugins/testng:intellij.testng",
        "//tools/idea/java/manifest:intellij.java.manifest",
        "//tools/idea/plugins/java-i18n:intellij.java.i18n",
        "//tools/idea/plugins/java-decompiler/plugin:intellij.java.decompiler",
        "//tools/idea/plugins/coverage:intellij.java.coverage",
        "//tools/idea/plugins/ui-designer:intellij.java.guiForms.designer",
        "//tools/idea/plugins/groovy/groovy-psi:intellij.groovy.psi",
        "//tools/idea/plugins/eclipse:intellij.eclipse",
        "//tools/idea/java/plugin:intellij.java.plugin",
<<<<<<< HEAD
        "//tools/idea/plugins/ui-designer-core:intellij.uiDesigner",
=======
>>>>>>> e624679c
        "//tools/idea/.idea/libraries:precompiled_jshell-frontend",
    ],
    test_srcs = ["testSrc"],
    visibility = ["//visibility:public"],
    # do not sort: must match IML order
    runtime_deps = [
        "//tools/adt/idea/adt-branding:intellij.android.adt.branding",
        "//tools/idea/.idea/libraries:delight-rhino-sandbox",
        "//tools/idea/.idea/libraries:rhino",
        "//tools/idea/.idea/libraries:netty-handler-proxy",
<<<<<<< HEAD
=======
        "//tools/idea/platform/credential-store:intellij.platform.credentialStore",
>>>>>>> e624679c
        "//tools/idea/platform/lvcs-impl:intellij.platform.lvcs.impl",
        "//tools/idea/platform/statistics/devkit:intellij.platform.statistics.devkit",
        "//tools/idea/platform/workspaceModel-ide:intellij.platform.workspaceModel.ide",
        "//tools/idea/platform/tasks-platform-impl:intellij.platform.tasks.impl",
        "//tools/idea/json:intellij.json",
<<<<<<< HEAD
        "//tools/idea/platform/credential-store:intellij.platform.credentialStore",
=======
>>>>>>> e624679c
        "//tools/idea/.idea/libraries:javassist",
        "//tools/idea/platform/diagnostic:intellij.platform.diagnostic",
        "//tools/idea/.idea/libraries:error-prone-annotations",
        "//tools/idea/.idea/libraries:jaxb-runtime",
        "//tools/idea/jvm/jvm-analysis-impl:intellij.jvm.analysis.impl",
        "//tools/idea/java/ide-resources:intellij.java.ide.resources",
<<<<<<< HEAD
        "//prebuilts/tools/common/m2/repository/com/jetbrains/intellij/documentation/tips-intellij-idea-community/193.4:jar",
=======
        "//prebuilts/tools/common/m2/repository/com/jetbrains/intellij/documentation/tips-intellij-idea-community/201.11:jar",
>>>>>>> e624679c
        "//tools/idea/java/compiler/instrumentation-util-8:intellij.java.compiler.instrumentationUtil.java8",
    ],
    # do not sort: must match IML order
    deps = [
        "//tools/adt/idea/android-adb:intellij.android.adb[module, test]",
        "//tools/base/ddmlib:studio.android.sdktools.ddmlib[module, test]",
        "//tools/idea/platform/testFramework:intellij.platform.testFramework[module, test]",
        "//tools/base/testutils:studio.android.sdktools.testutils[module, test]",
        "//tools/idea/.idea/libraries:truth[test]",
        "//tools/adt/idea/adt-testutils:intellij.android.adt.testutils[module, test]",
        "//tools/idea/.idea/libraries:zxing-core[test]",
        "//tools/base/flags:studio.android.sdktools.flags[module, test]",
        "//tools/adt/idea/android-common:intellij.android.common[module, test]",
    ],
)<|MERGE_RESOLUTION|>--- conflicted
+++ resolved
@@ -36,8 +36,6 @@
         "//tools/idea/.idea/libraries:delight-rhino-sandbox",
         "//tools/idea/.idea/libraries:rhino",
         "//tools/idea/.idea/libraries:netty-handler-proxy",
-<<<<<<< HEAD
-=======
         "//tools/idea/platform/credential-store:intellij.platform.credentialStore",
         "//tools/idea/platform/lvcs-impl:intellij.platform.lvcs.impl",
         "//tools/idea/platform/statistics/devkit:intellij.platform.statistics.devkit",
@@ -53,7 +51,6 @@
         "//tools/idea/java/ide-resources:intellij.java.ide.resources",
         "//prebuilts/tools/common/m2/repository/com/jetbrains/intellij/documentation/tips-intellij-idea-community/201.11:jar",
         "//tools/idea/java/compiler/instrumentation-util-8:intellij.java.compiler.instrumentationUtil.java8",
->>>>>>> e624679c
     ],
     # do not sort: must match IML order
     deps = [
@@ -79,27 +76,7 @@
     ],
     # do not sort: must match IML order
     test_runtime_deps = [
-<<<<<<< HEAD
-        "//tools/idea/platform/testRunner:intellij.platform.testRunner",
-        "//tools/idea/xml/dom-openapi:intellij.xml.dom",
-        "//tools/idea/xml/xml-structure-view-impl:intellij.xml.structureView.impl",
-        "//tools/idea/xml/dom-impl:intellij.xml.dom.impl",
-        "//tools/idea/spellchecker:intellij.spellchecker",
-        "//tools/idea/platform/testFramework/extensions:intellij.platform.testExtensions",
-        "//tools/idea/images:intellij.platform.images",
-        "//tools/idea/platform/external-system-impl:intellij.platform.externalSystem.impl",
-        "//tools/idea/platform/built-in-server:intellij.platform.builtInServer.impl",
-        "//tools/idea/.idea/libraries:Slf4j",
-        "//tools/idea/.idea/libraries:javax.activation",
-        "//tools/idea/.idea/libraries:jaxb-api",
-        "//tools/idea/.idea/libraries:javax.annotation-api",
-        "//tools/idea/plugins/IntelliLang/intellilang-jps-plugin:intellij.java.langInjection.jps",
-        "//tools/idea/plugins/groovy/jps-plugin:intellij.groovy.jps",
-        "//tools/idea/plugins/ant/jps-plugin:intellij.ant.jps",
-        "//tools/idea/plugins/java-decompiler/plugin:intellij.java.decompiler",
-=======
         "//tools/idea/java/structuralsearch-java:intellij.java.structuralSearch",
->>>>>>> e624679c
         "//tools/idea/plugins/properties:intellij.properties",
         "//tools/idea/uast/uast-tests:intellij.platform.uast.tests",
         "//tools/idea/plugins/IntelliLang:intellij.java.langInjection",
@@ -118,10 +95,6 @@
         "//tools/idea/plugins/groovy/groovy-psi:intellij.groovy.psi",
         "//tools/idea/plugins/eclipse:intellij.eclipse",
         "//tools/idea/java/plugin:intellij.java.plugin",
-<<<<<<< HEAD
-        "//tools/idea/plugins/ui-designer-core:intellij.uiDesigner",
-=======
->>>>>>> e624679c
         "//tools/idea/.idea/libraries:precompiled_jshell-frontend",
     ],
     test_srcs = ["testSrc"],
@@ -132,30 +105,19 @@
         "//tools/idea/.idea/libraries:delight-rhino-sandbox",
         "//tools/idea/.idea/libraries:rhino",
         "//tools/idea/.idea/libraries:netty-handler-proxy",
-<<<<<<< HEAD
-=======
         "//tools/idea/platform/credential-store:intellij.platform.credentialStore",
->>>>>>> e624679c
         "//tools/idea/platform/lvcs-impl:intellij.platform.lvcs.impl",
         "//tools/idea/platform/statistics/devkit:intellij.platform.statistics.devkit",
         "//tools/idea/platform/workspaceModel-ide:intellij.platform.workspaceModel.ide",
         "//tools/idea/platform/tasks-platform-impl:intellij.platform.tasks.impl",
         "//tools/idea/json:intellij.json",
-<<<<<<< HEAD
-        "//tools/idea/platform/credential-store:intellij.platform.credentialStore",
-=======
->>>>>>> e624679c
         "//tools/idea/.idea/libraries:javassist",
         "//tools/idea/platform/diagnostic:intellij.platform.diagnostic",
         "//tools/idea/.idea/libraries:error-prone-annotations",
         "//tools/idea/.idea/libraries:jaxb-runtime",
         "//tools/idea/jvm/jvm-analysis-impl:intellij.jvm.analysis.impl",
         "//tools/idea/java/ide-resources:intellij.java.ide.resources",
-<<<<<<< HEAD
-        "//prebuilts/tools/common/m2/repository/com/jetbrains/intellij/documentation/tips-intellij-idea-community/193.4:jar",
-=======
         "//prebuilts/tools/common/m2/repository/com/jetbrains/intellij/documentation/tips-intellij-idea-community/201.11:jar",
->>>>>>> e624679c
         "//tools/idea/java/compiler/instrumentation-util-8:intellij.java.compiler.instrumentationUtil.java8",
     ],
     # do not sort: must match IML order
