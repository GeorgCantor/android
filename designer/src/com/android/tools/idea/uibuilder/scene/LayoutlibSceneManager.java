--- conflicted
+++ resolved
@@ -18,11 +18,7 @@
 import static com.android.SdkConstants.ATTR_SHOW_IN;
 import static com.android.SdkConstants.TOOLS_URI;
 import static com.android.resources.Density.DEFAULT_DENSITY;
-<<<<<<< HEAD
-import static com.android.tools.idea.common.surface.SceneView.SQUARE_SHAPE_POLICY;
-=======
 import static com.android.tools.idea.common.surface.ShapePolicyKt.SQUARE_SHAPE_POLICY;
->>>>>>> 0d09370c
 import static com.android.tools.rendering.ProblemSeverity.ERROR;
 import static com.intellij.util.ui.update.Update.LOW_PRIORITY;
 
@@ -117,10 +113,7 @@
 import java.util.List;
 import java.util.Map;
 import java.util.Objects;
-<<<<<<< HEAD
-=======
 import java.util.concurrent.Callable;
->>>>>>> 0d09370c
 import java.util.concurrent.CancellationException;
 import java.util.concurrent.CompletableFuture;
 import java.util.concurrent.CompletionException;
@@ -279,11 +272,6 @@
    */
   private boolean myCacheSuccessfulRenderImage = false;
 
-  /**
-   * If true, this {@link LayoutlibSceneManager} will retain the last successful image even if the new result is an error.
-   */
-  private boolean myCacheSuccessfulRenderImage = false;
-
   protected static LayoutEditorRenderResult.Trigger getTriggerFromChangeType(@Nullable NlModel.ChangeType changeType) {
     if (changeType == null) {
       return null;
@@ -619,14 +607,7 @@
     if (tag != null && Objects.equals(tag.getAttributeValue(ATTR_SHOW_IN, TOOLS_URI), NavigationViewSceneView.SHOW_IN_ATTRIBUTE_VALUE)) {
       sceneView = ScreenView.newBuilder(getDesignSurface(), this)
         .withLayersProvider((sv) -> {
-<<<<<<< HEAD
-          ColorBlindMode colorBlindMode = ColorBlindMode.NONE;
-          if (getDesignSurface().getScreenViewProvider() != null) {
-            colorBlindMode = getDesignSurface().getScreenViewProvider().getColorBlindFilter();
-          }
-=======
           ColorBlindMode colorBlindMode = getDesignSurface().getScreenViewProvider().getColorBlindFilter();
->>>>>>> 0d09370c
           return ImmutableList.of(new ScreenViewLayer(sv, colorBlindMode, getDesignSurface(), getDesignSurface()::getRotateSurfaceDegree));
         })
         .withContentSizePolicy(NavigationViewSceneView.CONTENT_SIZE_POLICY)
@@ -895,11 +876,7 @@
     }
   }
 
-<<<<<<< HEAD
-  public void setRenderingTopic(RenderAsyncActionExecutor.RenderingTopic topic) {
-=======
   public void setRenderingTopic(@NotNull RenderAsyncActionExecutor.RenderingTopic topic) {
->>>>>>> 0d09370c
     myRenderingTopic = topic;
   }
 
@@ -923,11 +900,8 @@
     this.quality = quality;
   }
 
-<<<<<<< HEAD
-=======
   public float getQuality() { return quality; }
 
->>>>>>> 0d09370c
   public float getLastRenderQuality() {
     return this.lastRenderQuality;
   }
@@ -1668,33 +1642,8 @@
    * Executes the given {@link Runnable} callback synchronously with a 30ms timeout.
    */
   @Override
-<<<<<<< HEAD
-  public boolean executeCallbacksAndRequestRender(@Nullable Runnable callback) {
-    return executeCallbacksAndRequestRender(30, TimeUnit.MILLISECONDS, callback);
-  }
-
-  /**
-   * Executes the given {@link Runnable} callback synchronously with the given timeout. Then calls {@link #executeCallbacksAsync()} and requests
-   * render afterwards. Callers must be aware that long timeouts should only be passed when not on EDT, otherwise the UI will freeze.
-   * Returns true if the callback was executed successfully and on time, and render was requested.
-   */
-  public boolean executeCallbacksAndRequestRender(long timeout, TimeUnit timeoutUnit, @Nullable Runnable callback) {
-    try {
-      if (callback != null) {
-        RenderService.getRenderAsyncActionExecutor()
-          .runAsyncActionWithTimeout(timeout, timeoutUnit, Executors.callable(callback)).get(timeout, timeoutUnit);
-      }
-      executeCallbacksAsync().thenCompose(b -> requestRenderAsync());
-      return true;
-    }
-    catch (Exception e) {
-      Logger.getInstance(LayoutlibSceneManager.class).debug("executeCallbacksAndRequestRender did not complete successfully", e);
-      return false;
-    }
-=======
   public @NotNull CompletableFuture<Void> executeCallbacksAndRequestRender() {
     return executeCallbacksAsync().thenCompose(b -> requestRenderAsync());
->>>>>>> 0d09370c
   }
 
   /**
@@ -1814,8 +1763,6 @@
   public boolean isUseTransparentRendering() {
     return useTransparentRendering;
   }
-<<<<<<< HEAD
-=======
 
   /**
    * Cancels and clears all futures that were created by {@link #requestRenderAsync()} and stored in {@link #myPendingFutures}
@@ -1830,5 +1777,4 @@
     }
     callbacks.forEach(callback -> callback.completeExceptionally(new CancellationException()));
   }
->>>>>>> 0d09370c
 }