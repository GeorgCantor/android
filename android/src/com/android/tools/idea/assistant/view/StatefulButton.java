/*
 * Copyright (C) 2016 The Android Open Source Project
 *
 * Licensed under the Apache License, Version 2.0 (the "License");
 * you may not use this file except in compliance with the License.
 * You may obtain a copy of the License at
 *
 *      http://www.apache.org/licenses/LICENSE-2.0
 *
 * Unless required by applicable law or agreed to in writing, software
 * distributed under the License is distributed on an "AS IS" BASIS,
 * WITHOUT WARRANTIES OR CONDITIONS OF ANY KIND, either express or implied.
 * See the License for the specific language governing permissions and
 * limitations under the License.
 */
package com.android.tools.idea.assistant.view;

import com.android.annotations.VisibleForTesting;
import com.android.tools.idea.assistant.AssistActionState;
import com.android.tools.idea.assistant.AssistActionStateManager;
import com.android.tools.idea.assistant.StatefulButtonNotifier;
import com.android.tools.idea.assistant.datamodel.ActionData;
import com.android.tools.idea.gradle.project.GradleProjectInfo;
import com.intellij.ide.ui.laf.darcula.ui.DarculaButtonPainter;
import com.intellij.ide.ui.laf.intellij.MacIntelliJButtonBorder;
import com.intellij.openapi.module.Module;
import com.intellij.openapi.project.Project;
import com.intellij.util.messages.MessageBusConnection;
import com.intellij.util.ui.JBUI;
import org.jetbrains.annotations.NotNull;
import org.jetbrains.annotations.Nullable;

import javax.swing.*;
import javax.swing.border.Border;
import javax.swing.plaf.ButtonUI;
import java.awt.*;
import java.awt.event.ActionListener;
import java.util.ArrayList;
import java.util.Collection;

/**
 * A wrapper presentation on {@link ActionButton} that allows for the button to maintain state. In practice this means that either a button
 * is displayed or a message indicating why the action was not available is displayed. A common example is adding dependencies. If the
 * dependency has already been added, displaying a success message instead of an "add" button is appropriate.
 */
public class StatefulButton extends JPanel {

  @VisibleForTesting
  @NotNull
  final ActionButton myButton;
  @Nullable private final String mySuccessMessage;
  @Nullable private final AssistActionStateManager myStateManager;
  @NotNull private final ActionData myAction;
  @NotNull private final Project myProject;
<<<<<<< HEAD
=======
  @NotNull private final Collection<MessageBusConnection> myMessageBusConnections = new ArrayList<>();
>>>>>>> abbea60e
  @VisibleForTesting
  @Nullable
  StatefulButtonMessage myMessage;

  /**
   * Creates a button that changes UI based on state.
   *
   * @param action       model parsed from xml
   * @param listener     listens for click and handles action
   * @param stateManager a button can be associated with a manager that listens for updates and changes button UI. If null, button is
   *                     always in default state (same as NOT_APPLICABLE)
   * @param project
   */
  @SuppressWarnings("deprecation")
  public StatefulButton(@NotNull ActionData action,
                        @NotNull ActionListener listener,
                        @Nullable AssistActionStateManager stateManager,
                        @NotNull Project project) {
<<<<<<< HEAD
    super(new VerticalLayout(5, SwingConstants.LEFT));
=======
    super(new GridBagLayout());
>>>>>>> abbea60e
    setBorder(BorderFactory.createEmptyBorder());
    setOpaque(false);

    myAction = action;
    myStateManager = stateManager;
    myProject = project;

    // TODO: Don't cache this, restructure messaging to be more centralized with state-dependent templates. For example, allow the bundle
    // to express the "partial" state with a message "{0} of {1} modules have Foo added", "complete" state with "All modules with Foo added"
    // etc.
    mySuccessMessage = action.getSuccessMessage();

    myButton = new ActionButton(action, listener, this) {
      @Override
      public void setUI(ButtonUI ui) {
        // Custom ButtonUI needed to avoid white-on-white that appears with Mac rendering.
        // Overriding setUI ensures a platform theme change doesn't undo the ButtonUI override.

        // Hack: Hardcoding a custom ButtonUI since the platform specific customization for Mac, MacIntelliJButtonUI, doesn't always draw
        // with get*Color* colors. Using a custom implementation that always draws using those colors.
        super.setUI(StatefulButtonUI.createUI(myButton));
        // TODO: Ask IntelliJ whether MacIntelliJButtonUI.paint should use get*Color*() to draw buttons when MacIntelliJButtonBorder present

        // Super hack: Below is an unfortunate side effect of the hardcoding above. The Mac and Darcula button border implementation classes
        // use dramatically different inset sizes, but the custom ButtonUI implementation is a fork of DarculaButtonUI which assumes a
        // larger inset. The code below injects a padded border with the Darcula insets when the Mac border is present.
        JButton defaultButton = new JButton();
        Border defaultButtonBorder = defaultButton.getBorder();
        if (defaultButtonBorder instanceof MacIntelliJButtonBorder) {
          defaultButtonBorder = new DarculaButtonPainter();
        }
        Insets insets = defaultButtonBorder.getBorderInsets(defaultButton);
        setBorder(BorderFactory.createEmptyBorder(insets.top, insets.left, insets.bottom, insets.right));
      }
    };

    GridBagConstraints c = new GridBagConstraints();
    c.gridx = 0;
    c.gridy = 0;
    c.weightx = 1;
    c.anchor = GridBagConstraints.NORTHWEST;
    c.insets = JBUI.insets(7, 0, 10, 5);
    add(myButton, c);
    // Initialize to hidden until state management is completed.
    myButton.setVisible(false);

    if (myStateManager != null) {
      myStateManager.init(project, action);
      myMessage = myStateManager.getStateDisplay(project, action, mySuccessMessage);
      if (myMessage != null) {
        c.gridy++;
        c.fill = GridBagConstraints.HORIZONTAL;
        add(myMessage, c);
        // Initialize to hidden until state management is completed.
        myMessage.setVisible(false);
      }
    }

    // Initialize the button state. This includes making the proper element visible.
    updateButtonState();
  }

  @Override
  public void addNotify() {
    assert SwingUtilities.isEventDispatchThread();

    updateButtonState();
    if (myStateManager != null) {
      // Listen for notifications that the state has been updated.
      for (Module module : GradleProjectInfo.getInstance(myProject).getAndroidModules()) {
        MessageBusConnection connection = module.getMessageBus().connect(module);
        myMessageBusConnections.add(connection);
        connection.subscribe(StatefulButtonNotifier.BUTTON_STATE_TOPIC, this::updateButtonState);
      }
    }

    super.addNotify();
  }

  @Override
  public void removeNotify() {
    assert SwingUtilities.isEventDispatchThread();

    myMessageBusConnections.forEach(MessageBusConnection::disconnect);
    myMessageBusConnections.clear();

    super.removeNotify();
  }

  @NotNull
  public ActionData getActionData() {
    return myAction;
  }

  /**
   * Updates the state of the button display based on the associated {@code AssistActionStateManager} if present. This should be called
   * whenever there may have been a state change.
   *
   * TODO: Determine how to update the state on card view change at minimum.
   */
  public void updateButtonState() {
    // Ensure we're on the AWT event dispatch thread
    if (!SwingUtilities.isEventDispatchThread()) {
      SwingUtilities.invokeLater(this::updateButtonState);
      return;
    }
    // There may be cases where the action is not stateful such as triggering a debug event which can occur any number of times.
    if (myStateManager == null) {
      myButton.setVisible(true);
      return;
    }

    AssistActionState state = myStateManager.getState(myProject, myAction);
    revalidate();
    repaint();


    if (myMessage != null) {
      updateUIForState(state);
<<<<<<< HEAD
      return;
=======
>>>>>>> abbea60e
    }
  }

  private void updateUIForState(AssistActionState state) {
    myButton.setVisible(state.isButtonVisible());
    myButton.setEnabled(state.isButtonEnabled());
<<<<<<< HEAD
    myMessage.setVisible(state.isMessageVisible());
    if (state.isMessageVisible()) {
=======
    if (myMessage != null) {
      myMessage.setVisible(state.isMessageVisible());
    }
    if (state.isMessageVisible() && myStateManager != null) {
>>>>>>> abbea60e
      remove(myMessage);
      myMessage = myStateManager.getStateDisplay(myProject, myAction, mySuccessMessage);
      if (myMessage == null) {
        return;
      }
<<<<<<< HEAD
      add(myMessage);
=======
      GridBagConstraints c = new GridBagConstraints();
      c.gridx = 0;
      c.gridy = 1;
      c.weightx = 1;
      c.anchor = GridBagConstraints.NORTHWEST;
      c.fill = GridBagConstraints.HORIZONTAL;
      c.insets = JBUI.insets(7, 0, 10, 5);
      add(myMessage, c);
>>>>>>> abbea60e
    }
  }

  @NotNull
  public Project getProject() {
    return myProject;
  }

  /**
   * Generic button used for handling arbitrary actions. No display properties should be overridden here as this class purely addresses
   * logical handling and is not opinionated about display. Action buttons may have a variety of visual styles which will either be added
   * inline where used or by subclassing this class.
   */
  public static class ActionButton extends JButton {
    private final String myKey;
    private final StatefulButton myButtonWrapper;

    /**
     * @param action   POJO containing the action configuration.
     * @param listener The common listener used across all action buttons.
     */
    public ActionButton(@NotNull ActionData action,
                        @NotNull ActionListener listener,
                        @NotNull StatefulButton wrapper) {
      super(action.getLabel());

      myKey = action.getKey();
      myButtonWrapper = wrapper;
      addActionListener(listener);
      setOpaque(false);
    }

    @NotNull
    public String getKey() {
      return myKey;
    }

    public void updateState() {
      myButtonWrapper.updateButtonState();
    }

    @NotNull
    public ActionData getActionData() {
      return myButtonWrapper.getActionData();
    }

    @NotNull
    public Project getProject() {
      return myButtonWrapper.getProject();
    }
  }
}<|MERGE_RESOLUTION|>--- conflicted
+++ resolved
@@ -52,10 +52,7 @@
   @Nullable private final AssistActionStateManager myStateManager;
   @NotNull private final ActionData myAction;
   @NotNull private final Project myProject;
-<<<<<<< HEAD
-=======
   @NotNull private final Collection<MessageBusConnection> myMessageBusConnections = new ArrayList<>();
->>>>>>> abbea60e
   @VisibleForTesting
   @Nullable
   StatefulButtonMessage myMessage;
@@ -74,11 +71,7 @@
                         @NotNull ActionListener listener,
                         @Nullable AssistActionStateManager stateManager,
                         @NotNull Project project) {
-<<<<<<< HEAD
-    super(new VerticalLayout(5, SwingConstants.LEFT));
-=======
     super(new GridBagLayout());
->>>>>>> abbea60e
     setBorder(BorderFactory.createEmptyBorder());
     setOpaque(false);
 
@@ -198,33 +191,21 @@
 
     if (myMessage != null) {
       updateUIForState(state);
-<<<<<<< HEAD
-      return;
-=======
->>>>>>> abbea60e
     }
   }
 
   private void updateUIForState(AssistActionState state) {
     myButton.setVisible(state.isButtonVisible());
     myButton.setEnabled(state.isButtonEnabled());
-<<<<<<< HEAD
-    myMessage.setVisible(state.isMessageVisible());
-    if (state.isMessageVisible()) {
-=======
     if (myMessage != null) {
       myMessage.setVisible(state.isMessageVisible());
     }
     if (state.isMessageVisible() && myStateManager != null) {
->>>>>>> abbea60e
       remove(myMessage);
       myMessage = myStateManager.getStateDisplay(myProject, myAction, mySuccessMessage);
       if (myMessage == null) {
         return;
       }
-<<<<<<< HEAD
-      add(myMessage);
-=======
       GridBagConstraints c = new GridBagConstraints();
       c.gridx = 0;
       c.gridy = 1;
@@ -233,7 +214,6 @@
       c.fill = GridBagConstraints.HORIZONTAL;
       c.insets = JBUI.insets(7, 0, 10, 5);
       add(myMessage, c);
->>>>>>> abbea60e
     }
   }
 
