/*
 * Copyright (C) 2020 The Android Open Source Project
 *
 * Licensed under the Apache License, Version 2.0 (the "License");
 * you may not use this file except in compliance with the License.
 * You may obtain a copy of the License at
 *
 *      http://www.apache.org/licenses/LICENSE-2.0
 *
 * Unless required by applicable law or agreed to in writing, software
 * distributed under the License is distributed on an "AS IS" BASIS,
 * WITHOUT WARRANTIES OR CONDITIONS OF ANY KIND, either express or implied.
 * See the License for the specific language governing permissions and
 * limitations under the License.
 */
package com.android.tools.idea.layoutinspector.ui

import com.android.SdkConstants.ANDROID_URI
import com.android.SdkConstants.ATTR_ELEVATION
import com.android.SdkConstants.ATTR_TEXT_COLOR
import com.android.ide.common.rendering.api.ResourceNamespace
import com.android.ide.common.rendering.api.ResourceReference
import com.android.resources.ResourceType
<<<<<<< HEAD
import com.android.testutils.TestUtils.getWorkspaceRoot
=======
import com.android.testutils.ImageDiffUtil
import com.android.testutils.TestUtils.resolveWorkspacePath
import com.android.tools.adtui.common.secondaryPanelBackground
import com.android.tools.adtui.imagediff.ImageDiffTestUtil
>>>>>>> 44b500f2
import com.android.tools.adtui.stdui.KeyStrokes
import com.android.tools.adtui.swing.FakeUi
import com.android.tools.adtui.swing.IconLoaderRule
import com.android.tools.adtui.swing.SetPortableUiFontRule
import com.android.tools.idea.layoutinspector.model
import com.android.tools.idea.layoutinspector.model.ResolutionStackModel
import com.android.tools.idea.layoutinspector.properties.InspectorGroupPropertyItem
import com.android.tools.idea.layoutinspector.properties.InspectorPropertiesModel
import com.android.tools.idea.layoutinspector.properties.InspectorPropertyItem
import com.android.tools.idea.layoutinspector.properties.PropertySection
import com.android.tools.idea.layoutinspector.util.CheckUtil
import com.android.tools.idea.layoutinspector.util.ComponentUtil.flatten
import com.android.tools.idea.layoutinspector.util.DemoExample
import com.android.tools.idea.layoutinspector.util.FakeTreeSettings
import com.android.tools.idea.testing.AndroidProjectRule
import com.android.tools.property.panel.api.PropertyItem
import com.android.tools.property.panel.api.TableSupport
import com.android.tools.property.panel.impl.model.TextFieldPropertyEditorModel
import com.android.tools.property.panel.impl.ui.PropertyTextField
import com.google.common.truth.Truth.assertThat
import com.intellij.ide.ui.laf.IntelliJLaf
import com.intellij.testFramework.EdtRule
import com.intellij.testFramework.RunsInEdt
<<<<<<< HEAD
import com.intellij.ui.JBColor
=======
import org.junit.After
import org.junit.Before
import org.junit.Ignore
>>>>>>> 44b500f2
import org.junit.Rule
import org.junit.Test
import org.junit.rules.ExternalResource
import org.junit.rules.RuleChain
import java.awt.BorderLayout
import java.awt.Dimension
import java.awt.event.ActionEvent
import javax.swing.Box.Filler
import javax.swing.BoxLayout
import javax.swing.JComponent
import javax.swing.JPanel
import javax.swing.LookAndFeel
import javax.swing.UIManager
import javax.swing.plaf.metal.MetalLookAndFeel
import javax.swing.plaf.metal.MetalTheme
import com.android.tools.idea.layoutinspector.properties.PropertyType as Type


private const val TEST_DATA_PATH = "tools/adt/idea/layout-inspector/testData/ui"
private const val DIFF_THRESHOLD = 0.01

@RunsInEdt
class ResolutionElementEditorTest {
  private val projectRule = AndroidProjectRule.withSdk()

  @get:Rule
  val lafRuleChain = RuleChain.outerRule(IntelliJLafRule()).around(SetPortableUiFontRule())!!

  @get:Rule
  val ruleChain = RuleChain.outerRule(projectRule).around(EdtRule()).around(IconLoaderRule())!!

  @Test
  fun testPaintClosed() {
    val editors = createEditors()
    getEditor(editors, 1).isVisible = false
    checkImage(editors, "Closed")
  }

  @Ignore("b/187441420")
  @Test
  fun testPaintOpen() {
    val editors = createEditors()
    checkImage(editors, "Open")
  }

  @Ignore("b/187441420")
  @Test
  fun testPaintOpenWithDetails() {
    val editors = createEditors()
    getEditor(editors, 0).editorModel.isExpandedTableItem = true
    expandFirstLabel(getEditor(editors, 0), true)
    checkImage(editors, "OpenWithDetails")
  }

  @Ignore("b/187441420")
  @Test
  fun testPaintOpenWithTwoDetails() {
    val editors = createEditors()
    getEditor(editors, 0).editorModel.isExpandedTableItem = true
    expandFirstLabel(getEditor(editors, 0), true)
    expandFirstLabel(getEditor(editors, 1), true)
    checkImage(editors, "OpenWithTwoDetails")
  }

  @Test
  fun testDynamicHeight() {
    var updateCount = 0
    val editors = createEditors()
    val editor = getEditor(editors, 0)
    val model = editor.editorModel
    model.tableSupport = object : TableSupport {
      override fun updateRowHeight(scrollIntoView: Boolean) {
        updateCount++
      }
    }
    assertThat(model.isCustomHeight).isFalse()

    editor.editorModel.isExpandedTableItem = true
    assertThat(model.isCustomHeight).isTrue()
    assertThat(updateCount).isEqualTo(0)

    expandFirstLabel(editor, true)
    assertThat(model.isCustomHeight).isTrue()
    assertThat(updateCount).isEqualTo(1)

    expandFirstLabel(editor, false)
    assertThat(model.isCustomHeight).isTrue()
    assertThat(updateCount).isEqualTo(2)

    editor.editorModel.isExpandedTableItem = false
    assertThat(model.isCustomHeight).isFalse()
    assertThat(updateCount).isEqualTo(2)
  }

  @Test
  fun testHasLinkPanel() {
    val model = model(projectRule.project, FakeTreeSettings(), DemoExample.setUpDemo(projectRule.fixture))
    val node = model["title"]!!
    val item1 = InspectorPropertyItem(
      ANDROID_URI, ATTR_TEXT_COLOR, ATTR_TEXT_COLOR, Type.COLOR, null, PropertySection.DECLARED, node.layout, node.drawId, model)
    val item2 = InspectorPropertyItem(
      ANDROID_URI, ATTR_ELEVATION, ATTR_ELEVATION, Type.FLOAT, null, PropertySection.DEFAULT, null, node.drawId, model)

    // The "textColor" attribute is defined in the layout file, and we should have a link to the layout definition
    assertThat(ResolutionElementEditor.hasLinkPanel(item1)).isTrue()

    // The "elevation" attribute is never set so there will not be a link to follow:
    assertThat(ResolutionElementEditor.hasLinkPanel(item2)).isFalse()
  }

  @Test
  fun testDoubleClick() {
    val editors = createEditors()
    val editor = getEditor(editors, 0)
    var toggleCount = 0
    val model = editor.editorModel
    model.tableSupport = object : TableSupport {
      override fun toggleGroup() {
        toggleCount++
      }
    }
    val textEditor = (editor.layout as BorderLayout).getLayoutComponent(BorderLayout.CENTER)
    editor.size = Dimension(500, 200)
    editor.doLayout()
    val ui = FakeUi(textEditor)
    ui.mouse.doubleClick(200, 100)
    assertThat(toggleCount).isEqualTo(1)
    ui.mouse.doubleClick(200, 100)
    assertThat(toggleCount).isEqualTo(2)
  }

<<<<<<< HEAD
  private fun checkImage(editors: JPanel, expected: String) {
    editors.setBounds(0, 0, 200, 300)
    val ui = FakeUi(editors)
    val generatedImage = ui.render()
    CheckUtil.assertImageSimilarPerPlatform(getWorkspaceRoot().resolve(TEST_DATA_PATH), "testResolutionEditorPaint$expected",
                                            generatedImage, DIFF_THRESHOLD)
=======
  private fun checkImage(editors: List<ResolutionElementEditor>, expected: String) {
    editors.forEach { updateSize(it) }
    @Suppress("UndesirableClassUsage")
    val generatedImage = BufferedImage(200, 300, BufferedImage.TYPE_INT_ARGB)
    val graphics = generatedImage.createGraphics()
    graphics.color = secondaryPanelBackground
    graphics.fillRect(0, 0, 200, 300)
    editors[0].setSize(200, editors[0].height)
    editors[0].doLayout()
    editors[0].paint(graphics)
    var y = editors[0].height
    if (editors[0].editorModel.isExpandedTableItem) {
      for (index in 1 until editors.size) {
        graphics.transform = AffineTransform.getTranslateInstance(0.0, y.toDouble())
        editors[index].setSize(200, editors[index].height)
        editors[index].doLayout()
        editors[index].paint(graphics)
        y += editors[index].height
      }
    }
    val platform = SystemInfo.OS_NAME.replace(' ', '_')
    val filename = "$TEST_DATA_PATH/testResolutionEditorPaint$expected$platform.png"
    ImageDiffUtil.assertImageSimilar(resolveWorkspacePath(filename), generatedImage, DIFF_THRESHOLD)
  }

  private fun updateSize(component: Component) {
    component.invalidate()
    if (component is Container) {
      component.components.forEach { updateSize(it) }
      component.size = component.preferredSize
      component.doLayout()
    }
    else {
      component.size = component.preferredSize
    }
>>>>>>> 44b500f2
  }

  private fun expandFirstLabel(editor: ResolutionElementEditor, open: Boolean) {
    val keyStroke = if (open) KeyStrokes.RIGHT else KeyStrokes.LEFT
    val link = findFirstLinkComponent(editor)!!
    val action = link.getActionForKeyStroke(keyStroke)!!
    val event = ActionEvent(link, ActionEvent.ACTION_PERFORMED, "open")
    action.actionPerformed(event)
  }

  private fun createEditors(): JPanel {
    val model = model(projectRule.project, FakeTreeSettings(), DemoExample.setUpDemo(projectRule.fixture))
    val node = model["title"]!!
    val item = InspectorPropertyItem(
      ANDROID_URI, ATTR_TEXT_COLOR, ATTR_TEXT_COLOR, Type.COLOR, null, PropertySection.DECLARED, node.layout, node.drawId, model)
    val textStyleMaterial = ResourceReference(ResourceNamespace.ANDROID, ResourceType.STYLE, "TextAppearance.Material")
    val map = listOf(textStyleMaterial).associateWith { model.resourceLookup.findAttributeValue(item, node, it) }
    val value = model.resourceLookup.findAttributeValue(item, node, item.source!!)
    val property = InspectorGroupPropertyItem(
      ANDROID_URI, item.attrName, item.type, value, null, item.section, item.source, node.drawId, model, map)
    val editors = JPanel()
    editors.layout = BoxLayout(editors, BoxLayout.PAGE_AXIS)
    val propertiesModel = InspectorPropertiesModel()
    editors.add(createEditor(property, propertiesModel))
    property.children.forEach { editors.add(createEditor(it, propertiesModel)) }
    editors.add(Filler(Dimension(0,0), Dimension(Int.MAX_VALUE, Int.MAX_VALUE), Dimension(Int.MAX_VALUE, Int.MAX_VALUE)))
    editors.background = JBColor.WHITE
    return editors
  }

  private fun getEditor(editors: JPanel, index: Int): ResolutionElementEditor {
    return editors.getComponent(index) as ResolutionElementEditor
  }

  private fun createEditor(property: PropertyItem, propertiesModel: InspectorPropertiesModel): ResolutionElementEditor {
    val model = ResolutionStackModel(propertiesModel)
    val editorModel = TextFieldPropertyEditorModel(property, true)
    val editorComponent = PropertyTextField(editorModel)
    editorModel.readOnly = true
    return ResolutionElementEditor(model, editorModel, editorComponent)
  }

  private fun findFirstLinkComponent(editor: ResolutionElementEditor): JComponent? =
    flatten(editor).filter { (it as? JComponent)?.actionMap?.get("open") != null }[0] as JComponent?
}

class IntelliJLafRule : ExternalResource() {
  private var laf: LookAndFeel? = null
  private var theme: MetalTheme? = null

  override fun before() {
    laf = UIManager.getLookAndFeel()
    // If the current LaF is MetalLookAndFeel, we also need to save away the theme, which provides the colors and fonts to MetalLookAndFeel,
    // since IntelliJLaf changes is.
    theme = MetalLookAndFeel.getCurrentTheme()
    // Clear out anything set explicitly by previous tests
    UIManager.getDefaults().clear()
    UIManager.setLookAndFeel(IntelliJLaf())
  }

  override fun after() {
    UIManager.getDefaults().clear()

    MetalLookAndFeel.setCurrentTheme(theme)
    UIManager.setLookAndFeel(laf)
    laf = null
    theme = null
  }
}<|MERGE_RESOLUTION|>--- conflicted
+++ resolved
@@ -21,14 +21,7 @@
 import com.android.ide.common.rendering.api.ResourceNamespace
 import com.android.ide.common.rendering.api.ResourceReference
 import com.android.resources.ResourceType
-<<<<<<< HEAD
-import com.android.testutils.TestUtils.getWorkspaceRoot
-=======
-import com.android.testutils.ImageDiffUtil
-import com.android.testutils.TestUtils.resolveWorkspacePath
-import com.android.tools.adtui.common.secondaryPanelBackground
-import com.android.tools.adtui.imagediff.ImageDiffTestUtil
->>>>>>> 44b500f2
+import com.android.testutils.TestUtils
 import com.android.tools.adtui.stdui.KeyStrokes
 import com.android.tools.adtui.swing.FakeUi
 import com.android.tools.adtui.swing.IconLoaderRule
@@ -52,13 +45,7 @@
 import com.intellij.ide.ui.laf.IntelliJLaf
 import com.intellij.testFramework.EdtRule
 import com.intellij.testFramework.RunsInEdt
-<<<<<<< HEAD
 import com.intellij.ui.JBColor
-=======
-import org.junit.After
-import org.junit.Before
-import org.junit.Ignore
->>>>>>> 44b500f2
 import org.junit.Rule
 import org.junit.Test
 import org.junit.rules.ExternalResource
@@ -97,14 +84,12 @@
     checkImage(editors, "Closed")
   }
 
-  @Ignore("b/187441420")
   @Test
   fun testPaintOpen() {
     val editors = createEditors()
     checkImage(editors, "Open")
   }
 
-  @Ignore("b/187441420")
   @Test
   fun testPaintOpenWithDetails() {
     val editors = createEditors()
@@ -113,7 +98,6 @@
     checkImage(editors, "OpenWithDetails")
   }
 
-  @Ignore("b/187441420")
   @Test
   fun testPaintOpenWithTwoDetails() {
     val editors = createEditors()
@@ -190,50 +174,12 @@
     assertThat(toggleCount).isEqualTo(2)
   }
 
-<<<<<<< HEAD
   private fun checkImage(editors: JPanel, expected: String) {
     editors.setBounds(0, 0, 200, 300)
     val ui = FakeUi(editors)
     val generatedImage = ui.render()
-    CheckUtil.assertImageSimilarPerPlatform(getWorkspaceRoot().resolve(TEST_DATA_PATH), "testResolutionEditorPaint$expected",
+    CheckUtil.assertImageSimilarPerPlatform(TestUtils.resolveWorkspacePath(TEST_DATA_PATH), "testResolutionEditorPaint$expected",
                                             generatedImage, DIFF_THRESHOLD)
-=======
-  private fun checkImage(editors: List<ResolutionElementEditor>, expected: String) {
-    editors.forEach { updateSize(it) }
-    @Suppress("UndesirableClassUsage")
-    val generatedImage = BufferedImage(200, 300, BufferedImage.TYPE_INT_ARGB)
-    val graphics = generatedImage.createGraphics()
-    graphics.color = secondaryPanelBackground
-    graphics.fillRect(0, 0, 200, 300)
-    editors[0].setSize(200, editors[0].height)
-    editors[0].doLayout()
-    editors[0].paint(graphics)
-    var y = editors[0].height
-    if (editors[0].editorModel.isExpandedTableItem) {
-      for (index in 1 until editors.size) {
-        graphics.transform = AffineTransform.getTranslateInstance(0.0, y.toDouble())
-        editors[index].setSize(200, editors[index].height)
-        editors[index].doLayout()
-        editors[index].paint(graphics)
-        y += editors[index].height
-      }
-    }
-    val platform = SystemInfo.OS_NAME.replace(' ', '_')
-    val filename = "$TEST_DATA_PATH/testResolutionEditorPaint$expected$platform.png"
-    ImageDiffUtil.assertImageSimilar(resolveWorkspacePath(filename), generatedImage, DIFF_THRESHOLD)
-  }
-
-  private fun updateSize(component: Component) {
-    component.invalidate()
-    if (component is Container) {
-      component.components.forEach { updateSize(it) }
-      component.size = component.preferredSize
-      component.doLayout()
-    }
-    else {
-      component.size = component.preferredSize
-    }
->>>>>>> 44b500f2
   }
 
   private fun expandFirstLabel(editor: ResolutionElementEditor, open: Boolean) {
