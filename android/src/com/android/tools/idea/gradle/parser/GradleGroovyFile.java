--- conflicted
+++ resolved
@@ -167,10 +167,7 @@
         onPsiFileAvailable();
       }
     };
-<<<<<<< HEAD
-=======
-
->>>>>>> 30e1f6eb
+
     if (myProject.isInitialized()) {
       ApplicationManager.getApplication().runReadAction(runnable);
     }
