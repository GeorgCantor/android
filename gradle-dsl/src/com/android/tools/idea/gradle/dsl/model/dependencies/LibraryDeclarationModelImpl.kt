/*
 * Copyright (C) 2023 The Android Open Source Project
 *
 * Licensed under the Apache License, Version 2.0 (the "License");
 * you may not use this file except in compliance with the License.
 * You may obtain a copy of the License at
 *
 *      http://www.apache.org/licenses/LICENSE-2.0
 *
 * Unless required by applicable law or agreed to in writing, software
 * distributed under the License is distributed on an "AS IS" BASIS,
 * WITHOUT WARRANTIES OR CONDITIONS OF ANY KIND, either express or implied.
 * See the License for the specific language governing permissions and
 * limitations under the License.
 */
package com.android.tools.idea.gradle.dsl.model.dependencies

import com.android.tools.idea.gradle.dsl.api.dependencies.LibraryDeclarationModel
import com.android.tools.idea.gradle.dsl.api.dependencies.LibraryDeclarationSpec
import com.android.tools.idea.gradle.dsl.api.dependencies.VersionDeclarationModel
import com.android.tools.idea.gradle.dsl.api.ext.PropertyType
import com.android.tools.idea.gradle.dsl.api.ext.ReferenceTo
import com.android.tools.idea.gradle.dsl.api.ext.ResolvedPropertyModel
import com.android.tools.idea.gradle.dsl.model.GradleVersionCatalogPropertyModel
import com.android.tools.idea.gradle.dsl.model.ext.GradlePropertyModelBuilder
import com.android.tools.idea.gradle.dsl.model.ext.PropertyUtil
import com.android.tools.idea.gradle.dsl.model.ext.transforms.FakeElementTransform
import com.android.tools.idea.gradle.dsl.parser.catalog.FakeDependencyDeclarationElement
import com.android.tools.idea.gradle.dsl.parser.elements.FakeElement
import com.android.tools.idea.gradle.dsl.parser.elements.GradleDslElement
import com.android.tools.idea.gradle.dsl.parser.elements.GradleDslExpressionMap
import com.android.tools.idea.gradle.dsl.parser.elements.GradleDslLiteral
import com.android.tools.idea.gradle.dsl.parser.elements.GradleNameElement
import com.android.tools.idea.gradle.dsl.parser.elements.GradlePropertiesDslElement
<<<<<<< HEAD
=======
import com.android.tools.idea.gradle.dsl.parser.files.GradleVersionCatalogFile.GradleDslVersionLiteral
>>>>>>> 574fcae1
import com.intellij.openapi.diagnostic.Logger
import com.intellij.psi.PsiElement

abstract class LibraryDeclarationModelImpl(open val dslElement: GradleDslElement) : LibraryDeclarationModel {
  companion object {
    val LOG = Logger.getInstance(LibraryDeclarationModelImpl::class.java)
  }
  override fun getSpec(): LibraryDeclarationSpec =
    LibraryDeclarationSpecImpl(name().toString(), group().toString(), version().getSpec())

  override fun compactNotation(): String = getSpec().compactNotation()

  override fun getPsiElement(): PsiElement? = dslElement.psiElement

  protected fun createVersionDeclarationModel(dslElement: GradleDslElement): VersionDeclarationModel {
    return when (val foundElement = PropertyUtil.followElement(dslElement)) {
      is GradleDslLiteral -> LiteralVersionDeclarationModel(foundElement)
      is GradleDslExpressionMap -> MapVersionDeclarationModel(foundElement)
      is FakeElement -> FakeVersionDeclarationModel(foundElement)
      else -> throw RuntimeException("Trying create version out of ${foundElement?.elementType}")
    }
  }

  /**
   * Creates VersionDeclarationModel with no DSL element as it does not exist yet
   * by default we add literal property to map as version
   */
  protected fun createVersionDeclarationModel(dslElement: GradleDslElement?,
                                              holder: GradlePropertiesDslElement,
                                              alias: String): VersionDeclarationModel {
    val element = dslElement ?: GradleDslLiteral(holder, GradleNameElement.create(alias))
    return createVersionDeclarationModel(element)
  }

  class MapDependencyDeclarationModel(override val dslElement: GradleDslExpressionMap) : LibraryDeclarationModelImpl(dslElement) {
    companion object {
      /**
       * Creates library declaration as map with in place version
       */
      @JvmStatic
      fun createNew(parent: GradlePropertiesDslElement,
                    alias: String,
                    dependency: LibraryDeclarationSpec): MapDependencyDeclarationModel {
        val declaration = GradleVersionCatalogPropertyModel(parent, PropertyType.REGULAR, alias)
        declaration.getMapValue("group").setValue(dependency.getGroup())
        declaration.getMapValue("name").setValue(dependency.getName())
        dependency.getVersion()?.let {
          if(it.compactNotation() == null) {
            LOG.warn("Version for dependency ${dependency.getName()} does not have string notation")
          }
          declaration.getMapValue("version").setValue(it.compactNotation() ?: "")
        }
        return MapDependencyDeclarationModel(declaration.element as GradleDslExpressionMap)
      }

      /**
       * Creates library declaration as map with version as reference
       */
      @JvmStatic
      fun createNew(parent: GradlePropertiesDslElement,
                    alias: String,
                    name: String,
                    group: String,
                    version: ReferenceTo): MapDependencyDeclarationModel {
        val declaration = GradleVersionCatalogPropertyModel(parent, PropertyType.REGULAR, alias)
        declaration.getMapValue("group").setValue(group)
        declaration.getMapValue("name").setValue(name)
        declaration.getMapValue("version").setValue(version)
        return MapDependencyDeclarationModel(declaration.element as GradleDslExpressionMap)
      }
<<<<<<< HEAD
    }

=======

      /**
       * For special cases when version is missed in declaration and will be taken from BOM
       */
      @JvmStatic
      fun createNew(parent: GradlePropertiesDslElement,
                    alias: String,
                    name: String,
                    group: String): MapDependencyDeclarationModel {
        val declaration = GradleVersionCatalogPropertyModel(parent, PropertyType.REGULAR, alias)
        declaration.getMapValue("group").setValue(group)
        declaration.getMapValue("name").setValue(name)
        return MapDependencyDeclarationModel(declaration.element as GradleDslExpressionMap)
      }
    }

>>>>>>> 574fcae1
    override fun name(): ResolvedPropertyModel =
      createMaybeFakeModelForModule("name", LibraryDeclarationSpec::getName, LibraryDeclarationSpecImpl::setName)

    override fun group(): ResolvedPropertyModel =
      createMaybeFakeModelForModule("group", LibraryDeclarationSpec::getGroup, LibraryDeclarationSpecImpl::setGroup)

    private fun createMaybeFakeModelForModule(
      name: String,
      getter: (LibraryDeclarationSpec) -> String?,
      setter: (LibraryDeclarationSpecImpl, String) -> Unit,
    ): ResolvedPropertyModel {
      val module = dslElement.getPropertyElement("module", GradleDslLiteral::class.java)
      if (module != null) {
        val element: FakeElement = FakeDependencyDeclarationElement(dslElement,
                                                                    GradleNameElement.fake(name),
                                                                    module,
                                                                    getter,
                                                                    setter,
                                                                    false)
        return GradlePropertyModelBuilder.create(element).addTransform(FakeElementTransform()).buildResolved()
      }
      return GradlePropertyModelBuilder.create(dslElement, name).buildResolved()
    }

    override fun version(): VersionDeclarationModel =
      createVersionDeclarationModel(dslElement.getPropertyElement("version"), dslElement, "version")

<<<<<<< HEAD
=======
    override fun updateVersion(compactNotation: String) {
      dslElement.removeProperty("version")
      dslElement.addNewLiteral("version", compactNotation)
    }

    override fun updateVersion(versionReference: VersionDeclarationModel) {
      val oldVersion = dslElement.getPropertyElement("version")
      val reference = ReferenceTo(versionReference)
      val newVersion = GradleDslVersionLiteral(dslElement,
                                               GradleNameElement.create("version"),
                                               reference.javaClass)

      if (oldVersion == null)
        dslElement.addParsedElement(newVersion)
      else{
        dslElement.removeProperty(oldVersion)
        dslElement.setNewElement(newVersion)
        newVersion.setValue(reference)
      }
    }
>>>>>>> 574fcae1

    override fun completeModel(): ResolvedPropertyModel? =
      GradlePropertyModelBuilder.create(dslElement).buildResolved()

  }

  class LiteralLibraryDeclarationModel(override val dslElement: GradleDslLiteral) : LibraryDeclarationModelImpl(dslElement) {

    companion object {
      /**
       * Creates library declaration as a literal
       */
      @JvmStatic
      fun createNew(parent: GradlePropertiesDslElement,
                    alias: String,
                    compactNotation: String): LiteralLibraryDeclarationModel {
        val literal = parent.setNewLiteral(alias, compactNotation)
        return LiteralLibraryDeclarationModel(literal)
      }
    }
<<<<<<< HEAD

    private fun createModelFor(name: String,
                               getFunc: (LibraryDeclarationSpec) -> String?,
                               setFunc: (LibraryDeclarationSpecImpl, String) -> Unit

    ): ResolvedPropertyModel {
      val element = dslElement
      assert(element.parent != null)
      val fakeElement: FakeElement = FakeDependencyDeclarationElement(element.parent!!, GradleNameElement.fake(name), element, getFunc,
                                                                      setFunc, false)
      val builder = GradlePropertyModelBuilder.create(fakeElement)
      return builder.addTransform(FakeElementTransform()).buildResolved()
    }

    override fun name(): ResolvedPropertyModel =
      createModelFor("name", LibraryDeclarationSpec::getName, LibraryDeclarationSpecImpl::setName)

    override fun group(): ResolvedPropertyModel =
      createModelFor("group", LibraryDeclarationSpec::getGroup, LibraryDeclarationSpecImpl::setGroup)

    override fun version(): VersionDeclarationModel {
      val element = dslElement
      assert(element.parent != null)
      val fakeElement: FakeElement = FakeDependencyDeclarationElement(element.parent!!,
                                                                      GradleNameElement.fake("version"),
                                                                      element,
                                                                      { spec: LibraryDeclarationSpec -> spec.getVersion()?.compactNotation() },
                                                                      LibraryDeclarationSpecImpl::setStringVersion,
                                                                      false)
      return createVersionDeclarationModel(fakeElement)
=======

    private fun createModelFor(name: String,
                               getFunc: (LibraryDeclarationSpec) -> String?,
                               setFunc: (LibraryDeclarationSpecImpl, String) -> Unit

    ): ResolvedPropertyModel {
      val element = dslElement
      assert(element.parent != null)
      val fakeElement: FakeElement = FakeDependencyDeclarationElement(element.parent!!, GradleNameElement.fake(name), element, getFunc,
                                                                      setFunc, false)
      val builder = GradlePropertyModelBuilder.create(fakeElement)
      return builder.addTransform(FakeElementTransform()).buildResolved()
    }

    override fun name(): ResolvedPropertyModel =
      createModelFor("name", LibraryDeclarationSpec::getName, LibraryDeclarationSpecImpl::setName)

    override fun group(): ResolvedPropertyModel =
      createModelFor("group", LibraryDeclarationSpec::getGroup, LibraryDeclarationSpecImpl::setGroup)

    override fun version(): VersionDeclarationModel {
      return createVersionDeclarationModel(createVersionElement())
    }

    private fun createVersionElement(): FakeDependencyDeclarationElement {
      assert(dslElement.parent != null) // parent cannot be null as library declaration is always under libraries table
      return FakeDependencyDeclarationElement(
        dslElement.parent!!,
        GradleNameElement.fake("version"),
        dslElement,
        { spec: LibraryDeclarationSpec -> spec.getVersion()?.compactNotation() },
        LibraryDeclarationSpecImpl::setStringVersion,
        false)
    }

    override fun updateVersion(compactNotation: String) {
      createVersionElement().setValue(compactNotation)
    }

    override fun updateVersion(version: VersionDeclarationModel) {
      createVersionElement().setValue(version.getSpec())
>>>>>>> 574fcae1
    }

    override fun completeModel(): ResolvedPropertyModel? =
      GradlePropertyModelBuilder.create(dslElement).buildResolved()
  }
}
<|MERGE_RESOLUTION|>--- conflicted
+++ resolved
@@ -32,10 +32,7 @@
 import com.android.tools.idea.gradle.dsl.parser.elements.GradleDslLiteral
 import com.android.tools.idea.gradle.dsl.parser.elements.GradleNameElement
 import com.android.tools.idea.gradle.dsl.parser.elements.GradlePropertiesDslElement
-<<<<<<< HEAD
-=======
 import com.android.tools.idea.gradle.dsl.parser.files.GradleVersionCatalogFile.GradleDslVersionLiteral
->>>>>>> 574fcae1
 import com.intellij.openapi.diagnostic.Logger
 import com.intellij.psi.PsiElement
 
@@ -106,10 +103,6 @@
         declaration.getMapValue("version").setValue(version)
         return MapDependencyDeclarationModel(declaration.element as GradleDslExpressionMap)
       }
-<<<<<<< HEAD
-    }
-
-=======
 
       /**
        * For special cases when version is missed in declaration and will be taken from BOM
@@ -126,7 +119,6 @@
       }
     }
 
->>>>>>> 574fcae1
     override fun name(): ResolvedPropertyModel =
       createMaybeFakeModelForModule("name", LibraryDeclarationSpec::getName, LibraryDeclarationSpecImpl::setName)
 
@@ -154,8 +146,6 @@
     override fun version(): VersionDeclarationModel =
       createVersionDeclarationModel(dslElement.getPropertyElement("version"), dslElement, "version")
 
-<<<<<<< HEAD
-=======
     override fun updateVersion(compactNotation: String) {
       dslElement.removeProperty("version")
       dslElement.addNewLiteral("version", compactNotation)
@@ -176,7 +166,6 @@
         newVersion.setValue(reference)
       }
     }
->>>>>>> 574fcae1
 
     override fun completeModel(): ResolvedPropertyModel? =
       GradlePropertyModelBuilder.create(dslElement).buildResolved()
@@ -197,38 +186,6 @@
         return LiteralLibraryDeclarationModel(literal)
       }
     }
-<<<<<<< HEAD
-
-    private fun createModelFor(name: String,
-                               getFunc: (LibraryDeclarationSpec) -> String?,
-                               setFunc: (LibraryDeclarationSpecImpl, String) -> Unit
-
-    ): ResolvedPropertyModel {
-      val element = dslElement
-      assert(element.parent != null)
-      val fakeElement: FakeElement = FakeDependencyDeclarationElement(element.parent!!, GradleNameElement.fake(name), element, getFunc,
-                                                                      setFunc, false)
-      val builder = GradlePropertyModelBuilder.create(fakeElement)
-      return builder.addTransform(FakeElementTransform()).buildResolved()
-    }
-
-    override fun name(): ResolvedPropertyModel =
-      createModelFor("name", LibraryDeclarationSpec::getName, LibraryDeclarationSpecImpl::setName)
-
-    override fun group(): ResolvedPropertyModel =
-      createModelFor("group", LibraryDeclarationSpec::getGroup, LibraryDeclarationSpecImpl::setGroup)
-
-    override fun version(): VersionDeclarationModel {
-      val element = dslElement
-      assert(element.parent != null)
-      val fakeElement: FakeElement = FakeDependencyDeclarationElement(element.parent!!,
-                                                                      GradleNameElement.fake("version"),
-                                                                      element,
-                                                                      { spec: LibraryDeclarationSpec -> spec.getVersion()?.compactNotation() },
-                                                                      LibraryDeclarationSpecImpl::setStringVersion,
-                                                                      false)
-      return createVersionDeclarationModel(fakeElement)
-=======
 
     private fun createModelFor(name: String,
                                getFunc: (LibraryDeclarationSpec) -> String?,
@@ -270,7 +227,6 @@
 
     override fun updateVersion(version: VersionDeclarationModel) {
       createVersionElement().setValue(version.getSpec())
->>>>>>> 574fcae1
     }
 
     override fun completeModel(): ResolvedPropertyModel? =
