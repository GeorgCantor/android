--- conflicted
+++ resolved
@@ -33,13 +33,8 @@
     if (node instanceof SummaryTreeNode) {
       node = ((SummaryTreeNode)node).getPrimaryChild();
     }
-<<<<<<< HEAD
-    if (node instanceof PlatformDetailsTreeNode) {
-      return ((PlatformDetailsTreeNode)node).getPackage().getVersion();
-=======
     if (node instanceof DetailsTreeNode) {
       return ((DetailsTreeNode)node).getPackage().getVersion();
->>>>>>> 50d6ab60
     }
     return null;
   }
