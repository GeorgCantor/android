/*
 * Copyright (C) 2020 The Android Open Source Project
 *
 * Licensed under the Apache License, Version 2.0 (the "License");
 * you may not use this file except in compliance with the License.
 * You may obtain a copy of the License at
 *
 *      http://www.apache.org/licenses/LICENSE-2.0
 *
 * Unless required by applicable law or agreed to in writing, software
 * distributed under the License is distributed on an "AS IS" BASIS,
 * WITHOUT WARRANTIES OR CONDITIONS OF ANY KIND, either express or implied.
 * See the License for the specific language governing permissions and
 * limitations under the License.
 */
package com.android.tools.idea.layoutinspector.pipeline.appinspection

import com.android.flags.junit.FlagRule
import com.android.tools.adtui.model.FakeTimer
import com.android.tools.app.inspection.AppInspection
import com.android.tools.idea.appinspection.api.AppInspectionApiServices
import com.android.tools.idea.appinspection.test.AppInspectionServiceRule
import com.android.tools.idea.appinspection.test.TestAppInspectorCommandHandler
import com.android.tools.idea.appinspection.test.createResponse
import com.android.tools.idea.concurrency.AndroidCoroutineScope
import com.android.tools.idea.flags.StudioFlags
import com.android.tools.idea.layoutinspector.InspectorClientProvider
import com.android.tools.idea.layoutinspector.metrics.LayoutInspectorSessionMetrics
import com.android.tools.idea.layoutinspector.pipeline.AbstractInspectorClient
import com.android.tools.idea.layoutinspector.pipeline.InspectorClientLaunchMonitor
import com.android.tools.idea.layoutinspector.pipeline.InspectorClientSettings
import com.android.tools.idea.layoutinspector.pipeline.appinspection.compose.COMPOSE_LAYOUT_INSPECTOR_ID
import com.android.tools.idea.layoutinspector.pipeline.appinspection.inspectors.FakeComposeLayoutInspector
import com.android.tools.idea.layoutinspector.pipeline.appinspection.inspectors.FakeInspector
import com.android.tools.idea.layoutinspector.pipeline.appinspection.inspectors.FakeViewLayoutInspector
import com.android.tools.idea.layoutinspector.pipeline.appinspection.view.VIEW_LAYOUT_INSPECTOR_ID
import com.android.tools.idea.layoutinspector.view.inspection.LayoutInspectorViewProtocol
import com.android.tools.idea.testing.AndroidProjectRule
import com.android.tools.idea.transport.faketransport.FakeGrpcServer
import com.android.tools.idea.transport.faketransport.FakeTransportService
import com.android.tools.idea.transport.faketransport.commands.CommandHandler
import com.android.tools.idea.util.ListenerCollection
import com.android.tools.profiler.proto.Commands
import com.android.tools.profiler.proto.Common
import com.intellij.openapi.Disposable
import layoutinspector.compose.inspection.LayoutInspectorComposeProtocol
import org.junit.rules.TestRule
import org.junit.runner.Description
import org.junit.runners.model.Statement

/**
 * An [InspectorClientProvider] for creating an app inspection-based client.
 *
 * Note that some parameters are provided lazily to allow rules to initialize them first.
 */
fun AppInspectionClientProvider(
  getApiServices: () -> AppInspectionApiServices,
  getMonitor: (AbstractInspectorClient) -> InspectorClientLaunchMonitor,
  getClientSettings: () -> InspectorClientSettings,
  getDisposable: () -> Disposable
) = InspectorClientProvider { params, inspector ->
  val apiServices = getApiServices()

  AppInspectionInspectorClient(
      process = params.process,
      isInstantlyAutoConnected = params.isInstantlyAutoConnected,
      model = inspector.inspectorModel,
      notificationModel = inspector.notificationModel,
      metrics = LayoutInspectorSessionMetrics(inspector.inspectorModel.project, params.process),
      treeSettings = inspector.treeSettings,
      inspectorClientSettings = getClientSettings(),
      coroutineScope = AndroidCoroutineScope(getDisposable()),
      parentDisposable = getDisposable(),
      apiServices = apiServices
    )
    .apply { launchMonitor = getMonitor(this) }
}

/** App inspection-pipeline specific setup and teardown for tests. */
class AppInspectionInspectorRule(
  private val projectRule: AndroidProjectRule,
  withDefaultResponse: Boolean = true
) : TestRule {
  private val timer = FakeTimer()
  private val transportService = FakeTransportService(timer)

  // This flag allows us to avoid a path in Compose inspector client construction so we don't need
  // to mock a bunch of services
  private val devModeFlagRule = FlagRule(StudioFlags.APP_INSPECTION_USE_DEV_JAR, true)
  private val grpcServer =
    FakeGrpcServer.createFakeGrpcServer("AppInspectionInspectorRuleServer", transportService)
  val inspectionService = AppInspectionServiceRule(timer, transportService, grpcServer)

  val viewInspector =
    FakeViewLayoutInspector(
      object : FakeInspector.Connection<LayoutInspectorViewProtocol.Event>() {
        override fun sendEvent(event: LayoutInspectorViewProtocol.Event) {
          if (withDefaultResponse) {
            inspectionService.addAppInspectionEvent(
              AppInspection.AppInspectionEvent.newBuilder()
                .apply {
                  inspectorId = VIEW_LAYOUT_INSPECTOR_ID
                  rawEventBuilder.content = event.toByteString()
                }
                .build()
            )
          }
        }
      }
    )
  val composeInspector = FakeComposeLayoutInspector()

  init {
    val viewInspectorHandler =
      TestAppInspectorCommandHandler(
        timer,
        createInspectorResponse = { createCommand ->
          createCommand.createResponse(viewInspector.createResponseStatus)
        },
        rawInspectorResponse = { rawCommand ->
          val viewCommand = LayoutInspectorViewProtocol.Command.parseFrom(rawCommand.content)
          val viewResponse = viewInspector.handleCommand(viewCommand)
          val rawResponse =
            AppInspection.RawResponse.newBuilder().setContent(viewResponse.toByteString())
          AppInspection.AppInspectionResponse.newBuilder().setRawResponse(rawResponse)
        }
      )

    val composeInspectorHandler =
      TestAppInspectorCommandHandler(
        timer,
        createInspectorResponse = { createCommand ->
          createCommand.createResponse(composeInspector.createResponseStatus)
        },
        rawInspectorResponse = { rawCommand ->
          val composeCommand = LayoutInspectorComposeProtocol.Command.parseFrom(rawCommand.content)
          val composeResponse = composeInspector.handleCommand(composeCommand)
          val rawResponse =
            AppInspection.RawResponse.newBuilder().setContent(composeResponse.toByteString())
          AppInspection.AppInspectionResponse.newBuilder().setRawResponse(rawResponse)
        }
      )

    transportService.setCommandHandler(
      Commands.Command.CommandType.APP_INSPECTION,
      object : CommandHandler(timer) {
        override fun handleCommand(command: Commands.Command, events: MutableList<Common.Event>) {
          when (command.appInspectionCommand.inspectorId) {
            VIEW_LAYOUT_INSPECTOR_ID -> viewInspectorHandler.handleCommand(command, events)
            COMPOSE_LAYOUT_INSPECTOR_ID -> composeInspectorHandler.handleCommand(command, events)
          }
        }
      }
    )
  }

  /** Convenience method to create an [AppInspectionClientProvider]. */
  fun createInspectorClientProvider(
    getMonitor: (AbstractInspectorClient) -> InspectorClientLaunchMonitor = { defaultMonitor(it) },
    getClientSettings: () -> InspectorClientSettings = { defaultInspectorClientSettings() },
    getDisposable: () -> Disposable = { defaultDisposable() },
    apiServicesProvider: () -> AppInspectionApiServices = { inspectionService.apiServices }
  ): InspectorClientProvider {
    return AppInspectionClientProvider(
      apiServicesProvider,
      getMonitor,
      getClientSettings,
      getDisposable
    )
  }

  fun defaultMonitor(client: AbstractInspectorClient): InspectorClientLaunchMonitor {
    return InspectorClientLaunchMonitor(
      projectRule.project,
      client.notificationModel,
      ListenerCollection.createWithDirectExecutor(),
<<<<<<< HEAD
      client.stats
=======
      client.stats,
      client.coroutineScope
>>>>>>> 574fcae1
    )
  }

  private fun defaultInspectorClientSettings(): InspectorClientSettings {
    return InspectorClientSettings(projectRule.project)
  }

  private fun defaultDisposable(): Disposable {
    return projectRule.testRootDisposable
  }

  override fun apply(base: Statement, description: Description): Statement {
    // Rules will be applied in reverse order. This class will evaluate last.
    val innerRules = listOf(inspectionService, grpcServer, devModeFlagRule)
    return innerRules.fold(base) { stmt: Statement, rule: TestRule ->
      rule.apply(stmt, description)
    }
  }
}<|MERGE_RESOLUTION|>--- conflicted
+++ resolved
@@ -174,12 +174,8 @@
       projectRule.project,
       client.notificationModel,
       ListenerCollection.createWithDirectExecutor(),
-<<<<<<< HEAD
-      client.stats
-=======
       client.stats,
       client.coroutineScope
->>>>>>> 574fcae1
     )
   }
 
