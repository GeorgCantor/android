--- conflicted
+++ resolved
@@ -26,11 +26,7 @@
 import com.android.tools.idea.refactoring.rtl.RtlSupportProcessor
 import com.android.tools.idea.uibuilder.handlers.constraint.ConstraintUtilities.registerAttributeHelp
 import com.intellij.ide.ui.laf.darcula.DarculaUIUtil
-<<<<<<< HEAD
 import com.intellij.ui.ExperimentalUI
-=======
-import com.intellij.ui.NewUI
->>>>>>> 0d09370c
 import com.intellij.ui.components.JBList
 import com.intellij.ui.paint.EffectPainter2D
 import com.intellij.util.ui.JBDimension
@@ -202,11 +198,7 @@
       val warningSize = warningPanel.preferredSize
       return Dimension(
         maxOf(titleSize.width, listSize.width, warningSize.width),
-<<<<<<< HEAD
-        titleSize.height + listSize.height + warningSize.height
-=======
         titleSize.height + listSize.height + warningSize.height,
->>>>>>> 0d09370c
       )
     }
   }
@@ -226,11 +218,7 @@
               item.attribute,
               item.displayName,
               boldText,
-<<<<<<< HEAD
-              fadingText
-=======
               fadingText,
->>>>>>> 0d09370c
             )
           )
         }
@@ -316,11 +304,7 @@
               (y + shiftY),
               width.toDouble(),
               (height - shiftY),
-<<<<<<< HEAD
-              null
-=======
               null,
->>>>>>> 0d09370c
             )
             g.color = originalColor
           }
@@ -463,11 +447,7 @@
   val attribute: String,
   val displayName: String,
   val boldValue: String?,
-<<<<<<< HEAD
-  val fadingValue: String?
-=======
   val fadingValue: String?,
->>>>>>> 0d09370c
 )
 
 private fun ConstraintCellData.toConstraintAttribute(): ConstraintAttribute {
@@ -476,11 +456,7 @@
 
 private val constraintIcon = StudioIcons.LayoutEditor.Palette.CONSTRAINT_LAYOUT
 private val highlightConstraintIcon =
-<<<<<<< HEAD
   if (ExperimentalUI.isNewUI()) constraintIcon else ColoredIconGenerator.generateWhiteIcon(constraintIcon)
-=======
-  if (NewUI.isEnabled()) constraintIcon else ColoredIconGenerator.generateWhiteIcon(constraintIcon)
->>>>>>> 0d09370c
 
 private val FADING_LABEL_COLOR = Color(0x999999)
 
@@ -535,11 +511,7 @@
     value: Any?,
     index: Int,
     selected: Boolean,
-<<<<<<< HEAD
-    expanded: Boolean
-=======
     expanded: Boolean,
->>>>>>> 0d09370c
   ): Component {
     val item = value as ConstraintCellData
     nameLabel.text = item.displayName
@@ -588,11 +560,7 @@
 fun getAttributesForConstraint(
   constraint: SecondarySelector.Constraint,
   apiLevel: Int,
-<<<<<<< HEAD
-  isRtl: Boolean
-=======
   isRtl: Boolean,
->>>>>>> 0d09370c
 ): List<String> {
   return when (constraint) {
     SecondarySelector.Constraint.LEFT ->
@@ -619,11 +587,7 @@
 fun getConstraintForAttribute(
   attribute: String,
   apiLevel: Int,
-<<<<<<< HEAD
-  isRtl: Boolean
-=======
   isRtl: Boolean,
->>>>>>> 0d09370c
 ): SecondarySelector.Constraint? {
   when {
     apiLevel < RtlSupportProcessor.RTL_TARGET_SDK_START ->
@@ -694,9 +658,5 @@
     SdkConstants.ATTR_LAYOUT_TOP_TO_BOTTOM_OF,
     SdkConstants.ATTR_LAYOUT_BOTTOM_TO_TOP_OF,
     SdkConstants.ATTR_LAYOUT_BOTTOM_TO_BOTTOM_OF,
-<<<<<<< HEAD
-    SdkConstants.ATTR_LAYOUT_BASELINE_TO_BASELINE_OF
-=======
     SdkConstants.ATTR_LAYOUT_BASELINE_TO_BASELINE_OF,
->>>>>>> 0d09370c
   )