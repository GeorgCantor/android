/*
 * Copyright (C) 2015 The Android Open Source Project
 *
 * Licensed under the Apache License, Version 2.0 (the "License");
 * you may not use this file except in compliance with the License.
 * You may obtain a copy of the License at
 *
 *      http://www.apache.org/licenses/LICENSE-2.0
 *
 * Unless required by applicable law or agreed to in writing, software
 * distributed under the License is distributed on an "AS IS" BASIS,
 * WITHOUT WARRANTIES OR CONDITIONS OF ANY KIND, either express or implied.
 * See the License for the specific language governing permissions and
 * limitations under the License.
 */
package com.android.tools.idea.editors.theme.datamodels;

import com.android.ide.common.rendering.api.ResourceNamespace;
import com.android.ide.common.rendering.api.ResourceReference;
import com.android.ide.common.resources.ResourceItem;
import com.android.ide.common.resources.configuration.FolderConfiguration;
import com.android.resources.ResourceType;
import com.android.sdklib.IAndroidTarget;
import com.android.tools.idea.configurations.ConfigurationManager;
import com.android.tools.idea.editors.theme.ResolutionUtils;
import com.android.tools.idea.editors.theme.ThemeEditorUtils;
import com.android.tools.idea.res.LocalResourceRepository;
import com.android.tools.idea.res.ResourceRepositoryManager;
import com.google.common.collect.ImmutableList;
import com.intellij.openapi.diagnostic.Logger;
import com.intellij.openapi.module.Module;
<<<<<<< HEAD
import java.util.Collection;
import java.util.HashMap;
import java.util.List;
import org.jetbrains.android.facet.AndroidFacet;
import org.jetbrains.android.sdk.AndroidTargetData;
import org.jetbrains.annotations.NotNull;
=======
import com.intellij.openapi.project.Project;
import com.intellij.openapi.util.Ref;
import com.intellij.psi.PsiElement;
import com.intellij.psi.PsiElementVisitor;
import com.intellij.psi.PsiFile;
import com.intellij.psi.xml.XmlAttribute;
import com.intellij.psi.xml.XmlAttributeValue;
import com.intellij.psi.xml.XmlTag;
import java.util.Collection;
import java.util.HashMap;
import java.util.HashSet;
import java.util.List;
import org.jetbrains.android.dom.wrappers.ValueResourceElementWrapper;
import org.jetbrains.android.facet.AndroidFacet;
import org.jetbrains.android.sdk.AndroidTargetData;
import org.jetbrains.annotations.NotNull;
import org.jetbrains.annotations.Nullable;
>>>>>>> 12e77d2e

/**
 * Represents a style in ThemeEditor. Knows about the style in all {@link FolderConfiguration}s.
 */
public class ThemeEditorStyle {
  private static final Logger LOG = Logger.getInstance(ThemeEditorStyle.class);

  @NotNull private final ConfigurationManager myManager;
  @NotNull private final ResourceReference myStyleReference;

  public ThemeEditorStyle(@NotNull ConfigurationManager manager, @NotNull ResourceReference styleReference) {
    myManager = manager;
    myStyleReference = styleReference;
  }

  /**
   * Returns the style reference.
   */
  @NotNull
  public final ResourceReference getStyleReference() {
    return myStyleReference;
  }

  /**
   * If the theme's namespace matches the current module, returns the simple name of the theme.
   * Otherwise returns the name of the theme prefixed by the theme's package name.
   *
   * <p>Note: The returned qualified name is intended for displaying to the user and should not
   * be used for anything else.
   */
  @NotNull
  public String getQualifiedName() {
    ResourceRepositoryManager repositoryManager = ResourceRepositoryManager.getInstance(myManager.getModule());
    if (repositoryManager == null || repositoryManager.getNamespace().equals(myStyleReference.getNamespace())) {
      return myStyleReference.getName();
    }
    return myStyleReference.getQualifiedName();
  }

  /**
   * Returns the style name without namespaces or prefixes.
   */
  @NotNull
  public String getName() {
    return myStyleReference.getName();
  }

  public boolean isFramework() {
    return myStyleReference.getNamespace().equals(ResourceNamespace.ANDROID);
  }

  public boolean isProjectStyle() {
    if (isFramework()) {
      return false;
    }
    ResourceRepositoryManager repositoryManager = ResourceRepositoryManager.getInstance(myManager.getModule());
    assert repositoryManager != null;
    LocalResourceRepository repository = repositoryManager.getProjectResources();
    return repository.hasResources(myStyleReference.getNamespace(), myStyleReference.getResourceType(), myStyleReference.getName());
  }

  /**
<<<<<<< HEAD
=======
   * Returns all the {@link ResourceItem} where this style is defined. This includes all the definitions in the
   * different resource folders.
   */
  @NotNull
  protected Collection<ResourceItem> getStyleResourceItems() {
    assert !isFramework();

    Module module = myManager.getModule();
    if (isProjectStyle()) {
      AndroidFacet facet = AndroidFacet.getInstance(module);
      assert facet != null : module.getName() + " module doesn't have AndroidFacet";

      // We need to keep a Set of ResourceItems to override them. The key is the folder configuration + the name.
      HashMap<String, ResourceItem> resourceItems = new HashMap<>();
      ThemeEditorUtils.acceptResourceResolverVisitor(facet, (resources, moduleName, variantName, isSourceSelected) -> {
        if (!isSourceSelected) {
          // Currently we ignore the source sets that are not active.
          // TODO: Process all source sets
          return;
        }

        List<ResourceItem> items =
            resources.getResources(myStyleReference.getNamespace(), myStyleReference.getResourceType(), myStyleReference.getName());

        for (ResourceItem item : items) {
          String key = item.getConfiguration().toShortDisplayString() + "/" + item.getName();
          resourceItems.put(key, item);
        }
      });

      return ImmutableList.copyOf(resourceItems.values());
    }
    else {
      LocalResourceRepository resources = ResourceRepositoryManager.getAppResources(module);
      assert resources != null;
      return resources.getResources(myStyleReference.getNamespace(), myStyleReference.getResourceType(), myStyleReference.getName());
    }
  }

  /**
   * Returns the folder configurations where this style is defined.
   */
  @NotNull
  public Collection<FolderConfiguration> getFolders() {
    if (isFramework()) {
      return ImmutableList.of(new FolderConfiguration());
    }
    ImmutableList.Builder<FolderConfiguration> result = ImmutableList.builder();
    for (ResourceItem styleItem : getStyleResourceItems()) {
      result.add(styleItem.getConfiguration());
    }
    return result.build();
  }

  /**
   * @param configuration FolderConfiguration of the style to lookup
   * @return all values defined in this style with a folder configuration
   */
  @NotNull
  public Collection<StyleItemResourceValue> getValues(@NotNull FolderConfiguration configuration) {
    if (isFramework()) {
      IAndroidTarget target = myManager.getHighestApiTarget();
      assert target != null;

      ResourceRepository frameworkResources =
          myManager.getResolverCache().getFrameworkResources(new FolderConfiguration(), target);
      if (frameworkResources != null) {
        List<ResourceItem> styleItems = frameworkResources.getResources(ResourceNamespace.ANDROID, ResourceType.STYLE, getName());

        for (ResourceItem item : styleItems) {
          if (item.getConfiguration().equals(configuration)) {
            StyleResourceValue style = (StyleResourceValue)item.getResourceValue();
            if (style != null) {
              return style.getDefinedItems();
            }
          }
        }
      }
      throw new IllegalArgumentException("bad folder config " + configuration);
    }

    for (ResourceItem styleItem : getStyleResourceItems()) {
      if (configuration.equals(styleItem.getConfiguration())) {
        StyleResourceValue style = (StyleResourceValue)styleItem.getResourceValue();
        if (style == null) {
          // Style might be null if the value fails to parse.
          continue;
        }
        return style.getDefinedItems();
      }
    }
    throw new IllegalArgumentException("bad folder config " + configuration);
  }

  /**
   * @param configuration FolderConfiguration of the style to lookup
   * @return parent this style with a folder configuration
   */
  @Nullable/*if there is no of this style*/
  public String getParentName(@NotNull FolderConfiguration configuration) {
    if (isFramework()) {
      IAndroidTarget target = myManager.getHighestApiTarget();
      assert target != null;

      ResourceRepository frameworkResources =
          myManager.getResolverCache().getFrameworkResources(new FolderConfiguration(), target);
      if (frameworkResources != null) {
        List<ResourceItem> styleItems = frameworkResources.getResources(ResourceNamespace.ANDROID, ResourceType.STYLE, getName());

        for (ResourceItem item : styleItems) {
          if (item.getConfiguration().equals(configuration)) {
            StyleResourceValue style = (StyleResourceValue)item.getResourceValue();
            if (style != null) {
              return ResolutionUtils.getParentQualifiedName(style);
            }
          }
        }
      }
      throw new IllegalArgumentException("bad folder config " + configuration);
    }

    for (ResourceItem styleItem : getStyleResourceItems()) {
      if (configuration.equals(styleItem.getConfiguration())) {
        StyleResourceValue style = (StyleResourceValue)styleItem.getResourceValue();
        assert style != null;
        return ResolutionUtils.getParentQualifiedName(style);
      }
    }
    throw new IllegalArgumentException("bad folder config " + configuration);
  }

  /**
   * @param configuration FolderConfiguration of the style
   * @return XmlTag of this style coming from folder with corresponding FolderConfiguration
   */
  @Nullable/*if there is no style from this configuration*/
  private XmlTag findXmlTagFromConfiguration(@NotNull FolderConfiguration configuration) {
    for (ResourceItem item : getStyleResourceItems()) {
      if (item.getConfiguration().equals(configuration)) {
        return LocalResourceRepository.getItemTag(myManager.getProject(), item);
      }
    }
    return null;
  }

  /**
   * Finds best to be copied {@link FolderConfiguration}s
   * e.g if style is defined in "port-v8", "port-v18", "port-v22", "night-v20" and desiredApi = 21,
   * then result is {"port-v18", "night-v20"}.
   *
   * @param desiredApi new api level of {@link FolderConfiguration}s after being copied
   * @return Collection of FolderConfigurations which are going to be copied to version desiredApi
   */
  @NotNull
  private ImmutableCollection<FolderConfiguration> findToBeCopied(int desiredApi) {
    // Keeps closest VersionQualifier to 'desiredApi'
    // e.g. desiredApi = 21, "en-port", "en-port-v18", "en-port-v19", "en-port-v22" then
    // bestVersionCopyFrom will contain {"en-port" -> v19}, as it is closest one to v21
    HashMap<FolderConfiguration, VersionQualifier> bestVersionCopyFrom = new HashMap<>();

    for (ResourceItem styleItem : getStyleResourceItems()) {
      FolderConfiguration configuration = FolderConfiguration.copyOf(styleItem.getConfiguration());
      int styleItemVersion = ThemeEditorUtils.getVersionFromConfiguration(configuration);

      // We want to get the best from port-v19 port-v20 port-v23. so we need to remove the version qualifier to compare them
      configuration.setVersionQualifier(null);

      if (styleItemVersion > desiredApi) {
        // VersionQualifier of the 'styleItem' is higher than 'desiredApi'.
        // Thus, we don't need to copy it, we are going to just modify it.
        continue;
      }
      // If 'version' is closer to 'desiredApi' than we have found
      if (!bestVersionCopyFrom.containsKey(configuration) || bestVersionCopyFrom.get(configuration).getVersion() < styleItemVersion) {
        bestVersionCopyFrom.put(configuration, new VersionQualifier(styleItemVersion));
      }
    }

    ImmutableList.Builder<FolderConfiguration> toBeCopied = ImmutableList.builder();

    for (FolderConfiguration key : bestVersionCopyFrom.keySet()) {
      FolderConfiguration configuration = FolderConfiguration.copyOf(key);
      VersionQualifier version = bestVersionCopyFrom.get(key);

      if (version.getVersion() != -1) {
        configuration.setVersionQualifier(version);
      }

      // If configuration = 'en-port-v19' and desiredApi = 'v21', then we should copy 'en-port-v19' to 'en-port-v21'
      // But If configuration = 'en-port-v21' and desiredApi = 'v21, then we don't need to copy
      // Version can't be bigger as we have filtered above
      if (version.getVersion() < desiredApi) {
        toBeCopied.add(configuration);
      }
    }

    return toBeCopied.build();
  }

  /**
   * Sets the value of given attribute in a specific folder.
   *
   * @param configuration FolderConfiguration of style that will be modified
   * @param attribute     the style attribute name
   * @param value         the style attribute value
   */
  private void setValue(@NotNull FolderConfiguration configuration, @NotNull String attribute, @NotNull String value) {
    ApplicationManager.getApplication().assertWriteAccessAllowed();
    XmlTag styleTag = findXmlTagFromConfiguration(configuration);
    assert styleTag != null;

    XmlTag tag = getValueTag(styleTag, attribute);
    if (tag != null) {
      tag.getValue().setEscapedText(value);
    }
    else {
      // The value didn't exist, add it.
      XmlTag child = styleTag.createChildTag(SdkConstants.TAG_ITEM, styleTag.getNamespace(), value, false);
      child.setAttribute(SdkConstants.ATTR_NAME, attribute);
      styleTag.addSubTag(child, false);
    }
  }

  /**
   * Sets the value of given attribute in all possible folders where this style is defined. If attribute or value can be used from certain API level,
   * folders below that level won't be modified, instead new folder with certain API will be created.
   * Note: {@link LocalResourceRepository}'s won't get updated immediately
   *
   * @param attribute the style attribute name
   * @param value     the style attribute value
   */
  public void setValue(@NotNull String attribute, @NotNull String value) {
    if (!isProjectStyle()) {
      throw new UnsupportedOperationException("Non project styles can not be modified");
    }
    Project project = myManager.getProject();
    int maxApi =
      Math.max(ResolutionUtils.getOriginalApiLevel(value, myManager.getProject()), ResolutionUtils.getOriginalApiLevel(attribute, project));
    int minSdk = ThemeEditorUtils.getMinApiLevel(myManager.getModule());

    // When api level of both attribute and value is not greater that Minimum SDK,
    // we should modify every FolderConfiguration, thus we set desiredApi to -1
    int desiredApi = (maxApi <= minSdk) ? -1 : maxApi;

    new WriteCommandAction.Simple(project, "Setting value of " + attribute) {
      @Override
      protected void run() {
        // We use the ThemeEditorVirtual file as the affected file for this command to allow undo/redo operations
        // from the Theme Editor
        CommandProcessor.getInstance().addAffectedFiles(project, ThemeEditorVirtualFile.getThemeEditorFile(project));

        Collection<FolderConfiguration> toBeCopied = findToBeCopied(desiredApi);
        for (FolderConfiguration configuration : toBeCopied) {
          XmlTag styleTag = findXmlTagFromConfiguration(configuration);
          assert styleTag != null;
          ThemeEditorUtils.copyTheme(desiredApi, styleTag);
        }

        if (!toBeCopied.isEmpty()) {
          // We need to refreshResource, to get all copied styles
          // Otherwise, LocalResourceRepositories won't get updated, so we won't get copied styles
          AndroidFacet facet = AndroidFacet.getInstance(myManager.getModule());
          if (facet != null) {
            ResourceRepositoryManager.getInstance(facet).resetAllCaches();
            // This is because the ResourceFolderRepository may initialize through the file instead of Psi.
            FileDocumentManager.getInstance().saveAllDocuments();
          }
        }

        Collection<ResourceItem> styleItems = getStyleResourceItems();
        for (ResourceItem style : styleItems) {
          FolderConfiguration configuration = style.getConfiguration();
          int version = ThemeEditorUtils.getVersionFromConfiguration(configuration);
          // If version qualifier is higher than 'desiredApi' then
          // it means than we can modify 'attribute' to value 'value'.
          if (version >= desiredApi) {
            setValue(configuration, attribute, value);
          }
        }
      }
    }.execute();
  }

  /**
   * Sets the parent of the style in a specific folder.
   *
   * @param configuration FolderConfiguration of style that will be modified
   * @param newParent     new name of the parent
   */
  private void setParent(@NotNull FolderConfiguration configuration, @NotNull String newParent) {
    ApplicationManager.getApplication().assertWriteAccessAllowed();
    XmlTag styleTag = findXmlTagFromConfiguration(configuration);
    assert styleTag != null;
    styleTag.setAttribute(SdkConstants.ATTR_PARENT, newParent);
  }

  /**
   * Sets the parent of the style in all possible folders where this style is defined.
   * If new parent can be used from certain API level, folders below that level won't be modified,
   * instead new folder with API of the new parent will be created.
   * <p>Note: {@link LocalResourceRepository}'s won't get updated immediately.
   *
   * @param qualifiedThemeName new name of the parent
   */
  public void setParent(@NotNull String qualifiedThemeName) {
    if (!isProjectStyle()) {
      throw new UnsupportedOperationException("Non project styles can not be modified");
    }

    assert !qualifiedThemeName.startsWith(SdkConstants.ANDROID_STYLE_RESOURCE_PREFIX);
    assert !qualifiedThemeName.startsWith(SdkConstants.STYLE_RESOURCE_PREFIX);

    String newParentResourceUrl = ResolutionUtils.getStyleResourceUrl(qualifiedThemeName);
    Project project = myManager.getProject();
    int parentApi = ResolutionUtils.getOriginalApiLevel(newParentResourceUrl, project);
    int minSdk = ThemeEditorUtils.getMinApiLevel(myManager.getModule());

    // When api level of both attribute and value is not greater that Minimum SDK,
    // we should modify every FolderConfiguration, thus we set desiredApi to -1
    int desiredApi = (parentApi <= minSdk) ? -1 : parentApi;

    new WriteCommandAction.Simple(project, "Updating Parent to " + qualifiedThemeName) {
      @Override
      protected void run() {
        // We use the ThemeEditorVirtual file as the affected file for this command to allow undo/redo operations
        // from the Theme Editor
        CommandProcessor.getInstance().addAffectedFiles(project, ThemeEditorVirtualFile.getThemeEditorFile(project));

        Collection<FolderConfiguration> toBeCopied = findToBeCopied(desiredApi);
        for (FolderConfiguration configuration : toBeCopied) {
          XmlTag styleTag = findXmlTagFromConfiguration(configuration);
          assert styleTag != null;
          ThemeEditorUtils.copyTheme(desiredApi, styleTag);
        }

        if (!toBeCopied.isEmpty()) {
          // We need to refreshResource, to get all copied styles
          // Otherwise, LocalResourceRepositories won't get updated, so we won't get copied styles
          AndroidFacet facet = AndroidFacet.getInstance(myManager.getModule());
          if (facet != null) {
            ResourceRepositoryManager.getInstance(facet).resetAllCaches();
            // This is because the ResourceFolderRepository may initialize through the file instead of Psi.
            FileDocumentManager.getInstance().saveAllDocuments();
          }
        }

        Collection<ResourceItem> styleItems = getStyleResourceItems();
        for (ResourceItem style : styleItems) {
          FolderConfiguration configuration = style.getConfiguration();
          int version = ThemeEditorUtils.getVersionFromConfiguration(configuration);
          // If version qualifier is higher than 'desiredApi' then
          // it means than we can modify 'attribute' to value 'value'.
          if (version >= desiredApi) {
            setParent(configuration, qualifiedThemeName);
          }
        }
      }
    }.execute();
  }

  /**
   * @param attribute The style attribute name.
   * @return the XmlTag that contains the value for a given attribute in the current style.
   */
  @Nullable/*if the attribute does not exist in this theme*/
  private XmlTag getValueTag(@NotNull XmlTag sourceTag, @NotNull String attribute) {
    if (!isProjectStyle()) {
      // Non project styles do not contain local values.
      return null;
    }

    Ref<XmlTag> resultXmlTag = new Ref<>();
    ApplicationManager.getApplication().assertReadAccessAllowed();
    sourceTag.acceptChildren(new PsiElementVisitor() {
      @Override
      public void visitElement(@NotNull PsiElement element) {
        super.visitElement(element);

        if (!(element instanceof XmlTag)) {
          return;
        }

        XmlTag tag = (XmlTag)element;
        if (SdkConstants.TAG_ITEM.equals(tag.getName()) && attribute.equals(tag.getAttributeValue(SdkConstants.ATTR_NAME))) {
          resultXmlTag.set(tag);
        }
      }
    });

    return resultXmlTag.get();
  }

  /**
   * Deletes an attribute of that particular style from all the relevant xml files
   */
  public void removeAttribute(@NotNull String attribute) {
    if (!isProjectStyle()) {
      throw new UnsupportedOperationException("Non project styles can not be modified");
    }
    Project project = myManager.getProject();
    Collection<PsiFile> toBeEdited = new HashSet<>();
    Collection<XmlTag> toBeRemoved = new HashSet<>();
    for (ResourceItem resourceItem : getStyleResourceItems()) {
      XmlTag sourceXml = LocalResourceRepository.getItemTag(project, resourceItem);
      assert sourceXml != null;
      XmlTag tag = getValueTag(sourceXml, attribute);
      if (tag != null) {
        toBeEdited.add(tag.getContainingFile());
        toBeRemoved.add(tag);
      }
    }

    new WriteCommandAction.Simple(project, "Removing " + attribute, toBeEdited.toArray(PsiFile.EMPTY_ARRAY)) {
      @Override
      protected void run() {
        // We use the ThemeEditorVirtual file as the affected file for this command to allow undo/redo operations
        // from the Theme Editor
        CommandProcessor.getInstance().addAffectedFiles(project, ThemeEditorVirtualFile.getThemeEditorFile(project));

        for (XmlTag tag : toBeRemoved) {
          tag.delete();
        }
      }
    }.execute();
  }

  /**
   * Returns a PsiElement of the name attribute for this theme made from a <b>random</b> source XML.
   */
  @Nullable
  public PsiElement getNamePsiElement() {
    Collection<ResourceItem> resources = getStyleResourceItems();
    if (resources.isEmpty()) {
      return null;
    }
    // Any sourceXml will do to get the name attribute from
    XmlTag sourceXml = LocalResourceRepository.getItemTag(myManager.getProject(), resources.iterator().next());
    assert sourceXml != null;
    XmlAttribute nameAttribute = sourceXml.getAttribute("name");
    if (nameAttribute == null) {
      return null;
    }

    XmlAttributeValue attributeValue = nameAttribute.getValueElement();
    if (attributeValue == null) {
      return null;
    }

    return new ValueResourceElementWrapper(attributeValue);
  }

  /**
>>>>>>> 12e77d2e
   * Returns whether this style is public.
   */
  public boolean isPublic() {
    if (!isFramework()) {
      return true;
    }

    IAndroidTarget target = myManager.getTarget();
    if (target == null) {
      LOG.error("Unable to get IAndroidTarget.");
      return false;
    }

    AndroidTargetData androidTargetData = AndroidTargetData.getTargetData(target, myManager.getModule());
    if (androidTargetData == null) {
      LOG.error("Unable to get AndroidTargetData.");
      return false;
    }

    return androidTargetData.isResourcePublic(ResourceType.STYLE.getName(), getName());
  }
}<|MERGE_RESOLUTION|>--- conflicted
+++ resolved
@@ -17,44 +17,15 @@
 
 import com.android.ide.common.rendering.api.ResourceNamespace;
 import com.android.ide.common.rendering.api.ResourceReference;
-import com.android.ide.common.resources.ResourceItem;
 import com.android.ide.common.resources.configuration.FolderConfiguration;
 import com.android.resources.ResourceType;
 import com.android.sdklib.IAndroidTarget;
 import com.android.tools.idea.configurations.ConfigurationManager;
-import com.android.tools.idea.editors.theme.ResolutionUtils;
-import com.android.tools.idea.editors.theme.ThemeEditorUtils;
 import com.android.tools.idea.res.LocalResourceRepository;
 import com.android.tools.idea.res.ResourceRepositoryManager;
-import com.google.common.collect.ImmutableList;
 import com.intellij.openapi.diagnostic.Logger;
-import com.intellij.openapi.module.Module;
-<<<<<<< HEAD
-import java.util.Collection;
-import java.util.HashMap;
-import java.util.List;
-import org.jetbrains.android.facet.AndroidFacet;
 import org.jetbrains.android.sdk.AndroidTargetData;
 import org.jetbrains.annotations.NotNull;
-=======
-import com.intellij.openapi.project.Project;
-import com.intellij.openapi.util.Ref;
-import com.intellij.psi.PsiElement;
-import com.intellij.psi.PsiElementVisitor;
-import com.intellij.psi.PsiFile;
-import com.intellij.psi.xml.XmlAttribute;
-import com.intellij.psi.xml.XmlAttributeValue;
-import com.intellij.psi.xml.XmlTag;
-import java.util.Collection;
-import java.util.HashMap;
-import java.util.HashSet;
-import java.util.List;
-import org.jetbrains.android.dom.wrappers.ValueResourceElementWrapper;
-import org.jetbrains.android.facet.AndroidFacet;
-import org.jetbrains.android.sdk.AndroidTargetData;
-import org.jetbrains.annotations.NotNull;
-import org.jetbrains.annotations.Nullable;
->>>>>>> 12e77d2e
 
 /**
  * Represents a style in ThemeEditor. Knows about the style in all {@link FolderConfiguration}s.
@@ -117,461 +88,6 @@
   }
 
   /**
-<<<<<<< HEAD
-=======
-   * Returns all the {@link ResourceItem} where this style is defined. This includes all the definitions in the
-   * different resource folders.
-   */
-  @NotNull
-  protected Collection<ResourceItem> getStyleResourceItems() {
-    assert !isFramework();
-
-    Module module = myManager.getModule();
-    if (isProjectStyle()) {
-      AndroidFacet facet = AndroidFacet.getInstance(module);
-      assert facet != null : module.getName() + " module doesn't have AndroidFacet";
-
-      // We need to keep a Set of ResourceItems to override them. The key is the folder configuration + the name.
-      HashMap<String, ResourceItem> resourceItems = new HashMap<>();
-      ThemeEditorUtils.acceptResourceResolverVisitor(facet, (resources, moduleName, variantName, isSourceSelected) -> {
-        if (!isSourceSelected) {
-          // Currently we ignore the source sets that are not active.
-          // TODO: Process all source sets
-          return;
-        }
-
-        List<ResourceItem> items =
-            resources.getResources(myStyleReference.getNamespace(), myStyleReference.getResourceType(), myStyleReference.getName());
-
-        for (ResourceItem item : items) {
-          String key = item.getConfiguration().toShortDisplayString() + "/" + item.getName();
-          resourceItems.put(key, item);
-        }
-      });
-
-      return ImmutableList.copyOf(resourceItems.values());
-    }
-    else {
-      LocalResourceRepository resources = ResourceRepositoryManager.getAppResources(module);
-      assert resources != null;
-      return resources.getResources(myStyleReference.getNamespace(), myStyleReference.getResourceType(), myStyleReference.getName());
-    }
-  }
-
-  /**
-   * Returns the folder configurations where this style is defined.
-   */
-  @NotNull
-  public Collection<FolderConfiguration> getFolders() {
-    if (isFramework()) {
-      return ImmutableList.of(new FolderConfiguration());
-    }
-    ImmutableList.Builder<FolderConfiguration> result = ImmutableList.builder();
-    for (ResourceItem styleItem : getStyleResourceItems()) {
-      result.add(styleItem.getConfiguration());
-    }
-    return result.build();
-  }
-
-  /**
-   * @param configuration FolderConfiguration of the style to lookup
-   * @return all values defined in this style with a folder configuration
-   */
-  @NotNull
-  public Collection<StyleItemResourceValue> getValues(@NotNull FolderConfiguration configuration) {
-    if (isFramework()) {
-      IAndroidTarget target = myManager.getHighestApiTarget();
-      assert target != null;
-
-      ResourceRepository frameworkResources =
-          myManager.getResolverCache().getFrameworkResources(new FolderConfiguration(), target);
-      if (frameworkResources != null) {
-        List<ResourceItem> styleItems = frameworkResources.getResources(ResourceNamespace.ANDROID, ResourceType.STYLE, getName());
-
-        for (ResourceItem item : styleItems) {
-          if (item.getConfiguration().equals(configuration)) {
-            StyleResourceValue style = (StyleResourceValue)item.getResourceValue();
-            if (style != null) {
-              return style.getDefinedItems();
-            }
-          }
-        }
-      }
-      throw new IllegalArgumentException("bad folder config " + configuration);
-    }
-
-    for (ResourceItem styleItem : getStyleResourceItems()) {
-      if (configuration.equals(styleItem.getConfiguration())) {
-        StyleResourceValue style = (StyleResourceValue)styleItem.getResourceValue();
-        if (style == null) {
-          // Style might be null if the value fails to parse.
-          continue;
-        }
-        return style.getDefinedItems();
-      }
-    }
-    throw new IllegalArgumentException("bad folder config " + configuration);
-  }
-
-  /**
-   * @param configuration FolderConfiguration of the style to lookup
-   * @return parent this style with a folder configuration
-   */
-  @Nullable/*if there is no of this style*/
-  public String getParentName(@NotNull FolderConfiguration configuration) {
-    if (isFramework()) {
-      IAndroidTarget target = myManager.getHighestApiTarget();
-      assert target != null;
-
-      ResourceRepository frameworkResources =
-          myManager.getResolverCache().getFrameworkResources(new FolderConfiguration(), target);
-      if (frameworkResources != null) {
-        List<ResourceItem> styleItems = frameworkResources.getResources(ResourceNamespace.ANDROID, ResourceType.STYLE, getName());
-
-        for (ResourceItem item : styleItems) {
-          if (item.getConfiguration().equals(configuration)) {
-            StyleResourceValue style = (StyleResourceValue)item.getResourceValue();
-            if (style != null) {
-              return ResolutionUtils.getParentQualifiedName(style);
-            }
-          }
-        }
-      }
-      throw new IllegalArgumentException("bad folder config " + configuration);
-    }
-
-    for (ResourceItem styleItem : getStyleResourceItems()) {
-      if (configuration.equals(styleItem.getConfiguration())) {
-        StyleResourceValue style = (StyleResourceValue)styleItem.getResourceValue();
-        assert style != null;
-        return ResolutionUtils.getParentQualifiedName(style);
-      }
-    }
-    throw new IllegalArgumentException("bad folder config " + configuration);
-  }
-
-  /**
-   * @param configuration FolderConfiguration of the style
-   * @return XmlTag of this style coming from folder with corresponding FolderConfiguration
-   */
-  @Nullable/*if there is no style from this configuration*/
-  private XmlTag findXmlTagFromConfiguration(@NotNull FolderConfiguration configuration) {
-    for (ResourceItem item : getStyleResourceItems()) {
-      if (item.getConfiguration().equals(configuration)) {
-        return LocalResourceRepository.getItemTag(myManager.getProject(), item);
-      }
-    }
-    return null;
-  }
-
-  /**
-   * Finds best to be copied {@link FolderConfiguration}s
-   * e.g if style is defined in "port-v8", "port-v18", "port-v22", "night-v20" and desiredApi = 21,
-   * then result is {"port-v18", "night-v20"}.
-   *
-   * @param desiredApi new api level of {@link FolderConfiguration}s after being copied
-   * @return Collection of FolderConfigurations which are going to be copied to version desiredApi
-   */
-  @NotNull
-  private ImmutableCollection<FolderConfiguration> findToBeCopied(int desiredApi) {
-    // Keeps closest VersionQualifier to 'desiredApi'
-    // e.g. desiredApi = 21, "en-port", "en-port-v18", "en-port-v19", "en-port-v22" then
-    // bestVersionCopyFrom will contain {"en-port" -> v19}, as it is closest one to v21
-    HashMap<FolderConfiguration, VersionQualifier> bestVersionCopyFrom = new HashMap<>();
-
-    for (ResourceItem styleItem : getStyleResourceItems()) {
-      FolderConfiguration configuration = FolderConfiguration.copyOf(styleItem.getConfiguration());
-      int styleItemVersion = ThemeEditorUtils.getVersionFromConfiguration(configuration);
-
-      // We want to get the best from port-v19 port-v20 port-v23. so we need to remove the version qualifier to compare them
-      configuration.setVersionQualifier(null);
-
-      if (styleItemVersion > desiredApi) {
-        // VersionQualifier of the 'styleItem' is higher than 'desiredApi'.
-        // Thus, we don't need to copy it, we are going to just modify it.
-        continue;
-      }
-      // If 'version' is closer to 'desiredApi' than we have found
-      if (!bestVersionCopyFrom.containsKey(configuration) || bestVersionCopyFrom.get(configuration).getVersion() < styleItemVersion) {
-        bestVersionCopyFrom.put(configuration, new VersionQualifier(styleItemVersion));
-      }
-    }
-
-    ImmutableList.Builder<FolderConfiguration> toBeCopied = ImmutableList.builder();
-
-    for (FolderConfiguration key : bestVersionCopyFrom.keySet()) {
-      FolderConfiguration configuration = FolderConfiguration.copyOf(key);
-      VersionQualifier version = bestVersionCopyFrom.get(key);
-
-      if (version.getVersion() != -1) {
-        configuration.setVersionQualifier(version);
-      }
-
-      // If configuration = 'en-port-v19' and desiredApi = 'v21', then we should copy 'en-port-v19' to 'en-port-v21'
-      // But If configuration = 'en-port-v21' and desiredApi = 'v21, then we don't need to copy
-      // Version can't be bigger as we have filtered above
-      if (version.getVersion() < desiredApi) {
-        toBeCopied.add(configuration);
-      }
-    }
-
-    return toBeCopied.build();
-  }
-
-  /**
-   * Sets the value of given attribute in a specific folder.
-   *
-   * @param configuration FolderConfiguration of style that will be modified
-   * @param attribute     the style attribute name
-   * @param value         the style attribute value
-   */
-  private void setValue(@NotNull FolderConfiguration configuration, @NotNull String attribute, @NotNull String value) {
-    ApplicationManager.getApplication().assertWriteAccessAllowed();
-    XmlTag styleTag = findXmlTagFromConfiguration(configuration);
-    assert styleTag != null;
-
-    XmlTag tag = getValueTag(styleTag, attribute);
-    if (tag != null) {
-      tag.getValue().setEscapedText(value);
-    }
-    else {
-      // The value didn't exist, add it.
-      XmlTag child = styleTag.createChildTag(SdkConstants.TAG_ITEM, styleTag.getNamespace(), value, false);
-      child.setAttribute(SdkConstants.ATTR_NAME, attribute);
-      styleTag.addSubTag(child, false);
-    }
-  }
-
-  /**
-   * Sets the value of given attribute in all possible folders where this style is defined. If attribute or value can be used from certain API level,
-   * folders below that level won't be modified, instead new folder with certain API will be created.
-   * Note: {@link LocalResourceRepository}'s won't get updated immediately
-   *
-   * @param attribute the style attribute name
-   * @param value     the style attribute value
-   */
-  public void setValue(@NotNull String attribute, @NotNull String value) {
-    if (!isProjectStyle()) {
-      throw new UnsupportedOperationException("Non project styles can not be modified");
-    }
-    Project project = myManager.getProject();
-    int maxApi =
-      Math.max(ResolutionUtils.getOriginalApiLevel(value, myManager.getProject()), ResolutionUtils.getOriginalApiLevel(attribute, project));
-    int minSdk = ThemeEditorUtils.getMinApiLevel(myManager.getModule());
-
-    // When api level of both attribute and value is not greater that Minimum SDK,
-    // we should modify every FolderConfiguration, thus we set desiredApi to -1
-    int desiredApi = (maxApi <= minSdk) ? -1 : maxApi;
-
-    new WriteCommandAction.Simple(project, "Setting value of " + attribute) {
-      @Override
-      protected void run() {
-        // We use the ThemeEditorVirtual file as the affected file for this command to allow undo/redo operations
-        // from the Theme Editor
-        CommandProcessor.getInstance().addAffectedFiles(project, ThemeEditorVirtualFile.getThemeEditorFile(project));
-
-        Collection<FolderConfiguration> toBeCopied = findToBeCopied(desiredApi);
-        for (FolderConfiguration configuration : toBeCopied) {
-          XmlTag styleTag = findXmlTagFromConfiguration(configuration);
-          assert styleTag != null;
-          ThemeEditorUtils.copyTheme(desiredApi, styleTag);
-        }
-
-        if (!toBeCopied.isEmpty()) {
-          // We need to refreshResource, to get all copied styles
-          // Otherwise, LocalResourceRepositories won't get updated, so we won't get copied styles
-          AndroidFacet facet = AndroidFacet.getInstance(myManager.getModule());
-          if (facet != null) {
-            ResourceRepositoryManager.getInstance(facet).resetAllCaches();
-            // This is because the ResourceFolderRepository may initialize through the file instead of Psi.
-            FileDocumentManager.getInstance().saveAllDocuments();
-          }
-        }
-
-        Collection<ResourceItem> styleItems = getStyleResourceItems();
-        for (ResourceItem style : styleItems) {
-          FolderConfiguration configuration = style.getConfiguration();
-          int version = ThemeEditorUtils.getVersionFromConfiguration(configuration);
-          // If version qualifier is higher than 'desiredApi' then
-          // it means than we can modify 'attribute' to value 'value'.
-          if (version >= desiredApi) {
-            setValue(configuration, attribute, value);
-          }
-        }
-      }
-    }.execute();
-  }
-
-  /**
-   * Sets the parent of the style in a specific folder.
-   *
-   * @param configuration FolderConfiguration of style that will be modified
-   * @param newParent     new name of the parent
-   */
-  private void setParent(@NotNull FolderConfiguration configuration, @NotNull String newParent) {
-    ApplicationManager.getApplication().assertWriteAccessAllowed();
-    XmlTag styleTag = findXmlTagFromConfiguration(configuration);
-    assert styleTag != null;
-    styleTag.setAttribute(SdkConstants.ATTR_PARENT, newParent);
-  }
-
-  /**
-   * Sets the parent of the style in all possible folders where this style is defined.
-   * If new parent can be used from certain API level, folders below that level won't be modified,
-   * instead new folder with API of the new parent will be created.
-   * <p>Note: {@link LocalResourceRepository}'s won't get updated immediately.
-   *
-   * @param qualifiedThemeName new name of the parent
-   */
-  public void setParent(@NotNull String qualifiedThemeName) {
-    if (!isProjectStyle()) {
-      throw new UnsupportedOperationException("Non project styles can not be modified");
-    }
-
-    assert !qualifiedThemeName.startsWith(SdkConstants.ANDROID_STYLE_RESOURCE_PREFIX);
-    assert !qualifiedThemeName.startsWith(SdkConstants.STYLE_RESOURCE_PREFIX);
-
-    String newParentResourceUrl = ResolutionUtils.getStyleResourceUrl(qualifiedThemeName);
-    Project project = myManager.getProject();
-    int parentApi = ResolutionUtils.getOriginalApiLevel(newParentResourceUrl, project);
-    int minSdk = ThemeEditorUtils.getMinApiLevel(myManager.getModule());
-
-    // When api level of both attribute and value is not greater that Minimum SDK,
-    // we should modify every FolderConfiguration, thus we set desiredApi to -1
-    int desiredApi = (parentApi <= minSdk) ? -1 : parentApi;
-
-    new WriteCommandAction.Simple(project, "Updating Parent to " + qualifiedThemeName) {
-      @Override
-      protected void run() {
-        // We use the ThemeEditorVirtual file as the affected file for this command to allow undo/redo operations
-        // from the Theme Editor
-        CommandProcessor.getInstance().addAffectedFiles(project, ThemeEditorVirtualFile.getThemeEditorFile(project));
-
-        Collection<FolderConfiguration> toBeCopied = findToBeCopied(desiredApi);
-        for (FolderConfiguration configuration : toBeCopied) {
-          XmlTag styleTag = findXmlTagFromConfiguration(configuration);
-          assert styleTag != null;
-          ThemeEditorUtils.copyTheme(desiredApi, styleTag);
-        }
-
-        if (!toBeCopied.isEmpty()) {
-          // We need to refreshResource, to get all copied styles
-          // Otherwise, LocalResourceRepositories won't get updated, so we won't get copied styles
-          AndroidFacet facet = AndroidFacet.getInstance(myManager.getModule());
-          if (facet != null) {
-            ResourceRepositoryManager.getInstance(facet).resetAllCaches();
-            // This is because the ResourceFolderRepository may initialize through the file instead of Psi.
-            FileDocumentManager.getInstance().saveAllDocuments();
-          }
-        }
-
-        Collection<ResourceItem> styleItems = getStyleResourceItems();
-        for (ResourceItem style : styleItems) {
-          FolderConfiguration configuration = style.getConfiguration();
-          int version = ThemeEditorUtils.getVersionFromConfiguration(configuration);
-          // If version qualifier is higher than 'desiredApi' then
-          // it means than we can modify 'attribute' to value 'value'.
-          if (version >= desiredApi) {
-            setParent(configuration, qualifiedThemeName);
-          }
-        }
-      }
-    }.execute();
-  }
-
-  /**
-   * @param attribute The style attribute name.
-   * @return the XmlTag that contains the value for a given attribute in the current style.
-   */
-  @Nullable/*if the attribute does not exist in this theme*/
-  private XmlTag getValueTag(@NotNull XmlTag sourceTag, @NotNull String attribute) {
-    if (!isProjectStyle()) {
-      // Non project styles do not contain local values.
-      return null;
-    }
-
-    Ref<XmlTag> resultXmlTag = new Ref<>();
-    ApplicationManager.getApplication().assertReadAccessAllowed();
-    sourceTag.acceptChildren(new PsiElementVisitor() {
-      @Override
-      public void visitElement(@NotNull PsiElement element) {
-        super.visitElement(element);
-
-        if (!(element instanceof XmlTag)) {
-          return;
-        }
-
-        XmlTag tag = (XmlTag)element;
-        if (SdkConstants.TAG_ITEM.equals(tag.getName()) && attribute.equals(tag.getAttributeValue(SdkConstants.ATTR_NAME))) {
-          resultXmlTag.set(tag);
-        }
-      }
-    });
-
-    return resultXmlTag.get();
-  }
-
-  /**
-   * Deletes an attribute of that particular style from all the relevant xml files
-   */
-  public void removeAttribute(@NotNull String attribute) {
-    if (!isProjectStyle()) {
-      throw new UnsupportedOperationException("Non project styles can not be modified");
-    }
-    Project project = myManager.getProject();
-    Collection<PsiFile> toBeEdited = new HashSet<>();
-    Collection<XmlTag> toBeRemoved = new HashSet<>();
-    for (ResourceItem resourceItem : getStyleResourceItems()) {
-      XmlTag sourceXml = LocalResourceRepository.getItemTag(project, resourceItem);
-      assert sourceXml != null;
-      XmlTag tag = getValueTag(sourceXml, attribute);
-      if (tag != null) {
-        toBeEdited.add(tag.getContainingFile());
-        toBeRemoved.add(tag);
-      }
-    }
-
-    new WriteCommandAction.Simple(project, "Removing " + attribute, toBeEdited.toArray(PsiFile.EMPTY_ARRAY)) {
-      @Override
-      protected void run() {
-        // We use the ThemeEditorVirtual file as the affected file for this command to allow undo/redo operations
-        // from the Theme Editor
-        CommandProcessor.getInstance().addAffectedFiles(project, ThemeEditorVirtualFile.getThemeEditorFile(project));
-
-        for (XmlTag tag : toBeRemoved) {
-          tag.delete();
-        }
-      }
-    }.execute();
-  }
-
-  /**
-   * Returns a PsiElement of the name attribute for this theme made from a <b>random</b> source XML.
-   */
-  @Nullable
-  public PsiElement getNamePsiElement() {
-    Collection<ResourceItem> resources = getStyleResourceItems();
-    if (resources.isEmpty()) {
-      return null;
-    }
-    // Any sourceXml will do to get the name attribute from
-    XmlTag sourceXml = LocalResourceRepository.getItemTag(myManager.getProject(), resources.iterator().next());
-    assert sourceXml != null;
-    XmlAttribute nameAttribute = sourceXml.getAttribute("name");
-    if (nameAttribute == null) {
-      return null;
-    }
-
-    XmlAttributeValue attributeValue = nameAttribute.getValueElement();
-    if (attributeValue == null) {
-      return null;
-    }
-
-    return new ValueResourceElementWrapper(attributeValue);
-  }
-
-  /**
->>>>>>> 12e77d2e
    * Returns whether this style is public.
    */
   public boolean isPublic() {
