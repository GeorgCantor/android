--- conflicted
+++ resolved
@@ -15,7 +15,14 @@
  */
 package com.android.tools.idea.uibuilder.structure;
 
-import com.android.tools.idea.common.model.*;
+import static com.android.tools.idea.common.property.PropertiesManager.UPDATE_DELAY_MSECS;
+import static com.intellij.util.Alarm.ThreadToUse.SWING_THREAD;
+
+import com.android.tools.idea.common.model.ModelListener;
+import com.android.tools.idea.common.model.NlComponent;
+import com.android.tools.idea.common.model.NlModel;
+import com.android.tools.idea.common.model.SelectionListener;
+import com.android.tools.idea.common.model.SelectionModel;
 import com.android.tools.idea.common.scene.Scene;
 import com.android.tools.idea.common.surface.DesignSurface;
 import com.android.tools.idea.common.surface.DesignSurfaceListener;
@@ -28,7 +35,17 @@
 import com.intellij.ide.DeleteProvider;
 import com.intellij.ide.ui.laf.darcula.ui.DarculaTreeUI;
 import com.intellij.openapi.Disposable;
-import com.intellij.openapi.actionSystem.*;
+import com.intellij.openapi.actionSystem.ActionManager;
+import com.intellij.openapi.actionSystem.ActionPlaces;
+import com.intellij.openapi.actionSystem.AnAction;
+import com.intellij.openapi.actionSystem.CustomShortcutSet;
+import com.intellij.openapi.actionSystem.DataContext;
+import com.intellij.openapi.actionSystem.DataProvider;
+import com.intellij.openapi.actionSystem.DefaultActionGroup;
+import com.intellij.openapi.actionSystem.IdeActions;
+import com.intellij.openapi.actionSystem.MouseShortcut;
+import com.intellij.openapi.actionSystem.PlatformDataKeys;
+import com.intellij.openapi.actionSystem.Shortcut;
 import com.intellij.openapi.actionSystem.ex.ActionUtil;
 import com.intellij.openapi.application.ApplicationManager;
 import com.intellij.openapi.project.Project;
@@ -37,14 +54,13 @@
 import com.intellij.ui.ColorUtil;
 import com.intellij.ui.ExpandableItemsHandler;
 import com.intellij.ui.TreeSpeedSearch;
-import com.intellij.ui.scale.JBUIScale;
 import com.intellij.ui.treeStructure.Tree;
 import com.intellij.util.ui.JBInsets;
+import com.intellij.util.ui.JBUI;
 import com.intellij.util.ui.UIUtil;
 import com.intellij.util.ui.tree.TreeUtil;
 import com.intellij.util.ui.update.MergingUpdateQueue;
 import com.intellij.util.ui.update.Update;
-<<<<<<< HEAD
 import java.awt.Color;
 import java.awt.Graphics;
 import java.awt.Graphics2D;
@@ -65,28 +81,19 @@
 import java.util.List;
 import java.util.concurrent.atomic.AtomicBoolean;
 import javax.swing.ToolTipManager;
-=======
 import org.jetbrains.annotations.NonNls;
 import org.jetbrains.annotations.NotNull;
 import org.jetbrains.annotations.Nullable;
 
 import javax.swing.*;
->>>>>>> f305d7b8
 import javax.swing.border.EmptyBorder;
 import javax.swing.event.TreeSelectionEvent;
 import javax.swing.event.TreeSelectionListener;
 import javax.swing.tree.TreePath;
 import javax.swing.tree.TreeSelectionModel;
-import java.awt.*;
-import java.awt.dnd.DropTarget;
-import java.awt.event.*;
-import java.util.ArrayList;
-import java.util.Collections;
-import java.util.List;
-import java.util.concurrent.atomic.AtomicBoolean;
-
-import static com.android.tools.idea.common.property.PropertiesManager.UPDATE_DELAY_MSECS;
-import static com.intellij.util.Alarm.ThreadToUse.SWING_THREAD;
+import org.jetbrains.annotations.NonNls;
+import org.jetbrains.annotations.NotNull;
+import org.jetbrains.annotations.Nullable;
 
 public class NlComponentTree extends Tree implements DesignSurfaceListener, ModelListener, SelectionListener, Disposable,
                                                      DataProvider {
@@ -378,8 +385,8 @@
 
   private static void paintInsertionLine(@NotNull Graphics2D g, int x, int y, int width) {
     Polygon triangle = new Polygon();
-    int indicatorSize = JBUIScale.scale(6);
-    x += JBUIScale.scale(6);
+    int indicatorSize = JBUI.scale(6);
+    x += JBUI.scale(6);
     triangle.addPoint(x + indicatorSize, y);
     triangle.addPoint(x, y + indicatorSize / 2);
     triangle.addPoint(x, y - indicatorSize / 2);
@@ -399,10 +406,10 @@
   }
 
   private static void paintInsertionRectangle(@NotNull Graphics2D g, int x, int y, int width, int height) {
-    x += JBUIScale.scale(1);
-    y += JBUIScale.scale(1);
-    width -= JBUIScale.scale(3);
-    height -= JBUIScale.scale(4);
+    x += JBUI.scale(1);
+    y += JBUI.scale(1);
+    width -= JBUI.scale(3);
+    height -= JBUI.scale(4);
     g.drawRect(x, y, width, height);
   }
 
@@ -500,11 +507,6 @@
   private class StructurePaneMouseListener extends MouseAdapter {
     @Override
     public void mouseClicked(MouseEvent e) {
-      if (mySurface != null) {
-        // Clear the secondary selection whenever the component tree is clicked.
-        mySurface.getSelectionModel().clearSecondary();
-      }
-
       if (e.getClickCount() == 2) {
         handleDoubleClick(e);
       }
