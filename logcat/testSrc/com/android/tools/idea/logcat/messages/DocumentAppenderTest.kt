--- conflicted
+++ resolved
@@ -27,9 +27,9 @@
 import com.intellij.testFramework.ProjectRule
 import com.intellij.testFramework.RuleChain
 import com.intellij.testFramework.RunsInEdt
-import java.awt.Color
 import org.junit.Rule
 import org.junit.Test
+import java.awt.Color
 
 private val blue = TextAttributes().apply { foregroundColor = Color.blue }
 private val red = TextAttributes().apply { foregroundColor = Color.red }
@@ -237,14 +237,7 @@
     )
 
     assertThat(markupModel.allHighlighters.map(RangeHighlighter::toTextAttributesRange))
-<<<<<<< HEAD
-      .containsExactly(
-        getRangeForText("efgh\n", red),
-        getRangeForText("ijkl\n", blue),
-      )
-=======
       .containsExactly(getRangeForText("efgh\n", red), getRangeForText("ijkl\n", blue))
->>>>>>> 0d09370c
   }
 
   @Test
@@ -278,14 +271,7 @@
     )
 
     assertThat(markupModel.allHighlighters.map(RangeHighlighter::toTextAttributesKeyRange))
-<<<<<<< HEAD
-      .containsExactly(
-        getRangeForText("efgh\n", redKey),
-        getRangeForText("ijkl\n", blueKey),
-      )
-=======
       .containsExactly(getRangeForText("efgh\n", redKey), getRangeForText("ijkl\n", blueKey))
->>>>>>> 0d09370c
   }
 
   private fun <T> getRangeForText(text: String, data: T): TextAccumulator.Range<T>? {
@@ -298,11 +284,7 @@
 
   private fun documentAppender(
     document: DocumentEx = this.document,
-<<<<<<< HEAD
-    maxDocumentSize: Int = Int.MAX_VALUE
-=======
     maxDocumentSize: Int = Int.MAX_VALUE,
->>>>>>> 0d09370c
   ) = DocumentAppender(projectRule.project, document, maxDocumentSize)
 }
 
