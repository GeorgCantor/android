/*
 * Copyright (C) 2021 The Android Open Source Project
 *
 * Licensed under the Apache License, Version 2.0 (the "License");
 * you may not use this file except in compliance with the License.
 * You may obtain a copy of the License at
 *
 *      http://www.apache.org/licenses/LICENSE-2.0
 *
 * Unless required by applicable law or agreed to in writing, software
 * distributed under the License is distributed on an "AS IS" BASIS,
 * WITHOUT WARRANTIES OR CONDITIONS OF ANY KIND, either express or implied.
 * See the License for the specific language governing permissions and
 * limitations under the License.
 */
package com.android.tools.idea.gradle.project.sync.idea

import android.annotation.SuppressLint
import com.android.ide.gradle.model.GradlePluginModel
import com.android.ide.gradle.model.artifacts.AdditionalClassifierArtifactsModel
import com.android.repository.Revision
import com.android.tools.analytics.UsageTracker.log
import com.android.tools.idea.IdeInfo
import com.android.tools.idea.flags.StudioFlags
import com.android.tools.idea.gradle.LibraryFilePaths
import com.android.tools.idea.gradle.model.IdeAndroidProject
import com.android.tools.idea.gradle.model.IdeArtifactLibrary
import com.android.tools.idea.gradle.model.IdeArtifactName
import com.android.tools.idea.gradle.model.IdeBaseArtifactCore
import com.android.tools.idea.gradle.model.IdeCompositeBuildMap
import com.android.tools.idea.gradle.model.IdeDebugInfo
import com.android.tools.idea.gradle.model.IdeSourceProvider
import com.android.tools.idea.gradle.model.IdeSyncIssue
import com.android.tools.idea.gradle.model.IdeVariantCore
import com.android.tools.idea.gradle.model.impl.IdeLibraryModelResolverImpl.Companion.fromLibraryTable
import com.android.tools.idea.gradle.model.impl.IdeResolvedLibraryTable
import com.android.tools.idea.gradle.model.impl.IdeSyncIssueImpl
import com.android.tools.idea.gradle.model.impl.IdeUnresolvedLibraryTable
import com.android.tools.idea.gradle.model.impl.IdeUnresolvedLibraryTableImpl
import com.android.tools.idea.gradle.model.ndk.v1.IdeNativeVariantAbi
import com.android.tools.idea.gradle.project.model.GradleAndroidModelData
import com.android.tools.idea.gradle.project.model.GradleAndroidModelDataImpl.Companion.create
import com.android.tools.idea.gradle.project.model.GradleModuleModel
import com.android.tools.idea.gradle.project.model.NdkModuleModel
import com.android.tools.idea.gradle.project.model.V2NdkModel
import com.android.tools.idea.gradle.project.sync.AndroidSyncException
import com.android.tools.idea.gradle.project.sync.GradleSyncEventLogger
import com.android.tools.idea.gradle.project.sync.IdeAndroidModels
import com.android.tools.idea.gradle.project.sync.IdeAndroidNativeVariantsModels
import com.android.tools.idea.gradle.project.sync.IdeAndroidSyncError
import com.android.tools.idea.gradle.project.sync.IdeAndroidSyncIssuesAndExceptions
import com.android.tools.idea.gradle.project.sync.IdeSyncExecutionReport
import com.android.tools.idea.gradle.project.sync.SdkSync
import com.android.tools.idea.gradle.project.sync.SimulatedSyncErrors
import com.android.tools.idea.gradle.project.sync.common.CommandLineArgs
import com.android.tools.idea.gradle.project.sync.errors.COULD_NOT_INSTALL_GRADLE_DISTRIBUTION_PREFIX
import com.android.tools.idea.gradle.project.sync.idea.ModuleUtil.getIdeModuleSourceSet
import com.android.tools.idea.gradle.project.sync.idea.ModuleUtil.getModuleName
import com.android.tools.idea.gradle.project.sync.idea.TraceSyncUtil.addTraceJvmArgs
import com.android.tools.idea.gradle.project.sync.idea.VariantProjectDataNodes.Companion.collectCurrentAndPreviouslyCachedVariants
import com.android.tools.idea.gradle.project.sync.idea.data.model.ProjectCleanupModel
import com.android.tools.idea.gradle.project.sync.idea.data.model.ProjectJdkUpdateData
import com.android.tools.idea.gradle.project.sync.idea.data.service.AndroidProjectKeys
import com.android.tools.idea.gradle.project.sync.idea.issues.validateProjectGradleJdk
import com.android.tools.idea.gradle.project.sync.issues.SyncIssuesReporter
import com.android.tools.idea.gradle.project.sync.jdk.JdkUtils
import com.android.tools.idea.gradle.project.sync.stackTraceAsMultiLineMessage
import com.android.tools.idea.gradle.project.sync.toException
import com.android.tools.idea.gradle.project.upgrade.AssistantInvoker
import com.android.tools.idea.gradle.util.AndroidGradleSettings
import com.android.tools.idea.gradle.util.GradleUtil
import com.android.tools.idea.gradle.util.LocalProperties
import com.android.tools.idea.io.FilePaths
<<<<<<< HEAD
import com.android.tools.idea.projectsystem.gradle.GradleProjectPath
import com.android.tools.idea.projectsystem.gradle.GradleSourceSetProjectPath
=======
import com.android.tools.idea.projectsystem.gradle.CompositeBuildMap
import com.android.tools.idea.projectsystem.gradle.GradleHolderProjectPath
import com.android.tools.idea.projectsystem.gradle.GradleProjectPath
import com.android.tools.idea.projectsystem.gradle.GradleSourceSetProjectPath
import com.android.tools.idea.projectsystem.gradle.findModule
import com.android.tools.idea.projectsystem.gradle.toCompositeBuildMap
>>>>>>> de127946
import com.android.tools.idea.sdk.IdeSdks
import com.android.tools.idea.stats.withProjectId
import com.android.utils.appendCapitalized
import com.android.utils.findGradleSettingsFile
import com.google.common.annotations.VisibleForTesting
import com.google.wireless.android.sdk.stats.AndroidStudioEvent
import com.google.wireless.android.sdk.stats.AndroidStudioEvent.EventCategory
import com.google.wireless.android.sdk.stats.AndroidStudioEvent.EventKind
import com.google.wireless.android.sdk.stats.AndroidStudioEvent.GradleSyncFailure
import com.google.wireless.android.sdk.stats.AndroidStudioEvent.GradleSyncIssueType
import com.google.wireless.android.sdk.stats.GradleSyncIssue
import com.intellij.execution.configurations.SimpleJavaParameters
import com.intellij.externalSystem.JavaModuleData
import com.intellij.notification.Notification
import com.intellij.notification.NotificationDisplayType
import com.intellij.notification.NotificationType
import com.intellij.notification.Notifications
import com.intellij.notification.NotificationsConfiguration
import com.intellij.openapi.application.ApplicationManager
import com.intellij.openapi.diagnostic.Logger
import com.intellij.openapi.diagnostic.logger
import com.intellij.openapi.externalSystem.model.DataNode
import com.intellij.openapi.externalSystem.model.ExternalSystemException
import com.intellij.openapi.externalSystem.model.Key
import com.intellij.openapi.externalSystem.model.ProjectKeys
import com.intellij.openapi.externalSystem.model.project.LibraryData
import com.intellij.openapi.externalSystem.model.project.LibraryDependencyData
import com.intellij.openapi.externalSystem.model.project.LibraryLevel
import com.intellij.openapi.externalSystem.model.project.LibraryPathType
import com.intellij.openapi.externalSystem.model.project.ModuleData
import com.intellij.openapi.externalSystem.model.project.ProjectData
import com.intellij.openapi.externalSystem.model.project.ProjectSdkData
import com.intellij.openapi.externalSystem.model.project.TestData
import com.intellij.openapi.externalSystem.service.project.ProjectDataManager
import com.intellij.openapi.externalSystem.util.ExternalSystemApiUtil
import com.intellij.openapi.externalSystem.util.ExternalSystemConstants
import com.intellij.openapi.externalSystem.util.Order
import com.intellij.openapi.project.Project
import com.intellij.openapi.roots.DependencyScope
import com.intellij.openapi.util.Pair
import com.intellij.pom.java.LanguageLevel
import com.intellij.serviceContainer.NonInjectable
import com.intellij.util.ExceptionUtil
import com.intellij.util.PathUtil
import com.intellij.util.SystemProperties
import org.gradle.tooling.model.build.BuildEnvironment
import org.gradle.tooling.model.idea.IdeaModule
import org.gradle.tooling.model.idea.IdeaProject
import org.jetbrains.annotations.SystemIndependent
import org.jetbrains.kotlin.android.configure.patchFromMppModel
import org.jetbrains.kotlin.idea.gradleJava.configuration.KotlinMppGradleProjectResolver
import org.jetbrains.kotlin.idea.gradleTooling.KotlinGradleModel
import org.jetbrains.kotlin.idea.gradleTooling.KotlinMPPGradleModel
import org.jetbrains.kotlin.idea.gradleTooling.model.kapt.KaptGradleModel
import org.jetbrains.kotlin.idea.gradleTooling.model.kapt.KaptModelBuilderService
import org.jetbrains.kotlin.idea.gradleTooling.model.kapt.KaptSourceSetModel
import org.jetbrains.plugins.gradle.model.Build
import org.jetbrains.plugins.gradle.model.BuildScriptClasspathModel
import org.jetbrains.plugins.gradle.model.DefaultExternalProject
import org.jetbrains.plugins.gradle.model.ExternalProject
import org.jetbrains.plugins.gradle.model.ProjectImportModelProvider
import org.jetbrains.plugins.gradle.model.data.GradleSourceSetData
import org.jetbrains.plugins.gradle.service.project.AbstractProjectResolverExtension
import org.jetbrains.plugins.gradle.service.project.GradleProjectResolver
import org.jetbrains.plugins.gradle.service.project.GradleProjectResolverUtil
import org.jetbrains.plugins.gradle.service.project.ProjectResolverContext
import org.jetbrains.plugins.gradle.util.GradleConstants
import org.jetbrains.plugins.gradle.util.gradleIdentityPath
import java.io.File
import java.io.IOException
import java.util.function.Function
import java.util.zip.ZipException

private val LOG = Logger.getInstance(AndroidGradleProjectResolver::class.java)

/**
 * Imports Android-Gradle projects into IDEA.
 */
@Order(ExternalSystemConstants.UNORDERED)
class AndroidGradleProjectResolver @NonInjectable @VisibleForTesting internal constructor(private val myCommandLineArgs: CommandLineArgs) :
  AbstractProjectResolverExtension(), AndroidGradleProjectResolverMarker {
  private var project: Project? = null
  private val myModuleDataByGradlePath: MutableMap<GradleProjectPath, DataNode<out ModuleData>> = mutableMapOf()
  private val myGradlePathByModuleId: MutableMap<String?, GradleProjectPath> = mutableMapOf()
  private var myResolvedLibraryTable: IdeResolvedLibraryTable? = null
  private val myKotlinCacheOriginIdentifiers: MutableSet<Long> = mutableSetOf()

  constructor() : this(CommandLineArgs())

  override fun setProjectResolverContext(projectResolverContext: ProjectResolverContext) {
    project = projectResolverContext.externalSystemTaskId.findProject()
    // Setting this flag on the `projectResolverContext` tells the Kotlin IDE plugin that we are requesting `KotlinGradleModel` for all
    // modules. This is to be able to provide additional arguments to the model builder and avoid unnecessary processing of currently the
    // inactive build variants.
    projectResolverContext.putUserData(IS_ANDROID_PLUGIN_REQUESTING_KOTLIN_GRADLE_MODEL_KEY, true)
    // Similarly for KAPT.
    projectResolverContext.putUserData(IS_ANDROID_PLUGIN_REQUESTING_KAPT_GRADLE_MODEL_KEY, true)
    myResolvedLibraryTable = null
    myKotlinCacheOriginIdentifiers.clear()
    super.setProjectResolverContext(projectResolverContext)
  }

  override fun populateProjectExtraModels(gradleProject: IdeaProject, projectDataNode: DataNode<ProjectData>) {
    val project = project
    if (project != null) {
      removeExternalSourceSetsAndReportWarnings(project, gradleProject)
      attachVariantsSavedFromPreviousSyncs(project, projectDataNode)
      alignProjectJdkWithGradleSyncJdk(project, projectDataNode)
    }
    val buildMap = resolverCtx.models.getModel(IdeCompositeBuildMap::class.java)
    if (buildMap != null) {
      projectDataNode.createChild(AndroidProjectKeys.IDE_COMPOSITE_BUILD_MAP, buildMap)
    }

    val syncError = resolverCtx.models.getModel(IdeAndroidSyncError::class.java)
    if (syncError != null) {
      throw syncError.toException()
    }
    if (studioProjectSyncDebugModeEnabled()) {
      printDebugInfo()
    }

    // This is used in the special mode sync to fetch additional native variants.
    for (gradleModule in gradleProject.modules) {
      val nativeVariants = resolverCtx.getExtraProject(gradleModule, IdeAndroidNativeVariantsModels::class.java)
      if (nativeVariants != null) {
        projectDataNode.createChild(
          AndroidProjectKeys.NATIVE_VARIANTS,
          IdeAndroidNativeVariantsModelsWrapper(
            GradleProjectResolverUtil.getModuleId(resolverCtx, gradleModule!!),
            nativeVariants
          )
        )
      }
    }
    val syncExecutionReport = resolverCtx.models.getModel(IdeSyncExecutionReport::class.java)
    if (syncExecutionReport != null) {
      projectDataNode.createChild(AndroidProjectKeys.SYNC_EXECUTION_REPORT, syncExecutionReport)
    }
    if (isAndroidGradleProject) {
      projectDataNode.createChild(AndroidProjectKeys.PROJECT_CLEANUP_MODEL, ProjectCleanupModel.getInstance())
    }
    super.populateProjectExtraModels(gradleProject, projectDataNode)

    if (IdeInfo.getInstance().isAndroidStudio) {
      // Remove platform ProjectSdkDataService data node overwritten by our ProjectJdkUpdateService
      ExternalSystemApiUtil.find(projectDataNode, ProjectSdkData.KEY)?.clear(true)
    }
  }

  override fun createModule(gradleModule: IdeaModule, projectDataNode: DataNode<ProjectData>): DataNode<ModuleData>? {
    val ideAndroidSyncIssuesAndExceptions = resolverCtx.getExtraProject(gradleModule, IdeAndroidSyncIssuesAndExceptions::class.java)
    if (!isAndroidGradleProject) {
      return nextResolver.createModule(gradleModule, projectDataNode)?.also {
        ideAndroidSyncIssuesAndExceptions?.process(it)
      }
    }
    val androidModels = resolverCtx.getExtraProject(gradleModule, IdeAndroidModels::class.java)
    val moduleDataNode = nextResolver.createModule(gradleModule, projectDataNode) ?: return null
    createAndAttachModelsToDataNode(projectDataNode, moduleDataNode, gradleModule, androidModels)
    ideAndroidSyncIssuesAndExceptions?.process(moduleDataNode)
    patchLanguageLevels(moduleDataNode, gradleModule, androidModels?.androidProject)
    registerModuleData(gradleModule, moduleDataNode)
    return moduleDataNode
  }

  private fun registerModuleData(
    gradleModule: IdeaModule,
    moduleDataNode: DataNode<ModuleData>
  ) {
    val projectIdentifier = gradleModule.gradleProject.projectIdentifier
    val sourceSetNodes = ExternalSystemApiUtil.findAll(moduleDataNode, GradleSourceSetData.KEY)
    if (!sourceSetNodes.isEmpty()) {
      // ":" and similar holder projects do not have any source sets and should not be a target of module dependencies.
      sourceSetNodes.forEach { node: DataNode<GradleSourceSetData> ->
        val sourceSet = node.data.getIdeModuleSourceSet()
        if (sourceSet.canBeConsumed) {
          val gradleProjectPath: GradleProjectPath = GradleSourceSetProjectPath(
            PathUtil.toSystemIndependentName(projectIdentifier.buildIdentifier.rootDir.path),
            projectIdentifier.projectPath,
            sourceSet
          )
          myModuleDataByGradlePath[gradleProjectPath] = node
          myGradlePathByModuleId[node.data.id] = gradleProjectPath
        }
      }
    }
  }

<<<<<<< HEAD
=======
  private fun recordKotlinCacheOriginIdentifiers(gradleModule: IdeaModule) {
    val mppModel = resolverCtx.getExtraProject(gradleModule, KotlinMPPGradleModel::class.java)
    val kotlinModel = resolverCtx.getExtraProject(gradleModule, KotlinGradleModel::class.java)
    if (mppModel != null) {
      myKotlinCacheOriginIdentifiers.add(mppModel.cacheAware.cacheOriginIdentifier)
    }
    if (kotlinModel != null) {
      myKotlinCacheOriginIdentifiers.add(kotlinModel.cacheAware.cacheOriginIdentifier)
    }
  }

  private fun printDebugInfo() {
    val debugInfo = resolverCtx.models.getModel(IdeDebugInfo::class.java)
    debugInfo?.projectImportModelProviderClasspath?.entries?.forEach { (key, value) ->
      // Integration test searches for this string pattern in idea log file.
      LOG.debug("ModelProvider $key Classpath: $value")
    }
  }

>>>>>>> de127946
  private fun patchLanguageLevels(
    moduleDataNode: DataNode<ModuleData>,
    gradleModule: IdeaModule,
    androidProject: IdeAndroidProject?
  ) {
    val javaModuleData = ExternalSystemApiUtil.find(moduleDataNode, JavaModuleData.KEY) ?: return
    val moduleData = javaModuleData.data
    if (androidProject != null) {
      val languageLevel = LanguageLevel.parse(androidProject.javaCompileOptions.sourceCompatibility)
      moduleData.languageLevel = languageLevel
      moduleData.targetBytecodeVersion = androidProject.javaCompileOptions.targetCompatibility
    } else {
      // Workaround BaseGradleProjectResolverExtension since the IdeaJavaLanguageSettings doesn't contain any information.
      // For this we set the language level based on the "main" source set of the module.
      // TODO: Remove once we have switched to module per source set. The base resolver should handle that correctly.
      val externalProject = resolverCtx.getExtraProject(gradleModule, ExternalProject::class.java)
      if (externalProject != null) {
        // main should always exist, if it doesn't other things will fail before this.
        val externalSourceSet = externalProject.sourceSets["main"]
        if (externalSourceSet != null) {
          val languageLevel = LanguageLevel.parse(externalSourceSet.sourceCompatibility)
          moduleData.languageLevel = languageLevel
          moduleData.targetBytecodeVersion = externalSourceSet.targetCompatibility
        }
      }
    }
  }

  override fun populateModuleCompileOutputSettings(
    gradleModule: IdeaModule,
    ideModule: DataNode<ModuleData>
  ) {
    super.populateModuleCompileOutputSettings(gradleModule, ideModule)
    ideModule.setupCompilerOutputPaths(isDelegatedBuildUsed = resolverCtx.isDelegatedBuild)
  }

  override fun getToolingExtensionsClasses(): Set<Class<*>> {
    return setOf(KaptModelBuilderService::class.java, Unit::class.java)
  }

  /**
   * Creates and attaches the following models to the moduleNode depending on the type of module:
   *
   *  * GradleAndroidModel
   *  * NdkModuleModel
   *  * GradleModuleModel
   *  * JavaModuleModel
   *
   *
   * @param projectDataNode the project node
   * @param moduleNode      the module node to attach the models to
   * @param gradleModule    the module in question
   * @param androidModels   the android project models obtained from this module (null is none found)
   */
  private fun createAndAttachModelsToDataNode(
    projectDataNode: DataNode<ProjectData>,
    moduleNode: DataNode<ModuleData>,
    gradleModule: IdeaModule,
    androidModels: IdeAndroidModels?
  ) {
    val moduleName = moduleNode.data.internalName
    val rootModulePath = FilePaths.stringToFile(moduleNode.data.linkedExternalProjectPath)
    val externalProject = resolverCtx.getExtraProject(gradleModule, ExternalProject::class.java)
    val kaptGradleModel =
      if (androidModels != null) androidModels.kaptGradleModel else resolverCtx.getExtraProject(gradleModule, KaptGradleModel::class.java)
    val mppModel = resolverCtx.getExtraProject(gradleModule, KotlinMPPGradleModel::class.java)
    val gradlePluginModel = resolverCtx.getExtraProject(gradleModule, GradlePluginModel::class.java)
    val buildScriptClasspathModel = resolverCtx.getExtraProject(gradleModule, BuildScriptClasspathModel::class.java)
    var androidModel: GradleAndroidModelData? = null
    var ndkModuleModel: NdkModuleModel? = null
    var gradleModel: GradleModuleModel? = null
    var issueData: Collection<IdeSyncIssue>? = null
    if (androidModels != null) {
      androidModel = createGradleAndroidModel(moduleName, rootModulePath, androidModels, mppModel)
      val ndkModuleName = moduleName + "." + getModuleName(androidModel.mainArtifactCore.name)
      ndkModuleModel = maybeCreateNdkModuleModel(ndkModuleName, rootModulePath!!, androidModels)
    }
    val gradleSettingsFile = findGradleSettingsFile(rootModulePath!!)
    val hasArtifactsOrNoRootSettingsFile = !(gradleSettingsFile.isFile && !hasArtifacts(externalProject))
    if (hasArtifactsOrNoRootSettingsFile || androidModel != null) {
      gradleModel = createGradleModuleModel(
        moduleName,
        gradleModule,
        androidModels?.androidProject?.agpVersion,
        buildScriptClasspathModel,
        gradlePluginModel
      )
    }
    if (gradleModel != null) {
      moduleNode.createChild(AndroidProjectKeys.GRADLE_MODULE_MODEL, gradleModel)
    }
    if (androidModel != null) {
      moduleNode.createChild(AndroidProjectKeys.ANDROID_MODEL, androidModel)
    }
    if (ndkModuleModel != null) {
      moduleNode.createChild(AndroidProjectKeys.NDK_MODEL, ndkModuleModel)
    }

    // We also need to patch java modules as we disabled the kapt resolver.
    // Setup Kapt this functionality should be done by KaptProjectResovlerExtension if possible.
    // If we have module per sourceSet turned on we need to fill in the GradleSourceSetData for each of the artifacts.
    if (androidModel != null) {
      val variant = androidModel.selectedVariantCore
      val prodModule = createAndSetupGradleSourceSetDataNode(
        moduleNode, gradleModule, variant.mainArtifact.name,
        null
      )
      val unitTest: IdeBaseArtifactCore? = variant.unitTestArtifact
      if (unitTest != null) {
        createAndSetupGradleSourceSetDataNode(moduleNode, gradleModule, unitTest.name, prodModule)
      }
      val androidTest: IdeBaseArtifactCore? = variant.androidTestArtifact
      if (androidTest != null) {
        createAndSetupGradleSourceSetDataNode(moduleNode, gradleModule, androidTest.name, prodModule)
      }
      val testFixtures: IdeBaseArtifactCore? = variant.testFixturesArtifact
      if (testFixtures != null) {
        createAndSetupGradleSourceSetDataNode(moduleNode, gradleModule, testFixtures.name, prodModule)
      }

      // Setup testData nodes for testing sources used by Gradle test runners.
      createAndSetupTestDataNode(moduleNode, androidModel)
    }
    patchMissingKaptInformationOntoModelAndDataNode(androidModel, moduleNode, kaptGradleModel)

    // Populate extra things
    populateAdditionalClassifierArtifactsModel(gradleModule)
  }

  @SuppressLint("NewApi")
  private fun createAndSetupTestDataNode(
    moduleDataNode: DataNode<ModuleData>,
    gradleAndroidModel: GradleAndroidModelData
  ) {
    // Get the unit test task for the current module.
    val testTaskName = getTasksFromAndroidModuleData(gradleAndroidModel)
    val moduleData = moduleDataNode.data
    val gradlePath = moduleData.gradleIdentityPath

    val sourceFolders: MutableSet<String> = HashSet()
    for (sourceProvider in gradleAndroidModel.getTestSourceProviders(IdeArtifactName.UNIT_TEST)) {
      for (sourceFolder in getAllSourceFolders(sourceProvider)) {
        sourceFolders.add(sourceFolder.path)
      }
    }
    val taskNamePrefix = if (gradlePath == ":") gradlePath else "$gradlePath:"
    val testData = TestData(GradleConstants.SYSTEM_ID, testTaskName, taskNamePrefix + testTaskName, sourceFolders)
    moduleDataNode.createChild(ProjectKeys.TEST, testData)
  }

  private fun createAndSetupGradleSourceSetDataNode(
    parentDataNode: DataNode<ModuleData>,
    gradleModule: IdeaModule,
    artifactName: IdeArtifactName,
    productionModule: GradleSourceSetData?
  ): GradleSourceSetData {
    val moduleId = computeModuleIdForArtifact(resolverCtx, gradleModule, artifactName)
    val readableArtifactName = getModuleName(artifactName)
    val moduleExternalName = gradleModule.name + ":" + readableArtifactName
    val moduleInternalName = parentDataNode.data.internalName + "." + readableArtifactName
    val sourceSetData = GradleSourceSetData(
      moduleId, moduleExternalName, moduleInternalName, parentDataNode.data.moduleFileDirectoryPath,
      parentDataNode.data.linkedExternalProjectPath
    )
    if (productionModule != null) {
      sourceSetData.productionModuleId = productionModule.internalName
    }
    parentDataNode.createChild(GradleSourceSetData.KEY, sourceSetData)
    return sourceSetData
  }

  private fun populateAdditionalClassifierArtifactsModel(gradleModule: IdeaModule) {
    val project = project
    val artifacts = resolverCtx.getExtraProject(gradleModule, AdditionalClassifierArtifactsModel::class.java)
    if (artifacts != null && project != null) {
      LibraryFilePaths.getInstance(project).populate(artifacts)
    }
  }

  override fun populateModuleContentRoots(gradleModule: IdeaModule, ideModule: DataNode<ModuleData>) {
    val gradleAndroidModelNode = ExternalSystemApiUtil.find(ideModule, AndroidProjectKeys.ANDROID_MODEL)
    // Only process android modules.
    if (gradleAndroidModelNode == null) {
      super.populateModuleContentRoots(gradleModule, ideModule)
      return
    }
    nextResolver.populateModuleContentRoots(gradleModule, ideModule)
    ideModule.setupAndroidContentEntriesPerSourceSet(gradleAndroidModelNode.data)
  }

  override fun populateModuleDependencies(
    gradleModule: IdeaModule,
    ideModule: DataNode<ModuleData>,
    ideProject: DataNode<ProjectData>
  ) {
    val androidModelNode = ExternalSystemApiUtil.find(ideModule, AndroidProjectKeys.ANDROID_MODEL)
    // Don't process non-android modules here.
    if (androidModelNode == null) {
      super.populateModuleDependencies(gradleModule, ideModule, ideProject)
      return
    }
<<<<<<< HEAD

    // Call all the other resolvers to ensure that any dependencies that they need to provide are added.
    nextResolver.populateModuleDependencies(gradleModule, ideModule, ideProject)

    if (myResolvedModuleDependencies == null) {
=======
    if (myResolvedLibraryTable == null) {
>>>>>>> de127946
      val ideLibraryTable = resolverCtx.models.getModel(
        IdeUnresolvedLibraryTableImpl::class.java
      )
        ?: throw IllegalStateException("IdeLibraryTableImpl is unavailable in resolverCtx when GradleAndroidModel's are present")
      myResolvedLibraryTable = buildResolvedLibraryTable(ideProject, ideLibraryTable)
      ideProject.createChild(
        AndroidProjectKeys.IDE_LIBRARY_TABLE,
        myResolvedLibraryTable!!
      )
    }
    val libraryResolver = fromLibraryTable(myResolvedLibraryTable!!)

    val additionalArtifacts = resolverCtx.getExtraProject(gradleModule, AdditionalClassifierArtifactsModel::class.java)
    // TODO: Log error messages from additionalArtifacts.
    val additionalArtifactsMap =
      additionalArtifacts?.artifacts?.associateBy { String.format("%s:%s:%s", it.id.groupId, it.id.artifactId, it.id.version) }.orEmpty()

    val project = project
    val libraryFilePaths = project?.let(LibraryFilePaths::getInstance)
    val artifactLookup = Function { library: IdeArtifactLibrary ->
      // Attempt to find the source/doc/samples jars within the library if we haven't injected the additional artifacts model builder
      if (additionalArtifacts == null) {
        return@Function AdditionalArtifactsPaths(library.srcJar, library.docJar, library.samplesJar)
      }

      // Otherwise fall back to using the model from the injected model builder.
      val artifactId = stripExtensionAndClassifier(library.name)
      // First check to see if we just obtained any paths from Gradle. Since we don't request all the paths this can be null
      // or contain an incomplete set of entries. In order to complete this set we need to obtain the reminder from LibraryFilePaths cache.
      val artifacts = additionalArtifactsMap[artifactId]
      if (artifacts != null) {
        return@Function AdditionalArtifactsPaths(artifacts.sources, artifacts.javadoc, artifacts.sampleSources)
      }

      // Then check to see whether we already have the library cached.
      if (libraryFilePaths != null) {
        val cachedPaths = libraryFilePaths.getCachedPathsForArtifact(artifactId)
        if (cachedPaths != null) {
          return@Function AdditionalArtifactsPaths(cachedPaths.sources, cachedPaths.javaDoc, cachedPaths.sampleSource)
        }
      }
      null
    }

    ideModule.setupAndroidDependenciesForMpss(
      { gradleProjectPath: GradleSourceSetProjectPath ->
        val node = myModuleDataByGradlePath[gradleProjectPath] ?: return@setupAndroidDependenciesForMpss null
        node.data
      },
      artifactLookup::apply,
      androidModelNode.data.selectedVariant(libraryResolver)
    )
  }

  private fun buildResolvedLibraryTable(
    ideProject: DataNode<ProjectData>,
    ideLibraryTable: IdeUnresolvedLibraryTable
  ): IdeResolvedLibraryTable {
    val artifactModuleIdMap = buildArtifactsModuleIdMap(ideProject)
    return ResolvedLibraryTableBuilder(
      { key: Any? -> myGradlePathByModuleId[key] },
      { key: Any? -> myModuleDataByGradlePath[key] },
      { artifact: File -> resolveArtifact(artifactModuleIdMap, artifact) }
    ).buildResolvedLibraryTable(ideLibraryTable)
  }

  private fun buildArtifactsModuleIdMap(ideProject: DataNode<ProjectData>): Map<String, Set<String>> =
    mergeProjectResolvedArtifacts(
      kmpArtifactToModuleIdMap = ideProject
        .getUserData(KotlinMppGradleProjectResolver.MPP_CONFIGURATION_ARTIFACTS)
        .orEmpty(),
      platformArtifactToModuleIdMap = ideProject
        .getUserData(GradleProjectResolver.CONFIGURATION_ARTIFACTS)
<<<<<<< HEAD
        .orEmpty()
    )

  private fun resolveArtifact(artifactToModuleIdMap: Map<String, List<String>>, artifact: File) =
=======
        .orEmpty(),
      project = project,
      rootProjectPath = ideProject.data.linkedExternalProjectPath
    )

  private fun resolveArtifact(artifactToModuleIdMap: Map<String, Set<String>>, artifact: File) =
>>>>>>> de127946
    artifactToModuleIdMap[ExternalSystemApiUtil.toCanonicalPath(artifact.path)]
      ?.mapNotNull { artifactToModuleId -> myGradlePathByModuleId[artifactToModuleId] as? GradleSourceSetProjectPath }

  @Suppress("UnstableApiUsage")
  override fun resolveFinished(projectDataNode: DataNode<ProjectData>) {
    disableOrphanModuleNotifications()
  }

  // Indicates it is an "Android" project if at least one module has an AndroidProject.
  private val isAndroidGradleProject: Boolean
    get() = resolverCtx.hasModulesWithModel(IdeAndroidModels::class.java)

  /**
   * Find IdeaModule representations of every Gradle project included in the main build and calls
   * [.removeExternalSourceSetsAndReportWarnings] on each of them.
   *
   * @param project         the project
   * @param mainGradleBuild the IdeaProject representing the mainGradleBuild
   */
  private fun removeExternalSourceSetsAndReportWarnings(project: Project, mainGradleBuild: IdeaProject) {
    // We also need to process composite builds
    val models = resolverCtx.models
    val compositeProjects: Collection<IdeaProject?> =
      models.includedBuilds.map { build: Build -> models.getModel(build, IdeaProject::class.java) }
    val gradleProjects =
      compositeProjects.flatMap { gradleBuild: IdeaProject? -> gradleBuild!!.modules } +
      mainGradleBuild.modules

    gradleProjects.forEach { gradleProject: IdeaModule -> removeExternalSourceSetsAndReportWarnings(project, gradleProject) }
  }

  /**
   * This method strips all Gradle source sets from JetBrains' ExternalProject model associated with the given gradleProject.
   * It also emits a warning informing the user that these source sets were detected and ignored. Android modules do not use
   * standard Gradle source sets and as such they can be safely ignored by the IDE.
   *
   *
   * This method will ignore any non-Android modules as these source sets are required for these modules.
   *
   * @param gradleProject the module to process
   */
  private fun removeExternalSourceSetsAndReportWarnings(project: Project, gradleProject: IdeaModule) {
    resolverCtx.getExtraProject(gradleProject, IdeAndroidModels::class.java)
      ?: // Not an android module
      return
    val externalProject = resolverCtx.getExtraProject(gradleProject, ExternalProject::class.java)
    if (externalProject == null || externalProject.sourceSets.isEmpty()) {
      // No create source sets exist
      return
    }

    // Obtain the existing source set names to add the error message
    val sourceSetNames = java.lang.String.join(", ", externalProject.sourceSets.keys)

    // Remove the source sets so the platform doesn't create extra modules
    val defaultExternalProject = externalProject as DefaultExternalProject
    defaultExternalProject.sourceSets = emptyMap()
    val notification = Notification(
      "Detected Gradle source sets",
      "Non-Android source sets detected in '" + externalProject.getQName() + "'",
      "Gradle source sets ignored: $sourceSetNames.",
      NotificationType.WARNING
    )
    Notifications.Bus.notify(notification, project)
  }

  /**
   * This method is not used. Its functionality is only present when not using a
   * [ProjectImportModelProvider]. See: [.getModelProvider]
   */
  override fun getExtraProjectModelClasses(): Set<Class<*>> {
    throw UnsupportedOperationException("getExtraProjectModelClasses() is not used when getModelProvider() is overridden.")
  }

  override fun getModelProvider(): ProjectImportModelProvider? {
    return resolverCtx.configureAndGetExtraModelProvider()
  }

  override fun preImportCheck() {
    // Don't run pre-import checks for the buildSrc project.
    if (resolverCtx.buildSrcGroup != null) {
      return
    }
    SimulatedSyncErrors.simulateRegisteredSyncError()
    val projectPath = resolverCtx.projectPath
    SdkSync.getInstance().syncAndroidSdks(projectPath)
    val project = project

<<<<<<< HEAD
    if (IdeInfo.getInstance().isAndroidStudio()) {
      // do not confuse IDEA users with warnings and quick fixes that suggest something about Android Studio in pure gradle-java projects (IDEA-266355)

      // TODO: check if we should move JdkImportCheck to platform (IDEA-268384)
      val settings = resolverCtx.settings
      if (settings != null) { // In Android Studio we always have settings.
        validateProjectGradleJdk(settings.javaHome!!)
      }
      displayInternalWarningIfForcedUpgradesAreDisabled()
    }

=======
    if (IdeInfo.getInstance().isAndroidStudio) {
      // do not confuse IDEA users with warnings and quick fixes that suggest something about Android Studio in pure gradle-java projects (IDEA-266355)

      val settings = resolverCtx.settings
      if (settings != null) { // In Android Studio we always have settings.
        // TODO(JetBrains): check if we should move JdkImportCheck to platform (IDEA-268384)
        validateProjectGradleJdk(settings.javaHome!!)
      }
    }

    displayInternalWarningIfForcedUpgradesAreDisabled()
>>>>>>> de127946
    project?.getService(AssistantInvoker::class.java)?.expireProjectUpgradeNotifications(project)
    if (IdeInfo.getInstance().isAndroidStudio) {
      // Don't execute in IDEA in order to avoid conflicting behavior with IDEA's proxy support in gradle project.
      // (https://youtrack.jetbrains.com/issue/IDEA-245273, see BaseResolverExtension#getExtraJvmArgs)
      // To be discussed with the AOSP team to find a way to unify configuration across IDEA and AndroidStudio.
      cleanUpHttpProxySettings()
    }
  }

  override fun getExtraJvmArgs(): List<Pair<String, String>> {
    if (ExternalSystemApiUtil.isInProcessMode(GradleUtil.GRADLE_SYSTEM_ID)) {
      val args: MutableList<Pair<String, String>> = ArrayList()
      if (IdeInfo.getInstance().isAndroidStudio) {
        // Inject javaagent args.
        addTraceJvmArgs(args)
      } else {
        val localProperties = localProperties
        if (localProperties.androidSdkPath == null) {
          val androidHomePath = IdeSdks.getInstance().androidSdkPath
          // In Android Studio, the Android SDK home path will never be null. It may be null when running in IDEA.
          if (androidHomePath != null) {
            args.add(Pair.create(AndroidGradleSettings.ANDROID_HOME_JVM_ARG, androidHomePath.path))
          }
        }
      }
      return args
    }
    return emptyList()
  }

  private val localProperties: LocalProperties
    get() {
      val projectDir = FilePaths.stringToFile(resolverCtx.projectPath)
      return try {
        LocalProperties(projectDir!!)
      } catch (e: IOException) {
        val msg = String.format("Unable to read local.properties file in project '%1\$s'", projectDir!!.path)
        throw ExternalSystemException(msg, e)
      }
    }

  override fun getExtraCommandLineArgs(): List<String> {
    val project = project
    return myCommandLineArgs[project]
  }

  override fun getUserFriendlyError(
    buildEnvironment: BuildEnvironment?,
    error: Throwable,
    projectPath: String,
    buildFilePath: String?
  ): ExternalSystemException {
    var msg = error.message
    if (msg != null) {
      val rootCause = ExceptionUtil.getRootCause(error)
      if (rootCause is ClassNotFoundException) {
        msg = rootCause.message
        // Project is using an old version of Gradle (and most likely an old version of the plug-in.)
        if (isUsingUnsupportedGradleVersion(msg)) {
          val event = AndroidStudioEvent.newBuilder()
            .setCategory(EventCategory.GRADLE_SYNC)
            .setKind(EventKind.GRADLE_SYNC_FAILURE_DETAILS)
            .setGradleSyncFailure(GradleSyncFailure.UNSUPPORTED_GRADLE_VERSION)
            .withProjectId(project)
          log(event)
          return ExternalSystemException("The project is using an unsupported version of Gradle.")
        }
      }
      else if (rootCause is ZipException) {
        if (msg.startsWith(COULD_NOT_INSTALL_GRADLE_DISTRIBUTION_PREFIX)) {
          return ExternalSystemException(msg)
        }
      }
      else if (rootCause is AndroidSyncException) {
        val ideSyncIssues = rootCause.mySyncIssues
        if (ideSyncIssues?.isNotEmpty() == true) {
          val ideaProject = resolverCtx.models.getModel(IdeaProject::class.java)
          val ideaModule = ideaProject?.modules?.firstOrNull {
            it.matchesPath(rootCause.myBuildPath, rootCause.myModulePath)
          }
          ideaModule?.let {
            val maybeModule = project?.findModule(it.getHolderProjectPath())
            maybeModule?.let { module ->
              SyncIssuesReporter.getInstance().report(
                mapOf(module to ideSyncIssues),
                ExternalSystemApiUtil.getExternalRootProjectPath(module))
              return ExternalSystemException(rootCause.message)
            }
          }
        }
        return ExternalSystemException(rootCause.message)
      }
    }
    return super.getUserFriendlyError(buildEnvironment, error, projectPath, buildFilePath)
  }

  private fun displayInternalWarningIfForcedUpgradesAreDisabled() {
    if (StudioFlags.DISABLE_FORCED_UPGRADES.get()) {
      val project = project
      project?.getService(AssistantInvoker::class.java)?.displayForceUpdatesDisabledMessage(project)
    }
  }

  private fun cleanUpHttpProxySettings() {
    val project = project
    if (project != null) {
      ApplicationManager.getApplication().invokeAndWait { HttpProxySettingsCleanUp.cleanUp(project) }
    }
  }

  override fun enhanceRemoteProcessing(parameters: SimpleJavaParameters) {
    val classPath = parameters.classPath
    classPath.add(PathUtil.getJarPathForClass(javaClass))
    classPath.add(PathUtil.getJarPathForClass(Revision::class.java))
    classPath.add(PathUtil.getJarPathForClass(AndroidGradleSettings::class.java))
  }

  companion object {
    /**
     * Stores a collection of variants of the data node tree for previously synced build variants.
     *
     *
     * NOTE: This key/data is not directly processed by any data importers.
     */
    val CACHED_VARIANTS_FROM_PREVIOUS_GRADLE_SYNCS = Key.create(
      VariantProjectDataNodes::class.java, 1 /* not used */
    )

    private const val BUILD_SYNC_ORPHAN_MODULES_NOTIFICATION_GROUP_NAME = "Build sync orphan modules"
    private val IS_ANDROID_PLUGIN_REQUESTING_KOTLIN_GRADLE_MODEL_KEY =
      com.intellij.openapi.util.Key.create<Boolean>("IS_ANDROID_PLUGIN_REQUESTING_KOTLIN_GRADLE_MODEL_KEY")
    private val IS_ANDROID_PLUGIN_REQUESTING_KAPT_GRADLE_MODEL_KEY =
      com.intellij.openapi.util.Key.create<Boolean>("IS_ANDROID_PLUGIN_REQUESTING_KAPT_GRADLE_MODEL_KEY")

    private fun createGradleModuleModel(
      moduleName: String,
      gradleModule: IdeaModule,
      modelVersionString: String?,
      buildScriptClasspathModel: BuildScriptClasspathModel?,
      gradlePluginModel: GradlePluginModel?
    ): GradleModuleModel {
      val buildScriptPath = try {
        gradleModule.gradleProject.buildScript.sourceFile
      } catch (e: UnsupportedOperationException) {
        null
      }
      return GradleModuleModel(
        moduleName,
        gradleModule.gradleProject,
        buildScriptPath,
        buildScriptClasspathModel?.gradleVersion,
        modelVersionString,
        gradlePluginModel?.hasSafeArgsJava() ?: false,
        gradlePluginModel?.hasSafeArgsKotlin() ?: false
      )
    }

    private fun maybeCreateNdkModuleModel(
      moduleName: String,
      rootModulePath: File,
      ideModels: IdeAndroidModels
    ): NdkModuleModel? {
      // Prefer V2 NativeModule if available
      val selectedAbiName = ideModels.selectedAbiName ?: return null
      // If there are models we have a selected ABI name.
      if (ideModels.v2NativeModule != null) {
        return NdkModuleModel(
          moduleName,
          rootModulePath,
          ideModels.selectedVariantName,
          selectedAbiName,
          V2NdkModel(ideModels.androidProject.agpVersion, ideModels.v2NativeModule!!)
        )
      }
      // V2 model not available, fallback to V1 model.
      if (ideModels.v1NativeProject != null) {
        val ideNativeVariantAbis: MutableList<IdeNativeVariantAbi> = ArrayList()
        if (ideModels.v1NativeVariantAbi != null) {
          ideNativeVariantAbis.add(ideModels.v1NativeVariantAbi!!)
        }
        return NdkModuleModel(
          moduleName,
          rootModulePath,
          ideModels.selectedVariantName,
          selectedAbiName,
          ideModels.v1NativeProject!!,
          ideNativeVariantAbis
        )
      }
      return null
    }

    private fun createGradleAndroidModel(
      moduleName: String,
      rootModulePath: File?,
      ideModels: IdeAndroidModels,
      mppModel: KotlinMPPGradleModel?
    ): GradleAndroidModelData {
      return create(
        moduleName,
        rootModulePath!!,
        ideModels.androidProject,
        ideModels.fetchedVariants.map {
          if (mppModel != null && it.name == ideModels.selectedVariantName) it.patchFromMppModel(ideModels.androidProject, mppModel)
          else it
        },
        ideModels.selectedVariantName
      )
    }

    /**
     * Get test tasks for a given android model.
     *
     * @return the test task for the module. This does not include the full task path, but only the task name.
     * The full task path will be configured later at the execution level in the Gradle producers.
     */
    private fun getTasksFromAndroidModuleData(androidModuleModel: GradleAndroidModelData): String {
      val variant = androidModuleModel.selectedVariantName
      return "test".appendCapitalized(variant, "unitTest")
    }

    private fun computeModuleIdForArtifact(
      resolverCtx: ProjectResolverContext,
      gradleModule: IdeaModule,
      artifactName: IdeArtifactName
    ): String {
      return GradleProjectResolverUtil.getModuleId(resolverCtx, gradleModule) + ":" + getModuleName(artifactName)
    }

    /**
     * Adds the Kapt generated source directories to Android models generated source folders and sets up the kapt generated class library
     * for both Android and non-android modules.
     *
     *
     * This should probably not be done here. If we need this information in the Android model then this should
     * be the responsibility of the Android Gradle plugin. If we don't then this should be handled by the
     * KaptProjectResolverExtension, however as of now this class only works when module per source set is
     * enabled.
     */
    fun patchMissingKaptInformationOntoModelAndDataNode(
      androidModel: GradleAndroidModelData?,
      moduleDataNode: DataNode<ModuleData>,
      kaptGradleModel: KaptGradleModel?
    ) {
      if (androidModel == null || kaptGradleModel == null || !kaptGradleModel.isEnabled) {
        return
      }
      kaptGradleModel.sourceSets.forEach { sourceSet: KaptSourceSetModel ->
        val result = findVariantAndDataNode(sourceSet, androidModel, moduleDataNode)
          ?: // No artifact was found for the current source set
          return@forEach
        val variant = result.first
        if (variant == androidModel.selectedVariantCore) {
          val classesDirFile = sourceSet.generatedClassesDirFile
          addToNewOrExistingLibraryData(result.second, "kaptGeneratedClasses", setOf(classesDirFile), sourceSet.isTest)
        }
      }
    }

    private fun addToNewOrExistingLibraryData(
      moduleDataNode: DataNode<GradleSourceSetData>,
      name: String,
      files: Set<File?>,
      isTest: Boolean
    ) {
      // Code adapted from KaptProjectResolverExtension
      val newLibrary = LibraryData(GradleUtil.GRADLE_SYSTEM_ID, name)
      val existingData = moduleDataNode.children.asSequence()
        .map { obj: DataNode<*> -> obj.data }
        .filter { data: Any? -> data is LibraryDependencyData && newLibrary.externalName == data.externalName }
        .map { data: Any -> (data as LibraryDependencyData).target }
        .firstOrNull()
      if (existingData != null) {
        files.forEach { file: File? -> existingData.addPath(LibraryPathType.BINARY, file!!.absolutePath) }
      } else {
        files.forEach { file: File? -> newLibrary.addPath(LibraryPathType.BINARY, file!!.absolutePath) }
        val libraryDependencyData = LibraryDependencyData(moduleDataNode.data, newLibrary, LibraryLevel.MODULE)
        libraryDependencyData.scope = if (isTest) DependencyScope.TEST else DependencyScope.COMPILE
        moduleDataNode.createChild(ProjectKeys.LIBRARY_DEPENDENCY, libraryDependencyData)
      }
    }

    private fun findVariantAndDataNode(
      sourceSetModel: KaptSourceSetModel,
      androidModel: GradleAndroidModelData,
      moduleNode: DataNode<ModuleData>
    ): Pair<IdeVariantCore, DataNode<GradleSourceSetData>>? {
      val sourceSetName = sourceSetModel.sourceSetName
      if (!sourceSetModel.isTest) {
        val variant = androidModel.findVariantCoreByName(sourceSetName)
        return if (variant == null) null else Pair.create(variant, moduleNode.findSourceSetDataForArtifact(variant.mainArtifact))
      }

      // Check if it's android test source set.
      val androidTestSuffix = "AndroidTest"
      if (sourceSetName.endsWith(androidTestSuffix)) {
        val variantName = sourceSetName.substring(0, sourceSetName.length - androidTestSuffix.length)
        val variant = androidModel.findVariantCoreByName(variantName)
        val artifact: IdeBaseArtifactCore? = variant?.androidTestArtifact
        return if (artifact == null) null else Pair.create(variant, moduleNode.findSourceSetDataForArtifact(artifact))
      }

      // Check if it's test fixtures source set.
      val testFixturesSuffix = "TestFixtures"
      if (sourceSetName.endsWith(testFixturesSuffix)) {
        val variantName = sourceSetName.substring(0, sourceSetName.length - testFixturesSuffix.length)
        val variant = androidModel.findVariantCoreByName(variantName)
        val artifact: IdeBaseArtifactCore? = variant?.testFixturesArtifact
        return if (artifact == null) null else Pair.create(variant, moduleNode.findSourceSetDataForArtifact(artifact))
      }

      // Check if it's unit test source set.
      val unitTestSuffix = "UnitTest"
      if (sourceSetName.endsWith(unitTestSuffix)) {
        val variantName = sourceSetName.substring(0, sourceSetName.length - unitTestSuffix.length)
        val variant = androidModel.findVariantCoreByName(variantName)
        val artifact: IdeBaseArtifactCore? = variant?.unitTestArtifact
        return if (artifact == null) null else Pair.create(variant, moduleNode.findSourceSetDataForArtifact(artifact))
      }
      return null
    }

    private fun hasArtifacts(externalProject: ExternalProject?): Boolean {
      return externalProject?.artifacts?.isNotEmpty() ?: false
    }

    /**
     * A method that resets the configuration of "Build sync orphan modules" notification group to "not display" and "not log"
     * in order to prevent a notification which allows users to restore the removed module as a non-Gradle module. Non-Gradle modules
     * are not supported by AS in Gradle projects.
     */
    private fun disableOrphanModuleNotifications() {
      if (IdeInfo.getInstance().isAndroidStudio) {
        NotificationsConfiguration
          .getNotificationsConfiguration()
          .changeSettings(BUILD_SYNC_ORPHAN_MODULES_NOTIFICATION_GROUP_NAME, NotificationDisplayType.NONE, false, false)
      }
    }

    private fun isUsingUnsupportedGradleVersion(errorMessage: String?): Boolean {
      return "org.gradle.api.artifacts.result.ResolvedComponentResult" == errorMessage || "org.gradle.api.artifacts.result.ResolvedModuleVersionResult" == errorMessage
    }

    fun shouldDisableForceUpgrades(): Boolean {
      if (ApplicationManager.getApplication().isUnitTestMode) return true
      if (SystemProperties.getBooleanProperty("studio.skip.agp.upgrade", false)) return true
      return StudioFlags.DISABLE_FORCED_UPGRADES.get()
    }

    private val VARIANTS_SAVED_FROM_PREVIOUS_SYNCS =
      com.intellij.openapi.util.Key<VariantProjectDataNodes>("variants.saved.from.previous.syncs")

    @JvmStatic
    fun saveCurrentlySyncedVariantsForReuse(project: Project) {
      val data = ProjectDataManager.getInstance().getExternalProjectData(project, GradleConstants.SYSTEM_ID, project.basePath!!) ?: return
      val currentDataNodes = data.externalProjectStructure ?: return
      project.putUserData(
        VARIANTS_SAVED_FROM_PREVIOUS_SYNCS,
        collectCurrentAndPreviouslyCachedVariants(currentDataNodes)
      )
    }

    @JvmStatic
    fun clearVariantsSavedForReuse(project: Project) {
      project.putUserData(
        VARIANTS_SAVED_FROM_PREVIOUS_SYNCS,
        null
      )
    }

    @VisibleForTesting
    fun attachVariantsSavedFromPreviousSyncs(project: Project, projectDataNode: DataNode<ProjectData>) {
      val projectUserData = project.getUserData(VARIANTS_SAVED_FROM_PREVIOUS_SYNCS)
      if (projectUserData != null) {
        projectDataNode.createChild(CACHED_VARIANTS_FROM_PREVIOUS_GRADLE_SYNCS, projectUserData)
      }
    }

    fun alignProjectJdkWithGradleSyncJdk(project: Project, projectDataNode: DataNode<ProjectData>) {
      JdkUtils.getMaxVersionJdkPathFromAllGradleRoots(project)?.let {
        projectDataNode.createChild(AndroidProjectKeys.PROJECT_JDK_UPDATE, ProjectJdkUpdateData(it))
      }
    }

    private fun getAllSourceFolders(provider: IdeSourceProvider): Collection<File> {
      return listOf(
        provider.javaDirectories,
        provider.kotlinDirectories,
        provider.resDirectories,
        provider.aidlDirectories,
        provider.renderscriptDirectories,
        provider.assetsDirectories,
        provider.jniLibsDirectories,
        provider.baselineProfileDirectories,
      ).flatten()
    }
  }
}

<<<<<<< HEAD
@VisibleForTesting
fun mergeProjectResolvedArtifacts(
  kmpArtifactToModuleIdMap: Map<String, List<String>>,
  artifactToModuleIdMap: Map<String, String>
): Map<String, List<String>> =
  (kmpArtifactToModuleIdMap.keys + artifactToModuleIdMap.keys)
    .associateBy({ it }, {
      val kmpIds = kmpArtifactToModuleIdMap[it]
      val platformId = artifactToModuleIdMap[it]
      when {
        kmpIds != null && platformId != null -> {
          if (platformId !in kmpIds)
            error("Both artifact maps contains same key: $it with different values for kmp: $kmpIds and platform: $platformId")
          kmpIds
        }
        kmpIds != null -> kmpIds
        platformId != null -> listOf(platformId)
        else -> emptyList()
      }
    })
=======
private fun IdeAndroidSyncIssuesAndExceptions.process(moduleDataNode: DataNode<ModuleData>) {
  fun Collection<Throwable>.toSyncIssues(): List<IdeSyncIssue> {
    return map {
      IdeSyncIssueImpl(
        message = it.message ?: "",
        data = null,
        multiLineMessage = it.stackTraceAsMultiLineMessage(),
        severity = IdeSyncIssue.SEVERITY_ERROR,
        type = IdeSyncIssue.TYPE_EXCEPTION
      )
    }
  }
  val allSyncIssues = (exceptions.toSyncIssues() + syncIssues)

  fun Collection<IdeSyncIssue>.createAsDataNodesAndAttach(moduleDataNode: DataNode<ModuleData>) {
    forEach { it: IdeSyncIssue -> moduleDataNode.createChild(AndroidProjectKeys.SYNC_ISSUE, it) }
  }

  allSyncIssues.createAsDataNodesAndAttach(moduleDataNode)
  exceptions.forEach { logger<AndroidGradleProjectResolver>().warn(it) }
}

private val COMPOSITE_BUILD_MAP = com.intellij.openapi.util.Key.create<CompositeBuildMap>("COMPOSITE_BUILD_MAP")

@VisibleForTesting
fun mergeProjectResolvedArtifacts(
  kmpArtifactToModuleIdMap: Map<String, List<String>>,
  platformArtifactToModuleIdMap: Map<String, String>,
  project: Project?,
  rootProjectPath: @SystemIndependent String
): Map<String, Set<String>> =
  (kmpArtifactToModuleIdMap.keys + platformArtifactToModuleIdMap.keys)
    .associateBy({ it }, {
      val kmpModuleIds = kmpArtifactToModuleIdMap[it]?.toSet()
      val platformModuleId = platformArtifactToModuleIdMap[it]
      when {
        kmpModuleIds != null && platformModuleId != null -> {
          if (platformModuleId !in kmpModuleIds) {
            // TODO (b/250368030)
            // error("Both artifact maps contains same key: $it with different values for kmp: $kmpIds and platform: $platformId")
            project?.let {
              logKmpIncorrectSourceSetsIssue(project, rootProjectPath)
            }
            kmpModuleIds + platformModuleId
          } else {
            kmpModuleIds
          }
        }
        kmpModuleIds != null -> kmpModuleIds
        platformModuleId != null -> setOf(platformModuleId)
        else -> emptySet()
      }
    })

private fun IdeaModule.matchesPath(buildPath: String?, modulePath: String?): Boolean {
  return projectIdentifier.buildIdentifier.rootDir.path == buildPath
         && projectIdentifier.projectPath?.equals(modulePath) == true
}

private fun IdeaModule.getHolderProjectPath(): GradleHolderProjectPath {
  return GradleHolderProjectPath(
    projectIdentifier.buildIdentifier.rootDir.path,
    projectIdentifier.projectPath)
}

private fun logKmpIncorrectSourceSetsIssue(
  project: Project,
  rootProjectPath: @SystemIndependent String
) {
  val issue = GradleSyncIssue.newBuilder()
    .setType(GradleSyncIssueType.TYPE_KMP_INCORRECT_PLATFORM_SOURCE_SET)
    .build()
  val event = GradleSyncEventLogger()
    .generateSyncEvent(project, rootProjectPath, EventKind.GRADLE_SYNC_ISSUES)
    .addGradleSyncIssues(issue)
  log(event)
}
>>>>>>> de127946
<|MERGE_RESOLUTION|>--- conflicted
+++ resolved
@@ -71,17 +71,10 @@
 import com.android.tools.idea.gradle.util.GradleUtil
 import com.android.tools.idea.gradle.util.LocalProperties
 import com.android.tools.idea.io.FilePaths
-<<<<<<< HEAD
-import com.android.tools.idea.projectsystem.gradle.GradleProjectPath
-import com.android.tools.idea.projectsystem.gradle.GradleSourceSetProjectPath
-=======
-import com.android.tools.idea.projectsystem.gradle.CompositeBuildMap
 import com.android.tools.idea.projectsystem.gradle.GradleHolderProjectPath
 import com.android.tools.idea.projectsystem.gradle.GradleProjectPath
 import com.android.tools.idea.projectsystem.gradle.GradleSourceSetProjectPath
 import com.android.tools.idea.projectsystem.gradle.findModule
-import com.android.tools.idea.projectsystem.gradle.toCompositeBuildMap
->>>>>>> de127946
 import com.android.tools.idea.sdk.IdeSdks
 import com.android.tools.idea.stats.withProjectId
 import com.android.utils.appendCapitalized
@@ -132,8 +125,7 @@
 import org.gradle.tooling.model.idea.IdeaProject
 import org.jetbrains.annotations.SystemIndependent
 import org.jetbrains.kotlin.android.configure.patchFromMppModel
-import org.jetbrains.kotlin.idea.gradleJava.configuration.KotlinMppGradleProjectResolver
-import org.jetbrains.kotlin.idea.gradleTooling.KotlinGradleModel
+import org.jetbrains.kotlin.idea.gradleJava.configuration.KotlinMPPGradleProjectResolver
 import org.jetbrains.kotlin.idea.gradleTooling.KotlinMPPGradleModel
 import org.jetbrains.kotlin.idea.gradleTooling.model.kapt.KaptGradleModel
 import org.jetbrains.kotlin.idea.gradleTooling.model.kapt.KaptModelBuilderService
@@ -271,19 +263,6 @@
     }
   }
 
-<<<<<<< HEAD
-=======
-  private fun recordKotlinCacheOriginIdentifiers(gradleModule: IdeaModule) {
-    val mppModel = resolverCtx.getExtraProject(gradleModule, KotlinMPPGradleModel::class.java)
-    val kotlinModel = resolverCtx.getExtraProject(gradleModule, KotlinGradleModel::class.java)
-    if (mppModel != null) {
-      myKotlinCacheOriginIdentifiers.add(mppModel.cacheAware.cacheOriginIdentifier)
-    }
-    if (kotlinModel != null) {
-      myKotlinCacheOriginIdentifiers.add(kotlinModel.cacheAware.cacheOriginIdentifier)
-    }
-  }
-
   private fun printDebugInfo() {
     val debugInfo = resolverCtx.models.getModel(IdeDebugInfo::class.java)
     debugInfo?.projectImportModelProviderClasspath?.entries?.forEach { (key, value) ->
@@ -292,7 +271,6 @@
     }
   }
 
->>>>>>> de127946
   private fun patchLanguageLevels(
     moduleDataNode: DataNode<ModuleData>,
     gradleModule: IdeaModule,
@@ -304,7 +282,8 @@
       val languageLevel = LanguageLevel.parse(androidProject.javaCompileOptions.sourceCompatibility)
       moduleData.languageLevel = languageLevel
       moduleData.targetBytecodeVersion = androidProject.javaCompileOptions.targetCompatibility
-    } else {
+    }
+    else {
       // Workaround BaseGradleProjectResolverExtension since the IdeaJavaLanguageSettings doesn't contain any information.
       // For this we set the language level based on the "main" source set of the module.
       // TODO: Remove once we have switched to module per source set. The base resolver should handle that correctly.
@@ -494,19 +473,16 @@
       super.populateModuleDependencies(gradleModule, ideModule, ideProject)
       return
     }
-<<<<<<< HEAD
 
     // Call all the other resolvers to ensure that any dependencies that they need to provide are added.
     nextResolver.populateModuleDependencies(gradleModule, ideModule, ideProject)
 
-    if (myResolvedModuleDependencies == null) {
-=======
     if (myResolvedLibraryTable == null) {
->>>>>>> de127946
       val ideLibraryTable = resolverCtx.models.getModel(
         IdeUnresolvedLibraryTableImpl::class.java
       )
-        ?: throw IllegalStateException("IdeLibraryTableImpl is unavailable in resolverCtx when GradleAndroidModel's are present")
+                            ?: throw IllegalStateException(
+                              "IdeLibraryTableImpl is unavailable in resolverCtx when GradleAndroidModel's are present")
       myResolvedLibraryTable = buildResolvedLibraryTable(ideProject, ideLibraryTable)
       ideProject.createChild(
         AndroidProjectKeys.IDE_LIBRARY_TABLE,
@@ -572,23 +548,16 @@
   private fun buildArtifactsModuleIdMap(ideProject: DataNode<ProjectData>): Map<String, Set<String>> =
     mergeProjectResolvedArtifacts(
       kmpArtifactToModuleIdMap = ideProject
-        .getUserData(KotlinMppGradleProjectResolver.MPP_CONFIGURATION_ARTIFACTS)
+        .getUserData(KotlinMPPGradleProjectResolver.MPP_CONFIGURATION_ARTIFACTS)
         .orEmpty(),
       platformArtifactToModuleIdMap = ideProject
         .getUserData(GradleProjectResolver.CONFIGURATION_ARTIFACTS)
-<<<<<<< HEAD
-        .orEmpty()
-    )
-
-  private fun resolveArtifact(artifactToModuleIdMap: Map<String, List<String>>, artifact: File) =
-=======
         .orEmpty(),
       project = project,
       rootProjectPath = ideProject.data.linkedExternalProjectPath
     )
 
   private fun resolveArtifact(artifactToModuleIdMap: Map<String, Set<String>>, artifact: File) =
->>>>>>> de127946
     artifactToModuleIdMap[ExternalSystemApiUtil.toCanonicalPath(artifact.path)]
       ?.mapNotNull { artifactToModuleId -> myGradlePathByModuleId[artifactToModuleId] as? GradleSourceSetProjectPath }
 
@@ -632,8 +601,8 @@
    */
   private fun removeExternalSourceSetsAndReportWarnings(project: Project, gradleProject: IdeaModule) {
     resolverCtx.getExtraProject(gradleProject, IdeAndroidModels::class.java)
-      ?: // Not an android module
-      return
+    ?: // Not an android module
+    return
     val externalProject = resolverCtx.getExtraProject(gradleProject, ExternalProject::class.java)
     if (externalProject == null || externalProject.sourceSets.isEmpty()) {
       // No create source sets exist
@@ -677,19 +646,6 @@
     SdkSync.getInstance().syncAndroidSdks(projectPath)
     val project = project
 
-<<<<<<< HEAD
-    if (IdeInfo.getInstance().isAndroidStudio()) {
-      // do not confuse IDEA users with warnings and quick fixes that suggest something about Android Studio in pure gradle-java projects (IDEA-266355)
-
-      // TODO: check if we should move JdkImportCheck to platform (IDEA-268384)
-      val settings = resolverCtx.settings
-      if (settings != null) { // In Android Studio we always have settings.
-        validateProjectGradleJdk(settings.javaHome!!)
-      }
-      displayInternalWarningIfForcedUpgradesAreDisabled()
-    }
-
-=======
     if (IdeInfo.getInstance().isAndroidStudio) {
       // do not confuse IDEA users with warnings and quick fixes that suggest something about Android Studio in pure gradle-java projects (IDEA-266355)
 
@@ -698,10 +654,9 @@
         // TODO(JetBrains): check if we should move JdkImportCheck to platform (IDEA-268384)
         validateProjectGradleJdk(settings.javaHome!!)
       }
-    }
-
-    displayInternalWarningIfForcedUpgradesAreDisabled()
->>>>>>> de127946
+      displayInternalWarningIfForcedUpgradesAreDisabled()
+    }
+
     project?.getService(AssistantInvoker::class.java)?.expireProjectUpgradeNotifications(project)
     if (IdeInfo.getInstance().isAndroidStudio) {
       // Don't execute in IDEA in order to avoid conflicting behavior with IDEA's proxy support in gradle project.
@@ -717,7 +672,8 @@
       if (IdeInfo.getInstance().isAndroidStudio) {
         // Inject javaagent args.
         addTraceJvmArgs(args)
-      } else {
+      }
+      else {
         val localProperties = localProperties
         if (localProperties.androidSdkPath == null) {
           val androidHomePath = IdeSdks.getInstance().androidSdkPath
@@ -737,7 +693,8 @@
       val projectDir = FilePaths.stringToFile(resolverCtx.projectPath)
       return try {
         LocalProperties(projectDir!!)
-      } catch (e: IOException) {
+      }
+      catch (e: IOException) {
         val msg = String.format("Unable to read local.properties file in project '%1\$s'", projectDir!!.path)
         throw ExternalSystemException(msg, e)
       }
@@ -845,7 +802,8 @@
     ): GradleModuleModel {
       val buildScriptPath = try {
         gradleModule.gradleProject.buildScript.sourceFile
-      } catch (e: UnsupportedOperationException) {
+      }
+      catch (e: UnsupportedOperationException) {
         null
       }
       return GradleModuleModel(
@@ -951,8 +909,8 @@
       }
       kaptGradleModel.sourceSets.forEach { sourceSet: KaptSourceSetModel ->
         val result = findVariantAndDataNode(sourceSet, androidModel, moduleDataNode)
-          ?: // No artifact was found for the current source set
-          return@forEach
+                     ?: // No artifact was found for the current source set
+                     return@forEach
         val variant = result.first
         if (variant == androidModel.selectedVariantCore) {
           val classesDirFile = sourceSet.generatedClassesDirFile
@@ -976,7 +934,8 @@
         .firstOrNull()
       if (existingData != null) {
         files.forEach { file: File? -> existingData.addPath(LibraryPathType.BINARY, file!!.absolutePath) }
-      } else {
+      }
+      else {
         files.forEach { file: File? -> newLibrary.addPath(LibraryPathType.BINARY, file!!.absolutePath) }
         val libraryDependencyData = LibraryDependencyData(moduleDataNode.data, newLibrary, LibraryLevel.MODULE)
         libraryDependencyData.scope = if (isTest) DependencyScope.TEST else DependencyScope.COMPILE
@@ -1101,28 +1060,6 @@
   }
 }
 
-<<<<<<< HEAD
-@VisibleForTesting
-fun mergeProjectResolvedArtifacts(
-  kmpArtifactToModuleIdMap: Map<String, List<String>>,
-  artifactToModuleIdMap: Map<String, String>
-): Map<String, List<String>> =
-  (kmpArtifactToModuleIdMap.keys + artifactToModuleIdMap.keys)
-    .associateBy({ it }, {
-      val kmpIds = kmpArtifactToModuleIdMap[it]
-      val platformId = artifactToModuleIdMap[it]
-      when {
-        kmpIds != null && platformId != null -> {
-          if (platformId !in kmpIds)
-            error("Both artifact maps contains same key: $it with different values for kmp: $kmpIds and platform: $platformId")
-          kmpIds
-        }
-        kmpIds != null -> kmpIds
-        platformId != null -> listOf(platformId)
-        else -> emptyList()
-      }
-    })
-=======
 private fun IdeAndroidSyncIssuesAndExceptions.process(moduleDataNode: DataNode<ModuleData>) {
   fun Collection<Throwable>.toSyncIssues(): List<IdeSyncIssue> {
     return map {
@@ -1135,6 +1072,7 @@
       )
     }
   }
+
   val allSyncIssues = (exceptions.toSyncIssues() + syncIssues)
 
   fun Collection<IdeSyncIssue>.createAsDataNodesAndAttach(moduleDataNode: DataNode<ModuleData>) {
@@ -1144,8 +1082,6 @@
   allSyncIssues.createAsDataNodesAndAttach(moduleDataNode)
   exceptions.forEach { logger<AndroidGradleProjectResolver>().warn(it) }
 }
-
-private val COMPOSITE_BUILD_MAP = com.intellij.openapi.util.Key.create<CompositeBuildMap>("COMPOSITE_BUILD_MAP")
 
 @VisibleForTesting
 fun mergeProjectResolvedArtifacts(
@@ -1167,10 +1103,12 @@
               logKmpIncorrectSourceSetsIssue(project, rootProjectPath)
             }
             kmpModuleIds + platformModuleId
-          } else {
+          }
+          else {
             kmpModuleIds
           }
         }
+
         kmpModuleIds != null -> kmpModuleIds
         platformModuleId != null -> setOf(platformModuleId)
         else -> emptySet()
@@ -1199,5 +1137,4 @@
     .generateSyncEvent(project, rootProjectPath, EventKind.GRADLE_SYNC_ISSUES)
     .addGradleSyncIssues(issue)
   log(event)
-}
->>>>>>> de127946
+}