--- conflicted
+++ resolved
@@ -170,12 +170,6 @@
 
     // Do not show the notification while the build is in progress but refresh is not.
     if (previewStatus.isRefreshing) {
-<<<<<<< HEAD
-      LOG.debug("Refresh in progress")
-      return EditorNotificationPanel(fileEditor).apply {
-        setText(message("notification.preview.is.refreshing"))
-        icon(AnimatedIcon.Default())
-=======
       LOG.debug("Refreshing")
       return when (previewStatus.interactiveMode) {
         ComposePreviewManager.InteractiveMode.STARTING -> EditorNotificationPanel().apply {
@@ -191,7 +185,6 @@
               icon(AnimatedIcon.Default())
             }
         else -> null
->>>>>>> cdc83e4e
       }
     }
 
