--- conflicted
+++ resolved
@@ -15,8 +15,6 @@
  */
 package com.android.tools.idea.gradle.dsl.model;
 
-<<<<<<< HEAD
-=======
 import com.intellij.ide.highlighter.ModuleFileType;
 import com.intellij.openapi.application.Result;
 import com.intellij.openapi.application.WriteAction;
@@ -25,7 +23,6 @@
 import com.intellij.openapi.util.io.FileUtil;
 import com.intellij.openapi.vfs.LocalFileSystem;
 import com.intellij.openapi.vfs.VirtualFile;
->>>>>>> 30e1f6eb
 import com.intellij.testFramework.PlatformTestCase;
 import org.jetbrains.annotations.NotNull;
 
@@ -99,13 +96,9 @@
   }
 
   @Override
-<<<<<<< HEAD
-  protected void checkForSettingsDamage(@NotNull List<Throwable> exceptions) { }
-=======
   protected void checkForSettingsDamage(@NotNull List<Throwable> exceptions) {
     // for this test we don't care for this check
   }
->>>>>>> 30e1f6eb
 
   protected void writeToSettingsFile(@NotNull String text) throws IOException {
     writeToFile(mySettingsFile, text);
