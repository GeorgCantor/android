load("//tools/base/bazel:bazel.bzl", "iml_module")
load("//tools/base/bazel:maven.bzl", "maven_repository")

# managed by go/iml_to_build
iml_module(
    name = "intellij.android.nav.safeargs",
    srcs = ["src"],
    iml_files = ["intellij.android.nav.safeargs.iml"],
<<<<<<< HEAD
    lint_baseline = "//tools/base/lint:studio-checks/empty_baseline.xml",
=======
    lint_baseline = "lint_baseline.xml",
>>>>>>> b5f40ffd
    visibility = ["//visibility:public"],
    # do not sort: must match IML order
    deps = [
        "//prebuilts/studio/intellij-sdk:studio-sdk",
        "//prebuilts/studio/intellij-sdk:studio-sdk-plugin-Kotlin",
        "//tools/base/flags:studio.android.sdktools.flags[module]",
        "//tools/base/layoutlib-api:studio.android.sdktools.layoutlib-api[module]",
        "//tools/base/common:studio.android.sdktools.common[module]",
        "//tools/adt/idea/android-common:intellij.android.common[module]",
        "//tools/adt/idea/android:intellij.android.core[module]",
        "//tools/analytics-library/tracker:analytics-tracker[module]",
        "//tools/adt/idea/.idea/libraries:studio-analytics-proto",
        "//tools/adt/idea/project-system:intellij.android.projectSystem[module]",
    ],
)

# managed by go/iml_to_build
iml_module(
    name = "intellij.android.nav.safeargs.tests",
    iml_files = ["intellij.android.nav.safeargs.tests.iml"],
    split_test_targets = {
        "gradle": {
            "tags": ["cpu:3"],
            "shard_count": 2,
            "test_filter": ".gradle",
<<<<<<< HEAD
=======
            "data": [
                # keep sorted
                ":testdeps_repo",
                "//prebuilts/studio/sdk:build-tools/latest",
                "//prebuilts/studio/sdk:platforms/latest",
                "//tools/base/build-system:android_gradle_plugin.zip",
                "//tools/base/build-system:android_gradle_plugin_runtime_dependencies",
                "//tools/base/build-system:gradle-distrib",
                "//tools/base/build-system/integration-test:kotlin_gradle_plugin_prebuilts",
            ],
>>>>>>> b5f40ffd
        },
        "non-gradle": {},
    },
    tags = [
        "no_test_windows",
    ],
    test_class = "com.android.tools.idea.nav.safeargs.SafeArgsTestSuite",
    # keep sorted
    test_data = [
<<<<<<< HEAD
        ":testdeps_repo",
        "//prebuilts/studio/jdk",
        "//prebuilts/studio/sdk:build-tools/latest",
        "//prebuilts/studio/sdk:platforms/latest",
        "//tools/adt/idea/nav/safeargs/testData",
        "//tools/base/build-system:gradle-distrib",
        "//tools/base/build-system:studio_repo",
        "//tools/base/build-system/integration-test:kotlin_gradle_plugin_prebuilts",
=======
        "//prebuilts/studio/jdk",
        "//tools/adt/idea/nav/safeargs/testData",
>>>>>>> b5f40ffd
    ],
    test_srcs = ["testSrc"],
    test_timeout = "long",
    visibility = ["//visibility:public"],
    # do not sort: must match IML order
    deps = [
        "//prebuilts/studio/intellij-sdk:studio-sdk",
        "//prebuilts/studio/intellij-sdk:studio-sdk-plugin-gradle",
        "//prebuilts/studio/intellij-sdk:studio-sdk-plugin-Kotlin",
        "//tools/adt/idea/nav/safeargs:intellij.android.nav.safeargs[module, test]",
        "//tools/adt/idea/.idea/libraries:truth[test]",
        "//tools/base/flags:studio.android.sdktools.flags[module, test]",
        "//tools/base/testutils:studio.android.sdktools.testutils[module, test]",
        "//tools/adt/idea/android-common:intellij.android.common[module, test]",
        "//tools/adt/idea/adt-testutils:intellij.android.adt.testutils[module, test]",
        "//tools/adt/idea/android-test-framework:intellij.android.testFramework[module, test]",
        "//tools/adt/idea/android:intellij.android.core[module, test]",
        "//tools/base/build-system/builder-model:studio.android.sdktools.builder-model[module, test]",
        "//tools/analytics-library/tracker:analytics-tracker[module, test]",
        "//tools/analytics-library/testing:android.sdktools.analytics-testing[module, test]",
        "//tools/adt/idea/.idea/libraries:studio-analytics-proto[test]",
        "//tools/adt/idea/sdk-updates:intellij.android.sdkUpdates[module, test]",
        "//tools/adt/idea/project-system:intellij.android.projectSystem[module, test]",
<<<<<<< HEAD
=======
        "//tools/adt/idea/.idea/libraries:mockito",
>>>>>>> b5f40ffd
    ],
)

maven_repository(
    # Dependencies needed for on-disk test projects, e.g. Gradle tests
    name = "testdeps_repo",
    # keep sorted
    artifacts = [
        "@maven//:androidx.activity.activity_1.0.0",
        "@maven//:androidx.appcompat.appcompat_1.1.0",
        "@maven//:androidx.lifecycle.lifecycle-common_2.1.0",
        "@maven//:androidx.lifecycle.lifecycle-runtime_2.1.0",
        "@maven//:androidx.lifecycle.lifecycle-viewmodel_2.1.0",
        "@maven//:androidx.navigation.navigation-safe-args-gradle-plugin_2.3.1",
        "@maven//:androidx.savedstate.savedstate_1.0.0",
        "@maven//:com.google.auto.value.auto-value_1.6.2",
        "@maven//:commons-lang.commons-lang_2.4",
        "@maven//:junit.junit_4.12",
        "@maven//:org.codehaus.mojo.animal-sniffer-annotations_1.17",
        "@maven//:org.hamcrest.hamcrest-library_1.3",
        "@maven//:org.jetbrains.kotlin.kotlin-stdlib-common_1.4.32",
        "@maven//:org.jetbrains.kotlin.kotlin-stdlib-jdk7_1.4.32",
    ],
)<|MERGE_RESOLUTION|>--- conflicted
+++ resolved
@@ -6,11 +6,7 @@
     name = "intellij.android.nav.safeargs",
     srcs = ["src"],
     iml_files = ["intellij.android.nav.safeargs.iml"],
-<<<<<<< HEAD
-    lint_baseline = "//tools/base/lint:studio-checks/empty_baseline.xml",
-=======
     lint_baseline = "lint_baseline.xml",
->>>>>>> b5f40ffd
     visibility = ["//visibility:public"],
     # do not sort: must match IML order
     deps = [
@@ -36,8 +32,6 @@
             "tags": ["cpu:3"],
             "shard_count": 2,
             "test_filter": ".gradle",
-<<<<<<< HEAD
-=======
             "data": [
                 # keep sorted
                 ":testdeps_repo",
@@ -48,7 +42,6 @@
                 "//tools/base/build-system:gradle-distrib",
                 "//tools/base/build-system/integration-test:kotlin_gradle_plugin_prebuilts",
             ],
->>>>>>> b5f40ffd
         },
         "non-gradle": {},
     },
@@ -58,19 +51,8 @@
     test_class = "com.android.tools.idea.nav.safeargs.SafeArgsTestSuite",
     # keep sorted
     test_data = [
-<<<<<<< HEAD
-        ":testdeps_repo",
-        "//prebuilts/studio/jdk",
-        "//prebuilts/studio/sdk:build-tools/latest",
-        "//prebuilts/studio/sdk:platforms/latest",
-        "//tools/adt/idea/nav/safeargs/testData",
-        "//tools/base/build-system:gradle-distrib",
-        "//tools/base/build-system:studio_repo",
-        "//tools/base/build-system/integration-test:kotlin_gradle_plugin_prebuilts",
-=======
         "//prebuilts/studio/jdk",
         "//tools/adt/idea/nav/safeargs/testData",
->>>>>>> b5f40ffd
     ],
     test_srcs = ["testSrc"],
     test_timeout = "long",
@@ -94,10 +76,7 @@
         "//tools/adt/idea/.idea/libraries:studio-analytics-proto[test]",
         "//tools/adt/idea/sdk-updates:intellij.android.sdkUpdates[module, test]",
         "//tools/adt/idea/project-system:intellij.android.projectSystem[module, test]",
-<<<<<<< HEAD
-=======
         "//tools/adt/idea/.idea/libraries:mockito",
->>>>>>> b5f40ffd
     ],
 )
 
