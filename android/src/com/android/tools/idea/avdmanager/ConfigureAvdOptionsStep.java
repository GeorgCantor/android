--- conflicted
+++ resolved
@@ -79,12 +79,6 @@
 import java.io.File;
 import java.util.*;
 import java.util.List;
-<<<<<<< HEAD
-import java.util.Locale;
-import java.util.Map;
-import java.util.Optional;
-=======
->>>>>>> b13afab4
 
 /**
  * Options panel for configuring various AVD options. Has an "advanced" mode and a "simple" mode.
@@ -238,12 +232,6 @@
     if (supportGuest) {
       otherMode = GpuMode.SWIFT;
     }
-<<<<<<< HEAD
-    else if (!isMac) {
-      otherMode = GpuMode.MESA;
-    }
-=======
->>>>>>> b13afab4
     return otherMode;
   }
 
