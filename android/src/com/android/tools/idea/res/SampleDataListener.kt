/*
 * Copyright (C) 2018 The Android Open Source Project
 *
 * Licensed under the Apache License, Version 2.0 (the "License");
 * you may not use this file except in compliance with the License.
 * You may obtain a copy of the License at
 *
 *      http://www.apache.org/licenses/LICENSE-2.0
 *
 * Unless required by applicable law or agreed to in writing, software
 * distributed under the License is distributed on an "AS IS" BASIS,
 * WITHOUT WARRANTIES OR CONDITIONS OF ANY KIND, either express or implied.
 * See the License for the specific language governing permissions and
 * limitations under the License.
 */
package com.android.tools.idea.res

import com.android.ide.common.util.PathString
import com.android.tools.idea.projectsystem.getModuleSystem
<<<<<<< HEAD
import com.android.tools.idea.res.SampleDataListener.Companion.ensureSubscribed
import com.android.tools.idea.util.LazyFileListenerSubscriber
=======
>>>>>>> 0d09370c
import com.android.tools.idea.util.PoliteAndroidVirtualFileListener
import com.android.tools.idea.util.toPathString
import com.intellij.openapi.Disposable
import com.intellij.openapi.components.Service
import com.intellij.openapi.components.service
import com.intellij.openapi.components.serviceIfCreated
import com.intellij.openapi.diagnostic.Logger
import com.intellij.openapi.module.Module
import com.intellij.openapi.project.Project
import com.intellij.openapi.vfs.VirtualFile
import com.intellij.openapi.vfs.VirtualFileEvent
import com.intellij.openapi.vfs.VirtualFileManager
import com.intellij.psi.PsiTreeChangeEvent
import com.intellij.psi.PsiTreeChangeListener
<<<<<<< HEAD
import org.jetbrains.android.AndroidPluginDisposable
=======
>>>>>>> 0d09370c
import org.jetbrains.android.facet.AndroidFacet

/**
 * Project-wide listener which invalidates the [SampleDataResourceRepository] corresponding to any
 * module whose sample data directory has been modified (if such a repository exists).
<<<<<<< HEAD
 *
 * A project's [SampleDataListener] is instantiated the first time a [SampleDataResourceRepository]
 * is created for one of project's modules (e.g. when the user opens a resource file or activity for
 * the first time). The listener remains for the lifetime of the project.
 *
 * When a [SampleDataResourceRepository] is created, it calls [ensureSubscribed] to make sure that
 * the project's [SampleDataListener] is tracking VFS and PSI events.
 */
class SampleDataListener(project: Project) :
  PoliteAndroidVirtualFileListener(project), PsiTreeChangeListener {

  companion object {
    private val LOG = Logger.getInstance(SampleDataListener::class.java)

    @JvmStatic
    fun ensureSubscribed(project: Project) {
      project.getService(Subscriber::class.java)!!.ensureSubscribed()
    }
  }

  /**
   * Project service responsible for subscribing a new [SampleDataListener] to listen for both VFS
   * and PSI changes.
   */
  class Subscriber(val project: Project) :
    LazyFileListenerSubscriber<SampleDataListener>(
      SampleDataListener(project),
      AndroidPluginDisposable.getProjectInstance(project)
    ) {

    override fun subscribe() {
      VirtualFileManager.getInstance().addVirtualFileListener(listener, parent)
      AndroidFileChangeListener.getInstance(project).setSampleDataListener(listener)
    }
  }
=======
 */
@Service(Service.Level.PROJECT)
class SampleDataListener(project: Project) :
  PoliteAndroidVirtualFileListener(project), PsiTreeChangeListener, Disposable {
  init {
    VirtualFileManager.getInstance().addVirtualFileListener(this, this)
  }

  override fun dispose() {}
>>>>>>> 0d09370c

  /**
   * A file is relevant to this listener if
   * 1. There's a SampleDataResourceRepository instance corresponding to the module the file belongs
   *    to that needs to be invalidated.
   * 2. The file is actually in the module's sample data directory (as opposed to just having
   *    FD_SAMPLE_DATA in its path somewhere).
   */
  override fun isRelevant(file: VirtualFile, facet: AndroidFacet): Boolean {
    return !facet.isDisposed &&
      StudioResourceRepositoryManager.getInstance(facet).cachedSampleDataResources != null &&
      facet.module.isSampleDataFile(file)
  }

  /** Java and XML files have nothing to do with sample data. */
  override fun isPossiblyRelevant(file: VirtualFile) =
    file.extension.let { it != "java" && it != "xml" }

  override fun fileChanged(path: PathString, facet: AndroidFacet) {
    LOG.info("Invalidating SampleDataResourceRepository because $path was modified.")
    StudioResourceRepositoryManager.getInstance(facet).reloadSampleResources()
  }

  // We don't need to respond to VirtualFile content changes, as these will
  // have already been picked up by the PsiTreeChangeListener methods.
  override fun contentsChanged(event: VirtualFileEvent) {}

  private fun psiFileChanged(event: PsiTreeChangeEvent) {
    event.file?.virtualFile?.let { possiblyIrrelevantFileChanged(it) }
  }

  override fun childAdded(event: PsiTreeChangeEvent) = psiFileChanged(event)

  override fun childMoved(event: PsiTreeChangeEvent) = psiFileChanged(event)

  override fun childRemoved(event: PsiTreeChangeEvent) = psiFileChanged(event)

  override fun childReplaced(event: PsiTreeChangeEvent) = psiFileChanged(event)

  override fun childrenChanged(event: PsiTreeChangeEvent) = psiFileChanged(event)

  override fun beforeChildAddition(event: PsiTreeChangeEvent) {}

  override fun beforeChildRemoval(event: PsiTreeChangeEvent) {}

  override fun beforeChildReplacement(event: PsiTreeChangeEvent) {}

  override fun beforeChildMovement(event: PsiTreeChangeEvent) {}

  override fun beforeChildrenChange(event: PsiTreeChangeEvent) {}

  override fun beforePropertyChange(event: PsiTreeChangeEvent) {}

  override fun propertyChanged(event: PsiTreeChangeEvent) {}

  companion object {
    private val LOG = Logger.getInstance(SampleDataListener::class.java)

    @JvmStatic fun getInstance(project: Project): SampleDataListener = project.service()

    fun getInstanceIfCreated(project: Project): SampleDataListener? = project.serviceIfCreated()
  }
}

/**
 * Returns true if the given [VirtualFile] is part of the sample data directory associated with this
 * [Module] (or if the file is the sample data directory itself).
 */
private fun Module.isSampleDataFile(file: VirtualFile): Boolean {
  val sampleDataDir = getModuleSystem().getSampleDataDirectory() ?: return false
  return file.toPathString().startsWith(sampleDataDir)
}<|MERGE_RESOLUTION|>--- conflicted
+++ resolved
@@ -17,11 +17,6 @@
 
 import com.android.ide.common.util.PathString
 import com.android.tools.idea.projectsystem.getModuleSystem
-<<<<<<< HEAD
-import com.android.tools.idea.res.SampleDataListener.Companion.ensureSubscribed
-import com.android.tools.idea.util.LazyFileListenerSubscriber
-=======
->>>>>>> 0d09370c
 import com.android.tools.idea.util.PoliteAndroidVirtualFileListener
 import com.android.tools.idea.util.toPathString
 import com.intellij.openapi.Disposable
@@ -36,52 +31,11 @@
 import com.intellij.openapi.vfs.VirtualFileManager
 import com.intellij.psi.PsiTreeChangeEvent
 import com.intellij.psi.PsiTreeChangeListener
-<<<<<<< HEAD
-import org.jetbrains.android.AndroidPluginDisposable
-=======
->>>>>>> 0d09370c
 import org.jetbrains.android.facet.AndroidFacet
 
 /**
  * Project-wide listener which invalidates the [SampleDataResourceRepository] corresponding to any
  * module whose sample data directory has been modified (if such a repository exists).
-<<<<<<< HEAD
- *
- * A project's [SampleDataListener] is instantiated the first time a [SampleDataResourceRepository]
- * is created for one of project's modules (e.g. when the user opens a resource file or activity for
- * the first time). The listener remains for the lifetime of the project.
- *
- * When a [SampleDataResourceRepository] is created, it calls [ensureSubscribed] to make sure that
- * the project's [SampleDataListener] is tracking VFS and PSI events.
- */
-class SampleDataListener(project: Project) :
-  PoliteAndroidVirtualFileListener(project), PsiTreeChangeListener {
-
-  companion object {
-    private val LOG = Logger.getInstance(SampleDataListener::class.java)
-
-    @JvmStatic
-    fun ensureSubscribed(project: Project) {
-      project.getService(Subscriber::class.java)!!.ensureSubscribed()
-    }
-  }
-
-  /**
-   * Project service responsible for subscribing a new [SampleDataListener] to listen for both VFS
-   * and PSI changes.
-   */
-  class Subscriber(val project: Project) :
-    LazyFileListenerSubscriber<SampleDataListener>(
-      SampleDataListener(project),
-      AndroidPluginDisposable.getProjectInstance(project)
-    ) {
-
-    override fun subscribe() {
-      VirtualFileManager.getInstance().addVirtualFileListener(listener, parent)
-      AndroidFileChangeListener.getInstance(project).setSampleDataListener(listener)
-    }
-  }
-=======
  */
 @Service(Service.Level.PROJECT)
 class SampleDataListener(project: Project) :
@@ -91,7 +45,6 @@
   }
 
   override fun dispose() {}
->>>>>>> 0d09370c
 
   /**
    * A file is relevant to this listener if
