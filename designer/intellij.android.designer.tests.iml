--- conflicted
+++ resolved
@@ -9,6 +9,7 @@
     <orderEntry type="library" scope="TEST" name="kotlin-test" level="project" />
     <orderEntry type="sourceFolder" forTests="false" />
     <orderEntry type="module" module-name="intellij.android.assistant" />
+    <orderEntry type="library" scope="TEST" name="ASM" level="project" />
     <orderEntry type="library" scope="TEST" name="mockito" level="project" />
     <orderEntry type="module" module-name="intellij.android.designer" scope="TEST" />
     <orderEntry type="module" module-name="intellij.android.core" scope="TEST" />
@@ -39,17 +40,19 @@
     <orderEntry type="module" module-name="intellij.android.layoutlib" scope="TEST" />
     <orderEntry type="module" module-name="intellij.android.lint" scope="TEST" />
     <orderEntry type="module" module-name="android.sdktools.lint-api" scope="TEST" />
-<<<<<<< HEAD
+    <orderEntry type="module" module-name="intellij.android.render-resources" scope="TEST" />
+    <orderEntry type="module" module-name="intellij.android.rendering" scope="TEST" />
     <orderEntry type="library" name="kotlin-stdlib" level="project" />
+    <orderEntry type="library" scope="TEST" name="protobuf" level="project" />
     <orderEntry type="library" scope="TEST" name="Guava" level="project" />
-    <orderEntry type="library" scope="TEST" name="protobuf" level="project" />
-    <orderEntry type="library" scope="TEST" name="jaxb-api" level="project" />
+    <orderEntry type="library" scope="TEST" name="rd-core" level="project" />
+    <orderEntry type="library" scope="TEST" name="jetbrains-annotations" level="project" />
     <orderEntry type="library" scope="TEST" name="kotlinx-coroutines-core" level="project" />
-    <orderEntry type="library" scope="TEST" name="jetbrains-annotations" level="project" />
-    <orderEntry type="library" scope="TEST" name="rd-core" level="project" />
     <orderEntry type="library" scope="TEST" name="kotlinc.kotlin-compiler-common" level="project" />
     <orderEntry type="library" scope="TEST" name="JUnit4" level="project" />
+    <orderEntry type="library" scope="TEST" name="jaxb-api" level="project" />
     <orderEntry type="module" module-name="intellij.android.jps.model" scope="TEST" />
+    <orderEntry type="module" module-name="intellij.platform.util.trove" scope="TEST" />
     <orderEntry type="module" module-name="intellij.platform.util.jdom" scope="TEST" />
     <orderEntry type="module" module-name="intellij.platform.lang.core" scope="TEST" />
     <orderEntry type="module" module-name="intellij.platform.testFramework.common" scope="TEST" />
@@ -59,34 +62,30 @@
     <orderEntry type="module" module-name="intellij.xml.psi.impl" scope="TEST" />
     <orderEntry type="module" module-name="intellij.platform.testFramework" scope="TEST" />
     <orderEntry type="module" module-name="intellij.platform.ide.core.impl" scope="TEST" />
-    <orderEntry type="module" module-name="intellij.platform.projectModel.impl" scope="TEST" />
     <orderEntry type="module" module-name="intellij.platform.editor" scope="TEST" />
+    <orderEntry type="module" module-name="intellij.platform.analysis" scope="TEST" />
     <orderEntry type="module" module-name="intellij.java.psi" scope="TEST" />
-    <orderEntry type="module" module-name="intellij.platform.analysis" scope="TEST" />
     <orderEntry type="module" module-name="intellij.platform.refactoring" scope="TEST" />
     <orderEntry type="module" module-name="intellij.platform.ide" scope="TEST" />
-    <orderEntry type="module" module-name="intellij.platform.util.trove" scope="TEST" />
     <orderEntry type="module" module-name="intellij.platform.util" scope="TEST" />
+    <orderEntry type="module" module-name="intellij.platform.core.ui" scope="TEST" />
     <orderEntry type="module" module-name="intellij.java.testFramework" scope="TEST" />
-    <orderEntry type="module" module-name="intellij.platform.core.ui" scope="TEST" />
     <orderEntry type="module" module-name="intellij.platform.util.ui" scope="TEST" />
     <orderEntry type="module" module-name="kotlin.compiler-plugins.android-extensions-stubs" scope="TEST" />
     <orderEntry type="module" module-name="intellij.xml.psi" scope="TEST" />
     <orderEntry type="module" module-name="intellij.platform.analysis.impl" scope="TEST" />
     <orderEntry type="module" module-name="intellij.platform.projectModel" scope="TEST" />
+    <orderEntry type="module" module-name="intellij.platform.uast" scope="TEST" />
     <orderEntry type="module" module-name="kotlin.base.util" scope="TEST" />
-    <orderEntry type="module" module-name="intellij.platform.uast" scope="TEST" />
+    <orderEntry type="module" module-name="intellij.xml.dom" scope="TEST" />
     <orderEntry type="module" module-name="intellij.java" scope="TEST" />
-    <orderEntry type="module" module-name="intellij.xml.dom" scope="TEST" />
+    <orderEntry type="module" module-name="intellij.uiDesigner" scope="TEST" />
     <orderEntry type="module" module-name="intellij.platform.core" scope="TEST" />
     <orderEntry type="module" module-name="intellij.platform.extensions" scope="TEST" />
     <orderEntry type="module" module-name="intellij.platform.ide.impl" scope="TEST" />
     <orderEntry type="module" module-name="intellij.platform.core.impl" scope="TEST" />
+    <orderEntry type="module" module-name="intellij.platform.util.classLoader" scope="TEST" />
     <orderEntry type="module" module-name="intellij.platform.util.ex" scope="TEST" />
     <orderEntry type="module" module-name="intellij.platform.ide.core" scope="TEST" />
-=======
-    <orderEntry type="module" module-name="intellij.android.render-resources" scope="TEST" />
-    <orderEntry type="module" module-name="intellij.android.rendering" scope="TEST" />
->>>>>>> de127946
   </component>
 </module>