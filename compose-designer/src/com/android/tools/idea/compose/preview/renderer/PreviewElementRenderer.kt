/*
 * Copyright (C) 2019 The Android Open Source Project
 *
 * Licensed under the Apache License, Version 2.0 (the "License");
 * you may not use this file except in compliance with the License.
 * You may obtain a copy of the License at
 *
 *      http://www.apache.org/licenses/LICENSE-2.0
 *
 * Unless required by applicable law or agreed to in writing, software
 * distributed under the License is distributed on an "AS IS" BASIS,
 * WITHOUT WARRANTIES OR CONDITIONS OF ANY KIND, either express or implied.
 * See the License for the specific language governing permissions and
 * limitations under the License.
 */
package com.android.tools.idea.compose.preview.renderer

import com.android.ide.common.rendering.api.SessionParams
import com.android.ide.common.resources.configuration.FolderConfiguration
import com.android.tools.idea.AndroidPsiUtils
import com.android.tools.idea.compose.preview.util.ComposeAdapterLightVirtualFile
import com.android.tools.idea.compose.preview.util.ComposePreviewElement
import com.android.tools.idea.compose.preview.util.ComposePreviewElementInstance
import com.android.tools.idea.compose.preview.util.applyTo
import com.android.tools.idea.configurations.Configuration
import com.android.tools.idea.configurations.ConfigurationManager
import com.android.tools.idea.rendering.RenderResult
import com.android.tools.idea.rendering.RenderService
import com.android.tools.idea.rendering.RenderTask
import com.google.common.annotations.VisibleForTesting
import com.intellij.util.concurrency.AppExecutorUtil
import org.jetbrains.android.facet.AndroidFacet
import java.awt.image.BufferedImage
import java.util.concurrent.CompletableFuture
import java.util.concurrent.Executor

/**
<<<<<<< HEAD
 * Returns a [CompletableFuture] that creates a [RenderTask] for a single [PreviewElementInstance]. It is the
=======
 * Returns a [CompletableFuture] that creates a [RenderTask] for a single [ComposePreviewElementInstance]. It is the
>>>>>>> b5f40ffd
 * responsibility of a client of this function to dispose the resulting [RenderTask] when no loner needed.
 */
@VisibleForTesting
fun createRenderTaskFuture(facet: AndroidFacet,
<<<<<<< HEAD
                           previewElement: PreviewElementInstance,
=======
                           previewElement: ComposePreviewElementInstance,
>>>>>>> b5f40ffd
                           privateClassLoader: Boolean = false,
                           classesToPreload: Collection<String> = emptyList()): CompletableFuture<RenderTask> {
  val project = facet.module.project

  val file = ComposeAdapterLightVirtualFile("singlePreviewElement.xml", previewElement.toPreviewXml().buildString()) { previewElement.previewElementDefinitionPsi?.virtualFile }
  val psiFile = AndroidPsiUtils.getPsiFileSafely(project, file) ?: return CompletableFuture.completedFuture(null)
  val configuration = Configuration.create(ConfigurationManager.getOrCreateInstance(facet), null, FolderConfiguration.createDefault())
<<<<<<< HEAD
  previewElement.configuration.applyTo(configuration)
=======
  previewElement.applyTo(configuration)
>>>>>>> b5f40ffd

  return RenderService.getInstance(project)
    .taskBuilder(facet, configuration)
    .withPsiFile(psiFile)
    .disableDecorations().apply {
      if (privateClassLoader) {
        usePrivateClassLoader()
      }
      if (classesToPreload.isNotEmpty()) {
        preloadClasses(classesToPreload)
      }
    }
    .withRenderingMode(SessionParams.RenderingMode.SHRINK)
    // Compose Preview has its own out-of-date reporting mechanism
    .doNotReportOutOfDateUserClasses()
    .build()
}

/**
<<<<<<< HEAD
 * Renders a single [PreviewElement] and returns a [CompletableFuture] containing the result or null if the preview could not be rendered.
=======
 * Renders a single [ComposePreviewElement] and returns a [CompletableFuture] containing the result or null if the preview could not be rendered.
>>>>>>> b5f40ffd
 * This method will render the element asynchronously and will return immediately.
 */
@VisibleForTesting
fun renderPreviewElementForResult(facet: AndroidFacet,
<<<<<<< HEAD
                                  previewElement: PreviewElementInstance,
=======
                                  previewElement: ComposePreviewElementInstance,
>>>>>>> b5f40ffd
                                  privateClassLoader: Boolean = false,
                                  executor: Executor = AppExecutorUtil.getAppExecutorService()): CompletableFuture<RenderResult?> {
  val renderTaskFuture = createRenderTaskFuture(facet, previewElement, privateClassLoader)

  val renderResultFuture = CompletableFuture.supplyAsync({ renderTaskFuture.get() }, executor)
    .thenCompose { it?.render() ?: CompletableFuture.completedFuture(null as RenderResult?) }
    .thenApply { if (it != null && it.renderResult.isSuccess && it.logger.brokenClasses.isEmpty() && !it.logger.hasErrors()) it else null }

  renderResultFuture.handle { _, _ -> renderTaskFuture.get().dispose() }

  return renderResultFuture
}

/**
 * Renders a single [ComposePreviewElement] and returns a [CompletableFuture] containing the result or null if the preview could not be rendered.
 * This method will render the element asynchronously and will return immediately.
 */
fun renderPreviewElement(facet: AndroidFacet,
<<<<<<< HEAD
                         previewElement: PreviewElementInstance): CompletableFuture<BufferedImage?> {
=======
                         previewElement: ComposePreviewElementInstance): CompletableFuture<BufferedImage?> {
>>>>>>> b5f40ffd
  return renderPreviewElementForResult(facet, previewElement).thenApply { it?.renderedImage?.copy }
}<|MERGE_RESOLUTION|>--- conflicted
+++ resolved
@@ -35,20 +35,12 @@
 import java.util.concurrent.Executor
 
 /**
-<<<<<<< HEAD
- * Returns a [CompletableFuture] that creates a [RenderTask] for a single [PreviewElementInstance]. It is the
-=======
  * Returns a [CompletableFuture] that creates a [RenderTask] for a single [ComposePreviewElementInstance]. It is the
->>>>>>> b5f40ffd
  * responsibility of a client of this function to dispose the resulting [RenderTask] when no loner needed.
  */
 @VisibleForTesting
 fun createRenderTaskFuture(facet: AndroidFacet,
-<<<<<<< HEAD
-                           previewElement: PreviewElementInstance,
-=======
                            previewElement: ComposePreviewElementInstance,
->>>>>>> b5f40ffd
                            privateClassLoader: Boolean = false,
                            classesToPreload: Collection<String> = emptyList()): CompletableFuture<RenderTask> {
   val project = facet.module.project
@@ -56,11 +48,7 @@
   val file = ComposeAdapterLightVirtualFile("singlePreviewElement.xml", previewElement.toPreviewXml().buildString()) { previewElement.previewElementDefinitionPsi?.virtualFile }
   val psiFile = AndroidPsiUtils.getPsiFileSafely(project, file) ?: return CompletableFuture.completedFuture(null)
   val configuration = Configuration.create(ConfigurationManager.getOrCreateInstance(facet), null, FolderConfiguration.createDefault())
-<<<<<<< HEAD
-  previewElement.configuration.applyTo(configuration)
-=======
   previewElement.applyTo(configuration)
->>>>>>> b5f40ffd
 
   return RenderService.getInstance(project)
     .taskBuilder(facet, configuration)
@@ -80,20 +68,12 @@
 }
 
 /**
-<<<<<<< HEAD
- * Renders a single [PreviewElement] and returns a [CompletableFuture] containing the result or null if the preview could not be rendered.
-=======
  * Renders a single [ComposePreviewElement] and returns a [CompletableFuture] containing the result or null if the preview could not be rendered.
->>>>>>> b5f40ffd
  * This method will render the element asynchronously and will return immediately.
  */
 @VisibleForTesting
 fun renderPreviewElementForResult(facet: AndroidFacet,
-<<<<<<< HEAD
-                                  previewElement: PreviewElementInstance,
-=======
                                   previewElement: ComposePreviewElementInstance,
->>>>>>> b5f40ffd
                                   privateClassLoader: Boolean = false,
                                   executor: Executor = AppExecutorUtil.getAppExecutorService()): CompletableFuture<RenderResult?> {
   val renderTaskFuture = createRenderTaskFuture(facet, previewElement, privateClassLoader)
@@ -112,10 +92,6 @@
  * This method will render the element asynchronously and will return immediately.
  */
 fun renderPreviewElement(facet: AndroidFacet,
-<<<<<<< HEAD
-                         previewElement: PreviewElementInstance): CompletableFuture<BufferedImage?> {
-=======
                          previewElement: ComposePreviewElementInstance): CompletableFuture<BufferedImage?> {
->>>>>>> b5f40ffd
   return renderPreviewElementForResult(facet, previewElement).thenApply { it?.renderedImage?.copy }
 }